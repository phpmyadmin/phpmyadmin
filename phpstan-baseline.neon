parameters:
	ignoreErrors:
		-
			message: "#^Strict comparison using \\=\\=\\= between array\\<int, string\\>&nonEmpty and false will always evaluate to false\\.$#"
			count: 1
			path: libraries/classes/Charsets.php

		-
			message: "#^Method PhpMyAdmin\\\\Config\\:\\:getUploadTempDir\\(\\) should return string\\|null but returns string\\|false\\.$#"
			count: 1
			path: libraries/classes/Config.php

		-
			message: "#^Parameter \\#3 \\$subject of function str_replace expects array\\|string, string\\|false\\|null given\\.$#"
			count: 1
			path: libraries/classes/Config.php

		-
			message: "#^Empty array passed to foreach\\.$#"
			count: 1
			path: libraries/classes/Config/ConfigFile.php

		-
			message: "#^Method PhpMyAdmin\\\\Config\\\\ConfigFile\\:\\:getCanonicalPath\\(\\) should return string but returns string\\|null\\.$#"
			count: 1
			path: libraries/classes/Config/ConfigFile.php

		-
			message: "#^Parameter \\#2 \\$array of static method PhpMyAdmin\\\\Core\\:\\:arrayRead\\(\\) expects array, array\\|null given\\.$#"
			count: 1
			path: libraries/classes/Config/ConfigFile.php

		-
			message: "#^Empty array passed to foreach\\.$#"
			count: 1
			path: libraries/classes/Config/Form.php

		-
			message: "#^Property PhpMyAdmin\\\\Config\\\\Form\\:\\:\\$index \\(int\\) does not accept int\\|null\\.$#"
			count: 1
			path: libraries/classes/Config/Form.php

		-
			message: "#^Parameter \\#1 \\$path of method PhpMyAdmin\\\\Config\\\\ConfigFile\\:\\:getValue\\(\\) expects string, int\\|string\\|false given\\.$#"
			count: 1
			path: libraries/classes/Config/FormDisplay.php

		-
			message: "#^Parameter \\#1 \\$path of method PhpMyAdmin\\\\Config\\\\ConfigFile\\:\\:set\\(\\) expects string, int\\|string given\\.$#"
			count: 1
			path: libraries/classes/Config/FormDisplay.php

		-
			message: "#^Parameter \\#3 \\$subject of function str_replace expects array\\|string, int\\|string\\|false given\\.$#"
			count: 1
			path: libraries/classes/Config/FormDisplay.php

		-
			message: "#^Parameter \\#4 \\$workPath of method PhpMyAdmin\\\\Config\\\\FormDisplay\\:\\:displayFieldInput\\(\\) expects string, int\\|string\\|false given\\.$#"
			count: 1
			path: libraries/classes/Config/FormDisplay.php

		-
			message: "#^Argument of an invalid type array\\|object supplied for foreach, only iterables are supported\\.$#"
			count: 1
			path: libraries/classes/Config/Validator.php

		-
<<<<<<< HEAD
			message: "#^Else branch is unreachable because previous condition is always true\\.$#"
=======
			message: "#^Parameter \\#1 \\$function of function call_user_func_array expects callable\\(\\)\\: mixed, non\\-empty\\-string given\\.$#"
>>>>>>> 6677d8fe
			count: 1
			path: libraries/classes/Config/Validator.php

		-
<<<<<<< HEAD
=======
			message: "#^Parameter \\#2 \\.\\.\\.\\$args of function array_merge expects array, array\\|false given\\.$#"
			count: 2
			path: libraries/classes/Config/Validator.php

		-
			message: "#^Parameter \\#5 \\$port of function mysqli_connect expects int, string\\|null given\\.$#"
			count: 1
			path: libraries/classes/Config/Validator.php

		-
			message: "#^Parameter \\#5 \\$foreign_limit of method PhpMyAdmin\\\\Relation\\:\\:getForeignData\\(\\) expects string, string\\|null given\\.$#"
			count: 1
			path: libraries/classes/Controllers/BrowseForeignersController.php

		-
>>>>>>> 6677d8fe
			message: "#^Argument of an invalid type array\\|null supplied for foreach, only iterables are supported\\.$#"
			count: 1
			path: libraries/classes/Controllers/Database/DesignerController.php

		-
			message: "#^Parameter \\#9 \\$selectedPage of method PhpMyAdmin\\\\Database\\\\Designer\\:\\:getHtmlForMain\\(\\) expects string, string\\|null given\\.$#"
			count: 1
			path: libraries/classes/Controllers/Database/DesignerController.php

		-
			message: "#^Negated boolean expression is always true\\.$#"
			count: 6
			path: libraries/classes/Controllers/Database/OperationsController.php

		-
			message: "#^Parameter \\#4 \\$formattedSize of method PhpMyAdmin\\\\Controllers\\\\Database\\\\StructureController\\:\\:getValuesForAriaTable\\(\\) expects int, string given\\.$#"
			count: 1
			path: libraries/classes/Controllers/Database/StructureController.php

		-
			message: "#^Parameter \\#6 \\$formattedOverhead of method PhpMyAdmin\\\\Controllers\\\\Database\\\\StructureController\\:\\:getValuesForAriaTable\\(\\) expects int, string given\\.$#"
			count: 1
			path: libraries/classes/Controllers/Database/StructureController.php

		-
			message: "#^Elseif condition is always false\\.$#"
			count: 1
			path: libraries/classes/Controllers/ImportController.php

		-
			message: "#^If condition is always false\\.$#"
			count: 1
			path: libraries/classes/Controllers/ImportController.php

		-
			message: "#^Left side of && is always false\\.$#"
			count: 1
			path: libraries/classes/Controllers/ImportController.php

		-
			message: "#^Negated boolean expression is always true\\.$#"
			count: 1
			path: libraries/classes/Controllers/ImportController.php

		-
			message: "#^Parameter \\#1 \\$file_name of method PhpMyAdmin\\\\UserPreferences\\:\\:redirect\\(\\) expects string, string\\|false given\\.$#"
			count: 1
			path: libraries/classes/Controllers/Preferences/ManageController.php

		-
			message: "#^Argument of an invalid type array\\|null supplied for foreach, only iterables are supported\\.$#"
			count: 1
			path: libraries/classes/Controllers/Server/CollationsController.php

		-
			message: "#^Offset string does not exist on array\\|null\\.$#"
			count: 1
			path: libraries/classes/Controllers/Server/CollationsController.php

		-
			message: "#^Offset 1 does not exist on array\\|null\\.$#"
			count: 2
			path: libraries/classes/Controllers/Server/Variables/GetVariableController.php

		-
			message: "#^Offset 1 does not exist on array\\|null\\.$#"
			count: 1
			path: libraries/classes/Controllers/Server/Variables/SetVariableController.php

		-
			message: "#^Parameter \\#1 \\$server of method PhpMyAdmin\\\\Config\\\\ConfigFile\\:\\:getServerDSN\\(\\) expects int, int\\|null given\\.$#"
			count: 1
			path: libraries/classes/Controllers/Setup/ServersController.php

		-
			message: "#^Comparison operation \"\\>\" between 0 and 0 is always false\\.$#"
			count: 1
			path: libraries/classes/Controllers/Table/ChangeController.php

		-
			message: "#^Comparison operation \"\\>\" between int\\<1, max\\> and 0 is always true\\.$#"
			count: 1
			path: libraries/classes/Controllers/Table/OperationsController.php

		-
			message: "#^Parameter \\#1 \\$messages of method PhpMyAdmin\\\\Message\\:\\:addMessagesString\\(\\) expects array\\<string\\>, array\\<int, PhpMyAdmin\\\\Message\\|string\\|null\\> given\\.$#"
			count: 1
			path: libraries/classes/Controllers/Table/ReplaceController.php

		-
			message: "#^Parameter \\#2 \\$column_index of method PhpMyAdmin\\\\Controllers\\\\Table\\\\ZoomSearchController\\:\\:getColumnProperties\\(\\) expects int, int\\|string\\|false given\\.$#"
			count: 1
			path: libraries/classes/Controllers/Table/ZoomSearchController.php

		-
			message: "#^Offset 'pass'\\|'port'\\|'user' does not exist on array\\(\\?'scheme' \\=\\> string, 'host' \\=\\> string, \\?'port' \\=\\> int, \\?'user' \\=\\> string, \\?'pass' \\=\\> string, \\?'path' \\=\\> string, \\?'query' \\=\\> string, \\?'fragment' \\=\\> string\\)\\.$#"
			count: 1
			path: libraries/classes/Core.php

		-
			message: "#^Offset 'DCN' does not exist on array\\('C_NAME' \\=\\> array\\<int, string\\>, \\?'DCN' \\=\\> array\\<int, string\\>&nonEmpty, \\?'DTN' \\=\\> array\\<int, non\\-empty\\-string\\>&nonEmpty, \\?'SCN' \\=\\> array\\<int, string\\>&nonEmpty, \\?'STN' \\=\\> array\\<int, non\\-empty\\-string\\>&nonEmpty\\)\\.$#"
			count: 1
			path: libraries/classes/Database/Designer/Common.php

		-
			message: "#^Offset 'DTN' does not exist on array\\('C_NAME' \\=\\> array\\<int, string\\>, \\?'DCN' \\=\\> array\\<int, string\\>&nonEmpty, \\?'DTN' \\=\\> array\\<int, non\\-empty\\-string\\>&nonEmpty, \\?'SCN' \\=\\> array\\<int, string\\>&nonEmpty, \\?'STN' \\=\\> array\\<int, non\\-empty\\-string\\>&nonEmpty\\)\\.$#"
			count: 1
			path: libraries/classes/Database/Designer/Common.php

		-
			message: "#^Offset 'SCN' does not exist on array\\('C_NAME' \\=\\> array\\<int, string\\>, \\?'DCN' \\=\\> array\\<int, string\\>&nonEmpty, \\?'DTN' \\=\\> array\\<int, non\\-empty\\-string\\>&nonEmpty, \\?'SCN' \\=\\> array\\<int, string\\>&nonEmpty, \\?'STN' \\=\\> array\\<int, non\\-empty\\-string\\>&nonEmpty\\)\\.$#"
			count: 1
			path: libraries/classes/Database/Designer/Common.php

		-
			message: "#^Offset 'STN' does not exist on array\\('C_NAME' \\=\\> array\\<int, string\\>, \\?'DCN' \\=\\> array\\<int, string\\>&nonEmpty, \\?'DTN' \\=\\> array\\<int, non\\-empty\\-string\\>&nonEmpty, \\?'SCN' \\=\\> array\\<int, string\\>&nonEmpty, \\?'STN' \\=\\> array\\<int, non\\-empty\\-string\\>&nonEmpty\\)\\.$#"
			count: 2
			path: libraries/classes/Database/Designer/Common.php

		-
			message: "#^Parameter \\#1 \\$query of method PhpMyAdmin\\\\DatabaseInterface\\:\\:tryQuery\\(\\) expects string, string\\|null given\\.$#"
			count: 1
			path: libraries/classes/Database/Events.php

		-
			message: "#^Parameter \\#2 \\$sortOrder of method PhpMyAdmin\\\\Database\\\\Qbe\\:\\:getSortOrderSelectCell\\(\\) expects int, null given\\.$#"
			count: 1
			path: libraries/classes/Database/Qbe.php

		-
			message: "#^Property PhpMyAdmin\\\\Database\\\\Qbe\\:\\:\\$currentSearch \\(PhpMyAdmin\\\\SavedSearches\\) does not accept PhpMyAdmin\\\\SavedSearches\\|null\\.$#"
			count: 1
			path: libraries/classes/Database/Qbe.php

		-
			message: "#^Strict comparison using \\=\\=\\= between array and null will always evaluate to false\\.$#"
			count: 1
			path: libraries/classes/Database/Qbe.php

		-
			message: "#^Offset 'item_name' does not exist on array\\|null\\.$#"
			count: 1
			path: libraries/classes/Database/Routines.php

		-
			message: "#^Offset 'item_type' does not exist on array\\|null\\.$#"
			count: 1
			path: libraries/classes/Database/Routines.php

		-
			message: "#^Parameter \\#1 \\$mode of method PhpMyAdmin\\\\Database\\\\Routines\\:\\:getEditorForm\\(\\) expects string, string\\|null given\\.$#"
			count: 1
			path: libraries/classes/Database/Routines.php

		-
			message: "#^Parameter \\#2 \\$create_routine of method PhpMyAdmin\\\\Database\\\\Routines\\:\\:create\\(\\) expects string, string\\|null given\\.$#"
			count: 1
			path: libraries/classes/Database/Routines.php

		-
			message: "#^Offset 'create' does not exist on array\\|null\\.$#"
			count: 1
			path: libraries/classes/Database/Triggers.php

		-
			message: "#^Offset 'drop' does not exist on array\\|null\\.$#"
			count: 1
			path: libraries/classes/Database/Triggers.php

		-
			message: "#^Comparison operation \"\\<\\=\\>\" between \\(array\\|float\\|int\\) and \\(array\\|float\\|int\\) results in an error\\.$#"
			count: 1
			path: libraries/classes/DatabaseInterface.php

		-
			message: "#^Method PhpMyAdmin\\\\DatabaseInterface\\:\\:getProtoInfo\\(\\) should return bool\\|int but returns int\\|string\\.$#"
			count: 1
			path: libraries/classes/DatabaseInterface.php

		-
			message: "#^Parameter \\#2 \\$table of method PhpMyAdmin\\\\Query\\\\Cache\\:\\:cacheTableData\\(\\) expects bool\\|string, array\\|string given\\.$#"
			count: 1
			path: libraries/classes/DatabaseInterface.php

		-
			message: "#^Left side of && is always true\\.$#"
			count: 1
			path: libraries/classes/Display/Results.php

		-
			message: "#^Parameter \\#2 \\$sortOrder of method PhpMyAdmin\\\\Display\\\\Results\\:\\:getSortingUrlParams\\(\\) expects string, string\\|null given\\.$#"
			count: 1
			path: libraries/classes/Display/Results.php

		-
			message: "#^Parameter \\#4 \\$sortExpressionNoDirection of method PhpMyAdmin\\\\Display\\\\Results\\:\\:getTableHeadersForColumns\\(\\) expects array, array\\|string given\\.$#"
			count: 1
			path: libraries/classes/Display/Results.php

		-
			message: "#^Method PhpMyAdmin\\\\Encoding\\:\\:convertString\\(\\) should return string but returns string\\|false\\.$#"
			count: 1
			path: libraries/classes/Encoding.php

		-
			message: "#^Parameter \\#1 \\$callback of function set_error_handler expects \\(callable\\(int, string, string, int, array\\)\\: bool\\)\\|null, array\\(\\$this\\(PhpMyAdmin\\\\ErrorHandler\\), 'handleError'\\) given\\.$#"
			count: 1
			path: libraries/classes/ErrorHandler.php

		-
			message: "#^Strict comparison using \\=\\=\\= between string and null will always evaluate to false\\.$#"
			count: 1
			path: libraries/classes/ErrorReport.php

		-
			message: "#^Parameter \\#1 \\$str of static method PhpMyAdmin\\\\Encoding\\:\\:kanjiStrConv\\(\\) expects string, string\\|null given\\.$#"
			count: 1
			path: libraries/classes/Export.php

		-
			message: "#^Parameter \\#3 \\$what of static method PhpMyAdmin\\\\Encoding\\:\\:convertString\\(\\) expects string, string\\|null given\\.$#"
			count: 1
			path: libraries/classes/Export.php

		-
			message: "#^Result of \\|\\| is always false\\.$#"
			count: 1
			path: libraries/classes/Export.php

		-
			message: "#^Strict comparison using \\=\\=\\= between PhpMyAdmin\\\\Plugins\\\\SchemaPlugin and null will always evaluate to false\\.$#"
			count: 1
			path: libraries/classes/Export.php

		-
			message: "#^Method PhpMyAdmin\\\\File\\:\\:getCompression\\(\\) should return string but returns string\\|false\\.$#"
			count: 1
			path: libraries/classes/File.php

		-
			message: "#^Parameter \\#1 \\$file of function bzopen expects resource\\|string, string\\|null given\\.$#"
			count: 1
			path: libraries/classes/File.php

		-
			message: "#^Parameter \\#1 \\$file of method PhpMyAdmin\\\\ZipExtension\\:\\:getContents\\(\\) expects string, string\\|null given\\.$#"
			count: 1
			path: libraries/classes/File.php

		-
			message: "#^Property PhpMyAdmin\\\\File\\:\\:\\$content \\(string\\) does not accept string\\|false\\.$#"
			count: 1
			path: libraries/classes/File.php

		-
			message: "#^Property PhpMyAdmin\\\\File\\:\\:\\$handle \\(resource\\|null\\) does not accept resource\\|false\\.$#"
			count: 4
			path: libraries/classes/File.php

		-
			message: "#^Negated boolean expression is always false\\.$#"
			count: 1
			path: libraries/classes/Gis/GisGeometryCollection.php

		-
			message: "#^Parameter \\#5 \\$color of method PhpMyAdmin\\\\Image\\\\ImageWrapper\\:\\:line\\(\\) expects int, int\\|false given\\.$#"
			count: 1
			path: libraries/classes/Gis/GisLineString.php

		-
			message: "#^Parameter \\#5 \\$color of method PhpMyAdmin\\\\Image\\\\ImageWrapper\\:\\:string\\(\\) expects int, int\\|false given\\.$#"
			count: 1
			path: libraries/classes/Gis/GisLineString.php

		-
			message: "#^Parameter \\#5 \\$color of method PhpMyAdmin\\\\Image\\\\ImageWrapper\\:\\:line\\(\\) expects int, int\\|false given\\.$#"
			count: 1
			path: libraries/classes/Gis/GisMultiLineString.php

		-
			message: "#^Parameter \\#5 \\$color of method PhpMyAdmin\\\\Image\\\\ImageWrapper\\:\\:string\\(\\) expects int, int\\|false given\\.$#"
			count: 1
			path: libraries/classes/Gis/GisMultiLineString.php

		-
			message: "#^Parameter \\#5 \\$color of method PhpMyAdmin\\\\Image\\\\ImageWrapper\\:\\:string\\(\\) expects int, int\\|false given\\.$#"
			count: 1
			path: libraries/classes/Gis/GisMultiPoint.php

		-
			message: "#^Parameter \\#7 \\$color of method PhpMyAdmin\\\\Image\\\\ImageWrapper\\:\\:arc\\(\\) expects int, int\\|false given\\.$#"
			count: 1
			path: libraries/classes/Gis/GisMultiPoint.php

		-
			message: "#^Parameter \\#2 \\$color of method PhpMyAdmin\\\\Image\\\\ImageWrapper\\:\\:filledPolygon\\(\\) expects int, int\\|false given\\.$#"
			count: 1
			path: libraries/classes/Gis/GisMultiPolygon.php

		-
			message: "#^Parameter \\#5 \\$color of method PhpMyAdmin\\\\Image\\\\ImageWrapper\\:\\:string\\(\\) expects int, int\\|false given\\.$#"
			count: 1
			path: libraries/classes/Gis/GisMultiPolygon.php

		-
			message: "#^Parameter \\#5 \\$color of method PhpMyAdmin\\\\Image\\\\ImageWrapper\\:\\:string\\(\\) expects int, int\\|false given\\.$#"
			count: 1
			path: libraries/classes/Gis/GisPoint.php

		-
			message: "#^Parameter \\#7 \\$color of method PhpMyAdmin\\\\Image\\\\ImageWrapper\\:\\:arc\\(\\) expects int, int\\|false given\\.$#"
			count: 1
			path: libraries/classes/Gis/GisPoint.php

		-
			message: "#^Parameter \\#2 \\$color of method PhpMyAdmin\\\\Image\\\\ImageWrapper\\:\\:filledPolygon\\(\\) expects int, int\\|false given\\.$#"
			count: 1
			path: libraries/classes/Gis/GisPolygon.php

		-
			message: "#^Parameter \\#5 \\$color of method PhpMyAdmin\\\\Image\\\\ImageWrapper\\:\\:string\\(\\) expects int, int\\|false given\\.$#"
			count: 1
			path: libraries/classes/Gis/GisPolygon.php

		-
			message: "#^Parameter \\#1 \\$sql_query of class PhpMyAdmin\\\\Gis\\\\GisVisualization constructor expects string, null given\\.$#"
			count: 1
			path: libraries/classes/Gis/GisVisualization.php

		-
			message: "#^Parameter \\#3 \\$row of class PhpMyAdmin\\\\Gis\\\\GisVisualization constructor expects int, null given\\.$#"
			count: 1
			path: libraries/classes/Gis/GisVisualization.php

		-
			message: "#^Parameter \\#4 \\$pos of class PhpMyAdmin\\\\Gis\\\\GisVisualization constructor expects int, null given\\.$#"
			count: 1
			path: libraries/classes/Gis/GisVisualization.php

		-
			message: "#^Cannot access offset 1 on array\\|false\\.$#"
			count: 2
			path: libraries/classes/Git.php

		-
			message: "#^Cannot access offset 256 on array\\|false\\.$#"
			count: 1
			path: libraries/classes/Git.php

		-
			message: "#^Cannot access offset int on array\\|false\\.$#"
			count: 2
			path: libraries/classes/Git.php

		-
			message: "#^Function imagefilledpolygon invoked with 3 parameters, 4 required\\.$#"
			count: 1
			path: libraries/classes/Image/ImageWrapper.php

		-
			message: "#^Offset int does not exist on array\\|null\\.$#"
			count: 2
			path: libraries/classes/Import.php

		-
			message: "#^Parameter \\#1 \\$lastCumulativeSize of method PhpMyAdmin\\\\Import\\:\\:getDecimalPrecision\\(\\) expects string, int\\|string given\\.$#"
			count: 3
			path: libraries/classes/Import.php

		-
			message: "#^Parameter \\#1 \\$lastCumulativeSize of method PhpMyAdmin\\\\Import\\:\\:getDecimalScale\\(\\) expects string, int\\|string given\\.$#"
			count: 2
			path: libraries/classes/Import.php

		-
			message: "#^Parameter \\#1 \\$statement of static method PhpMyAdmin\\\\SqlParser\\\\Utils\\\\Query\\:\\:getClause\\(\\) expects PhpMyAdmin\\\\SqlParser\\\\Statement, object given\\.$#"
			count: 4
			path: libraries/classes/Import.php

		-
			message: "#^Cannot call method getScripts\\(\\) on class\\-string\\|object\\.$#"
			count: 1
			path: libraries/classes/InsertEdit.php

		-
			message: "#^Else branch is unreachable because ternary operator condition is always true\\.$#"
			count: 1
			path: libraries/classes/InsertEdit.php

		-
			message: "#^Parameter \\#1 \\$result of method PhpMyAdmin\\\\DatabaseInterface\\:\\:fieldLen\\(\\) expects object, array given\\.$#"
			count: 1
			path: libraries/classes/InsertEdit.php

		-
			message: "#^Strict comparison using \\=\\=\\= between 'text' and 'time' will always evaluate to false\\.$#"
			count: 1
			path: libraries/classes/InsertEdit.php

		-
			message: "#^Parameter \\#2 \\$ipToTest of method PhpMyAdmin\\\\IpAllowDeny\\:\\:ipMaskTest\\(\\) expects string, string\\|true given\\.$#"
			count: 1
			path: libraries/classes/IpAllowDeny.php

		-
			message: "#^Method PhpMyAdmin\\\\LanguageManager\\:\\:availableLocales\\(\\) should return array but returns array\\|false\\.$#"
			count: 1
			path: libraries/classes/LanguageManager.php

		-
			message: "#^Property PhpMyAdmin\\\\LanguageManager\\:\\:\\$availableLocales \\(array\\) does not accept array\\|false\\.$#"
			count: 1
			path: libraries/classes/LanguageManager.php

		-
			message: "#^Right side of && is always true\\.$#"
			count: 1
			path: libraries/classes/Linter.php

		-
			message: "#^Method PhpMyAdmin\\\\Menu\\:\\:getAllowedTabs\\(\\) should return array but returns array\\|null\\.$#"
			count: 1
			path: libraries/classes/Menu.php

		-
			message: "#^Unreachable statement \\- code above always terminates\\.$#"
			count: 1
			path: libraries/classes/Navigation/Nodes/Node.php

		-
			message: "#^Cannot access property \\$realName on PhpMyAdmin\\\\Navigation\\\\Nodes\\\\Node\\|false\\.$#"
			count: 1
			path: libraries/classes/Navigation/Nodes/NodeDatabaseChild.php

		-
			message: "#^Cannot access property \\$realName on PhpMyAdmin\\\\Navigation\\\\Nodes\\\\Node\\|false\\.$#"
			count: 2
			path: libraries/classes/Navigation/Nodes/NodeTable.php

		-
			message: "#^Method PhpMyAdmin\\\\Normalization\\:\\:getHtmlContentsFor1NFStep3\\(\\) should return array\\<string\\> but returns array\\<string, string\\|false\\>\\.$#"
			count: 1
			path: libraries/classes/Normalization.php

		-
			message: "#^Method PhpMyAdmin\\\\OpenDocument\\:\\:create\\(\\) should return string but returns bool\\|string\\.$#"
			count: 1
			path: libraries/classes/OpenDocument.php

		-
			message: "#^Parameter \\#1 \\$query of method PhpMyAdmin\\\\DatabaseInterface\\:\\:query\\(\\) expects string, string\\|null given\\.$#"
			count: 1
			path: libraries/classes/Operations.php

		-
			message: "#^Property PhpMyAdmin\\\\OutputBuffering\\:\\:\\$content \\(string\\) does not accept string\\|false\\.$#"
			count: 1
			path: libraries/classes/OutputBuffering.php

		-
			message: "#^Parameter \\#1 \\$font of method TCPDF\\:\\:setFooterFont\\(\\) expects array\\<int, string\\>, array\\<int, int\\|string\\> given\\.$#"
			count: 1
			path: libraries/classes/Pdf.php

		-
			message: "#^Parameter \\#7 \\$pdfa of method TCPDF\\:\\:__construct\\(\\) expects int, bool given\\.$#"
			count: 1
			path: libraries/classes/Pdf.php

		-
			message: "#^Method PhpMyAdmin\\\\Plugins\\\\Auth\\\\AuthenticationCookie\\:\\:cookieEncrypt\\(\\) should return string but returns string\\|false\\.$#"
			count: 1
			path: libraries/classes/Plugins/Auth/AuthenticationCookie.php

		-
			message: "#^Method PhpMyAdmin\\\\Plugins\\\\Auth\\\\AuthenticationCookie\\:\\:getIVSize\\(\\) should return int but returns int\\|false\\.$#"
			count: 1
			path: libraries/classes/Plugins/Auth/AuthenticationCookie.php

		-
			message: "#^Parameter \\#1 \\$data of method PhpMyAdmin\\\\Plugins\\\\Auth\\\\AuthenticationCookie\\:\\:cookieEncrypt\\(\\) expects string, string\\|false given\\.$#"
			count: 1
			path: libraries/classes/Plugins/Auth/AuthenticationCookie.php

		-
			message: "#^Parameter \\#2 \\$remoteIp of method ReCaptcha\\\\ReCaptcha\\:\\:verify\\(\\) expects string\\|null, bool\\|string given\\.$#"
			count: 1
			path: libraries/classes/Plugins/Auth/AuthenticationCookie.php

		-
			message: "#^Binary operation \"\\.\" between 'FOREIGN KEY ' and array\\|string results in an error\\.$#"
			count: 1
			path: libraries/classes/Plugins/Export/ExportSql.php

		-
			message: "#^Cannot access offset mixed on array\\<PhpMyAdmin\\\\SqlParser\\\\Components\\\\CreateDefinition\\>\\|PhpMyAdmin\\\\SqlParser\\\\Components\\\\ArrayObj\\.$#"
			count: 4
			path: libraries/classes/Plugins/Export/ExportSql.php

		-
			message: "#^Property PhpMyAdmin\\\\SqlParser\\\\Token\\:\\:\\$token \\(string\\) does not accept array\\|string\\.$#"
			count: 1
			path: libraries/classes/Plugins/Export/ExportSql.php

		-
			message: "#^Negated boolean expression is always true\\.$#"
			count: 1
			path: libraries/classes/Plugins/Import/ImportMediawiki.php

		-
			message: "#^Offset 'name' does not exist on SimpleXMLElement\\|null\\.$#"
			count: 2
			path: libraries/classes/Plugins/Import/ImportOds.php

		-
			message: "#^Offset 'number\\-columns…' does not exist on SimpleXMLElement\\|null\\.$#"
			count: 2
			path: libraries/classes/Plugins/Import/ImportOds.php

		-
			message: "#^Parameter \\#1 \\$cell_attrs of method PhpMyAdmin\\\\Plugins\\\\Import\\\\ImportOds\\:\\:getValue\\(\\) expects array, SimpleXMLElement\\|null given\\.$#"
			count: 1
			path: libraries/classes/Plugins/Import/ImportOds.php

		-
			message: "#^Parameter \\#2 \\$text of method PhpMyAdmin\\\\Plugins\\\\Import\\\\ImportOds\\:\\:getValue\\(\\) expects array, SimpleXMLElement given\\.$#"
			count: 1
			path: libraries/classes/Plugins/Import/ImportOds.php

		-
			message: "#^Offset 'charset' does not exist on SimpleXMLElement\\|null\\.$#"
			count: 1
			path: libraries/classes/Plugins/Import/ImportXml.php

		-
			message: "#^Offset 'collation' does not exist on SimpleXMLElement\\|null\\.$#"
			count: 1
			path: libraries/classes/Plugins/Import/ImportXml.php

		-
			message: "#^Offset 'name' does not exist on SimpleXMLElement\\|null\\.$#"
			count: 8
			path: libraries/classes/Plugins/Import/ImportXml.php

		-
			message: "#^Function uploadprogress_get_info not found\\.$#"
			count: 1
			path: libraries/classes/Plugins/Import/Upload/UploadProgress.php

		-
			message: "#^Used function uploadprogress_get_info not found\\.$#"
			count: 1
			path: libraries/classes/Plugins/Import/Upload/UploadProgress.php

		-
			message: "#^Parameter \\#2 \\$masterField of method PhpMyAdmin\\\\Plugins\\\\Schema\\\\Dia\\\\DiaRelationSchema\\:\\:addRelation\\(\\) expects string, int\\|string given\\.$#"
			count: 1
			path: libraries/classes/Plugins/Schema/Dia/DiaRelationSchema.php

		-
			message: "#^Binary operation \"\\+\" between int\\|string\\|false and 12 results in an error\\.$#"
			count: 4
			path: libraries/classes/Plugins/Schema/Dia/RelationStatsDia.php

		-
			message: "#^Parameter \\#2 \\$master_table of class PhpMyAdmin\\\\Plugins\\\\Schema\\\\Eps\\\\RelationStatsEps constructor expects string, PhpMyAdmin\\\\Plugins\\\\Schema\\\\Eps\\\\TableStatsEps given\\.$#"
			count: 1
			path: libraries/classes/Plugins/Schema/Eps/EpsRelationSchema.php

		-
			message: "#^Parameter \\#4 \\$foreign_table of class PhpMyAdmin\\\\Plugins\\\\Schema\\\\Eps\\\\RelationStatsEps constructor expects string, PhpMyAdmin\\\\Plugins\\\\Schema\\\\Eps\\\\TableStatsEps given\\.$#"
			count: 1
			path: libraries/classes/Plugins/Schema/Eps/EpsRelationSchema.php

		-
			message: "#^Parameter \\#4 \\$masterField of method PhpMyAdmin\\\\Plugins\\\\Schema\\\\Eps\\\\EpsRelationSchema\\:\\:addRelation\\(\\) expects string, int\\|string given\\.$#"
			count: 1
			path: libraries/classes/Plugins/Schema/Eps/EpsRelationSchema.php

		-
			message: "#^Call to an undefined method object\\:\\:line\\(\\)\\.$#"
			count: 7
			path: libraries/classes/Plugins/Schema/Eps/RelationStatsEps.php

		-
			message: "#^Parameter \\#1 \\$x_from of method PhpMyAdmin\\\\Plugins\\\\Schema\\\\Eps\\\\Eps\\:\\:rect\\(\\) expects int, float\\|int given\\.$#"
			count: 2
			path: libraries/classes/Plugins/Schema/Eps/TableStatsEps.php

		-
			message: "#^Parameter \\#2 \\$x of method PhpMyAdmin\\\\Plugins\\\\Schema\\\\Eps\\\\Eps\\:\\:showXY\\(\\) expects int, float\\|int given\\.$#"
			count: 2
			path: libraries/classes/Plugins/Schema/Eps/TableStatsEps.php

		-
			message: "#^Parameter \\#2 \\$y_from of method PhpMyAdmin\\\\Plugins\\\\Schema\\\\Eps\\\\Eps\\:\\:rect\\(\\) expects int, float\\|int given\\.$#"
			count: 2
			path: libraries/classes/Plugins/Schema/Eps/TableStatsEps.php

		-
			message: "#^Parameter \\#3 \\$y of method PhpMyAdmin\\\\Plugins\\\\Schema\\\\Eps\\\\Eps\\:\\:showXY\\(\\) expects int, float\\|int given\\.$#"
			count: 2
			path: libraries/classes/Plugins/Schema/Eps/TableStatsEps.php

		-
			message: "#^Parameter \\#1 \\$auto of method TCPDF\\:\\:SetAutoPageBreak\\(\\) expects bool, string given\\.$#"
			count: 3
			path: libraries/classes/Plugins/Schema/Pdf/PdfRelationSchema.php

		-
			message: "#^Parameter \\#2 \\$masterField of method PhpMyAdmin\\\\Plugins\\\\Schema\\\\Pdf\\\\PdfRelationSchema\\:\\:addRelation\\(\\) expects string, int\\|string given\\.$#"
			count: 1
			path: libraries/classes/Plugins/Schema/Pdf/PdfRelationSchema.php

		-
			message: "#^Parameter \\#2 \\$master_table of class PhpMyAdmin\\\\Plugins\\\\Schema\\\\Pdf\\\\RelationStatsPdf constructor expects string, PhpMyAdmin\\\\Plugins\\\\Schema\\\\Pdf\\\\TableStatsPdf given\\.$#"
			count: 1
			path: libraries/classes/Plugins/Schema/Pdf/PdfRelationSchema.php

		-
			message: "#^Parameter \\#2 \\$value of method PhpMyAdmin\\\\Pdf\\:\\:setAlias\\(\\) expects string, int given\\.$#"
			count: 2
			path: libraries/classes/Plugins/Schema/Pdf/PdfRelationSchema.php

		-
			message: "#^Parameter \\#4 \\$fontSize of class PhpMyAdmin\\\\Plugins\\\\Schema\\\\Pdf\\\\TableStatsPdf constructor expects int, null given\\.$#"
			count: 3
			path: libraries/classes/Plugins/Schema/Pdf/PdfRelationSchema.php

		-
			message: "#^Parameter \\#4 \\$foreign_table of class PhpMyAdmin\\\\Plugins\\\\Schema\\\\Pdf\\\\RelationStatsPdf constructor expects string, PhpMyAdmin\\\\Plugins\\\\Schema\\\\Pdf\\\\TableStatsPdf given\\.$#"
			count: 1
			path: libraries/classes/Plugins/Schema/Pdf/PdfRelationSchema.php

		-
			message: "#^Call to an undefined method object\\:\\:SetDrawColor\\(\\)\\.$#"
			count: 3
			path: libraries/classes/Plugins/Schema/Pdf/RelationStatsPdf.php

		-
			message: "#^Call to an undefined method object\\:\\:lineScale\\(\\)\\.$#"
			count: 7
			path: libraries/classes/Plugins/Schema/Pdf/RelationStatsPdf.php

		-
			message: "#^Call to an undefined method object\\:\\:setLineWidthScale\\(\\)\\.$#"
			count: 2
			path: libraries/classes/Plugins/Schema/Pdf/RelationStatsPdf.php

		-
			message: "#^Binary operation \"\\+\\=\" between int and array\\<float\\>\\|float results in an error\\.$#"
			count: 1
			path: libraries/classes/Plugins/Schema/Pdf/TableStatsPdf.php

		-
			message: "#^Property PhpMyAdmin\\\\Plugins\\\\Schema\\\\TableStats\\:\\:\\$width \\(int\\) does not accept array\\<float\\>\\|float\\|int\\.$#"
			count: 1
			path: libraries/classes/Plugins/Schema/Pdf/TableStatsPdf.php

		-
			message: "#^Parameter \\#1 \\$table of method PhpMyAdmin\\\\Plugins\\\\Schema\\\\RelationStats\\:\\:getXy\\(\\) expects PhpMyAdmin\\\\Plugins\\\\Schema\\\\TableStats, string given\\.$#"
			count: 2
			path: libraries/classes/Plugins/Schema/RelationStats.php

		-
			message: "#^Call to an undefined method object\\:\\:printElementLine\\(\\)\\.$#"
			count: 7
			path: libraries/classes/Plugins/Schema/Svg/RelationStatsSvg.php

		-
			message: "#^Parameter \\#1 \\$table of method PhpMyAdmin\\\\Plugins\\\\Schema\\\\Svg\\\\SvgRelationSchema\\:\\:setMinMax\\(\\) expects PhpMyAdmin\\\\Plugins\\\\Schema\\\\Svg\\\\TableStatsSvg, PhpMyAdmin\\\\Plugins\\\\Schema\\\\Dia\\\\TableStatsDia\\|PhpMyAdmin\\\\Plugins\\\\Schema\\\\Eps\\\\TableStatsEps\\|PhpMyAdmin\\\\Plugins\\\\Schema\\\\Pdf\\\\TableStatsPdf\\|PhpMyAdmin\\\\Plugins\\\\Schema\\\\Svg\\\\TableStatsSvg given\\.$#"
			count: 1
			path: libraries/classes/Plugins/Schema/Svg/SvgRelationSchema.php

		-
			message: "#^Parameter \\#1 \\$width of method PhpMyAdmin\\\\Plugins\\\\Schema\\\\Svg\\\\Svg\\:\\:startSvgDoc\\(\\) expects int, float\\|int given\\.$#"
			count: 1
			path: libraries/classes/Plugins/Schema/Svg/SvgRelationSchema.php

		-
			message: "#^Parameter \\#2 \\$height of method PhpMyAdmin\\\\Plugins\\\\Schema\\\\Svg\\\\Svg\\:\\:startSvgDoc\\(\\) expects int, float\\|int given\\.$#"
			count: 1
			path: libraries/classes/Plugins/Schema/Svg/SvgRelationSchema.php

		-
			message: "#^Parameter \\#2 \\$master_table of class PhpMyAdmin\\\\Plugins\\\\Schema\\\\Svg\\\\RelationStatsSvg constructor expects string, PhpMyAdmin\\\\Plugins\\\\Schema\\\\Dia\\\\TableStatsDia\\|PhpMyAdmin\\\\Plugins\\\\Schema\\\\Eps\\\\TableStatsEps\\|PhpMyAdmin\\\\Plugins\\\\Schema\\\\Pdf\\\\TableStatsPdf\\|PhpMyAdmin\\\\Plugins\\\\Schema\\\\Svg\\\\TableStatsSvg given\\.$#"
			count: 1
			path: libraries/classes/Plugins/Schema/Svg/SvgRelationSchema.php

		-
			message: "#^Parameter \\#3 \\$x of method PhpMyAdmin\\\\Plugins\\\\Schema\\\\Svg\\\\Svg\\:\\:startSvgDoc\\(\\) expects int, float\\|int given\\.$#"
			count: 1
			path: libraries/classes/Plugins/Schema/Svg/SvgRelationSchema.php

		-
			message: "#^Parameter \\#4 \\$foreign_table of class PhpMyAdmin\\\\Plugins\\\\Schema\\\\Svg\\\\RelationStatsSvg constructor expects string, PhpMyAdmin\\\\Plugins\\\\Schema\\\\Dia\\\\TableStatsDia\\|PhpMyAdmin\\\\Plugins\\\\Schema\\\\Eps\\\\TableStatsEps\\|PhpMyAdmin\\\\Plugins\\\\Schema\\\\Pdf\\\\TableStatsPdf\\|PhpMyAdmin\\\\Plugins\\\\Schema\\\\Svg\\\\TableStatsSvg given\\.$#"
			count: 1
			path: libraries/classes/Plugins/Schema/Svg/SvgRelationSchema.php

		-
			message: "#^Parameter \\#4 \\$masterField of method PhpMyAdmin\\\\Plugins\\\\Schema\\\\Svg\\\\SvgRelationSchema\\:\\:addRelation\\(\\) expects string, int\\|string given\\.$#"
			count: 1
			path: libraries/classes/Plugins/Schema/Svg/SvgRelationSchema.php

		-
			message: "#^Parameter \\#4 \\$y of method PhpMyAdmin\\\\Plugins\\\\Schema\\\\Svg\\\\Svg\\:\\:startSvgDoc\\(\\) expects int, float\\|int given\\.$#"
			count: 1
			path: libraries/classes/Plugins/Schema/Svg/SvgRelationSchema.php

		-
			message: "#^Parameter \\#2 \\$x of method PhpMyAdmin\\\\Plugins\\\\Schema\\\\Svg\\\\Svg\\:\\:printElement\\(\\) expects int, float\\|int given\\.$#"
			count: 4
			path: libraries/classes/Plugins/Schema/Svg/TableStatsSvg.php

		-
			message: "#^Parameter \\#3 \\$y of method PhpMyAdmin\\\\Plugins\\\\Schema\\\\Svg\\\\Svg\\:\\:printElement\\(\\) expects int, float\\|int given\\.$#"
			count: 4
			path: libraries/classes/Plugins/Schema/Svg/TableStatsSvg.php

		-
			message: "#^Binary operation \"\\-\\=\" between int\\<0, max\\>\\|string\\|false and int results in an error\\.$#"
			count: 1
			path: libraries/classes/Plugins/Transformations/Abs/DateFormatTransformationsPlugin.php

		-
			message: "#^Unreachable statement \\- code above always terminates\\.$#"
			count: 1
			path: libraries/classes/Plugins/Transformations/Abs/ExternalTransformationsPlugin.php

		-
			message: "#^Method PhpMyAdmin\\\\Plugins\\\\Transformations\\\\Output\\\\Text_Plain_Binarytoip\\:\\:applyTransformation\\(\\) should return string but returns string\\|false\\.$#"
			count: 1
			path: libraries/classes/Plugins/Transformations/Output/Text_Plain_Binarytoip.php

		-
			message: "#^Method PhpMyAdmin\\\\Relation\\:\\:checkRelationsParam\\(\\) should return array\\<string\\> but returns array\\<string, bool\\|string\\|null\\>\\.$#"
			count: 1
			path: libraries/classes/Relation.php

		-
			message: "#^Negated boolean expression is always false\\.$#"
			count: 1
			path: libraries/classes/Relation.php

		-
			message: "#^Offset 'comment' does not exist on array\\|null\\.$#"
			count: 1
			path: libraries/classes/Relation.php

		-
			message: "#^Parameter \\#1 \\$foreigners of method PhpMyAdmin\\\\Relation\\:\\:searchColumnInForeigners\\(\\) expects array, array\\|true given\\.$#"
			count: 1
			path: libraries/classes/Relation.php

		-
			message: "#^Property PhpMyAdmin\\\\Relation\\:\\:\\$dbi \\(PhpMyAdmin\\\\DatabaseInterface\\) does not accept PhpMyAdmin\\\\DatabaseInterface\\|null\\.$#"
			count: 1
			path: libraries/classes/Relation.php

		-
			message: "#^Parameter \\#1 \\$name of static method PhpMyAdmin\\\\Core\\:\\:sanitizeMySQLHost\\(\\) expects string, string\\|null given\\.$#"
			count: 1
			path: libraries/classes/Replication.php

		-
			message: "#^Method PhpMyAdmin\\\\Sanitize\\:\\:escapeJsString\\(\\) should return string but returns string\\|null\\.$#"
			count: 1
			path: libraries/classes/Sanitize.php

		-
			message: "#^Method PhpMyAdmin\\\\Sanitize\\:\\:sanitizeFilename\\(\\) should return string but returns string\\|null\\.$#"
			count: 1
			path: libraries/classes/Sanitize.php

		-
			message: "#^Cannot assign offset 'criteria'\\|'criteriaAndOrColumn'\\|'criteriaAndOrRow'\\|'criteriaColumn'\\|'criteriaShow'\\|'criteriaSort'\\|'rows'\\|'TableList' to array\\|string\\.$#"
			count: 1
			path: libraries/classes/SavedSearches.php

		-
			message: "#^Offset 'criteriaColumn' does not exist on array\\|string\\.$#"
			count: 1
			path: libraries/classes/SavedSearches.php

		-
			message: "#^Offset non\\-empty\\-string does not exist on array\\|string\\.$#"
			count: 1
			path: libraries/classes/SavedSearches.php

		-
			message: "#^Offset '@@old_passwords' does not exist on array\\|null\\.$#"
			count: 1
			path: libraries/classes/Server/Privileges.php

		-
			message: "#^Offset 'Type' does not exist on array\\|null\\.$#"
			count: 4
			path: libraries/classes/Server/Privileges.php

		-
			message: "#^Offset 'password' does not exist on array\\|null\\.$#"
			count: 1
			path: libraries/classes/Server/Privileges.php

		-
			message: "#^Parameter \\#1 \\$result of method PhpMyAdmin\\\\DatabaseInterface\\:\\:fetchAssoc\\(\\) expects object, array given\\.$#"
			count: 1
			path: libraries/classes/Server/Privileges.php

		-
			message: "#^Parameter \\#1 \\$result of method PhpMyAdmin\\\\DatabaseInterface\\:\\:freeResult\\(\\) expects object, array given\\.$#"
			count: 1
			path: libraries/classes/Server/Privileges.php

		-
			message: "#^Parameter \\#1 \\$result of method PhpMyAdmin\\\\DatabaseInterface\\:\\:freeResult\\(\\) expects object, array\\|float\\|int\\|string\\|false\\|null given\\.$#"
			count: 1
			path: libraries/classes/Server/Privileges.php

		-
			message: "#^Parameter \\#6 \\$dbname of method PhpMyAdmin\\\\Server\\\\Privileges\\:\\:addUserAndCreateDatabase\\(\\) expects string, array\\|string\\|null given\\.$#"
			count: 1
			path: libraries/classes/Server/Privileges.php

		-
			message: "#^Parameter \\#1 \\$query of method PhpMyAdmin\\\\DatabaseInterface\\:\\:tryQuery\\(\\) expects string, string\\|null given\\.$#"
			count: 1
			path: libraries/classes/Server/Status/Monitor.php

		-
			message: "#^Call to an undefined method COM\\:\\:ConnectServer\\(\\)\\.$#"
			count: 1
			path: libraries/classes/Server/SysInfo/WindowsNt.php

		-
			message: "#^Cannot call method Get\\(\\) on COM\\|null\\.$#"
			count: 1
			path: libraries/classes/Server/SysInfo/WindowsNt.php

		-
			message: "#^Argument of an invalid type array\\|null supplied for foreach, only iterables are supported\\.$#"
			count: 3
			path: libraries/classes/Server/UserGroups.php

		-
			message: "#^Parameter \\#1 \\$canonicalPath of method PhpMyAdmin\\\\Config\\\\ConfigFile\\:\\:getDefault\\(\\) expects string, string\\|null given\\.$#"
			count: 1
			path: libraries/classes/Setup/ConfigGenerator.php

		-
			message: "#^Parameter \\#1 \\$var_name of static method PhpMyAdmin\\\\Setup\\\\ConfigGenerator\\:\\:getVarExport\\(\\) expects string, string\\|null given\\.$#"
			count: 2
			path: libraries/classes/Setup/ConfigGenerator.php

		-
			message: "#^Cannot call method save\\(\\) on PhpMyAdmin\\\\Bookmark\\|false\\.$#"
			count: 1
			path: libraries/classes/Sql.php

		-
			message: "#^Offset 0 does not exist on array\\|null\\.$#"
			count: 2
			path: libraries/classes/Sql.php

		-
			message: "#^Parameter \\#1 \\$db of method PhpMyAdmin\\\\Sql\\:\\:storeTheQueryAsBookmark\\(\\) expects string, string\\|null given\\.$#"
			count: 1
			path: libraries/classes/Sql.php

		-
			message: "#^Parameter \\#1 \\$messageToShow of method PhpMyAdmin\\\\Sql\\:\\:getMessageForNoRowsReturned\\(\\) expects string, string\\|null given\\.$#"
			count: 1
			path: libraries/classes/Sql.php

		-
			message: "#^Parameter \\#1 \\$table of method PhpMyAdmin\\\\Menu\\:\\:setTable\\(\\) expects string, string\\|null given\\.$#"
			count: 1
			path: libraries/classes/Sql.php

		-
			message: "#^Parameter \\#2 \\$error of method PhpMyAdmin\\\\Sql\\:\\:handleQueryExecuteError\\(\\) expects string, string\\|true given\\.$#"
			count: 1
			path: libraries/classes/Sql.php

		-
			message: "#^Parameter \\#2 \\$table of method PhpMyAdmin\\\\Sql\\:\\:deleteTransformationInfo\\(\\) expects string, string\\|null given\\.$#"
			count: 1
			path: libraries/classes/Sql.php

		-
			message: "#^Parameter \\#2 \\$table of method PhpMyAdmin\\\\Sql\\:\\:handleSortOrder\\(\\) expects string, string\\|null given\\.$#"
			count: 1
			path: libraries/classes/Sql.php

		-
			message: "#^Parameter \\#3 \\$db of method PhpMyAdmin\\\\Sql\\:\\:countQueryResults\\(\\) expects string, string\\|null given\\.$#"
			count: 1
			path: libraries/classes/Sql.php

		-
			message: "#^Parameter \\#3 \\$isModifyLink of static method PhpMyAdmin\\\\Html\\\\Generator\\:\\:mysqlDie\\(\\) expects bool, string given\\.$#"
			count: 1
			path: libraries/classes/Sql.php

		-
			message: "#^Parameter \\#3 \\$sqlData of method PhpMyAdmin\\\\Sql\\:\\:getHtmlForPreviousUpdateQuery\\(\\) expects array, array\\|null given\\.$#"
			count: 1
			path: libraries/classes/Sql.php

		-
			message: "#^Parameter \\#4 \\$table of method PhpMyAdmin\\\\Sql\\:\\:countQueryResults\\(\\) expects string, string\\|null given\\.$#"
			count: 1
			path: libraries/classes/Sql.php

		-
			message: "#^Parameter \\#7 \\$sqlQueryForBookmark of method PhpMyAdmin\\\\Sql\\:\\:executeTheQuery\\(\\) expects string, string\\|null given\\.$#"
			count: 1
			path: libraries/classes/Sql.php

		-
			message: "#^Parameter \\#8 \\$extraData of method PhpMyAdmin\\\\Sql\\:\\:executeTheQuery\\(\\) expects array, array\\|null given\\.$#"
			count: 1
			path: libraries/classes/Sql.php

		-
			message: "#^Property PhpMyAdmin\\\\SqlParser\\\\Components\\\\AlterOperation\\:\\:\\$field \\(PhpMyAdmin\\\\SqlParser\\\\Components\\\\Expression\\) does not accept null\\.$#"
			count: 2
			path: libraries/classes/Table.php

		-
			message: "#^Property PhpMyAdmin\\\\Theme\\:\\:\\$filesizeInfo \\(int\\) does not accept int\\|false\\.$#"
			count: 1
			path: libraries/classes/Theme.php

		-
			message: "#^Property PhpMyAdmin\\\\Theme\\:\\:\\$mtimeInfo \\(int\\) does not accept int\\|false\\.$#"
			count: 1
			path: libraries/classes/Theme.php

		-
			message: "#^Property PhpMyAdmin\\\\ThemeManager\\:\\:\\$activeTheme \\(string\\) does not accept string\\|null\\.$#"
			count: 1
			path: libraries/classes/ThemeManager.php

		-
			message: "#^Cannot access property \\$table on PhpMyAdmin\\\\SqlParser\\\\Components\\\\Expression\\|string\\.$#"
			count: 1
			path: libraries/classes/Tracker.php

		-
			message: "#^Cannot access property \\$value on PhpMyAdmin\\\\SqlParser\\\\Token\\|string\\.$#"
			count: 3
			path: libraries/classes/Tracker.php

		-
			message: "#^Parameter \\#3 \\$version of static method PhpMyAdmin\\\\Tracker\\:\\:deactivateTracking\\(\\) expects string, int given\\.$#"
			count: 1
			path: libraries/classes/Tracker.php

		-
			message: "#^Offset 'header' does not exist on array\\('proxy' \\=\\> non\\-empty\\-string, 'request_fulluri' \\=\\> true\\)\\.$#"
			count: 1
			path: libraries/classes/Utils/HttpRequest.php

		-
			message: "#^Variable \\$http_response_header in isset\\(\\) always exists and is not nullable\\.$#"
			count: 1
			path: libraries/classes/Utils/HttpRequest.php

		-
			message: "#^Comparison operation \"\\>\\=\" between int\\<1, max\\> and 1 is always true\\.$#"
			count: 1
			path: libraries/classes/VersionInformation.php

		-
			message: "#^Method PhpMyAdmin\\\\VersionInformation\\:\\:getLatestVersion\\(\\) should return stdClass\\|null but returns object\\.$#"
			count: 1
			path: libraries/classes/VersionInformation.php

		-
			message: "#^Parameter \\#1 \\$subgroupHeader of method PhpMyAdmin\\\\Properties\\\\Options\\\\Groups\\\\OptionsPropertySubgroup\\:\\:setSubgroupHeader\\(\\) expects PhpMyAdmin\\\\Properties\\\\PropertyItem, string given\\.$#"
			count: 1
			path: test/classes/Properties/Options/Groups/OptionsPropertySubgroupTest.php

		-
			message: "#^Parameter \\#1 \\$property of method PhpMyAdmin\\\\Properties\\\\Options\\\\OptionsPropertyGroup\\:\\:addProperty\\(\\) expects PhpMyAdmin\\\\Properties\\\\Options\\\\OptionsPropertyItem, int given\\.$#"
			count: 1
			path: test/classes/Properties/Options/OptionsPropertyGroupTest.php

		-
			message: "#^Parameter \\#1 \\$property of method PhpMyAdmin\\\\Properties\\\\Options\\\\OptionsPropertyGroup\\:\\:addProperty\\(\\) expects PhpMyAdmin\\\\Properties\\\\Options\\\\OptionsPropertyItem, string given\\.$#"
			count: 1
			path: test/classes/Properties/Options/OptionsPropertyGroupTest.php

		-
			message: "#^Parameter \\#1 \\$property of method PhpMyAdmin\\\\Properties\\\\Options\\\\OptionsPropertyGroup\\:\\:removeProperty\\(\\) expects PhpMyAdmin\\\\Properties\\\\Options\\\\OptionsPropertyItem, string given\\.$#"
			count: 1
			path: test/classes/Properties/Options/OptionsPropertyGroupTest.php
<|MERGE_RESOLUTION|>--- conflicted
+++ resolved
@@ -66,33 +66,6 @@
 			path: libraries/classes/Config/Validator.php
 
 		-
-<<<<<<< HEAD
-			message: "#^Else branch is unreachable because previous condition is always true\\.$#"
-=======
-			message: "#^Parameter \\#1 \\$function of function call_user_func_array expects callable\\(\\)\\: mixed, non\\-empty\\-string given\\.$#"
->>>>>>> 6677d8fe
-			count: 1
-			path: libraries/classes/Config/Validator.php
-
-		-
-<<<<<<< HEAD
-=======
-			message: "#^Parameter \\#2 \\.\\.\\.\\$args of function array_merge expects array, array\\|false given\\.$#"
-			count: 2
-			path: libraries/classes/Config/Validator.php
-
-		-
-			message: "#^Parameter \\#5 \\$port of function mysqli_connect expects int, string\\|null given\\.$#"
-			count: 1
-			path: libraries/classes/Config/Validator.php
-
-		-
-			message: "#^Parameter \\#5 \\$foreign_limit of method PhpMyAdmin\\\\Relation\\:\\:getForeignData\\(\\) expects string, string\\|null given\\.$#"
-			count: 1
-			path: libraries/classes/Controllers/BrowseForeignersController.php
-
-		-
->>>>>>> 6677d8fe
 			message: "#^Argument of an invalid type array\\|null supplied for foreach, only iterables are supported\\.$#"
 			count: 1
 			path: libraries/classes/Controllers/Database/DesignerController.php

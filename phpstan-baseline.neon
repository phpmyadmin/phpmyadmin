parameters:
	ignoreErrors:
		-
			message: "#^Function get_login_credentials\\(\\) return type has no value type specified in iterable type array\\.$#"
			count: 1
			path: examples/signon-script.php

		-
			message: "#^Method PhpMyAdmin\\\\Advisor\\:\\:addRule\\(\\) has parameter \\$rule with no value type specified in iterable type array\\.$#"
			count: 1
			path: libraries/classes/Advisor.php

		-
			message: "#^Method PhpMyAdmin\\\\Advisor\\:\\:getRunResult\\(\\) return type has no value type specified in iterable type array\\.$#"
			count: 1
			path: libraries/classes/Advisor.php

		-
			message: "#^Method PhpMyAdmin\\\\Advisor\\:\\:replaceLinkURL\\(\\) has parameter \\$matches with no value type specified in iterable type array\\.$#"
			count: 1
			path: libraries/classes/Advisor.php

		-
			message: "#^Method PhpMyAdmin\\\\Advisor\\:\\:replaceVariable\\(\\) has parameter \\$matches with no value type specified in iterable type array\\.$#"
			count: 1
			path: libraries/classes/Advisor.php

		-
			message: "#^Method PhpMyAdmin\\\\Advisor\\:\\:run\\(\\) return type has no value type specified in iterable type array\\.$#"
			count: 1
			path: libraries/classes/Advisor.php

		-
			message: "#^Parameter \\#2 \\$args of function vsprintf expects array, mixed given\\.$#"
			count: 1
			path: libraries/classes/Advisor.php

		-
			message: "#^Property PhpMyAdmin\\\\Advisor\\:\\:\\$globals type has no value type specified in iterable type array\\.$#"
			count: 1
			path: libraries/classes/Advisor.php

		-
			message: "#^Property PhpMyAdmin\\\\Advisor\\:\\:\\$rules type has no value type specified in iterable type array\\.$#"
			count: 1
			path: libraries/classes/Advisor.php

		-
			message: "#^Property PhpMyAdmin\\\\Advisor\\:\\:\\$runResult type has no value type specified in iterable type array\\.$#"
			count: 1
			path: libraries/classes/Advisor.php

		-
			message: "#^Property PhpMyAdmin\\\\Advisor\\:\\:\\$variables type has no value type specified in iterable type array\\.$#"
			count: 1
			path: libraries/classes/Advisor.php

		-
			message: "#^Method PhpMyAdmin\\\\Bookmark\\:\\:applyVariables\\(\\) has parameter \\$variables with no value type specified in iterable type array\\.$#"
			count: 1
			path: libraries/classes/Bookmark.php

		-
			message: "#^Method PhpMyAdmin\\\\Bookmark\\:\\:createBookmark\\(\\) has parameter \\$bkm_fields with no value type specified in iterable type array\\.$#"
			count: 1
			path: libraries/classes/Bookmark.php

		-
			message: "#^Method PhpMyAdmin\\\\Bookmark\\:\\:createFromRow\\(\\) has parameter \\$row with no value type specified in iterable type array\\.$#"
			count: 1
			path: libraries/classes/Bookmark.php

		-
			message: "#^Method PhpMyAdmin\\\\BrowseForeigners\\:\\:getDescriptionAndTitle\\(\\) return type has no value type specified in iterable type array\\.$#"
			count: 1
			path: libraries/classes/BrowseForeigners.php

		-
			message: "#^Method PhpMyAdmin\\\\BrowseForeigners\\:\\:getHtmlForGotoPage\\(\\) has parameter \\$foreignData with no value type specified in iterable type array\\.$#"
			count: 1
			path: libraries/classes/BrowseForeigners.php

		-
			message: "#^Method PhpMyAdmin\\\\BrowseForeigners\\:\\:getHtmlForOneKey\\(\\) has parameter \\$descriptions with no value type specified in iterable type array\\.$#"
			count: 1
			path: libraries/classes/BrowseForeigners.php

		-
			message: "#^Method PhpMyAdmin\\\\BrowseForeigners\\:\\:getHtmlForOneKey\\(\\) has parameter \\$keys with no value type specified in iterable type array\\.$#"
			count: 1
			path: libraries/classes/BrowseForeigners.php

		-
			message: "#^Method PhpMyAdmin\\\\BrowseForeigners\\:\\:getHtmlForOneKey\\(\\) return type has no value type specified in iterable type array\\.$#"
			count: 1
			path: libraries/classes/BrowseForeigners.php

		-
			message: "#^Method PhpMyAdmin\\\\BrowseForeigners\\:\\:getHtmlForRelationalFieldSelection\\(\\) has parameter \\$foreignData with no value type specified in iterable type array\\.$#"
			count: 1
			path: libraries/classes/BrowseForeigners.php

		-
			message: "#^Parameter \\#1 \\$state of static method PhpMyAdmin\\\\Charsets\\\\Charset\\:\\:fromServer\\(\\) expects array\\{Charset\\?\\: string, Description\\?\\: string, Default collation\\?\\: string, Maxlen\\?\\: string\\}, array\\<string, string\\|null\\> given\\.$#"
			count: 1
			path: libraries/classes/Charsets.php

		-
			message: "#^Parameter \\#1 \\$state of static method PhpMyAdmin\\\\Charsets\\\\Collation\\:\\:fromServer\\(\\) expects array\\<string\\>, array\\<string, string\\|null\\> given\\.$#"
			count: 1
			path: libraries/classes/Charsets.php

		-
			message: "#^Method PhpMyAdmin\\\\CheckUserPrivileges\\:\\:getItemsFromShowGrantsRow\\(\\) return type has no value type specified in iterable type array\\.$#"
			count: 1
			path: libraries/classes/CheckUserPrivileges.php

		-
			message: "#^Parameter \\#1 \\$row of method PhpMyAdmin\\\\CheckUserPrivileges\\:\\:getItemsFromShowGrantsRow\\(\\) expects string, string\\|null given\\.$#"
			count: 1
			path: libraries/classes/CheckUserPrivileges.php

		-
			message: "#^Cannot call method getExtension\\(\\) on mixed\\.$#"
			count: 1
			path: libraries/classes/Command/CacheWarmupCommand.php

		-
			message: "#^Cannot call method getPathname\\(\\) on mixed\\.$#"
			count: 2
			path: libraries/classes/Command/CacheWarmupCommand.php

		-
			message: "#^Cannot call method isFile\\(\\) on mixed\\.$#"
			count: 1
			path: libraries/classes/Command/CacheWarmupCommand.php

		-
			message: "#^Method PhpMyAdmin\\\\Command\\\\TwigLintCommand\\:\\:display\\(\\) has parameter \\$filesInfo with no value type specified in iterable type array\\.$#"
			count: 1
			path: libraries/classes/Command/TwigLintCommand.php

		-
			message: "#^Method PhpMyAdmin\\\\Command\\\\TwigLintCommand\\:\\:findFiles\\(\\) return type has no value type specified in iterable type array\\.$#"
			count: 1
			path: libraries/classes/Command/TwigLintCommand.php

		-
			message: "#^Method PhpMyAdmin\\\\Command\\\\TwigLintCommand\\:\\:getContext\\(\\) return type has no value type specified in iterable type array\\.$#"
			count: 1
			path: libraries/classes/Command/TwigLintCommand.php

		-
			message: "#^Method PhpMyAdmin\\\\Command\\\\TwigLintCommand\\:\\:getFilesInfo\\(\\) return type has no value type specified in iterable type array\\.$#"
			count: 1
			path: libraries/classes/Command/TwigLintCommand.php

		-
			message: "#^Method PhpMyAdmin\\\\Command\\\\TwigLintCommand\\:\\:validate\\(\\) return type has no value type specified in iterable type array\\.$#"
			count: 1
			path: libraries/classes/Command/TwigLintCommand.php

		-
			message: "#^Parameter \\#1 \\$string of function strlen expects string, mixed given\\.$#"
			count: 1
			path: libraries/classes/Common.php

		-
			message: "#^Parameter \\#2 \\$value of method Symfony\\\\Component\\\\DependencyInjection\\\\Container\\:\\:setParameter\\(\\) expects array\\|bool\\|float\\|int\\|string\\|UnitEnum\\|null, mixed given\\.$#"
			count: 1
			path: libraries/classes/Common.php

		-
			message: "#^Static property PhpMyAdmin\\\\SqlParser\\\\Lexer\\:\\:\\$DEFAULT_DELIMITER \\(string\\) does not accept mixed\\.$#"
			count: 1
			path: libraries/classes/Common.php

		-
			message: "#^Cannot cast mixed to string\\.$#"
			count: 1
			path: libraries/classes/Config.php

		-
			message: "#^Method PhpMyAdmin\\\\Config\\:\\:getConnectionParams\\(\\) has parameter \\$server with no value type specified in iterable type array\\.$#"
			count: 1
			path: libraries/classes/Config.php

		-
			message: "#^Method PhpMyAdmin\\\\Config\\:\\:getConnectionParams\\(\\) return type has no value type specified in iterable type array\\.$#"
			count: 1
			path: libraries/classes/Config.php

		-
			message: "#^Method PhpMyAdmin\\\\Config\\:\\:getUploadTempDir\\(\\) should return string\\|null but returns string\\|false\\.$#"
			count: 1
			path: libraries/classes/Config.php

		-
			message: "#^Parameter \\#1 \\$str of function rtrim expects string, mixed given\\.$#"
			count: 1
			path: libraries/classes/Config.php

		-
			message: "#^Parameter \\#1 \\$url of function parse_url expects string, mixed given\\.$#"
			count: 2
			path: libraries/classes/Config.php

		-
			message: "#^Parameter \\#3 \\$default of method PhpMyAdmin\\\\Config\\:\\:setCookie\\(\\) expects string\\|null, mixed given\\.$#"
			count: 1
			path: libraries/classes/Config.php

		-
			message: "#^Parameter \\#3 \\$subject of function str_replace expects array\\|string, string\\|false\\|null given\\.$#"
			count: 1
			path: libraries/classes/Config.php

		-
			message: "#^Property PhpMyAdmin\\\\Config\\:\\:\\$baseSettings type has no value type specified in iterable type array\\.$#"
			count: 1
			path: libraries/classes/Config.php

		-
			message: "#^Property PhpMyAdmin\\\\Config\\:\\:\\$default type has no value type specified in iterable type array\\.$#"
			count: 1
			path: libraries/classes/Config.php

		-
			message: "#^Property PhpMyAdmin\\\\Config\\:\\:\\$defaultServer type has no value type specified in iterable type array\\.$#"
			count: 1
			path: libraries/classes/Config.php

		-
			message: "#^Property PhpMyAdmin\\\\Config\\:\\:\\$settings type has no value type specified in iterable type array\\.$#"
			count: 1
			path: libraries/classes/Config.php

		-
			message: "#^Method PhpMyAdmin\\\\Config\\\\ConfigFile\\:\\:__construct\\(\\) has parameter \\$baseConfig with no value type specified in iterable type array\\.$#"
			count: 1
			path: libraries/classes/Config/ConfigFile.php

		-
			message: "#^Method PhpMyAdmin\\\\Config\\\\ConfigFile\\:\\:getCanonicalPath\\(\\) should return string but returns string\\|null\\.$#"
			count: 1
			path: libraries/classes/Config/ConfigFile.php

		-
			message: "#^Method PhpMyAdmin\\\\Config\\\\ConfigFile\\:\\:getConfig\\(\\) return type has no value type specified in iterable type array\\.$#"
			count: 1
			path: libraries/classes/Config/ConfigFile.php

		-
			message: "#^Method PhpMyAdmin\\\\Config\\\\ConfigFile\\:\\:getConfigArray\\(\\) return type has no value type specified in iterable type array\\.$#"
			count: 1
			path: libraries/classes/Config/ConfigFile.php

		-
			message: "#^Method PhpMyAdmin\\\\Config\\\\ConfigFile\\:\\:getFlatArray\\(\\) has parameter \\$array with no value type specified in iterable type array\\.$#"
			count: 1
			path: libraries/classes/Config/ConfigFile.php

		-
			message: "#^Method PhpMyAdmin\\\\Config\\\\ConfigFile\\:\\:getFlatArray\\(\\) return type has no value type specified in iterable type array\\.$#"
			count: 1
			path: libraries/classes/Config/ConfigFile.php

		-
			message: "#^Method PhpMyAdmin\\\\Config\\\\ConfigFile\\:\\:getFlatDefaultConfig\\(\\) return type has no value type specified in iterable type array\\.$#"
			count: 1
			path: libraries/classes/Config/ConfigFile.php

		-
			message: "#^Method PhpMyAdmin\\\\Config\\\\ConfigFile\\:\\:getPersistKeysMap\\(\\) return type has no value type specified in iterable type array\\.$#"
			count: 1
			path: libraries/classes/Config/ConfigFile.php

		-
			message: "#^Method PhpMyAdmin\\\\Config\\\\ConfigFile\\:\\:getServerName\\(\\) should return string but returns mixed\\.$#"
			count: 2
			path: libraries/classes/Config/ConfigFile.php

		-
			message: "#^Method PhpMyAdmin\\\\Config\\\\ConfigFile\\:\\:getServers\\(\\) return type has no value type specified in iterable type array\\.$#"
			count: 1
			path: libraries/classes/Config/ConfigFile.php

		-
			message: "#^Method PhpMyAdmin\\\\Config\\\\ConfigFile\\:\\:setAllowedKeys\\(\\) has parameter \\$keys with no value type specified in iterable type array\\.$#"
			count: 1
			path: libraries/classes/Config/ConfigFile.php

		-
			message: "#^Method PhpMyAdmin\\\\Config\\\\ConfigFile\\:\\:setCfgUpdateReadMapping\\(\\) has parameter \\$mapping with no value type specified in iterable type array\\.$#"
			count: 1
			path: libraries/classes/Config/ConfigFile.php

		-
			message: "#^Method PhpMyAdmin\\\\Config\\\\ConfigFile\\:\\:setConfigData\\(\\) has parameter \\$cfg with no value type specified in iterable type array\\.$#"
			count: 1
			path: libraries/classes/Config/ConfigFile.php

		-
			message: "#^Method PhpMyAdmin\\\\Config\\\\ConfigFile\\:\\:setPersistKeys\\(\\) has parameter \\$keys with no value type specified in iterable type array\\.$#"
			count: 1
			path: libraries/classes/Config/ConfigFile.php

		-
			message: "#^Method PhpMyAdmin\\\\Config\\\\ConfigFile\\:\\:updateWithGlobalConfig\\(\\) has parameter \\$cfg with no value type specified in iterable type array\\.$#"
			count: 1
			path: libraries/classes/Config/ConfigFile.php

		-
			message: "#^Parameter \\#2 \\$array of static method PhpMyAdmin\\\\Core\\:\\:arrayRead\\(\\) expects array, array\\|null given\\.$#"
			count: 1
			path: libraries/classes/Config/ConfigFile.php

		-
			message: "#^Property PhpMyAdmin\\\\Config\\\\ConfigFile\\:\\:\\$baseCfg type has no value type specified in iterable type array\\.$#"
			count: 1
			path: libraries/classes/Config/ConfigFile.php

		-
			message: "#^Property PhpMyAdmin\\\\Config\\\\ConfigFile\\:\\:\\$cfgDb type has no value type specified in iterable type array\\.$#"
			count: 1
			path: libraries/classes/Config/ConfigFile.php

		-
			message: "#^Property PhpMyAdmin\\\\Config\\\\ConfigFile\\:\\:\\$cfgUpdateReadMapping type has no value type specified in iterable type array\\.$#"
			count: 1
			path: libraries/classes/Config/ConfigFile.php

		-
			message: "#^Property PhpMyAdmin\\\\Config\\\\ConfigFile\\:\\:\\$defaultCfg type has no value type specified in iterable type array\\.$#"
			count: 1
			path: libraries/classes/Config/ConfigFile.php

		-
			message: "#^Property PhpMyAdmin\\\\Config\\\\ConfigFile\\:\\:\\$persistKeys type has no value type specified in iterable type array\\.$#"
			count: 1
			path: libraries/classes/Config/ConfigFile.php

		-
			message: "#^Property PhpMyAdmin\\\\Config\\\\ConfigFile\\:\\:\\$setFilter type has no value type specified in iterable type array\\.$#"
			count: 1
			path: libraries/classes/Config/ConfigFile.php

		-
			message: "#^Empty array passed to foreach\\.$#"
			count: 1
			path: libraries/classes/Config/Form.php

		-
			message: "#^Method PhpMyAdmin\\\\Config\\\\Form\\:\\:__construct\\(\\) has parameter \\$form with no value type specified in iterable type array\\.$#"
			count: 1
			path: libraries/classes/Config/Form.php

		-
			message: "#^Method PhpMyAdmin\\\\Config\\\\Form\\:\\:cleanGroupPaths\\(\\) has parameter \\$form with no value type specified in iterable type array\\.$#"
			count: 1
			path: libraries/classes/Config/Form.php

		-
			message: "#^Method PhpMyAdmin\\\\Config\\\\Form\\:\\:cleanGroupPaths\\(\\) return type has no value type specified in iterable type array\\.$#"
			count: 1
			path: libraries/classes/Config/Form.php

		-
			message: "#^Method PhpMyAdmin\\\\Config\\\\Form\\:\\:getOptionValueList\\(\\) return type has no value type specified in iterable type array\\.$#"
			count: 1
			path: libraries/classes/Config/Form.php

		-
			message: "#^Method PhpMyAdmin\\\\Config\\\\Form\\:\\:loadForm\\(\\) has parameter \\$form with no value type specified in iterable type array\\.$#"
			count: 1
			path: libraries/classes/Config/Form.php

		-
			message: "#^Method PhpMyAdmin\\\\Config\\\\Form\\:\\:readFormPaths\\(\\) has parameter \\$form with no value type specified in iterable type array\\.$#"
			count: 1
			path: libraries/classes/Config/Form.php

		-
<<<<<<< HEAD
			message: "#^PHPDoc tag @var for variable \\$value has no value type specified in iterable type array\\.$#"
=======
			message: "#^Offset 'pass'\\|'port'\\|'user' does not exist on array\\{scheme\\?\\: string, host\\: non\\-empty\\-string, port\\?\\: int, user\\?\\: string, pass\\?\\: string, path\\?\\: string, query\\?\\: string, fragment\\?\\: string\\}\\.$#"
>>>>>>> e33e164e
			count: 1
			path: libraries/classes/Config/Form.php

		-
			message: "#^Property PhpMyAdmin\\\\Config\\\\Form\\:\\:\\$default type has no value type specified in iterable type array\\.$#"
			count: 1
			path: libraries/classes/Config/Form.php

		-
			message: "#^Property PhpMyAdmin\\\\Config\\\\Form\\:\\:\\$fields type has no value type specified in iterable type array\\.$#"
			count: 1
			path: libraries/classes/Config/Form.php

		-
			message: "#^Property PhpMyAdmin\\\\Config\\\\Form\\:\\:\\$fieldsTypes type has no value type specified in iterable type array\\.$#"
			count: 1
			path: libraries/classes/Config/Form.php

		-
			message: "#^Property PhpMyAdmin\\\\Config\\\\Form\\:\\:\\$index \\(int\\) does not accept int\\|null\\.$#"
			count: 1
			path: libraries/classes/Config/Form.php

		-
			message: "#^Unreachable statement \\- code above always terminates\\.$#"
			count: 2
			path: libraries/classes/Config/Form.php

		-
			message: "#^Argument of an invalid type mixed supplied for foreach, only iterables are supported\\.$#"
			count: 1
			path: libraries/classes/Config/FormDisplay.php

		-
			message: "#^Cannot access offset 'wrapper_params' on mixed\\.$#"
			count: 2
			path: libraries/classes/Config/FormDisplay.php

		-
			message: "#^Method PhpMyAdmin\\\\Config\\\\FormDisplay\\:\\:displayFieldInput\\(\\) has parameter \\$jsDefault with no value type specified in iterable type array\\.$#"
			count: 1
			path: libraries/classes/Config/FormDisplay.php

		-
			message: "#^Method PhpMyAdmin\\\\Config\\\\FormDisplay\\:\\:fillPostArrayParameters\\(\\) has parameter \\$postValues with no value type specified in iterable type array\\.$#"
			count: 1
			path: libraries/classes/Config/FormDisplay.php

		-
			message: "#^Method PhpMyAdmin\\\\Config\\\\FormDisplay\\:\\:getDisplay\\(\\) has parameter \\$hiddenFields with no value type specified in iterable type array\\.$#"
			count: 1
			path: libraries/classes/Config/FormDisplay.php

		-
			message: "#^Method PhpMyAdmin\\\\Config\\\\FormDisplay\\:\\:registerForm\\(\\) has parameter \\$form with no value type specified in iterable type array\\.$#"
			count: 1
			path: libraries/classes/Config/FormDisplay.php

		-
			message: "#^Method PhpMyAdmin\\\\Config\\\\FormDisplay\\:\\:save\\(\\) has parameter \\$forms with no value type specified in iterable type array\\.$#"
			count: 1
			path: libraries/classes/Config/FormDisplay.php

		-
			message: "#^Method PhpMyAdmin\\\\Config\\\\FormDisplay\\:\\:setComments\\(\\) has parameter \\$opts with no value type specified in iterable type array\\.$#"
			count: 1
			path: libraries/classes/Config/FormDisplay.php

		-
			message: "#^Method PhpMyAdmin\\\\Config\\\\FormDisplay\\:\\:validateSelect\\(\\) has parameter \\$allowed with no value type specified in iterable type array\\.$#"
			count: 1
			path: libraries/classes/Config/FormDisplay.php

		-
			message: "#^Parameter \\#1 \\$path of method PhpMyAdmin\\\\Config\\\\ConfigFile\\:\\:getValue\\(\\) expects string, int\\|string\\|false given\\.$#"
			count: 1
			path: libraries/classes/Config/FormDisplay.php

		-
			message: "#^Parameter \\#1 \\$path of method PhpMyAdmin\\\\Config\\\\ConfigFile\\:\\:set\\(\\) expects string, int\\|string given\\.$#"
			count: 1
			path: libraries/classes/Config/FormDisplay.php

		-
			message: "#^Parameter \\#1 \\$string of static method PhpMyAdmin\\\\Sanitize\\:\\:escapeJsString\\(\\) expects string, mixed given\\.$#"
			count: 2
			path: libraries/classes/Config/FormDisplay.php

		-
			message: "#^Parameter \\#2 \\$array of function implode expects array\\<string\\>, mixed given\\.$#"
			count: 1
			path: libraries/classes/Config/FormDisplay.php

		-
			message: "#^Parameter \\#2 \\$pieces of function implode expects array, mixed given\\.$#"
			count: 1
			path: libraries/classes/Config/FormDisplay.php

		-
			message: "#^Parameter \\#2 \\$subject of function preg_match expects string, mixed given\\.$#"
			count: 1
			path: libraries/classes/Config/FormDisplay.php

		-
			message: "#^Parameter \\#3 \\$subject of function str_replace expects array\\|string, int\\|string\\|false given\\.$#"
			count: 1
			path: libraries/classes/Config/FormDisplay.php

		-
			message: "#^Parameter \\#4 \\$workPath of method PhpMyAdmin\\\\Config\\\\FormDisplay\\:\\:displayFieldInput\\(\\) expects string, int\\|string\\|false given\\.$#"
			count: 1
			path: libraries/classes/Config/FormDisplay.php

		-
			message: "#^Property PhpMyAdmin\\\\Config\\\\FormDisplay\\:\\:\\$errors type has no value type specified in iterable type array\\.$#"
			count: 1
			path: libraries/classes/Config/FormDisplay.php

		-
			message: "#^Property PhpMyAdmin\\\\Config\\\\FormDisplay\\:\\:\\$systemPaths type has no value type specified in iterable type array\\.$#"
			count: 1
			path: libraries/classes/Config/FormDisplay.php

		-
			message: "#^Property PhpMyAdmin\\\\Config\\\\FormDisplay\\:\\:\\$translatedPaths type has no value type specified in iterable type array\\.$#"
			count: 1
			path: libraries/classes/Config/FormDisplay.php

		-
			message: "#^Property PhpMyAdmin\\\\Config\\\\FormDisplay\\:\\:\\$userprefsDisallow type has no value type specified in iterable type array\\.$#"
			count: 1
			path: libraries/classes/Config/FormDisplay.php

		-
			message: "#^Property PhpMyAdmin\\\\Config\\\\FormDisplay\\:\\:\\$userprefsKeys type has no value type specified in iterable type array\\.$#"
			count: 1
			path: libraries/classes/Config/FormDisplay.php

		-
			message: "#^Method PhpMyAdmin\\\\Config\\\\FormDisplayTemplate\\:\\:addJsValidate\\(\\) has parameter \\$jsArray with no value type specified in iterable type array\\.$#"
			count: 1
			path: libraries/classes/Config/FormDisplayTemplate.php

		-
			message: "#^Method PhpMyAdmin\\\\Config\\\\FormDisplayTemplate\\:\\:addJsValidate\\(\\) has parameter \\$validators with no value type specified in iterable type array\\.$#"
			count: 1
			path: libraries/classes/Config/FormDisplayTemplate.php

		-
			message: "#^Method PhpMyAdmin\\\\Config\\\\FormDisplayTemplate\\:\\:display\\(\\) has parameter \\$data with no value type specified in iterable type array\\.$#"
			count: 1
			path: libraries/classes/Config/FormDisplayTemplate.php

		-
			message: "#^Method PhpMyAdmin\\\\Config\\\\FormDisplayTemplate\\:\\:displayErrors\\(\\) has parameter \\$errorList with no value type specified in iterable type array\\.$#"
			count: 1
			path: libraries/classes/Config/FormDisplayTemplate.php

		-
			message: "#^Method PhpMyAdmin\\\\Config\\\\FormDisplayTemplate\\:\\:displayInput\\(\\) has parameter \\$opts with no value type specified in iterable type array\\.$#"
			count: 1
			path: libraries/classes/Config/FormDisplayTemplate.php

		-
			message: "#^Method PhpMyAdmin\\\\Config\\\\Forms\\\\BaseForm\\:\\:getForms\\(\\) return type has no value type specified in iterable type array\\.$#"
			count: 1
			path: libraries/classes/Config/Forms/BaseForm.php

		-
			message: "#^Property PhpMyAdmin\\\\Config\\\\Forms\\\\BaseFormList\\:\\:\\$forms type has no value type specified in iterable type array\\.$#"
			count: 1
			path: libraries/classes/Config/Forms/BaseFormList.php

		-
			message: "#^Method PhpMyAdmin\\\\Config\\\\Forms\\\\Page\\\\BrowseForm\\:\\:getForms\\(\\) return type has no value type specified in iterable type array\\.$#"
			count: 1
			path: libraries/classes/Config/Forms/Page/BrowseForm.php

		-
			message: "#^Method PhpMyAdmin\\\\Config\\\\Forms\\\\Page\\\\DbStructureForm\\:\\:getForms\\(\\) return type has no value type specified in iterable type array\\.$#"
			count: 1
			path: libraries/classes/Config/Forms/Page/DbStructureForm.php

		-
			message: "#^Method PhpMyAdmin\\\\Config\\\\Forms\\\\Page\\\\EditForm\\:\\:getForms\\(\\) return type has no value type specified in iterable type array\\.$#"
			count: 1
			path: libraries/classes/Config/Forms/Page/EditForm.php

		-
			message: "#^Method PhpMyAdmin\\\\Config\\\\Forms\\\\Page\\\\TableStructureForm\\:\\:getForms\\(\\) return type has no value type specified in iterable type array\\.$#"
			count: 1
			path: libraries/classes/Config/Forms/Page/TableStructureForm.php

		-
			message: "#^Method PhpMyAdmin\\\\Config\\\\Forms\\\\Setup\\\\ConfigForm\\:\\:getForms\\(\\) return type has no value type specified in iterable type array\\.$#"
			count: 1
			path: libraries/classes/Config/Forms/Setup/ConfigForm.php

		-
			message: "#^Method PhpMyAdmin\\\\Config\\\\Forms\\\\Setup\\\\FeaturesForm\\:\\:getForms\\(\\) return type has no value type specified in iterable type array\\.$#"
			count: 1
			path: libraries/classes/Config/Forms/Setup/FeaturesForm.php

		-
			message: "#^Method PhpMyAdmin\\\\Config\\\\Forms\\\\Setup\\\\MainForm\\:\\:getForms\\(\\) return type has no value type specified in iterable type array\\.$#"
			count: 1
			path: libraries/classes/Config/Forms/Setup/MainForm.php

		-
			message: "#^Method PhpMyAdmin\\\\Config\\\\Forms\\\\Setup\\\\ServersForm\\:\\:getForms\\(\\) return type has no value type specified in iterable type array\\.$#"
			count: 1
			path: libraries/classes/Config/Forms/Setup/ServersForm.php

		-
			message: "#^Method PhpMyAdmin\\\\Config\\\\Forms\\\\Setup\\\\SqlForm\\:\\:getForms\\(\\) return type has no value type specified in iterable type array\\.$#"
			count: 1
			path: libraries/classes/Config/Forms/Setup/SqlForm.php

		-
			message: "#^Method PhpMyAdmin\\\\Config\\\\Forms\\\\User\\\\ExportForm\\:\\:getForms\\(\\) return type has no value type specified in iterable type array\\.$#"
			count: 1
			path: libraries/classes/Config/Forms/User/ExportForm.php

		-
			message: "#^Method PhpMyAdmin\\\\Config\\\\Forms\\\\User\\\\FeaturesForm\\:\\:getForms\\(\\) return type has no value type specified in iterable type array\\.$#"
			count: 1
			path: libraries/classes/Config/Forms/User/FeaturesForm.php

		-
			message: "#^Method PhpMyAdmin\\\\Config\\\\Forms\\\\User\\\\ImportForm\\:\\:getForms\\(\\) return type has no value type specified in iterable type array\\.$#"
			count: 1
			path: libraries/classes/Config/Forms/User/ImportForm.php

		-
			message: "#^Method PhpMyAdmin\\\\Config\\\\Forms\\\\User\\\\MainForm\\:\\:getForms\\(\\) return type has no value type specified in iterable type array\\.$#"
			count: 1
			path: libraries/classes/Config/Forms/User/MainForm.php

		-
			message: "#^Method PhpMyAdmin\\\\Config\\\\Forms\\\\User\\\\NaviForm\\:\\:getForms\\(\\) return type has no value type specified in iterable type array\\.$#"
			count: 1
			path: libraries/classes/Config/Forms/User/NaviForm.php

		-
			message: "#^Method PhpMyAdmin\\\\Config\\\\Forms\\\\User\\\\SqlForm\\:\\:getForms\\(\\) return type has no value type specified in iterable type array\\.$#"
			count: 1
			path: libraries/classes/Config/Forms/User/SqlForm.php

		-
			message: "#^Method PhpMyAdmin\\\\Config\\\\ServerConfigChecks\\:\\:performConfigChecksServers\\(\\) return type has no value type specified in iterable type array\\.$#"
			count: 1
			path: libraries/classes/Config/ServerConfigChecks.php

		-
			message: "#^Method PhpMyAdmin\\\\Config\\\\ServerConfigChecks\\:\\:performConfigChecksServersSetBlowfishSecret\\(\\) return type has no value type specified in iterable type array\\.$#"
			count: 1
			path: libraries/classes/Config/ServerConfigChecks.php

		-
			message: "#^Parameter \\#2 \\$blowfishSecret of method PhpMyAdmin\\\\Config\\\\ServerConfigChecks\\:\\:performConfigChecksServers\\(\\) expects string, mixed given\\.$#"
			count: 1
			path: libraries/classes/Config/ServerConfigChecks.php

		-
			message: "#^Cannot access offset int\\|string on mixed\\.$#"
			count: 1
			path: libraries/classes/Config/Settings.php

		-
			message: "#^Cannot cast mixed to int\\.$#"
			count: 34
			path: libraries/classes/Config/Settings.php

		-
			message: "#^Cannot cast mixed to string\\.$#"
			count: 44
			path: libraries/classes/Config/Settings.php

		-
			message: "#^Method PhpMyAdmin\\\\Config\\\\Settings\\:\\:toArray\\(\\) return type has no value type specified in iterable type array\\.$#"
			count: 1
			path: libraries/classes/Config/Settings.php

		-
			message: "#^Method PhpMyAdmin\\\\Config\\\\Settings\\:\\:toArray\\(\\) should return array\\<string, array\\|bool\\|int\\|string\\|null\\> but returns array\\<string, mixed\\>\\.$#"
			count: 1
			path: libraries/classes/Config/Settings.php

		-
			message: "#^Parameter \\#1 \\$input of function array_keys expects array, mixed given\\.$#"
			count: 1
			path: libraries/classes/Config/Settings.php

		-
			message: "#^Cannot cast mixed to int\\.$#"
			count: 1
			path: libraries/classes/Config/Settings/Console.php

		-
			message: "#^Cannot cast mixed to int\\.$#"
			count: 2
			path: libraries/classes/Config/Settings/Export.php

		-
			message: "#^Cannot cast mixed to string\\.$#"
			count: 23
			path: libraries/classes/Config/Settings/Export.php

		-
			message: "#^Cannot cast mixed to int\\.$#"
			count: 1
			path: libraries/classes/Config/Settings/Import.php

		-
			message: "#^Cannot cast mixed to string\\.$#"
			count: 11
			path: libraries/classes/Config/Settings/Import.php

		-
			message: "#^Cannot cast mixed to string\\.$#"
			count: 2
			path: libraries/classes/Config/Settings/Schema.php

		-
			message: "#^Cannot cast mixed to int\\.$#"
			count: 1
			path: libraries/classes/Config/Settings/Server.php

		-
			message: "#^Cannot cast mixed to string\\.$#"
			count: 46
			path: libraries/classes/Config/Settings/Server.php

		-
			message: "#^Cannot cast mixed to string\\.$#"
			count: 1
			path: libraries/classes/Config/Settings/Transformations.php

		-
			message: "#^Argument of an invalid type array\\|object supplied for foreach, only iterables are supported\\.$#"
			count: 1
			path: libraries/classes/Config/Validator.php

		-
			message: "#^Argument of an invalid type mixed supplied for foreach, only iterables are supported\\.$#"
			count: 1
			path: libraries/classes/Config/Validator.php

		-
			message: "#^Cannot access offset mixed on mixed\\.$#"
			count: 3
			path: libraries/classes/Config/Validator.php

		-
			message: "#^Method PhpMyAdmin\\\\Config\\\\Validator\\:\\:getValidators\\(\\) return type has no value type specified in iterable type array\\.$#"
			count: 1
			path: libraries/classes/Config/Validator.php

		-
			message: "#^Method PhpMyAdmin\\\\Config\\\\Validator\\:\\:getValidators\\(\\) should return array but returns mixed\\.$#"
			count: 2
			path: libraries/classes/Config/Validator.php

		-
			message: "#^Method PhpMyAdmin\\\\Config\\\\Validator\\:\\:testDBConnection\\(\\) return type has no value type specified in iterable type array\\.$#"
			count: 1
			path: libraries/classes/Config/Validator.php

		-
			message: "#^Method PhpMyAdmin\\\\Config\\\\Validator\\:\\:validate\\(\\) has parameter \\$validatorId with no value type specified in iterable type array\\.$#"
			count: 1
			path: libraries/classes/Config/Validator.php

		-
			message: "#^Method PhpMyAdmin\\\\Config\\\\Validator\\:\\:validate\\(\\) has parameter \\$values with no value type specified in iterable type array\\.$#"
			count: 1
			path: libraries/classes/Config/Validator.php

		-
			message: "#^Method PhpMyAdmin\\\\Config\\\\Validator\\:\\:validate\\(\\) return type has no value type specified in iterable type array\\.$#"
			count: 1
			path: libraries/classes/Config/Validator.php

		-
			message: "#^Method PhpMyAdmin\\\\Config\\\\Validator\\:\\:validateByRegex\\(\\) has parameter \\$values with no value type specified in iterable type array\\.$#"
			count: 1
			path: libraries/classes/Config/Validator.php

		-
			message: "#^Method PhpMyAdmin\\\\Config\\\\Validator\\:\\:validateByRegex\\(\\) return type has no value type specified in iterable type array\\.$#"
			count: 1
			path: libraries/classes/Config/Validator.php

		-
			message: "#^Method PhpMyAdmin\\\\Config\\\\Validator\\:\\:validateNonNegativeNumber\\(\\) has parameter \\$values with no value type specified in iterable type array\\.$#"
			count: 1
			path: libraries/classes/Config/Validator.php

		-
			message: "#^Method PhpMyAdmin\\\\Config\\\\Validator\\:\\:validateNonNegativeNumber\\(\\) return type has no value type specified in iterable type array\\.$#"
			count: 1
			path: libraries/classes/Config/Validator.php

		-
			message: "#^Method PhpMyAdmin\\\\Config\\\\Validator\\:\\:validateNumber\\(\\) has parameter \\$values with no value type specified in iterable type array\\.$#"
			count: 1
			path: libraries/classes/Config/Validator.php

		-
			message: "#^Method PhpMyAdmin\\\\Config\\\\Validator\\:\\:validatePMAStorage\\(\\) has parameter \\$values with no value type specified in iterable type array\\.$#"
			count: 1
			path: libraries/classes/Config/Validator.php

		-
			message: "#^Method PhpMyAdmin\\\\Config\\\\Validator\\:\\:validatePMAStorage\\(\\) return type has no value type specified in iterable type array\\.$#"
			count: 1
			path: libraries/classes/Config/Validator.php

		-
			message: "#^Method PhpMyAdmin\\\\Config\\\\Validator\\:\\:validatePortNumber\\(\\) has parameter \\$values with no value type specified in iterable type array\\.$#"
			count: 1
			path: libraries/classes/Config/Validator.php

		-
			message: "#^Method PhpMyAdmin\\\\Config\\\\Validator\\:\\:validatePortNumber\\(\\) return type has no value type specified in iterable type array\\.$#"
			count: 1
			path: libraries/classes/Config/Validator.php

		-
			message: "#^Method PhpMyAdmin\\\\Config\\\\Validator\\:\\:validatePositiveNumber\\(\\) has parameter \\$values with no value type specified in iterable type array\\.$#"
			count: 1
			path: libraries/classes/Config/Validator.php

		-
			message: "#^Method PhpMyAdmin\\\\Config\\\\Validator\\:\\:validatePositiveNumber\\(\\) return type has no value type specified in iterable type array\\.$#"
			count: 1
			path: libraries/classes/Config/Validator.php

		-
			message: "#^Method PhpMyAdmin\\\\Config\\\\Validator\\:\\:validateRegex\\(\\) has parameter \\$values with no value type specified in iterable type array\\.$#"
			count: 1
			path: libraries/classes/Config/Validator.php

		-
			message: "#^Method PhpMyAdmin\\\\Config\\\\Validator\\:\\:validateRegex\\(\\) return type has no value type specified in iterable type array\\.$#"
			count: 1
			path: libraries/classes/Config/Validator.php

		-
			message: "#^Method PhpMyAdmin\\\\Config\\\\Validator\\:\\:validateServer\\(\\) has parameter \\$values with no value type specified in iterable type array\\.$#"
			count: 1
			path: libraries/classes/Config/Validator.php

		-
			message: "#^Method PhpMyAdmin\\\\Config\\\\Validator\\:\\:validateServer\\(\\) return type has no value type specified in iterable type array\\.$#"
			count: 1
			path: libraries/classes/Config/Validator.php

		-
			message: "#^Method PhpMyAdmin\\\\Config\\\\Validator\\:\\:validateTrustedProxies\\(\\) has parameter \\$values with no value type specified in iterable type array\\.$#"
			count: 1
			path: libraries/classes/Config/Validator.php

		-
			message: "#^Method PhpMyAdmin\\\\Config\\\\Validator\\:\\:validateTrustedProxies\\(\\) return type has no value type specified in iterable type array\\.$#"
			count: 1
			path: libraries/classes/Config/Validator.php

		-
			message: "#^Method PhpMyAdmin\\\\Config\\\\Validator\\:\\:validateUpperBound\\(\\) has parameter \\$values with no value type specified in iterable type array\\.$#"
			count: 1
			path: libraries/classes/Config/Validator.php

		-
			message: "#^Method PhpMyAdmin\\\\Config\\\\Validator\\:\\:validateUpperBound\\(\\) return type has no value type specified in iterable type array\\.$#"
			count: 1
			path: libraries/classes/Config/Validator.php

		-
			message: "#^Do\\-while loop condition is always false\\.$#"
			count: 1
			path: libraries/classes/ConfigStorage/Relation.php

		-
			message: "#^Method PhpMyAdmin\\\\ConfigStorage\\\\Relation\\:\\:buildForeignDropdown\\(\\) has parameter \\$foreign with no value type specified in iterable type array\\.$#"
			count: 1
			path: libraries/classes/ConfigStorage/Relation.php

		-
			message: "#^Method PhpMyAdmin\\\\ConfigStorage\\\\Relation\\:\\:checkChildForeignReferences\\(\\) has parameter \\$child_references_full with no value type specified in iterable type array\\.$#"
			count: 1
			path: libraries/classes/ConfigStorage/Relation.php

		-
			message: "#^Method PhpMyAdmin\\\\ConfigStorage\\\\Relation\\:\\:checkChildForeignReferences\\(\\) has parameter \\$foreigners_full with no value type specified in iterable type array\\.$#"
			count: 1
			path: libraries/classes/ConfigStorage/Relation.php

		-
			message: "#^Method PhpMyAdmin\\\\ConfigStorage\\\\Relation\\:\\:foreignDropdown\\(\\) has parameter \\$disp_row with no value type specified in iterable type array\\.$#"
			count: 1
			path: libraries/classes/ConfigStorage/Relation.php

		-
			message: "#^Method PhpMyAdmin\\\\ConfigStorage\\\\Relation\\:\\:getChildReferences\\(\\) return type has no value type specified in iterable type array\\.$#"
			count: 1
			path: libraries/classes/ConfigStorage/Relation.php

		-
			message: "#^Method PhpMyAdmin\\\\ConfigStorage\\\\Relation\\:\\:getComments\\(\\) return type has no value type specified in iterable type array\\.$#"
			count: 1
			path: libraries/classes/ConfigStorage/Relation.php

		-
			message: "#^Method PhpMyAdmin\\\\ConfigStorage\\\\Relation\\:\\:getDbComments\\(\\) return type has no value type specified in iterable type array\\.$#"
			count: 1
			path: libraries/classes/ConfigStorage/Relation.php

		-
			message: "#^Method PhpMyAdmin\\\\ConfigStorage\\\\Relation\\:\\:getDefaultPmaTableNames\\(\\) has parameter \\$tableNameReplacements with no value type specified in iterable type array\\.$#"
			count: 1
			path: libraries/classes/ConfigStorage/Relation.php

		-
			message: "#^Method PhpMyAdmin\\\\ConfigStorage\\\\Relation\\:\\:getForeignData\\(\\) has parameter \\$foreigners with no value type specified in iterable type array\\.$#"
			count: 1
			path: libraries/classes/ConfigStorage/Relation.php

		-
			message: "#^Method PhpMyAdmin\\\\ConfigStorage\\\\Relation\\:\\:getForeignData\\(\\) return type has no value type specified in iterable type array\\.$#"
			count: 1
			path: libraries/classes/ConfigStorage/Relation.php

		-
			message: "#^Method PhpMyAdmin\\\\ConfigStorage\\\\Relation\\:\\:getForeignData\\(\\) should return array\\{foreign_link\\: bool, the_total\\: mixed, foreign_display\\: string, disp_row\\: array\\<int, non\\-empty\\-array\\>\\|null, foreign_field\\: mixed\\} but returns array\\{foreign_link\\: bool, the_total\\: mixed, foreign_display\\: string, disp_row\\: array\\<int, array\\<string, string\\|null\\>\\>\\|null, foreign_field\\: mixed\\}\\.$#"
			count: 1
			path: libraries/classes/ConfigStorage/Relation.php

		-
			message: "#^Method PhpMyAdmin\\\\ConfigStorage\\\\Relation\\:\\:getForeigners\\(\\) return type has no value type specified in iterable type array\\.$#"
			count: 1
			path: libraries/classes/ConfigStorage/Relation.php

		-
			message: "#^Method PhpMyAdmin\\\\ConfigStorage\\\\Relation\\:\\:getHistory\\(\\) return type has no value type specified in iterable type array\\.$#"
			count: 1
			path: libraries/classes/ConfigStorage/Relation.php

		-
			message: "#^Method PhpMyAdmin\\\\ConfigStorage\\\\Relation\\:\\:getRelationsAndStatus\\(\\) return type has no value type specified in iterable type array\\.$#"
			count: 1
			path: libraries/classes/ConfigStorage/Relation.php

		-
			message: "#^Method PhpMyAdmin\\\\ConfigStorage\\\\Relation\\:\\:getTables\\(\\) return type has no value type specified in iterable type array\\.$#"
			count: 1
			path: libraries/classes/ConfigStorage/Relation.php

		-
			message: "#^Method PhpMyAdmin\\\\ConfigStorage\\\\Relation\\:\\:searchColumnInForeigners\\(\\) has parameter \\$foreigners with no value type specified in iterable type array\\.$#"
			count: 1
			path: libraries/classes/ConfigStorage/Relation.php

		-
			message: "#^Method PhpMyAdmin\\\\ConfigStorage\\\\Relation\\:\\:searchColumnInForeigners\\(\\) return type has no value type specified in iterable type array\\.$#"
			count: 1
			path: libraries/classes/ConfigStorage/Relation.php

		-
			message: "#^Parameter \\#1 \\$foreigners of method PhpMyAdmin\\\\ConfigStorage\\\\Relation\\:\\:searchColumnInForeigners\\(\\) expects array, array\\|true given\\.$#"
			count: 1
			path: libraries/classes/ConfigStorage/Relation.php

		-
			message: "#^Parameter \\#1 \\$list of class PhpMyAdmin\\\\SqlParser\\\\Parser constructor expects PhpMyAdmin\\\\SqlParser\\\\TokensList\\|PhpMyAdmin\\\\SqlParser\\\\UtfString\\|string\\|null, mixed given\\.$#"
			count: 1
			path: libraries/classes/ConfigStorage/Relation.php

		-
			message: "#^Parameter \\#2 \\$callback of function usort expects callable\\(string\\|null, string\\|null\\)\\: int, 'strnatcasecmp' given\\.$#"
			count: 1
			path: libraries/classes/ConfigStorage/Relation.php

		-
			message: "#^Argument of an invalid type array\\|null supplied for foreach, only iterables are supported\\.$#"
			count: 3
			path: libraries/classes/ConfigStorage/UserGroups.php

		-
			message: "#^Method PhpMyAdmin\\\\ConfigStorage\\\\UserGroups\\:\\:getAllowedTabNames\\(\\) has parameter \\$row with no value type specified in iterable type array\\.$#"
			count: 1
			path: libraries/classes/ConfigStorage/UserGroups.php

		-
			message: "#^Method PhpMyAdmin\\\\ConfigStorage\\\\UserGroups\\:\\:getTabList\\(\\) has parameter \\$selected with no value type specified in iterable type array\\.$#"
			count: 1
			path: libraries/classes/ConfigStorage/UserGroups.php

		-
			message: "#^Parameter \\#1 \\$params of static method PhpMyAdmin\\\\Url\\:\\:getCommonRaw\\(\\) expects array\\<int\\|string, bool\\|int\\|string\\>, array\\<string, mixed\\> given\\.$#"
			count: 1
			path: libraries/classes/Controllers/AbstractController.php

		-
			message: "#^Parameter \\#3 \\$new_cfg_value of method PhpMyAdmin\\\\Config\\:\\:setUserValue\\(\\) expects string, mixed given\\.$#"
			count: 1
			path: libraries/classes/Controllers/Config/SetConfigController.php

		-
			message: "#^Method PhpMyAdmin\\\\Controllers\\\\Database\\\\CentralColumnsController\\:\\:addColumn\\(\\) has parameter \\$params with no value type specified in iterable type array\\.$#"
			count: 1
			path: libraries/classes/Controllers/Database/CentralColumnsController.php

		-
			message: "#^Method PhpMyAdmin\\\\Controllers\\\\Database\\\\CentralColumnsController\\:\\:addNewColumn\\(\\) has parameter \\$params with no value type specified in iterable type array\\.$#"
			count: 1
			path: libraries/classes/Controllers/Database/CentralColumnsController.php

		-
			message: "#^Method PhpMyAdmin\\\\Controllers\\\\Database\\\\CentralColumnsController\\:\\:deleteSave\\(\\) has parameter \\$params with no value type specified in iterable type array\\.$#"
			count: 1
			path: libraries/classes/Controllers/Database/CentralColumnsController.php

		-
			message: "#^Method PhpMyAdmin\\\\Controllers\\\\Database\\\\CentralColumnsController\\:\\:editPage\\(\\) has parameter \\$params with no value type specified in iterable type array\\.$#"
			count: 1
			path: libraries/classes/Controllers/Database/CentralColumnsController.php

		-
			message: "#^Method PhpMyAdmin\\\\Controllers\\\\Database\\\\CentralColumnsController\\:\\:editSave\\(\\) has parameter \\$params with no value type specified in iterable type array\\.$#"
			count: 1
			path: libraries/classes/Controllers/Database/CentralColumnsController.php

		-
			message: "#^Method PhpMyAdmin\\\\Controllers\\\\Database\\\\CentralColumnsController\\:\\:getColumnList\\(\\) has parameter \\$params with no value type specified in iterable type array\\.$#"
			count: 1
			path: libraries/classes/Controllers/Database/CentralColumnsController.php

		-
			message: "#^Method PhpMyAdmin\\\\Controllers\\\\Database\\\\CentralColumnsController\\:\\:getColumnList\\(\\) return type has no value type specified in iterable type array\\.$#"
			count: 1
			path: libraries/classes/Controllers/Database/CentralColumnsController.php

		-
			message: "#^Method PhpMyAdmin\\\\Controllers\\\\Database\\\\CentralColumnsController\\:\\:main\\(\\) has parameter \\$params with no value type specified in iterable type array\\.$#"
			count: 1
			path: libraries/classes/Controllers/Database/CentralColumnsController.php

		-
			message: "#^Method PhpMyAdmin\\\\Controllers\\\\Database\\\\CentralColumnsController\\:\\:updateMultipleColumn\\(\\) has parameter \\$params with no value type specified in iterable type array\\.$#"
			count: 1
			path: libraries/classes/Controllers/Database/CentralColumnsController.php

		-
			message: "#^Cannot cast mixed to string\\.$#"
			count: 1
			path: libraries/classes/Controllers/Database/DataDictionaryController.php

		-
			message: "#^Argument of an invalid type array\\|null supplied for foreach, only iterables are supported\\.$#"
			count: 1
			path: libraries/classes/Controllers/Database/DesignerController.php

		-
			message: "#^Parameter \\#9 \\$selectedPage of method PhpMyAdmin\\\\Database\\\\Designer\\:\\:getHtmlForMain\\(\\) expects string, string\\|null given\\.$#"
			count: 1
			path: libraries/classes/Controllers/Database/DesignerController.php

		-
			message: "#^Negated boolean expression is always true\\.$#"
			count: 6
			path: libraries/classes/Controllers/Database/OperationsController.php

		-
			message: "#^Method PhpMyAdmin\\\\Controllers\\\\Database\\\\PrivilegesController\\:\\:__invoke\\(\\) has parameter \\$params with no value type specified in iterable type array\\.$#"
			count: 1
			path: libraries/classes/Controllers/Database/PrivilegesController.php

		-
			message: "#^Cannot access offset string on mixed\\.$#"
			count: 1
			path: libraries/classes/Controllers/Database/Structure/FavoriteTableController.php

		-
			message: "#^Method PhpMyAdmin\\\\Controllers\\\\Database\\\\Structure\\\\FavoriteTableController\\:\\:synchronizeFavoriteTables\\(\\) has parameter \\$favoriteTables with no value type specified in iterable type array\\.$#"
			count: 1
			path: libraries/classes/Controllers/Database/Structure/FavoriteTableController.php

		-
			message: "#^Method PhpMyAdmin\\\\Controllers\\\\Database\\\\Structure\\\\FavoriteTableController\\:\\:synchronizeFavoriteTables\\(\\) return type has no value type specified in iterable type array\\.$#"
			count: 1
			path: libraries/classes/Controllers/Database/Structure/FavoriteTableController.php

		-
			message: "#^Parameter \\#3 \\$favoriteTables of method PhpMyAdmin\\\\Controllers\\\\Database\\\\Structure\\\\FavoriteTableController\\:\\:synchronizeFavoriteTables\\(\\) expects array, mixed given\\.$#"
			count: 1
			path: libraries/classes/Controllers/Database/Structure/FavoriteTableController.php

		-
			message: "#^Parameter \\#1 \\$buffer of static method PhpMyAdmin\\\\Core\\:\\:mimeDefaultFunction\\(\\) expects string, mixed given\\.$#"
			count: 1
			path: libraries/classes/Controllers/Database/Structure/ShowCreateController.php

		-
			message: "#^Cannot use array destructuring on array\\|null\\.$#"
			count: 4
			path: libraries/classes/Controllers/Database/StructureController.php

		-
			message: "#^Method PhpMyAdmin\\\\Controllers\\\\Database\\\\StructureController\\:\\:displayTableList\\(\\) has parameter \\$replicaInfo with no value type specified in iterable type array\\.$#"
			count: 1
			path: libraries/classes/Controllers/Database/StructureController.php

		-
			message: "#^Method PhpMyAdmin\\\\Controllers\\\\Database\\\\StructureController\\:\\:getReplicationStatus\\(\\) has parameter \\$replicaInfo with no value type specified in iterable type array\\.$#"
			count: 1
			path: libraries/classes/Controllers/Database/StructureController.php

		-
			message: "#^Method PhpMyAdmin\\\\Controllers\\\\Database\\\\StructureController\\:\\:getReplicationStatus\\(\\) return type has no value type specified in iterable type array\\.$#"
			count: 1
			path: libraries/classes/Controllers/Database/StructureController.php

		-
			message: "#^Method PhpMyAdmin\\\\Controllers\\\\Database\\\\StructureController\\:\\:getStuffForEngineTypeTable\\(\\) has parameter \\$currentTable with no value type specified in iterable type array\\.$#"
			count: 1
			path: libraries/classes/Controllers/Database/StructureController.php

		-
			message: "#^Method PhpMyAdmin\\\\Controllers\\\\Database\\\\StructureController\\:\\:getStuffForEngineTypeTable\\(\\) return type has no value type specified in iterable type array\\.$#"
			count: 1
			path: libraries/classes/Controllers/Database/StructureController.php

		-
			message: "#^Method PhpMyAdmin\\\\Controllers\\\\Database\\\\StructureController\\:\\:getValuesForAriaTable\\(\\) has parameter \\$currentTable with no value type specified in iterable type array\\.$#"
			count: 1
			path: libraries/classes/Controllers/Database/StructureController.php

		-
			message: "#^Method PhpMyAdmin\\\\Controllers\\\\Database\\\\StructureController\\:\\:getValuesForAriaTable\\(\\) return type has no value type specified in iterable type array\\.$#"
			count: 1
			path: libraries/classes/Controllers/Database/StructureController.php

		-
			message: "#^Method PhpMyAdmin\\\\Controllers\\\\Database\\\\StructureController\\:\\:getValuesForInnodbTable\\(\\) has parameter \\$currentTable with no value type specified in iterable type array\\.$#"
			count: 1
			path: libraries/classes/Controllers/Database/StructureController.php

		-
			message: "#^Method PhpMyAdmin\\\\Controllers\\\\Database\\\\StructureController\\:\\:getValuesForInnodbTable\\(\\) return type has no value type specified in iterable type array\\.$#"
			count: 1
			path: libraries/classes/Controllers/Database/StructureController.php

		-
			message: "#^Method PhpMyAdmin\\\\Controllers\\\\Database\\\\StructureController\\:\\:getValuesForMroongaTable\\(\\) has parameter \\$currentTable with no value type specified in iterable type array\\.$#"
			count: 1
			path: libraries/classes/Controllers/Database/StructureController.php

		-
			message: "#^Method PhpMyAdmin\\\\Controllers\\\\Database\\\\StructureController\\:\\:getValuesForMroongaTable\\(\\) return type has no value type specified in iterable type array\\.$#"
			count: 1
			path: libraries/classes/Controllers/Database/StructureController.php

		-
			message: "#^Method PhpMyAdmin\\\\Controllers\\\\Database\\\\StructureController\\:\\:hasTable\\(\\) has parameter \\$db with no value type specified in iterable type array\\.$#"
			count: 1
			path: libraries/classes/Controllers/Database/StructureController.php

		-
			message: "#^Method PhpMyAdmin\\\\Controllers\\\\Database\\\\StructureController\\:\\:isRowCountApproximated\\(\\) has parameter \\$currentTable with no value type specified in iterable type array\\.$#"
			count: 1
			path: libraries/classes/Controllers/Database/StructureController.php

		-
			message: "#^Method PhpMyAdmin\\\\Controllers\\\\Database\\\\StructureController\\:\\:isRowCountApproximated\\(\\) return type has no value type specified in iterable type array\\.$#"
			count: 1
			path: libraries/classes/Controllers/Database/StructureController.php

		-
			message: "#^Parameter \\#4 \\$formattedSize of method PhpMyAdmin\\\\Controllers\\\\Database\\\\StructureController\\:\\:getValuesForAriaTable\\(\\) expects int, string given\\.$#"
			count: 1
			path: libraries/classes/Controllers/Database/StructureController.php

		-
			message: "#^Parameter \\#6 \\$formattedOverhead of method PhpMyAdmin\\\\Controllers\\\\Database\\\\StructureController\\:\\:getValuesForAriaTable\\(\\) expects int, string given\\.$#"
			count: 1
			path: libraries/classes/Controllers/Database/StructureController.php

		-
			message: "#^Property PhpMyAdmin\\\\Controllers\\\\Database\\\\StructureController\\:\\:\\$flash is never read, only written\\.$#"
			count: 1
			path: libraries/classes/Controllers/Database/StructureController.php

		-
			message: "#^Property PhpMyAdmin\\\\Controllers\\\\Database\\\\StructureController\\:\\:\\$operations is never read, only written\\.$#"
			count: 1
			path: libraries/classes/Controllers/Database/StructureController.php

		-
			message: "#^Property PhpMyAdmin\\\\Controllers\\\\Database\\\\StructureController\\:\\:\\$relationCleanup is never read, only written\\.$#"
			count: 1
			path: libraries/classes/Controllers/Database/StructureController.php

		-
			message: "#^Property PhpMyAdmin\\\\Controllers\\\\Database\\\\StructureController\\:\\:\\$tables type has no value type specified in iterable type array\\.$#"
			count: 1
			path: libraries/classes/Controllers/Database/StructureController.php

		-
			message: "#^Argument of an invalid type mixed supplied for foreach, only iterables are supported\\.$#"
			count: 1
			path: libraries/classes/Controllers/Database/TrackingController.php

		-
			message: "#^Cannot access offset 'date' on mixed\\.$#"
			count: 1
			path: libraries/classes/Controllers/Database/TrackingController.php

		-
			message: "#^Cannot access offset 'ddlog' on mixed\\.$#"
			count: 3
			path: libraries/classes/Controllers/Database/TrackingController.php

		-
			message: "#^Cannot access offset 'statement' on mixed\\.$#"
			count: 1
			path: libraries/classes/Controllers/Database/TrackingController.php

		-
			message: "#^Cannot access offset 'username' on mixed\\.$#"
			count: 1
			path: libraries/classes/Controllers/Database/TrackingController.php

		-
			message: "#^Parameter \\#1 \\$var of function count expects array\\|Countable, mixed given\\.$#"
			count: 2
			path: libraries/classes/Controllers/Database/TrackingController.php

		-
			message: "#^Cannot access offset 'success' on mixed\\.$#"
			count: 1
			path: libraries/classes/Controllers/ErrorReportController.php

		-
			message: "#^PHPDoc tag @var for variable \\$aliasesParam has no value type specified in iterable type array\\.$#"
			count: 1
			path: libraries/classes/Controllers/Export/ExportController.php

		-
			message: "#^Parameter \\#1 \\$dumpBuffer of method PhpMyAdmin\\\\Export\\:\\:compress\\(\\) expects array\\|string, mixed given\\.$#"
			count: 1
			path: libraries/classes/Controllers/Export/ExportController.php

		-
			message: "#^Parameter \\#1 \\(mixed\\) of echo cannot be converted to string\\.$#"
			count: 1
			path: libraries/classes/Controllers/Export/ExportController.php

		-
			message: "#^Parameter \\#2 \\$dumpBuffer of method PhpMyAdmin\\\\Export\\:\\:closeFile\\(\\) expects string, mixed given\\.$#"
			count: 1
			path: libraries/classes/Controllers/Export/ExportController.php

		-
			message: "#^Parameter \\#3 \\$what of static method PhpMyAdmin\\\\Encoding\\:\\:convertString\\(\\) expects string, mixed given\\.$#"
			count: 1
			path: libraries/classes/Controllers/Export/ExportController.php

		-
			message: "#^Variable \\$export_plugin in empty\\(\\) always exists and is not falsy\\.$#"
			count: 1
			path: libraries/classes/Controllers/Export/ExportController.php

		-
			message: "#^Cannot cast mixed to int\\.$#"
			count: 1
			path: libraries/classes/Controllers/Export/Template/DeleteController.php

		-
			message: "#^Cannot cast mixed to int\\.$#"
			count: 1
			path: libraries/classes/Controllers/Export/Template/LoadController.php

		-
			message: "#^Cannot cast mixed to int\\.$#"
			count: 1
			path: libraries/classes/Controllers/Export/Template/UpdateController.php

		-
			message: "#^PHPDoc tag @var for variable \\$gisDataParam has no value type specified in iterable type array\\.$#"
			count: 1
			path: libraries/classes/Controllers/GisDataEditorController.php

		-
			message: "#^Parameter \\#1 \\$showGitRevision of class PhpMyAdmin\\\\Git constructor expects bool, mixed given\\.$#"
			count: 1
			path: libraries/classes/Controllers/GitInfoController.php

		-
			message: "#^Parameter \\#1 \\$showGitRevision of class PhpMyAdmin\\\\Git constructor expects bool, mixed given\\.$#"
			count: 1
			path: libraries/classes/Controllers/HomeController.php

		-
			message: "#^Parameter \\#2 \\.\\.\\.\\$values of function sprintf expects bool\\|float\\|int\\|string\\|null, mixed given\\.$#"
			count: 1
			path: libraries/classes/Controllers/HomeController.php

		-
			message: "#^If condition is always false\\.$#"
			count: 1
			path: libraries/classes/Controllers/Import/ImportController.php

		-
			message: "#^Left side of && is always false\\.$#"
			count: 1
			path: libraries/classes/Controllers/Import/ImportController.php

		-
			message: "#^Left side of \\|\\| is always true\\.$#"
			count: 1
			path: libraries/classes/Controllers/Import/ImportController.php

		-
			message: "#^Negated boolean expression is always true\\.$#"
			count: 1
			path: libraries/classes/Controllers/Import/ImportController.php

		-
			message: "#^Parameter \\#1 \\$dependencies of method PhpMyAdmin\\\\Normalization\\:\\:getHtmlForNewTables3NF\\(\\) expects object, mixed given\\.$#"
			count: 1
			path: libraries/classes/Controllers/NormalizationController.php

		-
			message: "#^Parameter \\#1 \\$newTables of method PhpMyAdmin\\\\Normalization\\:\\:createNewTablesFor3NF\\(\\) expects array, mixed given\\.$#"
			count: 1
			path: libraries/classes/Controllers/NormalizationController.php

		-
			message: "#^Parameter \\#1 \\$partialDependencies of method PhpMyAdmin\\\\Normalization\\:\\:createNewTablesFor2NF\\(\\) expects array, mixed given\\.$#"
			count: 1
			path: libraries/classes/Controllers/NormalizationController.php

		-
			message: "#^Parameter \\#1 \\$partialDependencies of method PhpMyAdmin\\\\Normalization\\:\\:getHtmlForNewTables2NF\\(\\) expects array, mixed given\\.$#"
			count: 1
			path: libraries/classes/Controllers/NormalizationController.php

		-
			message: "#^Parameter \\#2 \\$tables of method PhpMyAdmin\\\\Normalization\\:\\:getHtmlForNewTables3NF\\(\\) expects array, mixed given\\.$#"
			count: 1
			path: libraries/classes/Controllers/NormalizationController.php

		-
			message: "#^Parameter \\#2 \\$tablesName of method PhpMyAdmin\\\\Normalization\\:\\:createNewTablesFor2NF\\(\\) expects object, mixed given\\.$#"
			count: 1
			path: libraries/classes/Controllers/NormalizationController.php

		-
			message: "#^Parameter \\#1 \\$file_name of method PhpMyAdmin\\\\UserPreferences\\:\\:redirect\\(\\) expects string, string\\|false given\\.$#"
			count: 1
			path: libraries/classes/Controllers/Preferences/ManageController.php

		-
			message: "#^Property PhpMyAdmin\\\\Controllers\\\\Server\\\\BinlogController\\:\\:\\$binaryLogs type has no value type specified in iterable type array\\.$#"
			count: 1
			path: libraries/classes/Controllers/Server/BinlogController.php

		-
			message: "#^Expression on left side of \\?\\? is not nullable\\.$#"
			count: 1
			path: libraries/classes/Controllers/Server/DatabasesController.php

		-
			message: "#^Method PhpMyAdmin\\\\Controllers\\\\Server\\\\DatabasesController\\:\\:getDatabases\\(\\) has parameter \\$primaryInfo with no value type specified in iterable type array\\.$#"
			count: 1
			path: libraries/classes/Controllers/Server/DatabasesController.php

		-
			message: "#^Method PhpMyAdmin\\\\Controllers\\\\Server\\\\DatabasesController\\:\\:getDatabases\\(\\) has parameter \\$replicaInfo with no value type specified in iterable type array\\.$#"
			count: 1
			path: libraries/classes/Controllers/Server/DatabasesController.php

		-
			message: "#^Method PhpMyAdmin\\\\Controllers\\\\Server\\\\DatabasesController\\:\\:getDatabases\\(\\) return type has no value type specified in iterable type array\\.$#"
			count: 1
			path: libraries/classes/Controllers/Server/DatabasesController.php

		-
			message: "#^Method PhpMyAdmin\\\\Controllers\\\\Server\\\\DatabasesController\\:\\:getStatisticsColumns\\(\\) return type has no value type specified in iterable type array\\.$#"
			count: 1
			path: libraries/classes/Controllers/Server/DatabasesController.php

		-
			message: "#^Property PhpMyAdmin\\\\Controllers\\\\Server\\\\DatabasesController\\:\\:\\$databases type has no value type specified in iterable type array\\.$#"
			count: 1
			path: libraries/classes/Controllers/Server/DatabasesController.php

		-
			message: "#^Property PhpMyAdmin\\\\Controllers\\\\Server\\\\DatabasesController\\:\\:\\$relationCleanup is never read, only written\\.$#"
			count: 1
			path: libraries/classes/Controllers/Server/DatabasesController.php

		-
			message: "#^Property PhpMyAdmin\\\\Controllers\\\\Server\\\\DatabasesController\\:\\:\\$transformations is never read, only written\\.$#"
			count: 1
			path: libraries/classes/Controllers/Server/DatabasesController.php

		-
			message: "#^Method PhpMyAdmin\\\\Controllers\\\\Server\\\\Status\\\\Processes\\\\KillController\\:\\:__invoke\\(\\) has parameter \\$params with no value type specified in iterable type array\\.$#"
			count: 1
			path: libraries/classes/Controllers/Server/Status/Processes/KillController.php

		-
			message: "#^Method PhpMyAdmin\\\\Controllers\\\\Server\\\\Status\\\\StatusController\\:\\:getConnectionsInfo\\(\\) return type has no value type specified in iterable type array\\.$#"
			count: 1
			path: libraries/classes/Controllers/Server/Status/StatusController.php

		-
			message: "#^Method PhpMyAdmin\\\\Controllers\\\\Server\\\\Status\\\\StatusController\\:\\:getTrafficInfo\\(\\) return type has no value type specified in iterable type array\\.$#"
			count: 1
			path: libraries/classes/Controllers/Server/Status/StatusController.php

		-
			message: "#^Method PhpMyAdmin\\\\Controllers\\\\Server\\\\Status\\\\VariablesController\\:\\:getAlerts\\(\\) return type has no value type specified in iterable type array\\.$#"
			count: 1
			path: libraries/classes/Controllers/Server/Status/VariablesController.php

		-
			message: "#^Method PhpMyAdmin\\\\Controllers\\\\Server\\\\Status\\\\VariablesController\\:\\:getDescriptions\\(\\) return type has no value type specified in iterable type array\\.$#"
			count: 1
			path: libraries/classes/Controllers/Server/Status/VariablesController.php

		-
			message: "#^Method PhpMyAdmin\\\\Controllers\\\\Server\\\\Variables\\\\GetVariableController\\:\\:__invoke\\(\\) has parameter \\$params with no value type specified in iterable type array\\.$#"
			count: 1
			path: libraries/classes/Controllers/Server/Variables/GetVariableController.php

		-
			message: "#^Offset 1 does not exist on array\\|null\\.$#"
			count: 2
			path: libraries/classes/Controllers/Server/Variables/GetVariableController.php

		-
			message: "#^Cannot cast mixed to string\\.$#"
			count: 1
			path: libraries/classes/Controllers/Server/Variables/SetVariableController.php

		-
			message: "#^Method PhpMyAdmin\\\\Controllers\\\\Server\\\\Variables\\\\SetVariableController\\:\\:__invoke\\(\\) has parameter \\$vars with no value type specified in iterable type array\\.$#"
			count: 1
			path: libraries/classes/Controllers/Server/Variables/SetVariableController.php

		-
			message: "#^Method PhpMyAdmin\\\\Controllers\\\\Server\\\\Variables\\\\SetVariableController\\:\\:formatVariable\\(\\) return type has no value type specified in iterable type array\\.$#"
			count: 1
			path: libraries/classes/Controllers/Server/Variables/SetVariableController.php

		-
			message: "#^Offset 1 does not exist on array\\|null\\.$#"
			count: 1
			path: libraries/classes/Controllers/Server/Variables/SetVariableController.php

		-
			message: "#^Method PhpMyAdmin\\\\Controllers\\\\Server\\\\VariablesController\\:\\:formatVariable\\(\\) return type has no value type specified in iterable type array\\.$#"
			count: 1
			path: libraries/classes/Controllers/Server/VariablesController.php

		-
			message: "#^Parameter \\#2 \\$value of method PhpMyAdmin\\\\Controllers\\\\Server\\\\VariablesController\\:\\:formatVariable\\(\\) expects int\\|string, string\\|null given\\.$#"
			count: 1
			path: libraries/classes/Controllers/Server/VariablesController.php

		-
			message: "#^Method PhpMyAdmin\\\\Controllers\\\\Setup\\\\AbstractController\\:\\:getPages\\(\\) return type has no value type specified in iterable type array\\.$#"
			count: 1
			path: libraries/classes/Controllers/Setup/AbstractController.php

		-
			message: "#^Method PhpMyAdmin\\\\Controllers\\\\Setup\\\\ConfigController\\:\\:__invoke\\(\\) has parameter \\$params with no value type specified in iterable type array\\.$#"
			count: 1
			path: libraries/classes/Controllers/Setup/ConfigController.php

		-
			message: "#^Method PhpMyAdmin\\\\Controllers\\\\Setup\\\\FormController\\:\\:__invoke\\(\\) has parameter \\$params with no value type specified in iterable type array\\.$#"
			count: 1
			path: libraries/classes/Controllers/Setup/FormController.php

		-
			message: "#^Method PhpMyAdmin\\\\Controllers\\\\Setup\\\\HomeController\\:\\:__invoke\\(\\) has parameter \\$params with no value type specified in iterable type array\\.$#"
			count: 1
			path: libraries/classes/Controllers/Setup/HomeController.php

		-
			message: "#^Method PhpMyAdmin\\\\Controllers\\\\Setup\\\\ServersController\\:\\:destroy\\(\\) has parameter \\$params with no value type specified in iterable type array\\.$#"
			count: 1
			path: libraries/classes/Controllers/Setup/ServersController.php

		-
			message: "#^Method PhpMyAdmin\\\\Controllers\\\\Setup\\\\ServersController\\:\\:index\\(\\) has parameter \\$params with no value type specified in iterable type array\\.$#"
			count: 1
			path: libraries/classes/Controllers/Setup/ServersController.php

		-
			message: "#^Comparison operation \"\\>\" between 0 and 0 is always false\\.$#"
			count: 1
			path: libraries/classes/Controllers/Table/ChangeController.php

		-
			message: "#^Property PhpMyAdmin\\\\SqlParser\\\\Statements\\\\SelectStatement\\:\\:\\$limit \\(PhpMyAdmin\\\\SqlParser\\\\Components\\\\Limit\\) in empty\\(\\) is not falsy\\.$#"
			count: 1
			path: libraries/classes/Controllers/Table/ChartController.php

		-
			message: "#^Method PhpMyAdmin\\\\Controllers\\\\Table\\\\FindReplaceController\\:\\:getRegexReplaceRows\\(\\) return type has no value type specified in iterable type array\\.$#"
			count: 1
			path: libraries/classes/Controllers/Table/FindReplaceController.php

		-
			message: "#^Property PhpMyAdmin\\\\Controllers\\\\Table\\\\FindReplaceController\\:\\:\\$columnNames type has no value type specified in iterable type array\\.$#"
			count: 1
			path: libraries/classes/Controllers/Table/FindReplaceController.php

		-
			message: "#^Property PhpMyAdmin\\\\Controllers\\\\Table\\\\FindReplaceController\\:\\:\\$columnTypes type has no value type specified in iterable type array\\.$#"
			count: 1
			path: libraries/classes/Controllers/Table/FindReplaceController.php

		-
			message: "#^Parameter \\#1 \\$var of function count expects array\\|Countable, mixed given\\.$#"
			count: 1
			path: libraries/classes/Controllers/Table/IndexesController.php

		-
			message: "#^Comparison operation \"\\>\" between int\\<1, max\\> and 0 is always true\\.$#"
			count: 1
			path: libraries/classes/Controllers/Table/OperationsController.php

		-
			message: "#^Method PhpMyAdmin\\\\Controllers\\\\Table\\\\PrivilegesController\\:\\:__invoke\\(\\) has parameter \\$params with no value type specified in iterable type array\\.$#"
			count: 1
			path: libraries/classes/Controllers/Table/PrivilegesController.php

		-
			message: "#^Cannot cast mixed to string\\.$#"
			count: 1
			path: libraries/classes/Controllers/Table/RelationController.php

		-
			message: "#^Method PhpMyAdmin\\\\Controllers\\\\Table\\\\RelationController\\:\\:updateForForeignKeys\\(\\) has parameter \\$options with no value type specified in iterable type array\\.$#"
			count: 1
			path: libraries/classes/Controllers/Table/RelationController.php

		-
			message: "#^Method PhpMyAdmin\\\\Controllers\\\\Table\\\\RelationController\\:\\:updateForForeignKeys\\(\\) has parameter \\$relationsForeign with no value type specified in iterable type array\\.$#"
			count: 1
			path: libraries/classes/Controllers/Table/RelationController.php

		-
			message: "#^Method PhpMyAdmin\\\\Controllers\\\\Table\\\\RelationController\\:\\:updateForInternalRelation\\(\\) has parameter \\$relations with no value type specified in iterable type array\\.$#"
			count: 1
			path: libraries/classes/Controllers/Table/RelationController.php

		-
			message: "#^Parameter \\#2 \\$callback of function uksort expects callable\\(int\\|string, int\\|string\\)\\: int, 'strnatcasecmp' given\\.$#"
			count: 1
			path: libraries/classes/Controllers/Table/RelationController.php

		-
			message: "#^Parameter \\#2 \\$callback of function usort expects callable\\(string\\|null, string\\|null\\)\\: int, 'strnatcasecmp' given\\.$#"
			count: 1
			path: libraries/classes/Controllers/Table/RelationController.php

		-
			message: "#^PHPDoc tag @var for variable \\$relation_fields has no value type specified in iterable type array\\.$#"
			count: 1
			path: libraries/classes/Controllers/Table/ReplaceController.php

		-
			message: "#^Parameter \\#1 \\$messages of method PhpMyAdmin\\\\Message\\:\\:addMessagesString\\(\\) expects array\\<string\\>, array\\<int, PhpMyAdmin\\\\Message\\|string\\|null\\> given\\.$#"
			count: 1
			path: libraries/classes/Controllers/Table/ReplaceController.php

		-
			message: "#^Method PhpMyAdmin\\\\Controllers\\\\Table\\\\SearchController\\:\\:getColumnMinMax\\(\\) return type has no value type specified in iterable type array\\.$#"
			count: 1
			path: libraries/classes/Controllers/Table/SearchController.php

		-
			message: "#^Method PhpMyAdmin\\\\Controllers\\\\Table\\\\SearchController\\:\\:getColumnProperties\\(\\) return type has no value type specified in iterable type array\\.$#"
			count: 1
			path: libraries/classes/Controllers/Table/SearchController.php

		-
			message: "#^Property PhpMyAdmin\\\\Controllers\\\\Table\\\\SearchController\\:\\:\\$columnCollations type has no value type specified in iterable type array\\.$#"
			count: 1
			path: libraries/classes/Controllers/Table/SearchController.php

		-
			message: "#^Property PhpMyAdmin\\\\Controllers\\\\Table\\\\SearchController\\:\\:\\$columnNames type has no value type specified in iterable type array\\.$#"
			count: 1
			path: libraries/classes/Controllers/Table/SearchController.php

		-
			message: "#^Property PhpMyAdmin\\\\Controllers\\\\Table\\\\SearchController\\:\\:\\$columnNullFlags type has no value type specified in iterable type array\\.$#"
			count: 1
			path: libraries/classes/Controllers/Table/SearchController.php

		-
			message: "#^Property PhpMyAdmin\\\\Controllers\\\\Table\\\\SearchController\\:\\:\\$columnTypes type has no value type specified in iterable type array\\.$#"
			count: 1
			path: libraries/classes/Controllers/Table/SearchController.php

		-
			message: "#^Property PhpMyAdmin\\\\Controllers\\\\Table\\\\SearchController\\:\\:\\$foreigners type has no value type specified in iterable type array\\.$#"
			count: 1
			path: libraries/classes/Controllers/Table/SearchController.php

		-
			message: "#^Property PhpMyAdmin\\\\Controllers\\\\Table\\\\SearchController\\:\\:\\$originalColumnTypes type has no value type specified in iterable type array\\.$#"
			count: 1
			path: libraries/classes/Controllers/Table/SearchController.php

		-
			message: "#^Method PhpMyAdmin\\\\Controllers\\\\Table\\\\Structure\\\\ChangeController\\:\\:displayHtmlForColumnChange\\(\\) has parameter \\$selected with no value type specified in iterable type array\\.$#"
			count: 1
			path: libraries/classes/Controllers/Table/Structure/ChangeController.php

		-
			message: "#^Cannot cast mixed to string\\.$#"
			count: 6
			path: libraries/classes/Controllers/Table/Structure/PartitioningController.php

		-
			message: "#^Offset 'partition_by' on array\\{partition_by\\: string, partition_expr\\: string, partition_count\\: int, subpartition_by\\: string, subpartition_expr\\: string, subpartition_count\\: int, can_have_subpartitions\\: bool\\} in isset\\(\\) always exists and is not nullable\\.$#"
			count: 1
			path: libraries/classes/Controllers/Table/Structure/PartitioningController.php

		-
			message: "#^Parameter \\#1 \\$list of class PhpMyAdmin\\\\SqlParser\\\\Parser constructor expects PhpMyAdmin\\\\SqlParser\\\\TokensList\\|PhpMyAdmin\\\\SqlParser\\\\UtfString\\|string\\|null, mixed given\\.$#"
			count: 1
			path: libraries/classes/Controllers/Table/Structure/PartitioningController.php

		-
			message: "#^Property PhpMyAdmin\\\\SqlParser\\\\Statements\\\\CreateStatement\\:\\:\\$partitionsNum \\(int\\) on left side of \\?\\? is not nullable\\.$#"
			count: 1
			path: libraries/classes/Controllers/Table/Structure/PartitioningController.php

		-
			message: "#^Property PhpMyAdmin\\\\SqlParser\\\\Statements\\\\CreateStatement\\:\\:\\$subpartitionsNum \\(int\\) on left side of \\?\\? is not nullable\\.$#"
			count: 1
			path: libraries/classes/Controllers/Table/Structure/PartitioningController.php

		-
			message: "#^Cannot cast mixed to string\\.$#"
			count: 1
			path: libraries/classes/Controllers/Table/Structure/SaveController.php

		-
			message: "#^Method PhpMyAdmin\\\\Controllers\\\\Table\\\\Structure\\\\SaveController\\:\\:adjustColumnPrivileges\\(\\) has parameter \\$adjust_privileges with no value type specified in iterable type array\\.$#"
			count: 1
			path: libraries/classes/Controllers/Table/Structure/SaveController.php

		-
			message: "#^Parameter \\#1 \\$oldcol of static method PhpMyAdmin\\\\Table\\:\\:generateAlter\\(\\) expects string, mixed given\\.$#"
			count: 2
			path: libraries/classes/Controllers/Table/Structure/SaveController.php

		-
			message: "#^Parameter \\#10 \\$extra of static method PhpMyAdmin\\\\Table\\:\\:generateAlter\\(\\) expects string, mixed given\\.$#"
			count: 2
			path: libraries/classes/Controllers/Table/Structure/SaveController.php

		-
			message: "#^Parameter \\#11 \\$comment of static method PhpMyAdmin\\\\Table\\:\\:generateAlter\\(\\) expects string, mixed given\\.$#"
			count: 2
			path: libraries/classes/Controllers/Table/Structure/SaveController.php

		-
			message: "#^Parameter \\#12 \\$virtuality of static method PhpMyAdmin\\\\Table\\:\\:generateAlter\\(\\) expects string, mixed given\\.$#"
			count: 2
			path: libraries/classes/Controllers/Table/Structure/SaveController.php

		-
			message: "#^Parameter \\#13 \\$expression of static method PhpMyAdmin\\\\Table\\:\\:generateAlter\\(\\) expects string, mixed given\\.$#"
			count: 2
			path: libraries/classes/Controllers/Table/Structure/SaveController.php

		-
			message: "#^Parameter \\#14 \\$moveTo of static method PhpMyAdmin\\\\Table\\:\\:generateAlter\\(\\) expects string, mixed given\\.$#"
			count: 2
			path: libraries/classes/Controllers/Table/Structure/SaveController.php

		-
			message: "#^Parameter \\#6 \\$collation of static method PhpMyAdmin\\\\Table\\:\\:generateAlter\\(\\) expects string, mixed given\\.$#"
			count: 2
			path: libraries/classes/Controllers/Table/Structure/SaveController.php

		-
			message: "#^Parameter \\#7 \\$null of static method PhpMyAdmin\\\\Table\\:\\:generateAlter\\(\\) expects bool\\|string, mixed given\\.$#"
			count: 2
			path: libraries/classes/Controllers/Table/Structure/SaveController.php

		-
			message: "#^Cannot use array destructuring on array\\|null\\.$#"
			count: 7
			path: libraries/classes/Controllers/Table/StructureController.php

		-
			message: "#^Method PhpMyAdmin\\\\Controllers\\\\Table\\\\StructureController\\:\\:displayStructure\\(\\) has parameter \\$columns_with_index with no value type specified in iterable type array\\.$#"
			count: 1
			path: libraries/classes/Controllers/Table/StructureController.php

		-
			message: "#^Method PhpMyAdmin\\\\Controllers\\\\Table\\\\StructureController\\:\\:displayStructure\\(\\) has parameter \\$columns_with_unique_index with no value type specified in iterable type array\\.$#"
			count: 1
			path: libraries/classes/Controllers/Table/StructureController.php

		-
			message: "#^Method PhpMyAdmin\\\\Controllers\\\\Table\\\\StructureController\\:\\:displayStructure\\(\\) has parameter \\$fields with no value type specified in iterable type array\\.$#"
			count: 1
			path: libraries/classes/Controllers/Table/StructureController.php

		-
			message: "#^Property PhpMyAdmin\\\\Controllers\\\\Table\\\\StructureController\\:\\:\\$createAddField is never read, only written\\.$#"
			count: 1
			path: libraries/classes/Controllers/Table/StructureController.php

		-
			message: "#^Property PhpMyAdmin\\\\Controllers\\\\Table\\\\StructureController\\:\\:\\$flash is never read, only written\\.$#"
			count: 1
			path: libraries/classes/Controllers/Table/StructureController.php

		-
			message: "#^Property PhpMyAdmin\\\\Controllers\\\\Table\\\\StructureController\\:\\:\\$relationCleanup is never read, only written\\.$#"
			count: 1
			path: libraries/classes/Controllers/Table/StructureController.php

		-
			message: "#^Cannot access offset 'date_from' on mixed\\.$#"
			count: 1
			path: libraries/classes/Controllers/Table/TrackingController.php

		-
			message: "#^Cannot access offset 'date_to' on mixed\\.$#"
			count: 1
			path: libraries/classes/Controllers/Table/TrackingController.php

		-
			message: "#^Parameter \\#1 \\$data of method PhpMyAdmin\\\\Tracking\\:\\:getEntries\\(\\) expects array, mixed given\\.$#"
			count: 1
			path: libraries/classes/Controllers/Table/TrackingController.php

		-
			message: "#^Parameter \\#1 \\$data of method PhpMyAdmin\\\\Tracking\\:\\:getHtmlForTrackingReport\\(\\) expects array, mixed given\\.$#"
			count: 1
			path: libraries/classes/Controllers/Table/TrackingController.php

		-
			message: "#^Method PhpMyAdmin\\\\Controllers\\\\Table\\\\ZoomSearchController\\:\\:getColumnProperties\\(\\) return type has no value type specified in iterable type array\\.$#"
			count: 1
			path: libraries/classes/Controllers/Table/ZoomSearchController.php

		-
			message: "#^Parameter \\#2 \\$column_index of method PhpMyAdmin\\\\Controllers\\\\Table\\\\ZoomSearchController\\:\\:getColumnProperties\\(\\) expects int, int\\|string\\|false given\\.$#"
			count: 1
			path: libraries/classes/Controllers/Table/ZoomSearchController.php

		-
			message: "#^Property PhpMyAdmin\\\\Controllers\\\\Table\\\\ZoomSearchController\\:\\:\\$columnCollations type has no value type specified in iterable type array\\.$#"
			count: 1
			path: libraries/classes/Controllers/Table/ZoomSearchController.php

		-
			message: "#^Property PhpMyAdmin\\\\Controllers\\\\Table\\\\ZoomSearchController\\:\\:\\$columnNames type has no value type specified in iterable type array\\.$#"
			count: 1
			path: libraries/classes/Controllers/Table/ZoomSearchController.php

		-
			message: "#^Property PhpMyAdmin\\\\Controllers\\\\Table\\\\ZoomSearchController\\:\\:\\$columnNullFlags type has no value type specified in iterable type array\\.$#"
			count: 1
			path: libraries/classes/Controllers/Table/ZoomSearchController.php

		-
			message: "#^Property PhpMyAdmin\\\\Controllers\\\\Table\\\\ZoomSearchController\\:\\:\\$columnTypes type has no value type specified in iterable type array\\.$#"
			count: 1
			path: libraries/classes/Controllers/Table/ZoomSearchController.php

		-
			message: "#^Property PhpMyAdmin\\\\Controllers\\\\Table\\\\ZoomSearchController\\:\\:\\$foreigners type has no value type specified in iterable type array\\.$#"
			count: 1
			path: libraries/classes/Controllers/Table/ZoomSearchController.php

		-
			message: "#^Property PhpMyAdmin\\\\Controllers\\\\Table\\\\ZoomSearchController\\:\\:\\$originalColumnTypes type has no value type specified in iterable type array\\.$#"
			count: 1
			path: libraries/classes/Controllers/Table/ZoomSearchController.php

		-
			message: "#^Parameter \\#1 \\$data of static method PhpMyAdmin\\\\Image\\\\ImageWrapper\\:\\:fromString\\(\\) expects string, string\\|null given\\.$#"
			count: 1
			path: libraries/classes/Controllers/Transformation/WrapperController.php

		-
			message: "#^Parameter \\#1 \\$string of function htmlspecialchars expects string, string\\|null given\\.$#"
			count: 1
			path: libraries/classes/Controllers/Transformation/WrapperController.php

		-
			message: "#^Variable \\$mime_type on left side of \\?\\? always exists and is not nullable\\.$#"
			count: 2
			path: libraries/classes/Controllers/Transformation/WrapperController.php

		-
			message: "#^Parameter \\#1 \\$string of function substr expects string, mixed given\\.$#"
			count: 1
			path: libraries/classes/Controllers/View/CreateController.php

		-
			message: "#^Property PhpMyAdmin\\\\SqlParser\\\\Statements\\\\CreateStatement\\:\\:\\$body \\(array\\<PhpMyAdmin\\\\SqlParser\\\\Token\\>\\|string\\) in isset\\(\\) is not nullable\\.$#"
			count: 1
			path: libraries/classes/Controllers/View/CreateController.php

		-
			message: "#^Method PhpMyAdmin\\\\Core\\:\\:arrayRead\\(\\) has parameter \\$array with no value type specified in iterable type array\\.$#"
			count: 1
			path: libraries/classes/Core.php

		-
			message: "#^Method PhpMyAdmin\\\\Core\\:\\:arrayRemove\\(\\) has parameter \\$array with no value type specified in iterable type array\\.$#"
			count: 1
			path: libraries/classes/Core.php

		-
			message: "#^Method PhpMyAdmin\\\\Core\\:\\:arrayWrite\\(\\) has parameter \\$array with no value type specified in iterable type array\\.$#"
			count: 1
			path: libraries/classes/Core.php

		-
			message: "#^Method PhpMyAdmin\\\\Core\\:\\:checkPageValidity\\(\\) has parameter \\$allowList with no value type specified in iterable type array\\.$#"
			count: 1
			path: libraries/classes/Core.php

		-
			message: "#^Method PhpMyAdmin\\\\Core\\:\\:fatalError\\(\\) has parameter \\$message_args with no value type specified in iterable type array\\.$#"
			count: 1
			path: libraries/classes/Core.php

		-
			message: "#^Method PhpMyAdmin\\\\Core\\:\\:previewSQL\\(\\) has parameter \\$query_data with no value type specified in iterable type array\\.$#"
			count: 1
			path: libraries/classes/Core.php

		-
			message: "#^Method PhpMyAdmin\\\\Core\\:\\:setPostAsGlobal\\(\\) has parameter \\$post_patterns with no value type specified in iterable type array\\.$#"
			count: 1
			path: libraries/classes/Core.php

		-
			message: "#^Offset 'pass'\\|'port'\\|'user' does not exist on array\\{host\\: non\\-empty\\-string, scheme\\?\\: string, port\\?\\: int, user\\?\\: string, pass\\?\\: string, path\\?\\: string, query\\?\\: string, fragment\\?\\: string\\}\\.$#"
			count: 1
			path: libraries/classes/Core.php

		-
			message: "#^Method PhpMyAdmin\\\\CreateAddField\\:\\:buildColumnCreationStatement\\(\\) return type has no value type specified in iterable type array\\.$#"
			count: 1
			path: libraries/classes/CreateAddField.php

		-
			message: "#^Method PhpMyAdmin\\\\CreateAddField\\:\\:buildIndexStatement\\(\\) has parameter \\$index with no value type specified in iterable type array\\.$#"
			count: 1
			path: libraries/classes/CreateAddField.php

		-
			message: "#^Method PhpMyAdmin\\\\CreateAddField\\:\\:getIndexedColumns\\(\\) return type has no value type specified in iterable type array\\.$#"
			count: 5
			path: libraries/classes/CreateAddField.php

		-
			message: "#^Method PhpMyAdmin\\\\CreateAddField\\:\\:getIndexedColumns\\(\\) should return array\\{int, array, array, array, array, array\\} but returns array\\{int\\<0, max\\>, mixed, mixed, mixed, mixed, mixed\\}\\.$#"
			count: 1
			path: libraries/classes/CreateAddField.php

		-
			message: "#^Method PhpMyAdmin\\\\CreateAddField\\:\\:getPartitionDefinition\\(\\) has parameter \\$partition with no value type specified in iterable type array\\.$#"
			count: 1
			path: libraries/classes/CreateAddField.php

		-
			message: "#^Method PhpMyAdmin\\\\Database\\\\CentralColumns\\:\\:deleteColumnsFromList\\(\\) has parameter \\$field_select with no value type specified in iterable type array\\.$#"
			count: 1
			path: libraries/classes/Database/CentralColumns.php

		-
			message: "#^Method PhpMyAdmin\\\\Database\\\\CentralColumns\\:\\:findExistingColNames\\(\\) return type has no value type specified in iterable type array\\.$#"
			count: 1
			path: libraries/classes/Database/CentralColumns.php

		-
			message: "#^Method PhpMyAdmin\\\\Database\\\\CentralColumns\\:\\:getColumnsList\\(\\) return type has no value type specified in iterable type array\\.$#"
			count: 1
			path: libraries/classes/Database/CentralColumns.php

		-
			message: "#^Method PhpMyAdmin\\\\Database\\\\CentralColumns\\:\\:getFromTable\\(\\) return type has no value type specified in iterable type array\\.$#"
			count: 1
			path: libraries/classes/Database/CentralColumns.php

		-
			message: "#^Method PhpMyAdmin\\\\Database\\\\CentralColumns\\:\\:getHtmlForEditTableRow\\(\\) has parameter \\$row with no value type specified in iterable type array\\.$#"
			count: 1
			path: libraries/classes/Database/CentralColumns.php

		-
			message: "#^Method PhpMyAdmin\\\\Database\\\\CentralColumns\\:\\:getHtmlForEditingPage\\(\\) has parameter \\$selected_fld with no value type specified in iterable type array\\.$#"
			count: 1
			path: libraries/classes/Database/CentralColumns.php

		-
			message: "#^Method PhpMyAdmin\\\\Database\\\\CentralColumns\\:\\:getInsertQuery\\(\\) has parameter \\$def with no value type specified in iterable type array\\.$#"
			count: 1
			path: libraries/classes/Database/CentralColumns.php

		-
			message: "#^Method PhpMyAdmin\\\\Database\\\\CentralColumns\\:\\:getListRaw\\(\\) return type has no value type specified in iterable type array\\.$#"
			count: 1
			path: libraries/classes/Database/CentralColumns.php

		-
			message: "#^Method PhpMyAdmin\\\\Database\\\\CentralColumns\\:\\:getParams\\(\\) return type has no value type specified in iterable type array\\.$#"
			count: 1
			path: libraries/classes/Database/CentralColumns.php

		-
			message: "#^Method PhpMyAdmin\\\\Database\\\\CentralColumns\\:\\:getTemplateVariablesForMain\\(\\) return type has no value type specified in iterable type array\\.$#"
			count: 1
			path: libraries/classes/Database/CentralColumns.php

		-
			message: "#^Method PhpMyAdmin\\\\Database\\\\CentralColumns\\:\\:handleColumnExtra\\(\\) has parameter \\$columns_list with no value type specified in iterable type array\\.$#"
			count: 1
			path: libraries/classes/Database/CentralColumns.php

		-
			message: "#^Method PhpMyAdmin\\\\Database\\\\CentralColumns\\:\\:makeConsistentWithList\\(\\) has parameter \\$selected_tables with no value type specified in iterable type array\\.$#"
			count: 1
			path: libraries/classes/Database/CentralColumns.php

		-
			message: "#^Method PhpMyAdmin\\\\Database\\\\CentralColumns\\:\\:syncUniqueColumns\\(\\) has parameter \\$field_select with no value type specified in iterable type array\\.$#"
			count: 1
			path: libraries/classes/Database/CentralColumns.php

		-
			message: "#^Method PhpMyAdmin\\\\Database\\\\CentralColumns\\:\\:updateMultipleColumn\\(\\) has parameter \\$params with no value type specified in iterable type array\\.$#"
			count: 1
			path: libraries/classes/Database/CentralColumns.php

		-
			message: "#^Right side of \\|\\| is always false\\.$#"
			count: 1
			path: libraries/classes/Database/CentralColumns.php

		-
			message: "#^Method PhpMyAdmin\\\\Database\\\\Designer\\:\\:getDatabaseTables\\(\\) has parameter \\$tab_column with no value type specified in iterable type array\\.$#"
			count: 1
			path: libraries/classes/Database/Designer.php

		-
			message: "#^Method PhpMyAdmin\\\\Database\\\\Designer\\:\\:getDatabaseTables\\(\\) has parameter \\$tab_pos with no value type specified in iterable type array\\.$#"
			count: 1
			path: libraries/classes/Database/Designer.php

		-
			message: "#^Method PhpMyAdmin\\\\Database\\\\Designer\\:\\:getDatabaseTables\\(\\) has parameter \\$tables_all_keys with no value type specified in iterable type array\\.$#"
			count: 1
			path: libraries/classes/Database/Designer.php

		-
			message: "#^Method PhpMyAdmin\\\\Database\\\\Designer\\:\\:getDatabaseTables\\(\\) has parameter \\$tables_pk_or_unique_keys with no value type specified in iterable type array\\.$#"
			count: 1
			path: libraries/classes/Database/Designer.php

		-
			message: "#^Method PhpMyAdmin\\\\Database\\\\Designer\\:\\:getHtmlForMain\\(\\) has parameter \\$paramsArray with no value type specified in iterable type array\\.$#"
			count: 1
			path: libraries/classes/Database/Designer.php

		-
			message: "#^Method PhpMyAdmin\\\\Database\\\\Designer\\:\\:getHtmlForMain\\(\\) has parameter \\$scriptContr with no value type specified in iterable type array\\.$#"
			count: 1
			path: libraries/classes/Database/Designer.php

		-
			message: "#^Method PhpMyAdmin\\\\Database\\\\Designer\\:\\:getHtmlForMain\\(\\) has parameter \\$scriptTables with no value type specified in iterable type array\\.$#"
			count: 1
			path: libraries/classes/Database/Designer.php

		-
			message: "#^Method PhpMyAdmin\\\\Database\\\\Designer\\:\\:getHtmlForMain\\(\\) has parameter \\$tabColumn with no value type specified in iterable type array\\.$#"
			count: 1
			path: libraries/classes/Database/Designer.php

		-
			message: "#^Method PhpMyAdmin\\\\Database\\\\Designer\\:\\:getHtmlForMain\\(\\) has parameter \\$tabPos with no value type specified in iterable type array\\.$#"
			count: 1
			path: libraries/classes/Database/Designer.php

		-
			message: "#^Method PhpMyAdmin\\\\Database\\\\Designer\\:\\:getHtmlForMain\\(\\) has parameter \\$tablesAllKeys with no value type specified in iterable type array\\.$#"
			count: 1
			path: libraries/classes/Database/Designer.php

		-
			message: "#^Method PhpMyAdmin\\\\Database\\\\Designer\\:\\:getHtmlForMain\\(\\) has parameter \\$tablesPkOrUniqueKeys with no value type specified in iterable type array\\.$#"
			count: 1
			path: libraries/classes/Database/Designer.php

		-
			message: "#^Method PhpMyAdmin\\\\Database\\\\Designer\\:\\:getPageIdsAndNames\\(\\) return type has no value type specified in iterable type array\\.$#"
			count: 1
			path: libraries/classes/Database/Designer.php

		-
			message: "#^Method PhpMyAdmin\\\\Database\\\\Designer\\:\\:getSideMenuParamsArray\\(\\) return type has no value type specified in iterable type array\\.$#"
			count: 1
			path: libraries/classes/Database/Designer.php

		-
			message: "#^Method PhpMyAdmin\\\\Database\\\\Designer\\:\\:getSideMenuParamsArray\\(\\) should return array but returns mixed\\.$#"
			count: 1
			path: libraries/classes/Database/Designer.php

		-
			message: "#^Method PhpMyAdmin\\\\Database\\\\Designer\\:\\:returnClassNamesFromMenuButtons\\(\\) return type has no value type specified in iterable type array\\.$#"
			count: 1
			path: libraries/classes/Database/Designer.php

		-
			message: "#^Cannot access offset string on mixed\\.$#"
			count: 1
			path: libraries/classes/Database/Designer/Common.php

		-
			message: "#^Method PhpMyAdmin\\\\Database\\\\Designer\\\\Common\\:\\:getAllKeys\\(\\) return type has no value type specified in iterable type array\\.$#"
			count: 1
			path: libraries/classes/Database/Designer/Common.php

		-
			message: "#^Method PhpMyAdmin\\\\Database\\\\Designer\\\\Common\\:\\:getColumnsInfo\\(\\) return type has no value type specified in iterable type array\\.$#"
			count: 1
			path: libraries/classes/Database/Designer/Common.php

		-
			message: "#^Method PhpMyAdmin\\\\Database\\\\Designer\\\\Common\\:\\:getPkOrUniqueKeys\\(\\) return type has no value type specified in iterable type array\\.$#"
			count: 1
			path: libraries/classes/Database/Designer/Common.php

		-
			message: "#^Method PhpMyAdmin\\\\Database\\\\Designer\\\\Common\\:\\:getScriptContr\\(\\) return type has no value type specified in iterable type array\\.$#"
			count: 1
			path: libraries/classes/Database/Designer/Common.php

		-
			message: "#^Method PhpMyAdmin\\\\Database\\\\Designer\\\\Common\\:\\:getScriptTabs\\(\\) return type has no value type specified in iterable type array\\.$#"
			count: 1
			path: libraries/classes/Database/Designer/Common.php

		-
			message: "#^Method PhpMyAdmin\\\\Database\\\\Designer\\\\Common\\:\\:getTablePositions\\(\\) return type has no value type specified in iterable type array\\.$#"
			count: 1
			path: libraries/classes/Database/Designer/Common.php

		-
			message: "#^Method PhpMyAdmin\\\\Database\\\\Designer\\\\Common\\:\\:removeRelation\\(\\) return type has no value type specified in iterable type array\\.$#"
			count: 1
			path: libraries/classes/Database/Designer/Common.php

		-
			message: "#^Offset 'DCN' does not exist on array\\{C_NAME\\: array\\<int\\<0, max\\>, string\\>, DCN\\?\\: non\\-empty\\-array\\<int\\<0, max\\>, string\\>, DTN\\?\\: non\\-empty\\-array\\<int\\<0, max\\>, non\\-empty\\-string\\>, SCN\\?\\: non\\-empty\\-array\\<int\\<0, max\\>, string\\>, STN\\?\\: non\\-empty\\-array\\<int\\<0, max\\>, non\\-empty\\-string\\>\\}\\.$#"
			count: 1
			path: libraries/classes/Database/Designer/Common.php

		-
			message: "#^Offset 'DTN' does not exist on array\\{C_NAME\\: array\\<int\\<0, max\\>, string\\>, DCN\\?\\: non\\-empty\\-array\\<int\\<0, max\\>, string\\>, DTN\\?\\: non\\-empty\\-array\\<int\\<0, max\\>, non\\-empty\\-string\\>, SCN\\?\\: non\\-empty\\-array\\<int\\<0, max\\>, string\\>, STN\\?\\: non\\-empty\\-array\\<int\\<0, max\\>, non\\-empty\\-string\\>\\}\\.$#"
			count: 1
			path: libraries/classes/Database/Designer/Common.php

		-
			message: "#^Offset 'SCN' does not exist on array\\{C_NAME\\: array\\<int\\<0, max\\>, string\\>, DCN\\?\\: non\\-empty\\-array\\<int\\<0, max\\>, string\\>, DTN\\?\\: non\\-empty\\-array\\<int\\<0, max\\>, non\\-empty\\-string\\>, SCN\\?\\: non\\-empty\\-array\\<int\\<0, max\\>, string\\>, STN\\?\\: non\\-empty\\-array\\<int\\<0, max\\>, non\\-empty\\-string\\>\\}\\.$#"
			count: 1
			path: libraries/classes/Database/Designer/Common.php

		-
			message: "#^Offset 'STN' does not exist on array\\{C_NAME\\: array\\<int\\<0, max\\>, string\\>, DCN\\?\\: non\\-empty\\-array\\<int\\<0, max\\>, string\\>, DTN\\?\\: non\\-empty\\-array\\<int\\<0, max\\>, non\\-empty\\-string\\>, SCN\\?\\: non\\-empty\\-array\\<int\\<0, max\\>, string\\>, STN\\?\\: non\\-empty\\-array\\<int\\<0, max\\>, non\\-empty\\-string\\>\\}\\.$#"
			count: 2
			path: libraries/classes/Database/Designer/Common.php

		-
			message: "#^Method PhpMyAdmin\\\\Database\\\\Events\\:\\:checkResult\\(\\) has parameter \\$errors with no value type specified in iterable type array\\.$#"
			count: 1
			path: libraries/classes/Database/Events.php

		-
			message: "#^Method PhpMyAdmin\\\\Database\\\\Events\\:\\:checkResult\\(\\) return type has no value type specified in iterable type array\\.$#"
			count: 1
			path: libraries/classes/Database/Events.php

		-
			message: "#^Method PhpMyAdmin\\\\Database\\\\Events\\:\\:getDataFromName\\(\\) return type has no value type specified in iterable type array\\.$#"
			count: 1
			path: libraries/classes/Database/Events.php

		-
			message: "#^Method PhpMyAdmin\\\\Database\\\\Events\\:\\:getDataFromRequest\\(\\) return type has no value type specified in iterable type array\\.$#"
			count: 1
			path: libraries/classes/Database/Events.php

		-
			message: "#^Method PhpMyAdmin\\\\Database\\\\Events\\:\\:getEditorForm\\(\\) has parameter \\$item with no value type specified in iterable type array\\.$#"
			count: 1
			path: libraries/classes/Database/Events.php

		-
			message: "#^Method PhpMyAdmin\\\\Database\\\\Events\\:\\:sendEditor\\(\\) has parameter \\$item with no value type specified in iterable type array\\.$#"
			count: 1
			path: libraries/classes/Database/Events.php

		-
			message: "#^Parameter \\#1 \\$query of method PhpMyAdmin\\\\DatabaseInterface\\:\\:tryQuery\\(\\) expects string, string\\|null given\\.$#"
			count: 1
			path: libraries/classes/Database/Events.php

		-
			message: "#^Property PhpMyAdmin\\\\Database\\\\MultiTableQuery\\:\\:\\$tables type has no value type specified in iterable type array\\.$#"
			count: 1
			path: libraries/classes/Database/MultiTableQuery.php

		-
			message: "#^Method PhpMyAdmin\\\\Database\\\\Qbe\\:\\:__construct\\(\\) has parameter \\$savedSearchList with no value type specified in iterable type array\\.$#"
			count: 1
			path: libraries/classes/Database/Qbe.php

		-
			message: "#^Method PhpMyAdmin\\\\Database\\\\Qbe\\:\\:fillJoinClauses\\(\\) has parameter \\$finalized with no value type specified in iterable type array\\.$#"
			count: 1
			path: libraries/classes/Database/Qbe.php

		-
			message: "#^Method PhpMyAdmin\\\\Database\\\\Qbe\\:\\:fillJoinClauses\\(\\) has parameter \\$relations with no value type specified in iterable type array\\.$#"
			count: 1
			path: libraries/classes/Database/Qbe.php

		-
			message: "#^Method PhpMyAdmin\\\\Database\\\\Qbe\\:\\:fillJoinClauses\\(\\) has parameter \\$searchTables with no value type specified in iterable type array\\.$#"
			count: 1
			path: libraries/classes/Database/Qbe.php

		-
			message: "#^Method PhpMyAdmin\\\\Database\\\\Qbe\\:\\:getAndOrColCell\\(\\) has parameter \\$selected with no value type specified in iterable type array\\.$#"
			count: 1
			path: libraries/classes/Database/Qbe.php

		-
			message: "#^Method PhpMyAdmin\\\\Database\\\\Qbe\\:\\:getFromClause\\(\\) has parameter \\$formColumns with no value type specified in iterable type array\\.$#"
			count: 1
			path: libraries/classes/Database/Qbe.php

		-
			message: "#^Method PhpMyAdmin\\\\Database\\\\Qbe\\:\\:getIndexes\\(\\) has parameter \\$searchColumns with no value type specified in iterable type array\\.$#"
			count: 1
			path: libraries/classes/Database/Qbe.php

		-
			message: "#^Method PhpMyAdmin\\\\Database\\\\Qbe\\:\\:getIndexes\\(\\) has parameter \\$searchTables with no value type specified in iterable type array\\.$#"
			count: 1
			path: libraries/classes/Database/Qbe.php

		-
			message: "#^Method PhpMyAdmin\\\\Database\\\\Qbe\\:\\:getIndexes\\(\\) has parameter \\$whereClauseColumns with no value type specified in iterable type array\\.$#"
			count: 1
			path: libraries/classes/Database/Qbe.php

		-
			message: "#^Method PhpMyAdmin\\\\Database\\\\Qbe\\:\\:getIndexes\\(\\) return type has no value type specified in iterable type array\\.$#"
			count: 1
			path: libraries/classes/Database/Qbe.php

		-
			message: "#^Method PhpMyAdmin\\\\Database\\\\Qbe\\:\\:getJoinForFromClause\\(\\) has parameter \\$searchColumns with no value type specified in iterable type array\\.$#"
			count: 1
			path: libraries/classes/Database/Qbe.php

		-
			message: "#^Method PhpMyAdmin\\\\Database\\\\Qbe\\:\\:getJoinForFromClause\\(\\) has parameter \\$searchTables with no value type specified in iterable type array\\.$#"
			count: 1
			path: libraries/classes/Database/Qbe.php

		-
			message: "#^Method PhpMyAdmin\\\\Database\\\\Qbe\\:\\:getLeftJoinColumnCandidates\\(\\) has parameter \\$searchColumns with no value type specified in iterable type array\\.$#"
			count: 1
			path: libraries/classes/Database/Qbe.php

		-
			message: "#^Method PhpMyAdmin\\\\Database\\\\Qbe\\:\\:getLeftJoinColumnCandidates\\(\\) has parameter \\$searchTables with no value type specified in iterable type array\\.$#"
			count: 1
			path: libraries/classes/Database/Qbe.php

		-
			message: "#^Method PhpMyAdmin\\\\Database\\\\Qbe\\:\\:getLeftJoinColumnCandidates\\(\\) has parameter \\$whereClauseColumns with no value type specified in iterable type array\\.$#"
			count: 1
			path: libraries/classes/Database/Qbe.php

		-
			message: "#^Method PhpMyAdmin\\\\Database\\\\Qbe\\:\\:getLeftJoinColumnCandidates\\(\\) return type has no value type specified in iterable type array\\.$#"
			count: 1
			path: libraries/classes/Database/Qbe.php

		-
			message: "#^Method PhpMyAdmin\\\\Database\\\\Qbe\\:\\:getLeftJoinColumnCandidatesBest\\(\\) has parameter \\$indexColumns with no value type specified in iterable type array\\.$#"
			count: 1
			path: libraries/classes/Database/Qbe.php

		-
			message: "#^Method PhpMyAdmin\\\\Database\\\\Qbe\\:\\:getLeftJoinColumnCandidatesBest\\(\\) has parameter \\$searchTables with no value type specified in iterable type array\\.$#"
			count: 1
			path: libraries/classes/Database/Qbe.php

		-
			message: "#^Method PhpMyAdmin\\\\Database\\\\Qbe\\:\\:getLeftJoinColumnCandidatesBest\\(\\) has parameter \\$uniqueColumns with no value type specified in iterable type array\\.$#"
			count: 1
			path: libraries/classes/Database/Qbe.php

		-
			message: "#^Method PhpMyAdmin\\\\Database\\\\Qbe\\:\\:getLeftJoinColumnCandidatesBest\\(\\) has parameter \\$whereClauseColumns with no value type specified in iterable type array\\.$#"
			count: 1
			path: libraries/classes/Database/Qbe.php

		-
			message: "#^Method PhpMyAdmin\\\\Database\\\\Qbe\\:\\:getLeftJoinColumnCandidatesBest\\(\\) return type has no value type specified in iterable type array\\.$#"
			count: 1
			path: libraries/classes/Database/Qbe.php

		-
			message: "#^Method PhpMyAdmin\\\\Database\\\\Qbe\\:\\:getMasterTable\\(\\) has parameter \\$searchColumns with no value type specified in iterable type array\\.$#"
			count: 1
			path: libraries/classes/Database/Qbe.php

		-
			message: "#^Method PhpMyAdmin\\\\Database\\\\Qbe\\:\\:getMasterTable\\(\\) has parameter \\$searchTables with no value type specified in iterable type array\\.$#"
			count: 1
			path: libraries/classes/Database/Qbe.php

		-
			message: "#^Method PhpMyAdmin\\\\Database\\\\Qbe\\:\\:getMasterTable\\(\\) has parameter \\$whereClauseColumns with no value type specified in iterable type array\\.$#"
			count: 1
			path: libraries/classes/Database/Qbe.php

		-
			message: "#^Method PhpMyAdmin\\\\Database\\\\Qbe\\:\\:getMasterTable\\(\\) has parameter \\$whereClauseTables with no value type specified in iterable type array\\.$#"
			count: 1
			path: libraries/classes/Database/Qbe.php

		-
			message: "#^Method PhpMyAdmin\\\\Database\\\\Qbe\\:\\:getSQLQuery\\(\\) has parameter \\$formColumns with no value type specified in iterable type array\\.$#"
			count: 1
			path: libraries/classes/Database/Qbe.php

		-
			message: "#^Method PhpMyAdmin\\\\Database\\\\Qbe\\:\\:getWhereClauseTablesAndColumns\\(\\) return type has no value type specified in iterable type array\\.$#"
			count: 1
			path: libraries/classes/Database/Qbe.php

		-
			message: "#^Method PhpMyAdmin\\\\Database\\\\Qbe\\:\\:loadRelationsForTable\\(\\) has parameter \\$relations with no value type specified in iterable type array\\.$#"
			count: 1
			path: libraries/classes/Database/Qbe.php

		-
			message: "#^Parameter \\#2 \\$sortOrder of method PhpMyAdmin\\\\Database\\\\Qbe\\:\\:getSortOrderSelectCell\\(\\) expects int, null given\\.$#"
			count: 1
			path: libraries/classes/Database/Qbe.php

		-
			message: "#^Parameter \\#2 \\$table of method PhpMyAdmin\\\\DatabaseInterface\\:\\:getColumns\\(\\) expects string, string\\|null given\\.$#"
			count: 1
			path: libraries/classes/Database/Qbe.php

		-
			message: "#^Property PhpMyAdmin\\\\Database\\\\Qbe\\:\\:\\$columnNames type has no value type specified in iterable type array\\.$#"
			count: 1
			path: libraries/classes/Database/Qbe.php

		-
			message: "#^Property PhpMyAdmin\\\\Database\\\\Qbe\\:\\:\\$criteria type has no value type specified in iterable type array\\.$#"
			count: 1
			path: libraries/classes/Database/Qbe.php

		-
			message: "#^Property PhpMyAdmin\\\\Database\\\\Qbe\\:\\:\\$criteriaAndOrColumn type has no value type specified in iterable type array\\.$#"
			count: 1
			path: libraries/classes/Database/Qbe.php

		-
			message: "#^Property PhpMyAdmin\\\\Database\\\\Qbe\\:\\:\\$criteriaAndOrRow type has no value type specified in iterable type array\\.$#"
			count: 1
			path: libraries/classes/Database/Qbe.php

		-
			message: "#^Property PhpMyAdmin\\\\Database\\\\Qbe\\:\\:\\$criteriaColumnDelete type has no value type specified in iterable type array\\.$#"
			count: 1
			path: libraries/classes/Database/Qbe.php

		-
			message: "#^Property PhpMyAdmin\\\\Database\\\\Qbe\\:\\:\\$criteriaColumnInsert type has no value type specified in iterable type array\\.$#"
			count: 1
			path: libraries/classes/Database/Qbe.php

		-
			message: "#^Property PhpMyAdmin\\\\Database\\\\Qbe\\:\\:\\$criteriaRowDelete type has no value type specified in iterable type array\\.$#"
			count: 1
			path: libraries/classes/Database/Qbe.php

		-
			message: "#^Property PhpMyAdmin\\\\Database\\\\Qbe\\:\\:\\$criteriaRowInsert type has no value type specified in iterable type array\\.$#"
			count: 1
			path: libraries/classes/Database/Qbe.php

		-
			message: "#^Property PhpMyAdmin\\\\Database\\\\Qbe\\:\\:\\$criteriaTables type has no value type specified in iterable type array\\.$#"
			count: 1
			path: libraries/classes/Database/Qbe.php

		-
			message: "#^Property PhpMyAdmin\\\\Database\\\\Qbe\\:\\:\\$formAliases type has no value type specified in iterable type array\\.$#"
			count: 1
			path: libraries/classes/Database/Qbe.php

		-
			message: "#^Property PhpMyAdmin\\\\Database\\\\Qbe\\:\\:\\$formAndOrCols \\(array\\) in isset\\(\\) is not nullable\\.$#"
			count: 1
			path: libraries/classes/Database/Qbe.php

		-
			message: "#^Property PhpMyAdmin\\\\Database\\\\Qbe\\:\\:\\$formAndOrCols type has no value type specified in iterable type array\\.$#"
			count: 1
			path: libraries/classes/Database/Qbe.php

		-
			message: "#^Property PhpMyAdmin\\\\Database\\\\Qbe\\:\\:\\$formAndOrRows \\(array\\) in isset\\(\\) is not nullable\\.$#"
			count: 1
			path: libraries/classes/Database/Qbe.php

		-
			message: "#^Property PhpMyAdmin\\\\Database\\\\Qbe\\:\\:\\$formAndOrRows type has no value type specified in iterable type array\\.$#"
			count: 1
			path: libraries/classes/Database/Qbe.php

		-
			message: "#^Property PhpMyAdmin\\\\Database\\\\Qbe\\:\\:\\$formColumns type has no value type specified in iterable type array\\.$#"
			count: 1
			path: libraries/classes/Database/Qbe.php

		-
			message: "#^Property PhpMyAdmin\\\\Database\\\\Qbe\\:\\:\\$formCriterions type has no value type specified in iterable type array\\.$#"
			count: 1
			path: libraries/classes/Database/Qbe.php

		-
			message: "#^Property PhpMyAdmin\\\\Database\\\\Qbe\\:\\:\\$formShows type has no value type specified in iterable type array\\.$#"
			count: 1
			path: libraries/classes/Database/Qbe.php

		-
			message: "#^Property PhpMyAdmin\\\\Database\\\\Qbe\\:\\:\\$formSortOrders type has no value type specified in iterable type array\\.$#"
			count: 1
			path: libraries/classes/Database/Qbe.php

		-
			message: "#^Property PhpMyAdmin\\\\Database\\\\Qbe\\:\\:\\$formSorts type has no value type specified in iterable type array\\.$#"
			count: 1
			path: libraries/classes/Database/Qbe.php

		-
			message: "#^Property PhpMyAdmin\\\\Database\\\\Qbe\\:\\:\\$prevCriteria type has no value type specified in iterable type array\\.$#"
			count: 1
			path: libraries/classes/Database/Qbe.php

		-
			message: "#^Property PhpMyAdmin\\\\Database\\\\Qbe\\:\\:\\$savedSearchList type has no value type specified in iterable type array\\.$#"
			count: 1
			path: libraries/classes/Database/Qbe.php

		-
			message: "#^Strict comparison using \\=\\=\\= between array and null will always evaluate to false\\.$#"
			count: 1
			path: libraries/classes/Database/Qbe.php

		-
			message: "#^Method PhpMyAdmin\\\\Database\\\\Routines\\:\\:backupPrivileges\\(\\) return type has no value type specified in iterable type array\\.$#"
			count: 1
			path: libraries/classes/Database/Routines.php

		-
			message: "#^Method PhpMyAdmin\\\\Database\\\\Routines\\:\\:browseRow\\(\\) has parameter \\$row with no value type specified in iterable type array\\.$#"
			count: 1
			path: libraries/classes/Database/Routines.php

		-
			message: "#^Method PhpMyAdmin\\\\Database\\\\Routines\\:\\:checkResult\\(\\) has parameter \\$errors with no value type specified in iterable type array\\.$#"
			count: 1
			path: libraries/classes/Database/Routines.php

		-
			message: "#^Method PhpMyAdmin\\\\Database\\\\Routines\\:\\:checkResult\\(\\) return type has no value type specified in iterable type array\\.$#"
			count: 1
			path: libraries/classes/Database/Routines.php

		-
			message: "#^Method PhpMyAdmin\\\\Database\\\\Routines\\:\\:create\\(\\) has parameter \\$privilegesBackup with no value type specified in iterable type array\\.$#"
			count: 1
			path: libraries/classes/Database/Routines.php

		-
			message: "#^Method PhpMyAdmin\\\\Database\\\\Routines\\:\\:create\\(\\) return type has no value type specified in iterable type array\\.$#"
			count: 1
			path: libraries/classes/Database/Routines.php

		-
			message: "#^Method PhpMyAdmin\\\\Database\\\\Routines\\:\\:getDataFromName\\(\\) return type has no value type specified in iterable type array\\.$#"
			count: 1
			path: libraries/classes/Database/Routines.php

		-
			message: "#^Method PhpMyAdmin\\\\Database\\\\Routines\\:\\:getDataFromRequest\\(\\) return type has no value type specified in iterable type array\\.$#"
			count: 1
			path: libraries/classes/Database/Routines.php

		-
			message: "#^Method PhpMyAdmin\\\\Database\\\\Routines\\:\\:getEditorForm\\(\\) has parameter \\$routine with no value type specified in iterable type array\\.$#"
			count: 1
			path: libraries/classes/Database/Routines.php

		-
			message: "#^Method PhpMyAdmin\\\\Database\\\\Routines\\:\\:getExecuteForm\\(\\) has parameter \\$routine with no value type specified in iterable type array\\.$#"
			count: 1
			path: libraries/classes/Database/Routines.php

		-
			message: "#^Method PhpMyAdmin\\\\Database\\\\Routines\\:\\:getParameterRow\\(\\) has parameter \\$routine with no value type specified in iterable type array\\.$#"
			count: 1
			path: libraries/classes/Database/Routines.php

		-
			message: "#^Method PhpMyAdmin\\\\Database\\\\Routines\\:\\:getQueriesFromRoutineForm\\(\\) has parameter \\$routine with no value type specified in iterable type array\\.$#"
			count: 1
			path: libraries/classes/Database/Routines.php

		-
			message: "#^Method PhpMyAdmin\\\\Database\\\\Routines\\:\\:getRow\\(\\) has parameter \\$routine with no value type specified in iterable type array\\.$#"
			count: 1
			path: libraries/classes/Database/Routines.php

		-
			message: "#^Method PhpMyAdmin\\\\Database\\\\Routines\\:\\:handleRequestCreateOrEdit\\(\\) has parameter \\$errors with no value type specified in iterable type array\\.$#"
			count: 1
			path: libraries/classes/Database/Routines.php

		-
			message: "#^Method PhpMyAdmin\\\\Database\\\\Routines\\:\\:handleRequestCreateOrEdit\\(\\) return type has no value type specified in iterable type array\\.$#"
			count: 1
			path: libraries/classes/Database/Routines.php

		-
			message: "#^Method PhpMyAdmin\\\\Database\\\\Routines\\:\\:processParamsAndBuild\\(\\) has parameter \\$itemParamLength with no value type specified in iterable type array\\.$#"
			count: 1
			path: libraries/classes/Database/Routines.php

		-
			message: "#^Method PhpMyAdmin\\\\Database\\\\Routines\\:\\:processParamsAndBuild\\(\\) has parameter \\$itemParamOpsNum with no value type specified in iterable type array\\.$#"
			count: 1
			path: libraries/classes/Database/Routines.php

		-
			message: "#^Method PhpMyAdmin\\\\Database\\\\Routines\\:\\:processParamsAndBuild\\(\\) has parameter \\$itemParamOpsText with no value type specified in iterable type array\\.$#"
			count: 1
			path: libraries/classes/Database/Routines.php

		-
			message: "#^Method PhpMyAdmin\\\\Database\\\\Routines\\:\\:processParamsAndBuild\\(\\) has parameter \\$itemParamType with no value type specified in iterable type array\\.$#"
			count: 1
			path: libraries/classes/Database/Routines.php

		-
			message: "#^Offset 'item_name' does not exist on array\\|null\\.$#"
			count: 1
			path: libraries/classes/Database/Routines.php

		-
			message: "#^Offset 'item_type' does not exist on array\\|null\\.$#"
			count: 1
			path: libraries/classes/Database/Routines.php

		-
			message: "#^Parameter \\#1 \\$mode of method PhpMyAdmin\\\\Database\\\\Routines\\:\\:getEditorForm\\(\\) expects string, string\\|null given\\.$#"
			count: 1
			path: libraries/classes/Database/Routines.php

		-
			message: "#^Parameter \\#2 \\$create_routine of method PhpMyAdmin\\\\Database\\\\Routines\\:\\:create\\(\\) expects string, string\\|null given\\.$#"
			count: 1
			path: libraries/classes/Database/Routines.php

		-
			message: "#^Parameter \\#2 \\$haystack of function in_array expects array, mixed given\\.$#"
			count: 3
			path: libraries/classes/Database/Routines.php

		-
			message: "#^Method PhpMyAdmin\\\\Database\\\\Search\\:\\:getSearchSqls\\(\\) return type has no value type specified in iterable type array\\.$#"
			count: 1
			path: libraries/classes/Database/Search.php

		-
			message: "#^Property PhpMyAdmin\\\\Database\\\\Search\\:\\:\\$criteriaColumnName \\(string\\) in isset\\(\\) is not nullable\\.$#"
			count: 1
			path: libraries/classes/Database/Search.php

		-
			message: "#^Property PhpMyAdmin\\\\Database\\\\Search\\:\\:\\$criteriaColumnName \\(string\\) on left side of \\?\\? is not nullable\\.$#"
			count: 1
			path: libraries/classes/Database/Search.php

		-
			message: "#^Property PhpMyAdmin\\\\Database\\\\Search\\:\\:\\$criteriaTables type has no value type specified in iterable type array\\.$#"
			count: 1
			path: libraries/classes/Database/Search.php

		-
			message: "#^Property PhpMyAdmin\\\\Database\\\\Search\\:\\:\\$searchTypes type has no value type specified in iterable type array\\.$#"
			count: 1
			path: libraries/classes/Database/Search.php

		-
			message: "#^Property PhpMyAdmin\\\\Database\\\\Search\\:\\:\\$tablesNamesOnly type has no value type specified in iterable type array\\.$#"
			count: 1
			path: libraries/classes/Database/Search.php

		-
			message: "#^Method PhpMyAdmin\\\\Database\\\\Triggers\\:\\:checkResult\\(\\) has parameter \\$errors with no value type specified in iterable type array\\.$#"
			count: 1
			path: libraries/classes/Database/Triggers.php

		-
			message: "#^Method PhpMyAdmin\\\\Database\\\\Triggers\\:\\:checkResult\\(\\) return type has no value type specified in iterable type array\\.$#"
			count: 1
			path: libraries/classes/Database/Triggers.php

		-
			message: "#^Method PhpMyAdmin\\\\Database\\\\Triggers\\:\\:getDataFromName\\(\\) return type has no value type specified in iterable type array\\.$#"
			count: 1
			path: libraries/classes/Database/Triggers.php

		-
			message: "#^Method PhpMyAdmin\\\\Database\\\\Triggers\\:\\:getDataFromRequest\\(\\) return type has no value type specified in iterable type array\\.$#"
			count: 1
			path: libraries/classes/Database/Triggers.php

		-
			message: "#^Method PhpMyAdmin\\\\Database\\\\Triggers\\:\\:getEditorForm\\(\\) has parameter \\$item with no value type specified in iterable type array\\.$#"
			count: 1
			path: libraries/classes/Database/Triggers.php

		-
			message: "#^Method PhpMyAdmin\\\\Database\\\\Triggers\\:\\:sendEditor\\(\\) has parameter \\$item with no value type specified in iterable type array\\.$#"
			count: 1
			path: libraries/classes/Database/Triggers.php

		-
			message: "#^Offset 'create' does not exist on array\\|null\\.$#"
			count: 1
			path: libraries/classes/Database/Triggers.php

		-
			message: "#^Offset 'drop' does not exist on array\\|null\\.$#"
			count: 1
			path: libraries/classes/Database/Triggers.php

		-
			message: "#^Binary operation \"\\+\" between string\\|null and string\\|null results in an error\\.$#"
			count: 1
			path: libraries/classes/DatabaseInterface.php

		-
			message: "#^Comparison operation \"\\<\\=\\>\" between \\(array\\|float\\|int\\) and \\(array\\|float\\|int\\) results in an error\\.$#"
			count: 1
			path: libraries/classes/DatabaseInterface.php

		-
			message: "#^Method PhpMyAdmin\\\\DatabaseInterface\\:\\:attachIndexInfoToColumns\\(\\) has parameter \\$fields with no value type specified in iterable type array\\.$#"
			count: 1
			path: libraries/classes/DatabaseInterface.php

		-
			message: "#^Method PhpMyAdmin\\\\DatabaseInterface\\:\\:attachIndexInfoToColumns\\(\\) return type has no value type specified in iterable type array\\.$#"
			count: 1
			path: libraries/classes/DatabaseInterface.php

		-
			message: "#^Method PhpMyAdmin\\\\DatabaseInterface\\:\\:connect\\(\\) has parameter \\$server with no value type specified in iterable type array\\.$#"
			count: 1
			path: libraries/classes/DatabaseInterface.php

		-
			message: "#^Method PhpMyAdmin\\\\DatabaseInterface\\:\\:fetchByMode\\(\\) return type has no value type specified in iterable type array\\.$#"
			count: 1
			path: libraries/classes/DatabaseInterface.php

		-
			message: "#^Method PhpMyAdmin\\\\DatabaseInterface\\:\\:fetchResult\\(\\) has parameter \\$key with no value type specified in iterable type array\\.$#"
			count: 1
			path: libraries/classes/DatabaseInterface.php

		-
			message: "#^Method PhpMyAdmin\\\\DatabaseInterface\\:\\:fetchResult\\(\\) return type has no value type specified in iterable type array\\.$#"
			count: 1
			path: libraries/classes/DatabaseInterface.php

		-
			message: "#^Method PhpMyAdmin\\\\DatabaseInterface\\:\\:fetchSingleRow\\(\\) return type has no value type specified in iterable type array\\.$#"
			count: 1
			path: libraries/classes/DatabaseInterface.php

		-
			message: "#^Method PhpMyAdmin\\\\DatabaseInterface\\:\\:fetchValueOrValueByIndex\\(\\) has parameter \\$row with no value type specified in iterable type array\\.$#"
			count: 1
			path: libraries/classes/DatabaseInterface.php

		-
			message: "#^Method PhpMyAdmin\\\\DatabaseInterface\\:\\:getColumn\\(\\) return type has no value type specified in iterable type array\\.$#"
			count: 1
			path: libraries/classes/DatabaseInterface.php

		-
			message: "#^Method PhpMyAdmin\\\\DatabaseInterface\\:\\:getColumnMapFromSql\\(\\) has parameter \\$view_columns with no value type specified in iterable type array\\.$#"
			count: 1
			path: libraries/classes/DatabaseInterface.php

		-
			message: "#^Method PhpMyAdmin\\\\DatabaseInterface\\:\\:getColumns\\(\\) return type has no value type specified in iterable type array\\.$#"
			count: 1
			path: libraries/classes/DatabaseInterface.php

		-
			message: "#^Method PhpMyAdmin\\\\DatabaseInterface\\:\\:getColumnsFull\\(\\) return type has no value type specified in iterable type array\\.$#"
			count: 1
			path: libraries/classes/DatabaseInterface.php

		-
			message: "#^Method PhpMyAdmin\\\\DatabaseInterface\\:\\:getCompatibilities\\(\\) return type has no value type specified in iterable type array\\.$#"
			count: 1
			path: libraries/classes/DatabaseInterface.php

		-
			message: "#^Method PhpMyAdmin\\\\DatabaseInterface\\:\\:getCurrentUser\\(\\) should return string but returns mixed\\.$#"
			count: 1
			path: libraries/classes/DatabaseInterface.php

		-
			message: "#^Method PhpMyAdmin\\\\DatabaseInterface\\:\\:getCurrentUser\\(\\) should return string but returns string\\|null\\.$#"
			count: 1
			path: libraries/classes/DatabaseInterface.php

		-
			message: "#^Method PhpMyAdmin\\\\DatabaseInterface\\:\\:getCurrentUserAndHost\\(\\) return type has no value type specified in iterable type array\\.$#"
			count: 1
			path: libraries/classes/DatabaseInterface.php

		-
			message: "#^Method PhpMyAdmin\\\\DatabaseInterface\\:\\:getCurrentUserGrants\\(\\) return type has no value type specified in iterable type array\\.$#"
			count: 1
			path: libraries/classes/DatabaseInterface.php

		-
			message: "#^Method PhpMyAdmin\\\\DatabaseInterface\\:\\:getDatabasesFull\\(\\) return type has no value type specified in iterable type array\\.$#"
			count: 1
			path: libraries/classes/DatabaseInterface.php

		-
			message: "#^Method PhpMyAdmin\\\\DatabaseInterface\\:\\:getEvents\\(\\) return type has no value type specified in iterable type array\\.$#"
			count: 1
			path: libraries/classes/DatabaseInterface.php

		-
			message: "#^Method PhpMyAdmin\\\\DatabaseInterface\\:\\:getProceduresOrFunctions\\(\\) return type has no value type specified in iterable type array\\.$#"
			count: 1
			path: libraries/classes/DatabaseInterface.php

		-
			message: "#^Method PhpMyAdmin\\\\DatabaseInterface\\:\\:getProtoInfo\\(\\) should return bool\\|int but returns int\\|string\\.$#"
			count: 1
			path: libraries/classes/DatabaseInterface.php

		-
			message: "#^Method PhpMyAdmin\\\\DatabaseInterface\\:\\:getRoutines\\(\\) return type has no value type specified in iterable type array\\.$#"
			count: 1
			path: libraries/classes/DatabaseInterface.php

		-
			message: "#^Method PhpMyAdmin\\\\DatabaseInterface\\:\\:getTableIndexes\\(\\) return type has no value type specified in iterable type array\\.$#"
			count: 1
			path: libraries/classes/DatabaseInterface.php

		-
			message: "#^Method PhpMyAdmin\\\\DatabaseInterface\\:\\:getTables\\(\\) return type has no value type specified in iterable type array\\.$#"
			count: 1
			path: libraries/classes/DatabaseInterface.php

		-
			message: "#^Method PhpMyAdmin\\\\DatabaseInterface\\:\\:getTablesFull\\(\\) has parameter \\$table with no value type specified in iterable type array\\.$#"
			count: 1
			path: libraries/classes/DatabaseInterface.php

		-
			message: "#^Method PhpMyAdmin\\\\DatabaseInterface\\:\\:getTablesFull\\(\\) return type has no value type specified in iterable type array\\.$#"
			count: 1
			path: libraries/classes/DatabaseInterface.php

		-
			message: "#^Method PhpMyAdmin\\\\DatabaseInterface\\:\\:getTriggers\\(\\) return type has no value type specified in iterable type array\\.$#"
			count: 1
			path: libraries/classes/DatabaseInterface.php

		-
			message: "#^PHPDoc tag @var for variable \\$fields has no value type specified in iterable type array\\.$#"
			count: 2
			path: libraries/classes/DatabaseInterface.php

		-
			message: "#^Parameter \\#1 \\$link of method PhpMyAdmin\\\\DatabaseInterface\\:\\:affectedRows\\(\\) expects int, mixed given\\.$#"
			count: 1
			path: libraries/classes/DatabaseInterface.php

		-
			message: "#^Parameter \\#1 \\$link of method PhpMyAdmin\\\\DatabaseInterface\\:\\:getError\\(\\) expects int, mixed given\\.$#"
			count: 2
			path: libraries/classes/DatabaseInterface.php

		-
			message: "#^Parameter \\#2 \\$link of method PhpMyAdmin\\\\DatabaseInterface\\:\\:escapeMysqlLikeString\\(\\) expects int, mixed given\\.$#"
			count: 1
			path: libraries/classes/DatabaseInterface.php

		-
			message: "#^Parameter \\#2 \\$table of method PhpMyAdmin\\\\Query\\\\Cache\\:\\:cacheTableData\\(\\) expects bool\\|string, array\\|string given\\.$#"
			count: 1
			path: libraries/classes/DatabaseInterface.php

		-
			message: "#^Parameter \\#3 \\.\\.\\.\\$args of function array_map expects array, mixed given\\.$#"
			count: 1
			path: libraries/classes/DatabaseInterface.php

		-
			message: "#^Parameter \\#4 \\$link of method PhpMyAdmin\\\\DatabaseInterface\\:\\:fetchResult\\(\\) expects int, mixed given\\.$#"
			count: 7
			path: libraries/classes/DatabaseInterface.php

		-
			message: "#^Parameter \\#7 \\.\\.\\.\\$values of function sprintf expects bool\\|float\\|int\\|string\\|null, mixed given\\.$#"
			count: 1
			path: libraries/classes/DatabaseInterface.php

		-
			message: "#^Property PhpMyAdmin\\\\DatabaseInterface\\:\\:\\$currentUser type has no value type specified in iterable type array\\.$#"
			count: 1
			path: libraries/classes/DatabaseInterface.php

		-
			message: "#^Property PhpMyAdmin\\\\DatabaseInterface\\:\\:\\$links type has no value type specified in iterable type array\\.$#"
			count: 1
			path: libraries/classes/DatabaseInterface.php

		-
			message: "#^Method PhpMyAdmin\\\\Dbal\\\\DbalInterface\\:\\:connect\\(\\) has parameter \\$server with no value type specified in iterable type array\\.$#"
			count: 1
			path: libraries/classes/Dbal/DbalInterface.php

		-
			message: "#^Method PhpMyAdmin\\\\Dbal\\\\DbalInterface\\:\\:fetchResult\\(\\) has parameter \\$key with no value type specified in iterable type array\\.$#"
			count: 1
			path: libraries/classes/Dbal/DbalInterface.php

		-
			message: "#^Method PhpMyAdmin\\\\Dbal\\\\DbalInterface\\:\\:fetchResult\\(\\) return type has no value type specified in iterable type array\\.$#"
			count: 1
			path: libraries/classes/Dbal/DbalInterface.php

		-
			message: "#^Method PhpMyAdmin\\\\Dbal\\\\DbalInterface\\:\\:fetchSingleRow\\(\\) return type has no value type specified in iterable type array\\.$#"
			count: 1
			path: libraries/classes/Dbal/DbalInterface.php

		-
			message: "#^Method PhpMyAdmin\\\\Dbal\\\\DbalInterface\\:\\:getColumn\\(\\) return type has no value type specified in iterable type array\\.$#"
			count: 1
			path: libraries/classes/Dbal/DbalInterface.php

		-
			message: "#^Method PhpMyAdmin\\\\Dbal\\\\DbalInterface\\:\\:getColumnMapFromSql\\(\\) has parameter \\$view_columns with no value type specified in iterable type array\\.$#"
			count: 1
			path: libraries/classes/Dbal/DbalInterface.php

		-
			message: "#^Method PhpMyAdmin\\\\Dbal\\\\DbalInterface\\:\\:getColumnMapFromSql\\(\\) return type has no value type specified in iterable type array\\.$#"
			count: 1
			path: libraries/classes/Dbal/DbalInterface.php

		-
			message: "#^Method PhpMyAdmin\\\\Dbal\\\\DbalInterface\\:\\:getColumns\\(\\) return type has no value type specified in iterable type array\\.$#"
			count: 1
			path: libraries/classes/Dbal/DbalInterface.php

		-
			message: "#^Method PhpMyAdmin\\\\Dbal\\\\DbalInterface\\:\\:getColumnsFull\\(\\) return type has no value type specified in iterable type array\\.$#"
			count: 1
			path: libraries/classes/Dbal/DbalInterface.php

		-
			message: "#^Method PhpMyAdmin\\\\Dbal\\\\DbalInterface\\:\\:getCompatibilities\\(\\) return type has no value type specified in iterable type array\\.$#"
			count: 1
			path: libraries/classes/Dbal/DbalInterface.php

		-
			message: "#^Method PhpMyAdmin\\\\Dbal\\\\DbalInterface\\:\\:getCurrentUserAndHost\\(\\) return type has no value type specified in iterable type array\\.$#"
			count: 1
			path: libraries/classes/Dbal/DbalInterface.php

		-
			message: "#^Method PhpMyAdmin\\\\Dbal\\\\DbalInterface\\:\\:getDatabasesFull\\(\\) return type has no value type specified in iterable type array\\.$#"
			count: 1
			path: libraries/classes/Dbal/DbalInterface.php

		-
			message: "#^Method PhpMyAdmin\\\\Dbal\\\\DbalInterface\\:\\:getEvents\\(\\) return type has no value type specified in iterable type array\\.$#"
			count: 1
			path: libraries/classes/Dbal/DbalInterface.php

		-
			message: "#^Method PhpMyAdmin\\\\Dbal\\\\DbalInterface\\:\\:getProceduresOrFunctions\\(\\) return type has no value type specified in iterable type array\\.$#"
			count: 1
			path: libraries/classes/Dbal/DbalInterface.php

		-
			message: "#^Method PhpMyAdmin\\\\Dbal\\\\DbalInterface\\:\\:getRoutines\\(\\) return type has no value type specified in iterable type array\\.$#"
			count: 1
			path: libraries/classes/Dbal/DbalInterface.php

		-
			message: "#^Method PhpMyAdmin\\\\Dbal\\\\DbalInterface\\:\\:getTableIndexes\\(\\) return type has no value type specified in iterable type array\\.$#"
			count: 1
			path: libraries/classes/Dbal/DbalInterface.php

		-
			message: "#^Method PhpMyAdmin\\\\Dbal\\\\DbalInterface\\:\\:getTables\\(\\) return type has no value type specified in iterable type array\\.$#"
			count: 1
			path: libraries/classes/Dbal/DbalInterface.php

		-
			message: "#^Method PhpMyAdmin\\\\Dbal\\\\DbalInterface\\:\\:getTablesFull\\(\\) has parameter \\$table with no value type specified in iterable type array\\.$#"
			count: 1
			path: libraries/classes/Dbal/DbalInterface.php

		-
			message: "#^Method PhpMyAdmin\\\\Dbal\\\\DbalInterface\\:\\:getTablesFull\\(\\) return type has no value type specified in iterable type array\\.$#"
			count: 1
			path: libraries/classes/Dbal/DbalInterface.php

		-
			message: "#^Method PhpMyAdmin\\\\Dbal\\\\DbalInterface\\:\\:getTriggers\\(\\) return type has no value type specified in iterable type array\\.$#"
			count: 1
			path: libraries/classes/Dbal/DbalInterface.php

		-
			message: "#^Method PhpMyAdmin\\\\Dbal\\\\DbalInterface\\:\\:getWarnings\\(\\) return type has no value type specified in iterable type array\\.$#"
			count: 1
			path: libraries/classes/Dbal/DbalInterface.php

		-
			message: "#^Method PhpMyAdmin\\\\Dbal\\\\DbiExtension\\:\\:connect\\(\\) has parameter \\$server with no value type specified in iterable type array\\.$#"
			count: 1
			path: libraries/classes/Dbal/DbiExtension.php

		-
			message: "#^Method PhpMyAdmin\\\\Dbal\\\\DbiMysqli\\:\\:connect\\(\\) has parameter \\$server with no value type specified in iterable type array\\.$#"
			count: 1
			path: libraries/classes/Dbal/DbiMysqli.php

		-
			message: "#^Method PhpMyAdmin\\\\Dbal\\\\MysqliResult\\:\\:fetchAllKeyPair\\(\\) should return array\\<string, string\\|null\\> but returns array\\<int\\|string, mixed\\>\\.$#"
			count: 2
			path: libraries/classes/Dbal/MysqliResult.php

		-
			message: "#^Argument of an invalid type mixed supplied for foreach, only iterables are supported\\.$#"
			count: 1
			path: libraries/classes/Display/Results.php

		-
			message: "#^Binary operation \"\\+\" between array\\<string, bool\\|string\\>\\|string and array\\{default_action\\: 'insert'\\} results in an error\\.$#"
			count: 3
			path: libraries/classes/Display/Results.php

		-
			message: "#^Binary operation \"\\+\" between array\\<string, bool\\|string\\>\\|string and array\\{default_action\\: 'update'\\} results in an error\\.$#"
			count: 3
			path: libraries/classes/Display/Results.php

		-
			message: "#^Cannot access offset int\\<0, max\\> on mixed\\.$#"
			count: 2
			path: libraries/classes/Display/Results.php

		-
			message: "#^Method PhpMyAdmin\\\\Display\\\\Results\\:\\:getBulkLinks\\(\\) has parameter \\$analyzedSqlResults with no value type specified in iterable type array\\.$#"
			count: 1
			path: libraries/classes/Display/Results.php

		-
			message: "#^Method PhpMyAdmin\\\\Display\\\\Results\\:\\:getColumnAtRightSide\\(\\) has parameter \\$displayParts with no value type specified in iterable type array\\.$#"
			count: 1
			path: libraries/classes/Display/Results.php

		-
			message: "#^Method PhpMyAdmin\\\\Display\\\\Results\\:\\:getColumnParams\\(\\) has parameter \\$analyzedSqlResults with no value type specified in iterable type array\\.$#"
			count: 1
			path: libraries/classes/Display/Results.php

		-
			message: "#^Method PhpMyAdmin\\\\Display\\\\Results\\:\\:getCommentForRow\\(\\) has parameter \\$commentsMap with no value type specified in iterable type array\\.$#"
			count: 1
			path: libraries/classes/Display/Results.php

		-
			message: "#^Method PhpMyAdmin\\\\Display\\\\Results\\:\\:getDataCellForGeometryColumns\\(\\) has parameter \\$analyzedSqlResults with no value type specified in iterable type array\\.$#"
			count: 1
			path: libraries/classes/Display/Results.php

		-
			message: "#^Method PhpMyAdmin\\\\Display\\\\Results\\:\\:getDataCellForGeometryColumns\\(\\) has parameter \\$transformOptions with no value type specified in iterable type array\\.$#"
			count: 1
			path: libraries/classes/Display/Results.php

		-
			message: "#^Method PhpMyAdmin\\\\Display\\\\Results\\:\\:getDataCellForGeometryColumns\\(\\) has parameter \\$urlParams with no value type specified in iterable type array\\.$#"
			count: 1
			path: libraries/classes/Display/Results.php

		-
			message: "#^Method PhpMyAdmin\\\\Display\\\\Results\\:\\:getDataCellForNonNumericColumns\\(\\) has parameter \\$analyzedSqlResults with no value type specified in iterable type array\\.$#"
			count: 1
			path: libraries/classes/Display/Results.php

		-
			message: "#^Method PhpMyAdmin\\\\Display\\\\Results\\:\\:getDataCellForNonNumericColumns\\(\\) has parameter \\$transformOptions with no value type specified in iterable type array\\.$#"
			count: 1
			path: libraries/classes/Display/Results.php

		-
			message: "#^Method PhpMyAdmin\\\\Display\\\\Results\\:\\:getDataCellForNonNumericColumns\\(\\) has parameter \\$urlParams with no value type specified in iterable type array\\.$#"
			count: 1
			path: libraries/classes/Display/Results.php

		-
			message: "#^Method PhpMyAdmin\\\\Display\\\\Results\\:\\:getDataCellForNumericColumns\\(\\) has parameter \\$analyzedSqlResults with no value type specified in iterable type array\\.$#"
			count: 1
			path: libraries/classes/Display/Results.php

		-
			message: "#^Method PhpMyAdmin\\\\Display\\\\Results\\:\\:getDataCellForNumericColumns\\(\\) has parameter \\$transformOptions with no value type specified in iterable type array\\.$#"
			count: 1
			path: libraries/classes/Display/Results.php

		-
			message: "#^Method PhpMyAdmin\\\\Display\\\\Results\\:\\:getDataForResettingColumnOrder\\(\\) has parameter \\$analyzedSqlResults with no value type specified in iterable type array\\.$#"
			count: 1
			path: libraries/classes/Display/Results.php

		-
			message: "#^Method PhpMyAdmin\\\\Display\\\\Results\\:\\:getDataForResettingColumnOrder\\(\\) return type has no value type specified in iterable type array\\.$#"
			count: 1
			path: libraries/classes/Display/Results.php

		-
			message: "#^Method PhpMyAdmin\\\\Display\\\\Results\\:\\:getFieldVisibilityParams\\(\\) has parameter \\$displayParts with no value type specified in iterable type array\\.$#"
			count: 1
			path: libraries/classes/Display/Results.php

		-
			message: "#^Method PhpMyAdmin\\\\Display\\\\Results\\:\\:getOptionsBlock\\(\\) return type has no value type specified in iterable type array\\.$#"
			count: 1
			path: libraries/classes/Display/Results.php

		-
			message: "#^Method PhpMyAdmin\\\\Display\\\\Results\\:\\:getOrderLinkAndSortedHeaderHtml\\(\\) has parameter \\$sortDirection with no value type specified in iterable type array\\.$#"
			count: 1
			path: libraries/classes/Display/Results.php

		-
			message: "#^Method PhpMyAdmin\\\\Display\\\\Results\\:\\:getOrderLinkAndSortedHeaderHtml\\(\\) has parameter \\$sortExpression with no value type specified in iterable type array\\.$#"
			count: 1
			path: libraries/classes/Display/Results.php

		-
			message: "#^Method PhpMyAdmin\\\\Display\\\\Results\\:\\:getResultsOperations\\(\\) has parameter \\$analyzedSqlResults with no value type specified in iterable type array\\.$#"
			count: 1
			path: libraries/classes/Display/Results.php

		-
			message: "#^Method PhpMyAdmin\\\\Display\\\\Results\\:\\:getRowData\\(\\) has parameter \\$analyzedSqlResults with no value type specified in iterable type array\\.$#"
			count: 1
			path: libraries/classes/Display/Results.php

		-
			message: "#^Method PhpMyAdmin\\\\Display\\\\Results\\:\\:getRowData\\(\\) has parameter \\$transformOptions with no value type specified in iterable type array\\.$#"
			count: 1
			path: libraries/classes/Display/Results.php

		-
			message: "#^Method PhpMyAdmin\\\\Display\\\\Results\\:\\:getRowInfoForSpecialLinks\\(\\) has parameter \\$colOrder with no value type specified in iterable type array\\.$#"
			count: 1
			path: libraries/classes/Display/Results.php

		-
			message: "#^Method PhpMyAdmin\\\\Display\\\\Results\\:\\:getRowInfoForSpecialLinks\\(\\) has parameter \\$row with no value type specified in iterable type array\\.$#"
			count: 1
			path: libraries/classes/Display/Results.php

		-
			message: "#^Method PhpMyAdmin\\\\Display\\\\Results\\:\\:getRowValues\\(\\) has parameter \\$analyzedSqlResults with no value type specified in iterable type array\\.$#"
			count: 1
			path: libraries/classes/Display/Results.php

		-
			message: "#^Method PhpMyAdmin\\\\Display\\\\Results\\:\\:getRowValues\\(\\) has parameter \\$colOrder with no value type specified in iterable type array\\.$#"
			count: 1
			path: libraries/classes/Display/Results.php

		-
			message: "#^Method PhpMyAdmin\\\\Display\\\\Results\\:\\:getRowValues\\(\\) has parameter \\$colVisib with no value type specified in iterable type array\\.$#"
			count: 1
			path: libraries/classes/Display/Results.php

		-
			message: "#^Method PhpMyAdmin\\\\Display\\\\Results\\:\\:getRowValues\\(\\) has parameter \\$row with no value type specified in iterable type array\\.$#"
			count: 1
			path: libraries/classes/Display/Results.php

		-
			message: "#^Method PhpMyAdmin\\\\Display\\\\Results\\:\\:getSingleAndMultiSortUrls\\(\\) has parameter \\$sortExpression with no value type specified in iterable type array\\.$#"
			count: 1
			path: libraries/classes/Display/Results.php

		-
			message: "#^Method PhpMyAdmin\\\\Display\\\\Results\\:\\:getSortByKeyDropDown\\(\\) has parameter \\$sortExpression with no value type specified in iterable type array\\.$#"
			count: 1
			path: libraries/classes/Display/Results.php

		-
			message: "#^Method PhpMyAdmin\\\\Display\\\\Results\\:\\:getSortByKeyDropDown\\(\\) return type has no value type specified in iterable type array\\.$#"
			count: 2
			path: libraries/classes/Display/Results.php

		-
			message: "#^Method PhpMyAdmin\\\\Display\\\\Results\\:\\:getSortOrderHiddenInputs\\(\\) has parameter \\$multipleUrlParams with no value type specified in iterable type array\\.$#"
			count: 1
			path: libraries/classes/Display/Results.php

		-
			message: "#^Method PhpMyAdmin\\\\Display\\\\Results\\:\\:getSpecialLinkUrl\\(\\) has parameter \\$rowInfo with no value type specified in iterable type array\\.$#"
			count: 1
			path: libraries/classes/Display/Results.php

		-
			message: "#^Method PhpMyAdmin\\\\Display\\\\Results\\:\\:getTable\\(\\) has parameter \\$analyzedSqlResults with no value type specified in iterable type array\\.$#"
			count: 1
			path: libraries/classes/Display/Results.php

		-
			message: "#^Method PhpMyAdmin\\\\Display\\\\Results\\:\\:getTable\\(\\) has parameter \\$displayParts with no value type specified in iterable type array\\.$#"
			count: 1
			path: libraries/classes/Display/Results.php

		-
			message: "#^Method PhpMyAdmin\\\\Display\\\\Results\\:\\:getTableBody\\(\\) has parameter \\$analyzedSqlResults with no value type specified in iterable type array\\.$#"
			count: 1
			path: libraries/classes/Display/Results.php

		-
			message: "#^Method PhpMyAdmin\\\\Display\\\\Results\\:\\:getTableBody\\(\\) has parameter \\$displayParts with no value type specified in iterable type array\\.$#"
			count: 1
			path: libraries/classes/Display/Results.php

		-
			message: "#^Method PhpMyAdmin\\\\Display\\\\Results\\:\\:getTableCommentsArray\\(\\) has parameter \\$analyzedSqlResults with no value type specified in iterable type array\\.$#"
			count: 1
			path: libraries/classes/Display/Results.php

		-
			message: "#^Method PhpMyAdmin\\\\Display\\\\Results\\:\\:getTableCommentsArray\\(\\) return type has no value type specified in iterable type array\\.$#"
			count: 1
			path: libraries/classes/Display/Results.php

		-
			message: "#^Method PhpMyAdmin\\\\Display\\\\Results\\:\\:getTableHeaders\\(\\) has parameter \\$analyzedSqlResults with no value type specified in iterable type array\\.$#"
			count: 1
			path: libraries/classes/Display/Results.php

		-
			message: "#^Method PhpMyAdmin\\\\Display\\\\Results\\:\\:getTableHeaders\\(\\) has parameter \\$displayParts with no value type specified in iterable type array\\.$#"
			count: 1
			path: libraries/classes/Display/Results.php

		-
			message: "#^Method PhpMyAdmin\\\\Display\\\\Results\\:\\:getTableHeaders\\(\\) has parameter \\$sortDirection with no value type specified in iterable type array\\.$#"
			count: 1
			path: libraries/classes/Display/Results.php

		-
			message: "#^Method PhpMyAdmin\\\\Display\\\\Results\\:\\:getTableHeaders\\(\\) has parameter \\$sortExpression with no value type specified in iterable type array\\.$#"
			count: 1
			path: libraries/classes/Display/Results.php

		-
			message: "#^Method PhpMyAdmin\\\\Display\\\\Results\\:\\:getTableHeaders\\(\\) return type has no value type specified in iterable type array\\.$#"
			count: 2
			path: libraries/classes/Display/Results.php

		-
			message: "#^Method PhpMyAdmin\\\\Display\\\\Results\\:\\:getTableHeadersForColumns\\(\\) has parameter \\$analyzedSqlResults with no value type specified in iterable type array\\.$#"
			count: 1
			path: libraries/classes/Display/Results.php

		-
			message: "#^Method PhpMyAdmin\\\\Display\\\\Results\\:\\:getTableHeadersForColumns\\(\\) has parameter \\$displayParts with no value type specified in iterable type array\\.$#"
			count: 1
			path: libraries/classes/Display/Results.php

		-
			message: "#^Method PhpMyAdmin\\\\Display\\\\Results\\:\\:getTableHeadersForColumns\\(\\) has parameter \\$sortDirection with no value type specified in iterable type array\\.$#"
			count: 1
			path: libraries/classes/Display/Results.php

		-
			message: "#^Method PhpMyAdmin\\\\Display\\\\Results\\:\\:getTableHeadersForColumns\\(\\) has parameter \\$sortExpression with no value type specified in iterable type array\\.$#"
			count: 1
			path: libraries/classes/Display/Results.php

		-
			message: "#^Method PhpMyAdmin\\\\Display\\\\Results\\:\\:getTableNavigation\\(\\) has parameter \\$sortByKeyData with no value type specified in iterable type array\\.$#"
			count: 1
			path: libraries/classes/Display/Results.php

		-
			message: "#^Method PhpMyAdmin\\\\Display\\\\Results\\:\\:getTableNavigation\\(\\) return type has no value type specified in iterable type array\\.$#"
			count: 1
			path: libraries/classes/Display/Results.php

		-
			message: "#^Method PhpMyAdmin\\\\Display\\\\Results\\:\\:getUrlSqlQuery\\(\\) has parameter \\$analyzedSqlResults with no value type specified in iterable type array\\.$#"
			count: 1
			path: libraries/classes/Display/Results.php

		-
			message: "#^Method PhpMyAdmin\\\\Display\\\\Results\\:\\:handleNonPrintableContents\\(\\) has parameter \\$transformOptions with no value type specified in iterable type array\\.$#"
			count: 1
			path: libraries/classes/Display/Results.php

		-
			message: "#^Method PhpMyAdmin\\\\Display\\\\Results\\:\\:handleNonPrintableContents\\(\\) has parameter \\$urlParams with no value type specified in iterable type array\\.$#"
			count: 1
			path: libraries/classes/Display/Results.php

		-
			message: "#^Method PhpMyAdmin\\\\Display\\\\Results\\:\\:isInSorted\\(\\) has parameter \\$sortExpression with no value type specified in iterable type array\\.$#"
			count: 1
			path: libraries/classes/Display/Results.php

		-
			message: "#^Method PhpMyAdmin\\\\Display\\\\Results\\:\\:isInSorted\\(\\) has parameter \\$sortExpressionNoDirection with no value type specified in iterable type array\\.$#"
			count: 1
			path: libraries/classes/Display/Results.php

		-
			message: "#^Method PhpMyAdmin\\\\Display\\\\Results\\:\\:isSelect\\(\\) has parameter \\$analyzedSqlResults with no value type specified in iterable type array\\.$#"
			count: 1
			path: libraries/classes/Display/Results.php

		-
			message: "#^Method PhpMyAdmin\\\\Display\\\\Results\\:\\:setDisplayPartsAndTotal\\(\\) has parameter \\$displayParts with no value type specified in iterable type array\\.$#"
			count: 1
			path: libraries/classes/Display/Results.php

		-
			message: "#^Method PhpMyAdmin\\\\Display\\\\Results\\:\\:setDisplayPartsAndTotal\\(\\) return type has no value type specified in iterable type array\\.$#"
			count: 1
			path: libraries/classes/Display/Results.php

		-
			message: "#^Method PhpMyAdmin\\\\Display\\\\Results\\:\\:setDisplayPartsForNonData\\(\\) has parameter \\$displayParts with no value type specified in iterable type array\\.$#"
			count: 1
			path: libraries/classes/Display/Results.php

		-
			message: "#^Method PhpMyAdmin\\\\Display\\\\Results\\:\\:setDisplayPartsForNonData\\(\\) return type has no value type specified in iterable type array\\.$#"
			count: 1
			path: libraries/classes/Display/Results.php

		-
			message: "#^Method PhpMyAdmin\\\\Display\\\\Results\\:\\:setDisplayPartsForPrintView\\(\\) has parameter \\$displayParts with no value type specified in iterable type array\\.$#"
			count: 1
			path: libraries/classes/Display/Results.php

		-
			message: "#^Method PhpMyAdmin\\\\Display\\\\Results\\:\\:setDisplayPartsForPrintView\\(\\) return type has no value type specified in iterable type array\\.$#"
			count: 1
			path: libraries/classes/Display/Results.php

		-
			message: "#^Method PhpMyAdmin\\\\Display\\\\Results\\:\\:setDisplayPartsForSelect\\(\\) has parameter \\$displayParts with no value type specified in iterable type array\\.$#"
			count: 1
			path: libraries/classes/Display/Results.php

		-
			message: "#^Method PhpMyAdmin\\\\Display\\\\Results\\:\\:setDisplayPartsForSelect\\(\\) return type has no value type specified in iterable type array\\.$#"
			count: 1
			path: libraries/classes/Display/Results.php

		-
			message: "#^Method PhpMyAdmin\\\\Display\\\\Results\\:\\:setDisplayPartsForShow\\(\\) has parameter \\$displayParts with no value type specified in iterable type array\\.$#"
			count: 1
			path: libraries/classes/Display/Results.php

		-
			message: "#^Method PhpMyAdmin\\\\Display\\\\Results\\:\\:setDisplayPartsForShow\\(\\) return type has no value type specified in iterable type array\\.$#"
			count: 1
			path: libraries/classes/Display/Results.php

		-
			message: "#^Method PhpMyAdmin\\\\Display\\\\Results\\:\\:setHighlightedColumnGlobalField\\(\\) has parameter \\$analyzedSqlResults with no value type specified in iterable type array\\.$#"
			count: 1
			path: libraries/classes/Display/Results.php

		-
			message: "#^Method PhpMyAdmin\\\\Display\\\\Results\\:\\:setMessageInformation\\(\\) has parameter \\$analyzedSqlResults with no value type specified in iterable type array\\.$#"
			count: 1
			path: libraries/classes/Display/Results.php

		-
			message: "#^Offset 3 does not exist on array\\{string\\|null, string\\|null, string\\|null\\}\\.$#"
			count: 1
			path: libraries/classes/Display/Results.php

		-
			message: "#^Parameter \\#1 \\$offset of method PhpMyAdmin\\\\Dbal\\\\ResultInterface\\:\\:seek\\(\\) expects int, float\\|int given\\.$#"
			count: 2
			path: libraries/classes/Display/Results.php

		-
			message: "#^Parameter \\#1 \\$params of static method PhpMyAdmin\\\\Url\\:\\:getCommon\\(\\) expects array\\<string, bool\\|int\\|string\\>, array\\<int\\|string, mixed\\> given\\.$#"
			count: 1
			path: libraries/classes/Display/Results.php

		-
			message: "#^Parameter \\#3 \\$colOrder of method PhpMyAdmin\\\\Display\\\\Results\\:\\:getRowValues\\(\\) expects array\\|false, mixed given\\.$#"
			count: 1
			path: libraries/classes/Display/Results.php

		-
			message: "#^Parameter \\#6 \\$colVisib of method PhpMyAdmin\\\\Display\\\\Results\\:\\:getRowValues\\(\\) expects array\\|bool\\|string, mixed given\\.$#"
			count: 1
			path: libraries/classes/Display/Results.php

		-
			message: "#^Parameter \\#8 \\$colVisib of method PhpMyAdmin\\\\Display\\\\Results\\:\\:getOrderLinkAndSortedHeaderHtml\\(\\) expects bool, mixed given\\.$#"
			count: 1
			path: libraries/classes/Display/Results.php

		-
			message: "#^Parameter \\#9 \\$colVisibElement of method PhpMyAdmin\\\\Display\\\\Results\\:\\:getOrderLinkAndSortedHeaderHtml\\(\\) expects string, mixed given\\.$#"
			count: 1
			path: libraries/classes/Display/Results.php

		-
			message: "#^Property PhpMyAdmin\\\\Display\\\\Results\\:\\:\\$properties type has no value type specified in iterable type array\\.$#"
			count: 4
			path: libraries/classes/Display/Results.php

		-
			message: "#^Property PhpMyAdmin\\\\FieldMetadata\\:\\:\\$internalMediaType \\(string\\) in isset\\(\\) is not nullable\\.$#"
			count: 1
			path: libraries/classes/Display/Results.php

		-
			message: "#^Property PhpMyAdmin\\\\SqlParser\\\\Statements\\\\SelectStatement\\:\\:\\$limit \\(PhpMyAdmin\\\\SqlParser\\\\Components\\\\Limit\\) in empty\\(\\) is not falsy\\.$#"
			count: 1
			path: libraries/classes/Display/Results.php

		-
			message: "#^Property PhpMyAdmin\\\\SqlParser\\\\Statements\\\\SelectStatement\\:\\:\\$order \\(array\\<PhpMyAdmin\\\\SqlParser\\\\Components\\\\OrderKeyword\\>\\) on left side of \\?\\? is not nullable\\.$#"
			count: 1
			path: libraries/classes/Display/Results.php

		-
			message: "#^Result of && is always false\\.$#"
			count: 1
			path: libraries/classes/Display/Results.php

		-
			message: "#^Method PhpMyAdmin\\\\Encoding\\:\\:convertString\\(\\) should return string but returns string\\|false\\.$#"
			count: 1
			path: libraries/classes/Encoding.php

		-
			message: "#^Method PhpMyAdmin\\\\Encoding\\:\\:listEncodings\\(\\) return type has no value type specified in iterable type array\\.$#"
			count: 1
			path: libraries/classes/Encoding.php

		-
			message: "#^Property PhpMyAdmin\\\\Encoding\\:\\:\\$enginemap type has no value type specified in iterable type array\\.$#"
			count: 1
			path: libraries/classes/Encoding.php

		-
			message: "#^Property PhpMyAdmin\\\\Encoding\\:\\:\\$engineorder type has no value type specified in iterable type array\\.$#"
			count: 1
			path: libraries/classes/Encoding.php

		-
			message: "#^Method PhpMyAdmin\\\\Engines\\\\Bdb\\:\\:getVariables\\(\\) return type has no value type specified in iterable type array\\.$#"
			count: 1
			path: libraries/classes/Engines/Bdb.php

		-
			message: "#^Method PhpMyAdmin\\\\Engines\\\\Innodb\\:\\:getInfoPages\\(\\) return type has no value type specified in iterable type array\\.$#"
			count: 1
			path: libraries/classes/Engines/Innodb.php

		-
			message: "#^Method PhpMyAdmin\\\\Engines\\\\Innodb\\:\\:getVariables\\(\\) return type has no value type specified in iterable type array\\.$#"
			count: 1
			path: libraries/classes/Engines/Innodb.php

		-
			message: "#^Method PhpMyAdmin\\\\Engines\\\\Memory\\:\\:getVariables\\(\\) return type has no value type specified in iterable type array\\.$#"
			count: 1
			path: libraries/classes/Engines/Memory.php

		-
			message: "#^Method PhpMyAdmin\\\\Engines\\\\Myisam\\:\\:getVariables\\(\\) return type has no value type specified in iterable type array\\.$#"
			count: 1
			path: libraries/classes/Engines/Myisam.php

		-
			message: "#^Method PhpMyAdmin\\\\Engines\\\\Ndbcluster\\:\\:getVariables\\(\\) return type has no value type specified in iterable type array\\.$#"
			count: 1
			path: libraries/classes/Engines/Ndbcluster.php

		-
			message: "#^Method PhpMyAdmin\\\\Engines\\\\Pbxt\\:\\:getInfoPages\\(\\) return type has no value type specified in iterable type array\\.$#"
			count: 1
			path: libraries/classes/Engines/Pbxt.php

		-
			message: "#^Method PhpMyAdmin\\\\Engines\\\\Pbxt\\:\\:getVariables\\(\\) return type has no value type specified in iterable type array\\.$#"
			count: 1
			path: libraries/classes/Engines/Pbxt.php

		-
			message: "#^Method PhpMyAdmin\\\\Engines\\\\Pbxt\\:\\:resolveTypeSize\\(\\) return type has no value type specified in iterable type array\\.$#"
			count: 1
			path: libraries/classes/Engines/Pbxt.php

		-
			message: "#^Method PhpMyAdmin\\\\Error\\:\\:formatBacktrace\\(\\) has parameter \\$backtrace with no value type specified in iterable type array\\.$#"
			count: 1
			path: libraries/classes/Error.php

		-
			message: "#^Method PhpMyAdmin\\\\Error\\:\\:getBacktrace\\(\\) return type has no value type specified in iterable type array\\.$#"
			count: 1
			path: libraries/classes/Error.php

		-
			message: "#^Method PhpMyAdmin\\\\Error\\:\\:getFunctionCall\\(\\) has parameter \\$step with no value type specified in iterable type array\\.$#"
			count: 1
			path: libraries/classes/Error.php

		-
			message: "#^Method PhpMyAdmin\\\\Error\\:\\:processBacktrace\\(\\) has parameter \\$backtrace with no value type specified in iterable type array\\.$#"
			count: 1
			path: libraries/classes/Error.php

		-
			message: "#^Method PhpMyAdmin\\\\Error\\:\\:processBacktrace\\(\\) return type has no value type specified in iterable type array\\.$#"
			count: 1
			path: libraries/classes/Error.php

		-
			message: "#^Method PhpMyAdmin\\\\Error\\:\\:setBacktrace\\(\\) has parameter \\$backtrace with no value type specified in iterable type array\\.$#"
			count: 1
			path: libraries/classes/Error.php

		-
			message: "#^Parameter \\#1 \\$path of static method PhpMyAdmin\\\\Error\\:\\:relPath\\(\\) expects string, mixed given\\.$#"
			count: 1
			path: libraries/classes/Error.php

		-
			message: "#^Property PhpMyAdmin\\\\Error\\:\\:\\$backtrace type has no value type specified in iterable type array\\.$#"
			count: 1
			path: libraries/classes/Error.php

		-
			message: "#^Property PhpMyAdmin\\\\Error\\:\\:\\$errorlevel type has no value type specified in iterable type array\\.$#"
			count: 1
			path: libraries/classes/Error.php

		-
			message: "#^Property PhpMyAdmin\\\\Error\\:\\:\\$errortype type has no value type specified in iterable type array\\.$#"
			count: 1
			path: libraries/classes/Error.php

		-
			message: "#^Parameter \\#1 \\$callback of function set_error_handler expects \\(callable\\(int, string, string, int, array\\)\\: bool\\)\\|null, array\\{\\$this\\(PhpMyAdmin\\\\ErrorHandler\\), 'handleError'\\} given\\.$#"
			count: 1
			path: libraries/classes/ErrorHandler.php

		-
			message: "#^Method PhpMyAdmin\\\\ErrorReport\\:\\:getData\\(\\) return type has no value type specified in iterable type array\\.$#"
			count: 1
			path: libraries/classes/ErrorReport.php

		-
			message: "#^Method PhpMyAdmin\\\\ErrorReport\\:\\:sanitizeUrl\\(\\) return type has no value type specified in iterable type array\\.$#"
			count: 1
			path: libraries/classes/ErrorReport.php

		-
			message: "#^Method PhpMyAdmin\\\\ErrorReport\\:\\:send\\(\\) has parameter \\$report with no value type specified in iterable type array\\.$#"
			count: 1
			path: libraries/classes/ErrorReport.php

		-
			message: "#^Method PhpMyAdmin\\\\ErrorReport\\:\\:translateStacktrace\\(\\) has parameter \\$stack with no value type specified in iterable type array\\.$#"
			count: 1
			path: libraries/classes/ErrorReport.php

		-
			message: "#^Method PhpMyAdmin\\\\ErrorReport\\:\\:translateStacktrace\\(\\) return type has no value type specified in iterable type array\\.$#"
			count: 1
			path: libraries/classes/ErrorReport.php

		-
			message: "#^Method PhpMyAdmin\\\\Export\\:\\:compress\\(\\) has parameter \\$dumpBuffer with no value type specified in iterable type array\\.$#"
			count: 1
			path: libraries/classes/Export.php

		-
			message: "#^Method PhpMyAdmin\\\\Export\\:\\:compress\\(\\) return type has no value type specified in iterable type array\\.$#"
			count: 1
			path: libraries/classes/Export.php

		-
			message: "#^Method PhpMyAdmin\\\\Export\\:\\:exportDatabase\\(\\) has parameter \\$aliases with no value type specified in iterable type array\\.$#"
			count: 1
			path: libraries/classes/Export.php

		-
			message: "#^Method PhpMyAdmin\\\\Export\\:\\:exportDatabase\\(\\) has parameter \\$tableData with no value type specified in iterable type array\\.$#"
			count: 1
			path: libraries/classes/Export.php

		-
			message: "#^Method PhpMyAdmin\\\\Export\\:\\:exportDatabase\\(\\) has parameter \\$tableStructure with no value type specified in iterable type array\\.$#"
			count: 1
			path: libraries/classes/Export.php

		-
			message: "#^Method PhpMyAdmin\\\\Export\\:\\:exportDatabase\\(\\) has parameter \\$tables with no value type specified in iterable type array\\.$#"
			count: 1
			path: libraries/classes/Export.php

		-
			message: "#^Method PhpMyAdmin\\\\Export\\:\\:exportServer\\(\\) has parameter \\$aliases with no value type specified in iterable type array\\.$#"
			count: 1
			path: libraries/classes/Export.php

		-
			message: "#^Method PhpMyAdmin\\\\Export\\:\\:exportServer\\(\\) has parameter \\$dbSelect with no value type specified in iterable type array\\.$#"
			count: 1
			path: libraries/classes/Export.php

		-
			message: "#^Method PhpMyAdmin\\\\Export\\:\\:exportTable\\(\\) has parameter \\$aliases with no value type specified in iterable type array\\.$#"
			count: 1
			path: libraries/classes/Export.php

		-
			message: "#^Method PhpMyAdmin\\\\Export\\:\\:getCheckedClause\\(\\) has parameter \\$array with no value type specified in iterable type array\\.$#"
			count: 1
			path: libraries/classes/Export.php

		-
			message: "#^Method PhpMyAdmin\\\\Export\\:\\:lockTables\\(\\) has parameter \\$tables with no value type specified in iterable type array\\.$#"
			count: 1
			path: libraries/classes/Export.php

		-
			message: "#^Method PhpMyAdmin\\\\Export\\:\\:mergeAliases\\(\\) has parameter \\$aliases1 with no value type specified in iterable type array\\.$#"
			count: 1
			path: libraries/classes/Export.php

		-
			message: "#^Method PhpMyAdmin\\\\Export\\:\\:mergeAliases\\(\\) has parameter \\$aliases2 with no value type specified in iterable type array\\.$#"
			count: 1
			path: libraries/classes/Export.php

		-
			message: "#^Method PhpMyAdmin\\\\Export\\:\\:mergeAliases\\(\\) return type has no value type specified in iterable type array\\.$#"
			count: 1
			path: libraries/classes/Export.php

		-
			message: "#^Method PhpMyAdmin\\\\Export\\:\\:openFile\\(\\) return type has no value type specified in iterable type array\\.$#"
			count: 1
			path: libraries/classes/Export.php

		-
			message: "#^Parameter \\#1 \\$str of static method PhpMyAdmin\\\\Encoding\\:\\:kanjiStrConv\\(\\) expects string, string\\|null given\\.$#"
			count: 1
			path: libraries/classes/Export.php

		-
			message: "#^Parameter \\#3 \\$what of static method PhpMyAdmin\\\\Encoding\\:\\:convertString\\(\\) expects string, string\\|null given\\.$#"
			count: 1
			path: libraries/classes/Export.php

		-
			message: "#^Property PhpMyAdmin\\\\Export\\:\\:\\$dumpBufferObjects type has no value type specified in iterable type array\\.$#"
			count: 1
			path: libraries/classes/Export.php

		-
			message: "#^Strict comparison using \\=\\=\\= between PhpMyAdmin\\\\Plugins\\\\SchemaPlugin and null will always evaluate to false\\.$#"
			count: 1
			path: libraries/classes/Export.php

		-
			message: "#^Method PhpMyAdmin\\\\Export\\\\Options\\:\\:getDatabasesForSelectOptions\\(\\) return type has no value type specified in iterable type array\\.$#"
			count: 1
			path: libraries/classes/Export/Options.php

		-
			message: "#^PHPDoc tag @var for variable \\$dbSelect has no value type specified in iterable type array\\.$#"
			count: 1
			path: libraries/classes/Export/Options.php

		-
			message: "#^Parameter \\#1 \\$id of class PhpMyAdmin\\\\Export\\\\Template constructor expects int, mixed given\\.$#"
			count: 1
			path: libraries/classes/Export/Template.php

		-
			message: "#^Parameter \\#2 \\$username of class PhpMyAdmin\\\\Export\\\\Template constructor expects string, mixed given\\.$#"
			count: 1
			path: libraries/classes/Export/Template.php

		-
			message: "#^Parameter \\#3 \\$exportType of class PhpMyAdmin\\\\Export\\\\Template constructor expects string, mixed given\\.$#"
			count: 1
			path: libraries/classes/Export/Template.php

		-
			message: "#^Parameter \\#4 \\$name of class PhpMyAdmin\\\\Export\\\\Template constructor expects string, mixed given\\.$#"
			count: 1
			path: libraries/classes/Export/Template.php

		-
			message: "#^Parameter \\#5 \\$data of class PhpMyAdmin\\\\Export\\\\Template constructor expects string, mixed given\\.$#"
			count: 1
			path: libraries/classes/Export/Template.php

		-
			message: "#^Method PhpMyAdmin\\\\FieldMetadata\\:\\:getTypeMap\\(\\) return type has no value type specified in iterable type array\\.$#"
			count: 1
			path: libraries/classes/FieldMetadata.php

		-
			message: "#^Method PhpMyAdmin\\\\File\\:\\:fetchUploadedFromTblChangeRequestMultiple\\(\\) has parameter \\$file with no value type specified in iterable type array\\.$#"
			count: 1
			path: libraries/classes/File.php

		-
			message: "#^Method PhpMyAdmin\\\\File\\:\\:fetchUploadedFromTblChangeRequestMultiple\\(\\) return type has no value type specified in iterable type array\\.$#"
			count: 1
			path: libraries/classes/File.php

		-
			message: "#^Method PhpMyAdmin\\\\File\\:\\:getCompression\\(\\) should return string but returns string\\|false\\.$#"
			count: 1
			path: libraries/classes/File.php

		-
			message: "#^Parameter \\#1 \\$file of function bzopen expects resource\\|string, string\\|null given\\.$#"
			count: 1
			path: libraries/classes/File.php

		-
			message: "#^Parameter \\#1 \\$file of method PhpMyAdmin\\\\ZipExtension\\:\\:getContents\\(\\) expects string, string\\|null given\\.$#"
			count: 1
			path: libraries/classes/File.php

		-
			message: "#^Parameter \\#2 \\$length of function fread expects int\\<0, max\\>, int given\\.$#"
			count: 1
			path: libraries/classes/File.php

		-
			message: "#^Property PhpMyAdmin\\\\File\\:\\:\\$content \\(string\\) does not accept string\\|false\\.$#"
			count: 1
			path: libraries/classes/File.php

		-
			message: "#^Property PhpMyAdmin\\\\File\\:\\:\\$handle \\(resource\\|null\\) does not accept resource\\|false\\.$#"
			count: 4
			path: libraries/classes/File.php

		-
			message: "#^Method PhpMyAdmin\\\\FileListing\\:\\:getDirContent\\(\\) return type has no value type specified in iterable type array\\.$#"
			count: 1
			path: libraries/classes/FileListing.php

		-
			message: "#^Property PhpMyAdmin\\\\FlashMessages\\:\\:\\$storage type has no value type specified in iterable type array\\.$#"
			count: 1
			path: libraries/classes/FlashMessages.php

		-
			message: "#^Method PhpMyAdmin\\\\Font\\:\\:getCharLists\\(\\) return type has no value type specified in iterable type array\\.$#"
			count: 1
			path: libraries/classes/Font.php

		-
			message: "#^Method PhpMyAdmin\\\\Font\\:\\:getStringWidth\\(\\) has parameter \\$charLists with no value type specified in iterable type array\\.$#"
			count: 1
			path: libraries/classes/Font.php

		-
			message: "#^Variable \\$charLists in empty\\(\\) always exists and is not falsy\\.$#"
			count: 1
			path: libraries/classes/Font.php

		-
			message: "#^Method PhpMyAdmin\\\\Footer\\:\\:removeRecursion\\(\\) has parameter \\$stack with no value type specified in iterable type array\\.$#"
			count: 1
			path: libraries/classes/Footer.php

		-
			message: "#^Method PhpMyAdmin\\\\Gis\\\\GisGeometry\\:\\:extractPoints\\(\\) has parameter \\$scale_data with no value type specified in iterable type array\\.$#"
			count: 1
			path: libraries/classes/Gis/GisGeometry.php

		-
			message: "#^Method PhpMyAdmin\\\\Gis\\\\GisGeometry\\:\\:extractPoints\\(\\) return type has no value type specified in iterable type array\\.$#"
			count: 1
			path: libraries/classes/Gis/GisGeometry.php

		-
			message: "#^Method PhpMyAdmin\\\\Gis\\\\GisGeometry\\:\\:generateParams\\(\\) return type has no value type specified in iterable type array\\.$#"
			count: 1
			path: libraries/classes/Gis/GisGeometry.php

		-
			message: "#^Method PhpMyAdmin\\\\Gis\\\\GisGeometry\\:\\:generateWkt\\(\\) has parameter \\$gis_data with no value type specified in iterable type array\\.$#"
			count: 1
			path: libraries/classes/Gis/GisGeometry.php

		-
			message: "#^Method PhpMyAdmin\\\\Gis\\\\GisGeometry\\:\\:getBoundsForOl\\(\\) has parameter \\$scale_data with no value type specified in iterable type array\\.$#"
			count: 1
			path: libraries/classes/Gis/GisGeometry.php

		-
			message: "#^Method PhpMyAdmin\\\\Gis\\\\GisGeometry\\:\\:getLineArrayForOpenLayers\\(\\) has parameter \\$lines with no value type specified in iterable type array\\.$#"
			count: 1
			path: libraries/classes/Gis/GisGeometry.php

		-
			message: "#^Method PhpMyAdmin\\\\Gis\\\\GisGeometry\\:\\:getLineForOpenLayers\\(\\) has parameter \\$points_arr with no value type specified in iterable type array\\.$#"
			count: 1
			path: libraries/classes/Gis/GisGeometry.php

		-
			message: "#^Method PhpMyAdmin\\\\Gis\\\\GisGeometry\\:\\:getPointForOpenLayers\\(\\) has parameter \\$point with no value type specified in iterable type array\\.$#"
			count: 1
			path: libraries/classes/Gis/GisGeometry.php

		-
			message: "#^Method PhpMyAdmin\\\\Gis\\\\GisGeometry\\:\\:getPointsArrayForOpenLayers\\(\\) has parameter \\$points_arr with no value type specified in iterable type array\\.$#"
			count: 1
			path: libraries/classes/Gis/GisGeometry.php

		-
			message: "#^Method PhpMyAdmin\\\\Gis\\\\GisGeometry\\:\\:getPolygonArrayForOpenLayers\\(\\) has parameter \\$polygons with no value type specified in iterable type array\\.$#"
			count: 1
			path: libraries/classes/Gis/GisGeometry.php

		-
			message: "#^Method PhpMyAdmin\\\\Gis\\\\GisGeometry\\:\\:getPolygonForOpenLayers\\(\\) has parameter \\$polygon with no value type specified in iterable type array\\.$#"
			count: 1
			path: libraries/classes/Gis/GisGeometry.php

		-
			message: "#^Method PhpMyAdmin\\\\Gis\\\\GisGeometry\\:\\:prepareRowAsOl\\(\\) has parameter \\$color with no value type specified in iterable type array\\.$#"
			count: 1
			path: libraries/classes/Gis/GisGeometry.php

		-
			message: "#^Method PhpMyAdmin\\\\Gis\\\\GisGeometry\\:\\:prepareRowAsOl\\(\\) has parameter \\$scale_data with no value type specified in iterable type array\\.$#"
			count: 1
			path: libraries/classes/Gis/GisGeometry.php

		-
			message: "#^Method PhpMyAdmin\\\\Gis\\\\GisGeometry\\:\\:prepareRowAsPdf\\(\\) has parameter \\$scale_data with no value type specified in iterable type array\\.$#"
			count: 1
			path: libraries/classes/Gis/GisGeometry.php

		-
			message: "#^Method PhpMyAdmin\\\\Gis\\\\GisGeometry\\:\\:prepareRowAsPng\\(\\) has parameter \\$scale_data with no value type specified in iterable type array\\.$#"
			count: 1
			path: libraries/classes/Gis/GisGeometry.php

		-
			message: "#^Method PhpMyAdmin\\\\Gis\\\\GisGeometry\\:\\:prepareRowAsSvg\\(\\) has parameter \\$scale_data with no value type specified in iterable type array\\.$#"
			count: 1
			path: libraries/classes/Gis/GisGeometry.php

		-
			message: "#^Method PhpMyAdmin\\\\Gis\\\\GisGeometry\\:\\:scaleRow\\(\\) return type has no value type specified in iterable type array\\.$#"
			count: 1
			path: libraries/classes/Gis/GisGeometry.php

		-
			message: "#^Method PhpMyAdmin\\\\Gis\\\\GisGeometry\\:\\:setMinMax\\(\\) has parameter \\$min_max with no value type specified in iterable type array\\.$#"
			count: 1
			path: libraries/classes/Gis/GisGeometry.php

		-
			message: "#^Method PhpMyAdmin\\\\Gis\\\\GisGeometry\\:\\:setMinMax\\(\\) return type has no value type specified in iterable type array\\.$#"
			count: 1
			path: libraries/classes/Gis/GisGeometry.php

		-
			message: "#^Method PhpMyAdmin\\\\Gis\\\\GisGeometryCollection\\:\\:explodeGeomCol\\(\\) return type has no value type specified in iterable type array\\.$#"
			count: 1
			path: libraries/classes/Gis/GisGeometryCollection.php

		-
			message: "#^Method PhpMyAdmin\\\\Gis\\\\GisGeometryCollection\\:\\:generateParams\\(\\) return type has no value type specified in iterable type array\\.$#"
			count: 1
			path: libraries/classes/Gis/GisGeometryCollection.php

		-
			message: "#^Method PhpMyAdmin\\\\Gis\\\\GisGeometryCollection\\:\\:generateWkt\\(\\) has parameter \\$gis_data with no value type specified in iterable type array\\.$#"
			count: 1
			path: libraries/classes/Gis/GisGeometryCollection.php

		-
			message: "#^Method PhpMyAdmin\\\\Gis\\\\GisGeometryCollection\\:\\:prepareRowAsOl\\(\\) has parameter \\$color with no value type specified in iterable type array\\.$#"
			count: 1
			path: libraries/classes/Gis/GisGeometryCollection.php

		-
			message: "#^Method PhpMyAdmin\\\\Gis\\\\GisGeometryCollection\\:\\:prepareRowAsOl\\(\\) has parameter \\$scale_data with no value type specified in iterable type array\\.$#"
			count: 1
			path: libraries/classes/Gis/GisGeometryCollection.php

		-
			message: "#^Method PhpMyAdmin\\\\Gis\\\\GisGeometryCollection\\:\\:prepareRowAsPdf\\(\\) has parameter \\$scale_data with no value type specified in iterable type array\\.$#"
			count: 1
			path: libraries/classes/Gis/GisGeometryCollection.php

		-
			message: "#^Method PhpMyAdmin\\\\Gis\\\\GisGeometryCollection\\:\\:prepareRowAsPng\\(\\) has parameter \\$scale_data with no value type specified in iterable type array\\.$#"
			count: 1
			path: libraries/classes/Gis/GisGeometryCollection.php

		-
			message: "#^Method PhpMyAdmin\\\\Gis\\\\GisGeometryCollection\\:\\:prepareRowAsSvg\\(\\) has parameter \\$scale_data with no value type specified in iterable type array\\.$#"
			count: 1
			path: libraries/classes/Gis/GisGeometryCollection.php

		-
			message: "#^Method PhpMyAdmin\\\\Gis\\\\GisGeometryCollection\\:\\:scaleRow\\(\\) return type has no value type specified in iterable type array\\.$#"
			count: 1
			path: libraries/classes/Gis/GisGeometryCollection.php

		-
			message: "#^Negated boolean expression is always false\\.$#"
			count: 1
			path: libraries/classes/Gis/GisGeometryCollection.php

		-
			message: "#^Static property PhpMyAdmin\\\\Gis\\\\GisGeometryCollection\\:\\:\\$instance \\(PhpMyAdmin\\\\Gis\\\\GisGeometryCollection\\) in isset\\(\\) is not nullable\\.$#"
			count: 1
			path: libraries/classes/Gis/GisGeometryCollection.php

		-
			message: "#^Method PhpMyAdmin\\\\Gis\\\\GisLineString\\:\\:generateParams\\(\\) return type has no value type specified in iterable type array\\.$#"
			count: 1
			path: libraries/classes/Gis/GisLineString.php

		-
			message: "#^Method PhpMyAdmin\\\\Gis\\\\GisLineString\\:\\:generateWkt\\(\\) has parameter \\$gis_data with no value type specified in iterable type array\\.$#"
			count: 1
			path: libraries/classes/Gis/GisLineString.php

		-
			message: "#^Method PhpMyAdmin\\\\Gis\\\\GisLineString\\:\\:prepareRowAsOl\\(\\) has parameter \\$line_color with no value type specified in iterable type array\\.$#"
			count: 1
			path: libraries/classes/Gis/GisLineString.php

		-
			message: "#^Method PhpMyAdmin\\\\Gis\\\\GisLineString\\:\\:prepareRowAsOl\\(\\) has parameter \\$scale_data with no value type specified in iterable type array\\.$#"
			count: 1
			path: libraries/classes/Gis/GisLineString.php

		-
			message: "#^Method PhpMyAdmin\\\\Gis\\\\GisLineString\\:\\:prepareRowAsPdf\\(\\) has parameter \\$scale_data with no value type specified in iterable type array\\.$#"
			count: 1
			path: libraries/classes/Gis/GisLineString.php

		-
			message: "#^Method PhpMyAdmin\\\\Gis\\\\GisLineString\\:\\:prepareRowAsPng\\(\\) has parameter \\$scale_data with no value type specified in iterable type array\\.$#"
			count: 1
			path: libraries/classes/Gis/GisLineString.php

		-
			message: "#^Method PhpMyAdmin\\\\Gis\\\\GisLineString\\:\\:prepareRowAsSvg\\(\\) has parameter \\$scale_data with no value type specified in iterable type array\\.$#"
			count: 1
			path: libraries/classes/Gis/GisLineString.php

		-
			message: "#^Method PhpMyAdmin\\\\Gis\\\\GisLineString\\:\\:scaleRow\\(\\) return type has no value type specified in iterable type array\\.$#"
			count: 1
			path: libraries/classes/Gis/GisLineString.php

		-
			message: "#^Parameter \\#5 \\$color of method PhpMyAdmin\\\\Image\\\\ImageWrapper\\:\\:line\\(\\) expects int, int\\|false given\\.$#"
			count: 1
			path: libraries/classes/Gis/GisLineString.php

		-
			message: "#^Parameter \\#5 \\$color of method PhpMyAdmin\\\\Image\\\\ImageWrapper\\:\\:string\\(\\) expects int, int\\|false given\\.$#"
			count: 1
			path: libraries/classes/Gis/GisLineString.php

		-
			message: "#^Static property PhpMyAdmin\\\\Gis\\\\GisLineString\\:\\:\\$instance \\(PhpMyAdmin\\\\Gis\\\\GisLineString\\) in isset\\(\\) is not nullable\\.$#"
			count: 1
			path: libraries/classes/Gis/GisLineString.php

		-
			message: "#^Method PhpMyAdmin\\\\Gis\\\\GisMultiLineString\\:\\:generateParams\\(\\) return type has no value type specified in iterable type array\\.$#"
			count: 1
			path: libraries/classes/Gis/GisMultiLineString.php

		-
			message: "#^Method PhpMyAdmin\\\\Gis\\\\GisMultiLineString\\:\\:generateWkt\\(\\) has parameter \\$gis_data with no value type specified in iterable type array\\.$#"
			count: 1
			path: libraries/classes/Gis/GisMultiLineString.php

		-
			message: "#^Method PhpMyAdmin\\\\Gis\\\\GisMultiLineString\\:\\:getShape\\(\\) has parameter \\$row_data with no value type specified in iterable type array\\.$#"
			count: 1
			path: libraries/classes/Gis/GisMultiLineString.php

		-
			message: "#^Method PhpMyAdmin\\\\Gis\\\\GisMultiLineString\\:\\:prepareRowAsOl\\(\\) has parameter \\$line_color with no value type specified in iterable type array\\.$#"
			count: 1
			path: libraries/classes/Gis/GisMultiLineString.php

		-
			message: "#^Method PhpMyAdmin\\\\Gis\\\\GisMultiLineString\\:\\:prepareRowAsOl\\(\\) has parameter \\$scale_data with no value type specified in iterable type array\\.$#"
			count: 1
			path: libraries/classes/Gis/GisMultiLineString.php

		-
			message: "#^Method PhpMyAdmin\\\\Gis\\\\GisMultiLineString\\:\\:prepareRowAsPdf\\(\\) has parameter \\$scale_data with no value type specified in iterable type array\\.$#"
			count: 1
			path: libraries/classes/Gis/GisMultiLineString.php

		-
			message: "#^Method PhpMyAdmin\\\\Gis\\\\GisMultiLineString\\:\\:prepareRowAsPng\\(\\) has parameter \\$scale_data with no value type specified in iterable type array\\.$#"
			count: 1
			path: libraries/classes/Gis/GisMultiLineString.php

		-
			message: "#^Method PhpMyAdmin\\\\Gis\\\\GisMultiLineString\\:\\:prepareRowAsSvg\\(\\) has parameter \\$scale_data with no value type specified in iterable type array\\.$#"
			count: 1
			path: libraries/classes/Gis/GisMultiLineString.php

		-
			message: "#^Method PhpMyAdmin\\\\Gis\\\\GisMultiLineString\\:\\:scaleRow\\(\\) return type has no value type specified in iterable type array\\.$#"
			count: 1
			path: libraries/classes/Gis/GisMultiLineString.php

		-
			message: "#^Parameter \\#5 \\$color of method PhpMyAdmin\\\\Image\\\\ImageWrapper\\:\\:line\\(\\) expects int, int\\|false given\\.$#"
			count: 1
			path: libraries/classes/Gis/GisMultiLineString.php

		-
			message: "#^Parameter \\#5 \\$color of method PhpMyAdmin\\\\Image\\\\ImageWrapper\\:\\:string\\(\\) expects int, int\\|false given\\.$#"
			count: 1
			path: libraries/classes/Gis/GisMultiLineString.php

		-
			message: "#^Static property PhpMyAdmin\\\\Gis\\\\GisMultiLineString\\:\\:\\$instance \\(PhpMyAdmin\\\\Gis\\\\GisMultiLineString\\) in isset\\(\\) is not nullable\\.$#"
			count: 1
			path: libraries/classes/Gis/GisMultiLineString.php

		-
			message: "#^Method PhpMyAdmin\\\\Gis\\\\GisMultiPoint\\:\\:generateParams\\(\\) return type has no value type specified in iterable type array\\.$#"
			count: 1
			path: libraries/classes/Gis/GisMultiPoint.php

		-
			message: "#^Method PhpMyAdmin\\\\Gis\\\\GisMultiPoint\\:\\:generateWkt\\(\\) has parameter \\$gis_data with no value type specified in iterable type array\\.$#"
			count: 1
			path: libraries/classes/Gis/GisMultiPoint.php

		-
			message: "#^Method PhpMyAdmin\\\\Gis\\\\GisMultiPoint\\:\\:getPointsArrayForOpenLayers\\(\\) has parameter \\$points_arr with no value type specified in iterable type array\\.$#"
			count: 1
			path: libraries/classes/Gis/GisMultiPoint.php

		-
			message: "#^Method PhpMyAdmin\\\\Gis\\\\GisMultiPoint\\:\\:getShape\\(\\) has parameter \\$row_data with no value type specified in iterable type array\\.$#"
			count: 1
			path: libraries/classes/Gis/GisMultiPoint.php

		-
			message: "#^Method PhpMyAdmin\\\\Gis\\\\GisMultiPoint\\:\\:prepareRowAsOl\\(\\) has parameter \\$point_color with no value type specified in iterable type array\\.$#"
			count: 1
			path: libraries/classes/Gis/GisMultiPoint.php

		-
			message: "#^Method PhpMyAdmin\\\\Gis\\\\GisMultiPoint\\:\\:prepareRowAsOl\\(\\) has parameter \\$scale_data with no value type specified in iterable type array\\.$#"
			count: 1
			path: libraries/classes/Gis/GisMultiPoint.php

		-
			message: "#^Method PhpMyAdmin\\\\Gis\\\\GisMultiPoint\\:\\:prepareRowAsPdf\\(\\) has parameter \\$scale_data with no value type specified in iterable type array\\.$#"
			count: 1
			path: libraries/classes/Gis/GisMultiPoint.php

		-
			message: "#^Method PhpMyAdmin\\\\Gis\\\\GisMultiPoint\\:\\:prepareRowAsPng\\(\\) has parameter \\$scale_data with no value type specified in iterable type array\\.$#"
			count: 1
			path: libraries/classes/Gis/GisMultiPoint.php

		-
			message: "#^Method PhpMyAdmin\\\\Gis\\\\GisMultiPoint\\:\\:prepareRowAsSvg\\(\\) has parameter \\$scale_data with no value type specified in iterable type array\\.$#"
			count: 1
			path: libraries/classes/Gis/GisMultiPoint.php

		-
			message: "#^Method PhpMyAdmin\\\\Gis\\\\GisMultiPoint\\:\\:scaleRow\\(\\) return type has no value type specified in iterable type array\\.$#"
			count: 1
			path: libraries/classes/Gis/GisMultiPoint.php

		-
			message: "#^Parameter \\#5 \\$color of method PhpMyAdmin\\\\Image\\\\ImageWrapper\\:\\:string\\(\\) expects int, int\\|false given\\.$#"
			count: 1
			path: libraries/classes/Gis/GisMultiPoint.php

		-
			message: "#^Parameter \\#7 \\$color of method PhpMyAdmin\\\\Image\\\\ImageWrapper\\:\\:arc\\(\\) expects int, int\\|false given\\.$#"
			count: 1
			path: libraries/classes/Gis/GisMultiPoint.php

		-
			message: "#^Static property PhpMyAdmin\\\\Gis\\\\GisMultiPoint\\:\\:\\$instance \\(PhpMyAdmin\\\\Gis\\\\GisMultiPoint\\) in isset\\(\\) is not nullable\\.$#"
			count: 1
			path: libraries/classes/Gis/GisMultiPoint.php

		-
			message: "#^Method PhpMyAdmin\\\\Gis\\\\GisMultiPolygon\\:\\:drawPath\\(\\) has parameter \\$scale_data with no value type specified in iterable type array\\.$#"
			count: 1
			path: libraries/classes/Gis/GisMultiPolygon.php

		-
			message: "#^Method PhpMyAdmin\\\\Gis\\\\GisMultiPolygon\\:\\:generateParams\\(\\) return type has no value type specified in iterable type array\\.$#"
			count: 1
			path: libraries/classes/Gis/GisMultiPolygon.php

		-
			message: "#^Method PhpMyAdmin\\\\Gis\\\\GisMultiPolygon\\:\\:generateWkt\\(\\) has parameter \\$gis_data with no value type specified in iterable type array\\.$#"
			count: 1
			path: libraries/classes/Gis/GisMultiPolygon.php

		-
			message: "#^Method PhpMyAdmin\\\\Gis\\\\GisMultiPolygon\\:\\:getShape\\(\\) has parameter \\$row_data with no value type specified in iterable type array\\.$#"
			count: 1
			path: libraries/classes/Gis/GisMultiPolygon.php

		-
			message: "#^Method PhpMyAdmin\\\\Gis\\\\GisMultiPolygon\\:\\:prepareRowAsOl\\(\\) has parameter \\$fill_color with no value type specified in iterable type array\\.$#"
			count: 1
			path: libraries/classes/Gis/GisMultiPolygon.php

		-
			message: "#^Method PhpMyAdmin\\\\Gis\\\\GisMultiPolygon\\:\\:prepareRowAsOl\\(\\) has parameter \\$scale_data with no value type specified in iterable type array\\.$#"
			count: 1
			path: libraries/classes/Gis/GisMultiPolygon.php

		-
			message: "#^Method PhpMyAdmin\\\\Gis\\\\GisMultiPolygon\\:\\:prepareRowAsPdf\\(\\) has parameter \\$scale_data with no value type specified in iterable type array\\.$#"
			count: 1
			path: libraries/classes/Gis/GisMultiPolygon.php

		-
			message: "#^Method PhpMyAdmin\\\\Gis\\\\GisMultiPolygon\\:\\:prepareRowAsPng\\(\\) has parameter \\$scale_data with no value type specified in iterable type array\\.$#"
			count: 1
			path: libraries/classes/Gis/GisMultiPolygon.php

		-
			message: "#^Method PhpMyAdmin\\\\Gis\\\\GisMultiPolygon\\:\\:prepareRowAsSvg\\(\\) has parameter \\$scale_data with no value type specified in iterable type array\\.$#"
			count: 1
			path: libraries/classes/Gis/GisMultiPolygon.php

		-
			message: "#^Method PhpMyAdmin\\\\Gis\\\\GisMultiPolygon\\:\\:scaleRow\\(\\) return type has no value type specified in iterable type array\\.$#"
			count: 1
			path: libraries/classes/Gis/GisMultiPolygon.php

		-
			message: "#^Parameter \\#2 \\$color of method PhpMyAdmin\\\\Image\\\\ImageWrapper\\:\\:filledPolygon\\(\\) expects int, int\\|false given\\.$#"
			count: 1
			path: libraries/classes/Gis/GisMultiPolygon.php

		-
			message: "#^Parameter \\#5 \\$color of method PhpMyAdmin\\\\Image\\\\ImageWrapper\\:\\:string\\(\\) expects int, int\\|false given\\.$#"
			count: 1
			path: libraries/classes/Gis/GisMultiPolygon.php

		-
			message: "#^Static property PhpMyAdmin\\\\Gis\\\\GisMultiPolygon\\:\\:\\$instance \\(PhpMyAdmin\\\\Gis\\\\GisMultiPolygon\\) in isset\\(\\) is not nullable\\.$#"
			count: 1
			path: libraries/classes/Gis/GisMultiPolygon.php

		-
			message: "#^Method PhpMyAdmin\\\\Gis\\\\GisPoint\\:\\:generateParams\\(\\) return type has no value type specified in iterable type array\\.$#"
			count: 1
			path: libraries/classes/Gis/GisPoint.php

		-
			message: "#^Method PhpMyAdmin\\\\Gis\\\\GisPoint\\:\\:generateWkt\\(\\) has parameter \\$gis_data with no value type specified in iterable type array\\.$#"
			count: 1
			path: libraries/classes/Gis/GisPoint.php

		-
			message: "#^Method PhpMyAdmin\\\\Gis\\\\GisPoint\\:\\:getShape\\(\\) has parameter \\$row_data with no value type specified in iterable type array\\.$#"
			count: 1
			path: libraries/classes/Gis/GisPoint.php

		-
			message: "#^Method PhpMyAdmin\\\\Gis\\\\GisPoint\\:\\:prepareRowAsOl\\(\\) has parameter \\$point_color with no value type specified in iterable type array\\.$#"
			count: 1
			path: libraries/classes/Gis/GisPoint.php

		-
			message: "#^Method PhpMyAdmin\\\\Gis\\\\GisPoint\\:\\:prepareRowAsOl\\(\\) has parameter \\$scale_data with no value type specified in iterable type array\\.$#"
			count: 1
			path: libraries/classes/Gis/GisPoint.php

		-
			message: "#^Method PhpMyAdmin\\\\Gis\\\\GisPoint\\:\\:prepareRowAsPdf\\(\\) has parameter \\$scale_data with no value type specified in iterable type array\\.$#"
			count: 1
			path: libraries/classes/Gis/GisPoint.php

		-
			message: "#^Method PhpMyAdmin\\\\Gis\\\\GisPoint\\:\\:prepareRowAsPng\\(\\) has parameter \\$scale_data with no value type specified in iterable type array\\.$#"
			count: 1
			path: libraries/classes/Gis/GisPoint.php

		-
			message: "#^Method PhpMyAdmin\\\\Gis\\\\GisPoint\\:\\:prepareRowAsSvg\\(\\) has parameter \\$scale_data with no value type specified in iterable type array\\.$#"
			count: 1
			path: libraries/classes/Gis/GisPoint.php

		-
			message: "#^Method PhpMyAdmin\\\\Gis\\\\GisPoint\\:\\:scaleRow\\(\\) return type has no value type specified in iterable type array\\.$#"
			count: 1
			path: libraries/classes/Gis/GisPoint.php

		-
			message: "#^Parameter \\#5 \\$color of method PhpMyAdmin\\\\Image\\\\ImageWrapper\\:\\:string\\(\\) expects int, int\\|false given\\.$#"
			count: 1
			path: libraries/classes/Gis/GisPoint.php

		-
			message: "#^Parameter \\#7 \\$color of method PhpMyAdmin\\\\Image\\\\ImageWrapper\\:\\:arc\\(\\) expects int, int\\|false given\\.$#"
			count: 1
			path: libraries/classes/Gis/GisPoint.php

		-
			message: "#^Static property PhpMyAdmin\\\\Gis\\\\GisPoint\\:\\:\\$instance \\(PhpMyAdmin\\\\Gis\\\\GisPoint\\) in isset\\(\\) is not nullable\\.$#"
			count: 1
			path: libraries/classes/Gis/GisPoint.php

		-
			message: "#^Method PhpMyAdmin\\\\Gis\\\\GisPolygon\\:\\:area\\(\\) has parameter \\$ring with no value type specified in iterable type array\\.$#"
			count: 1
			path: libraries/classes/Gis/GisPolygon.php

		-
			message: "#^Method PhpMyAdmin\\\\Gis\\\\GisPolygon\\:\\:drawPath\\(\\) has parameter \\$scale_data with no value type specified in iterable type array\\.$#"
			count: 1
			path: libraries/classes/Gis/GisPolygon.php

		-
			message: "#^Method PhpMyAdmin\\\\Gis\\\\GisPolygon\\:\\:generateParams\\(\\) return type has no value type specified in iterable type array\\.$#"
			count: 1
			path: libraries/classes/Gis/GisPolygon.php

		-
			message: "#^Method PhpMyAdmin\\\\Gis\\\\GisPolygon\\:\\:generateWkt\\(\\) has parameter \\$gis_data with no value type specified in iterable type array\\.$#"
			count: 1
			path: libraries/classes/Gis/GisPolygon.php

		-
			message: "#^Method PhpMyAdmin\\\\Gis\\\\GisPolygon\\:\\:getPointOnSurface\\(\\) has parameter \\$ring with no value type specified in iterable type array\\.$#"
			count: 1
			path: libraries/classes/Gis/GisPolygon.php

		-
			message: "#^Method PhpMyAdmin\\\\Gis\\\\GisPolygon\\:\\:getPointOnSurface\\(\\) return type has no value type specified in iterable type array\\.$#"
			count: 1
			path: libraries/classes/Gis/GisPolygon.php

		-
			message: "#^Method PhpMyAdmin\\\\Gis\\\\GisPolygon\\:\\:isOuterRing\\(\\) has parameter \\$ring with no value type specified in iterable type array\\.$#"
			count: 1
			path: libraries/classes/Gis/GisPolygon.php

		-
			message: "#^Method PhpMyAdmin\\\\Gis\\\\GisPolygon\\:\\:isPointInsidePolygon\\(\\) has parameter \\$point with no value type specified in iterable type array\\.$#"
			count: 1
			path: libraries/classes/Gis/GisPolygon.php

		-
			message: "#^Method PhpMyAdmin\\\\Gis\\\\GisPolygon\\:\\:isPointInsidePolygon\\(\\) has parameter \\$polygon with no value type specified in iterable type array\\.$#"
			count: 1
			path: libraries/classes/Gis/GisPolygon.php

		-
			message: "#^Method PhpMyAdmin\\\\Gis\\\\GisPolygon\\:\\:prepareRowAsOl\\(\\) has parameter \\$fill_color with no value type specified in iterable type array\\.$#"
			count: 1
			path: libraries/classes/Gis/GisPolygon.php

		-
			message: "#^Method PhpMyAdmin\\\\Gis\\\\GisPolygon\\:\\:prepareRowAsOl\\(\\) has parameter \\$scale_data with no value type specified in iterable type array\\.$#"
			count: 1
			path: libraries/classes/Gis/GisPolygon.php

		-
			message: "#^Method PhpMyAdmin\\\\Gis\\\\GisPolygon\\:\\:prepareRowAsPdf\\(\\) has parameter \\$scale_data with no value type specified in iterable type array\\.$#"
			count: 1
			path: libraries/classes/Gis/GisPolygon.php

		-
			message: "#^Method PhpMyAdmin\\\\Gis\\\\GisPolygon\\:\\:prepareRowAsPng\\(\\) has parameter \\$scale_data with no value type specified in iterable type array\\.$#"
			count: 1
			path: libraries/classes/Gis/GisPolygon.php

		-
			message: "#^Method PhpMyAdmin\\\\Gis\\\\GisPolygon\\:\\:prepareRowAsSvg\\(\\) has parameter \\$scale_data with no value type specified in iterable type array\\.$#"
			count: 1
			path: libraries/classes/Gis/GisPolygon.php

		-
			message: "#^Method PhpMyAdmin\\\\Gis\\\\GisPolygon\\:\\:scaleRow\\(\\) return type has no value type specified in iterable type array\\.$#"
			count: 1
			path: libraries/classes/Gis/GisPolygon.php

		-
			message: "#^Parameter \\#2 \\$color of method PhpMyAdmin\\\\Image\\\\ImageWrapper\\:\\:filledPolygon\\(\\) expects int, int\\|false given\\.$#"
			count: 1
			path: libraries/classes/Gis/GisPolygon.php

		-
			message: "#^Parameter \\#5 \\$color of method PhpMyAdmin\\\\Image\\\\ImageWrapper\\:\\:string\\(\\) expects int, int\\|false given\\.$#"
			count: 1
			path: libraries/classes/Gis/GisPolygon.php

		-
			message: "#^Static property PhpMyAdmin\\\\Gis\\\\GisPolygon\\:\\:\\$instance \\(PhpMyAdmin\\\\Gis\\\\GisPolygon\\) in isset\\(\\) is not nullable\\.$#"
			count: 1
			path: libraries/classes/Gis/GisPolygon.php

		-
			message: "#^Cannot call method Output\\(\\) on mixed\\.$#"
			count: 1
			path: libraries/classes/Gis/GisVisualization.php

		-
			message: "#^Method PhpMyAdmin\\\\Gis\\\\GisVisualization\\:\\:__construct\\(\\) has parameter \\$data with no value type specified in iterable type array\\.$#"
			count: 1
			path: libraries/classes/Gis/GisVisualization.php

		-
			message: "#^Method PhpMyAdmin\\\\Gis\\\\GisVisualization\\:\\:__construct\\(\\) has parameter \\$options with no value type specified in iterable type array\\.$#"
			count: 1
			path: libraries/classes/Gis/GisVisualization.php

		-
			message: "#^Method PhpMyAdmin\\\\Gis\\\\GisVisualization\\:\\:fetchRawData\\(\\) return type has no value type specified in iterable type array\\.$#"
			count: 1
			path: libraries/classes/Gis/GisVisualization.php

		-
			message: "#^Method PhpMyAdmin\\\\Gis\\\\GisVisualization\\:\\:get\\(\\) has parameter \\$options with no value type specified in iterable type array\\.$#"
			count: 1
			path: libraries/classes/Gis/GisVisualization.php

		-
			message: "#^Method PhpMyAdmin\\\\Gis\\\\GisVisualization\\:\\:getByData\\(\\) has parameter \\$data with no value type specified in iterable type array\\.$#"
			count: 1
			path: libraries/classes/Gis/GisVisualization.php

		-
			message: "#^Method PhpMyAdmin\\\\Gis\\\\GisVisualization\\:\\:getByData\\(\\) has parameter \\$options with no value type specified in iterable type array\\.$#"
			count: 1
			path: libraries/classes/Gis/GisVisualization.php

		-
			message: "#^Method PhpMyAdmin\\\\Gis\\\\GisVisualization\\:\\:getSettings\\(\\) return type has no value type specified in iterable type array\\.$#"
			count: 1
			path: libraries/classes/Gis/GisVisualization.php

		-
			message: "#^Method PhpMyAdmin\\\\Gis\\\\GisVisualization\\:\\:prepareDataSet\\(\\) has parameter \\$data with no value type specified in iterable type array\\.$#"
			count: 1
			path: libraries/classes/Gis/GisVisualization.php

		-
			message: "#^Method PhpMyAdmin\\\\Gis\\\\GisVisualization\\:\\:prepareDataSet\\(\\) has parameter \\$scale_data with no value type specified in iterable type array\\.$#"
			count: 1
			path: libraries/classes/Gis/GisVisualization.php

		-
			message: "#^Method PhpMyAdmin\\\\Gis\\\\GisVisualization\\:\\:scaleDataSet\\(\\) has parameter \\$data with no value type specified in iterable type array\\.$#"
			count: 1
			path: libraries/classes/Gis/GisVisualization.php

		-
			message: "#^Method PhpMyAdmin\\\\Gis\\\\GisVisualization\\:\\:scaleDataSet\\(\\) return type has no value type specified in iterable type array\\.$#"
			count: 1
			path: libraries/classes/Gis/GisVisualization.php

		-
			message: "#^Method PhpMyAdmin\\\\Gis\\\\GisVisualization\\:\\:setUserSpecifiedSettings\\(\\) has parameter \\$userSpecifiedSettings with no value type specified in iterable type array\\.$#"
			count: 1
			path: libraries/classes/Gis/GisVisualization.php

		-
			message: "#^Parameter \\#1 \\$sql_query of class PhpMyAdmin\\\\Gis\\\\GisVisualization constructor expects string, null given\\.$#"
			count: 1
			path: libraries/classes/Gis/GisVisualization.php

		-
			message: "#^Parameter \\#3 \\$row of class PhpMyAdmin\\\\Gis\\\\GisVisualization constructor expects int, null given\\.$#"
			count: 1
			path: libraries/classes/Gis/GisVisualization.php

		-
			message: "#^Parameter \\#4 \\$pos of class PhpMyAdmin\\\\Gis\\\\GisVisualization constructor expects int, null given\\.$#"
			count: 1
			path: libraries/classes/Gis/GisVisualization.php

		-
			message: "#^Property PhpMyAdmin\\\\Gis\\\\GisVisualization\\:\\:\\$data type has no value type specified in iterable type array\\.$#"
			count: 1
			path: libraries/classes/Gis/GisVisualization.php

		-
			message: "#^Property PhpMyAdmin\\\\Gis\\\\GisVisualization\\:\\:\\$settings type has no value type specified in iterable type array\\.$#"
			count: 1
			path: libraries/classes/Gis/GisVisualization.php

		-
			message: "#^Property PhpMyAdmin\\\\Gis\\\\GisVisualization\\:\\:\\$userSpecifiedSettings type has no value type specified in iterable type array\\.$#"
			count: 1
			path: libraries/classes/Gis/GisVisualization.php

		-
			message: "#^Cannot access offset 1 on array\\|false\\.$#"
			count: 2
			path: libraries/classes/Git.php

		-
			message: "#^Cannot access offset 256 on array\\|false\\.$#"
			count: 1
			path: libraries/classes/Git.php

		-
			message: "#^Cannot access offset int on array\\|false\\.$#"
			count: 1
			path: libraries/classes/Git.php

		-
			message: "#^Cannot access offset int\\<min, \\-1\\>\\|int\\<1, max\\> on array\\|false\\.$#"
			count: 1
			path: libraries/classes/Git.php

		-
			message: "#^Method PhpMyAdmin\\\\Git\\:\\:checkGitRevision\\(\\) return type has no value type specified in iterable type array\\.$#"
			count: 1
			path: libraries/classes/Git.php

		-
			message: "#^Method PhpMyAdmin\\\\Git\\:\\:extractDataFormTextBody\\(\\) has parameter \\$commit with no value type specified in iterable type array\\.$#"
			count: 1
			path: libraries/classes/Git.php

		-
			message: "#^Method PhpMyAdmin\\\\Git\\:\\:getHashFromHeadRef\\(\\) return type has no value type specified in iterable type array\\.$#"
			count: 1
			path: libraries/classes/Git.php

		-
			message: "#^Method PhpMyAdmin\\\\Git\\:\\:isRemoteCommit\\(\\) should return stdClass\\|null but returns mixed\\.$#"
			count: 1
			path: libraries/classes/Git.php

		-
			message: "#^Method PhpMyAdmin\\\\Git\\:\\:unPackGz\\(\\) return type has no value type specified in iterable type array\\.$#"
			count: 1
			path: libraries/classes/Git.php

		-
			message: "#^Parameter \\#2 \\$length of function fread expects int\\<0, max\\>, int given\\.$#"
			count: 1
			path: libraries/classes/Git.php

		-
			message: "#^Method PhpMyAdmin\\\\Header\\:\\:getJsParams\\(\\) return type has no value type specified in iterable type array\\.$#"
			count: 1
			path: libraries/classes/Header.php

		-
			message: "#^Method PhpMyAdmin\\\\Html\\\\Generator\\:\\:getDefaultFunctionForField\\(\\) has parameter \\$field with no value type specified in iterable type array\\.$#"
			count: 1
			path: libraries/classes/Html/Generator.php

		-
			message: "#^Method PhpMyAdmin\\\\Html\\\\Generator\\:\\:getFunctionsForField\\(\\) has parameter \\$field with no value type specified in iterable type array\\.$#"
			count: 1
			path: libraries/classes/Html/Generator.php

		-
			message: "#^Method PhpMyAdmin\\\\Html\\\\Generator\\:\\:getFunctionsForField\\(\\) has parameter \\$foreignData with no value type specified in iterable type array\\.$#"
			count: 1
			path: libraries/classes/Html/Generator.php

		-
			message: "#^Method PhpMyAdmin\\\\Html\\\\Generator\\:\\:getImage\\(\\) has parameter \\$attributes with no value type specified in iterable type array\\.$#"
			count: 1
			path: libraries/classes/Html/Generator.php

		-
			message: "#^Method PhpMyAdmin\\\\Html\\\\Generator\\:\\:getListNavigator\\(\\) has parameter \\$urlParams with no value type specified in iterable type array\\.$#"
			count: 1
			path: libraries/classes/Html/Generator.php

		-
			message: "#^Method PhpMyAdmin\\\\Html\\\\Generator\\:\\:getNavigationLink\\(\\) has parameter \\$classes with no value type specified in iterable type array\\.$#"
			count: 1
			path: libraries/classes/Html/Generator.php

		-
			message: "#^Parameter \\#1 \\$params of static method PhpMyAdmin\\\\Url\\:\\:getCommon\\(\\) expects array\\<string, bool\\|int\\|string\\>, array\\<int\\|string, mixed\\> given\\.$#"
			count: 2
			path: libraries/classes/Html/Generator.php

		-
			message: "#^Method PhpMyAdmin\\\\Http\\\\Factory\\\\ServerRequestFactory\\:\\:createServerRequest\\(\\) has parameter \\$serverParams with no value type specified in iterable type array\\.$#"
			count: 1
			path: libraries/classes/Http/Factory/ServerRequestFactory.php

		-
			message: "#^Method PhpMyAdmin\\\\Http\\\\ServerRequest\\:\\:getAttributes\\(\\) return type has no value type specified in iterable type array\\.$#"
			count: 1
			path: libraries/classes/Http/ServerRequest.php

		-
			message: "#^Method PhpMyAdmin\\\\Http\\\\ServerRequest\\:\\:getCookieParams\\(\\) return type has no value type specified in iterable type array\\.$#"
			count: 1
			path: libraries/classes/Http/ServerRequest.php

		-
			message: "#^Method PhpMyAdmin\\\\Http\\\\ServerRequest\\:\\:getParsedBody\\(\\) return type has no value type specified in iterable type array\\.$#"
			count: 1
			path: libraries/classes/Http/ServerRequest.php

		-
			message: "#^Method PhpMyAdmin\\\\Http\\\\ServerRequest\\:\\:getQueryParams\\(\\) return type has no value type specified in iterable type array\\.$#"
			count: 1
			path: libraries/classes/Http/ServerRequest.php

		-
			message: "#^Method PhpMyAdmin\\\\Http\\\\ServerRequest\\:\\:getServerParams\\(\\) return type has no value type specified in iterable type array\\.$#"
			count: 1
			path: libraries/classes/Http/ServerRequest.php

		-
			message: "#^Method PhpMyAdmin\\\\Http\\\\ServerRequest\\:\\:getUploadedFiles\\(\\) return type has no value type specified in iterable type array\\.$#"
			count: 1
			path: libraries/classes/Http/ServerRequest.php

		-
			message: "#^Method PhpMyAdmin\\\\Http\\\\ServerRequest\\:\\:withCookieParams\\(\\) has parameter \\$cookies with no value type specified in iterable type array\\.$#"
			count: 1
			path: libraries/classes/Http/ServerRequest.php

		-
			message: "#^Method PhpMyAdmin\\\\Http\\\\ServerRequest\\:\\:withParsedBody\\(\\) has parameter \\$data with no value type specified in iterable type array\\.$#"
			count: 1
			path: libraries/classes/Http/ServerRequest.php

		-
			message: "#^Method PhpMyAdmin\\\\Http\\\\ServerRequest\\:\\:withQueryParams\\(\\) has parameter \\$query with no value type specified in iterable type array\\.$#"
			count: 1
			path: libraries/classes/Http/ServerRequest.php

		-
			message: "#^Method PhpMyAdmin\\\\Http\\\\ServerRequest\\:\\:withUploadedFiles\\(\\) has parameter \\$uploadedFiles with no value type specified in iterable type array\\.$#"
			count: 1
			path: libraries/classes/Http/ServerRequest.php

		-
			message: "#^Function imagefilledpolygon invoked with 3 parameters, 4 required\\.$#"
			count: 1
			path: libraries/classes/Image/ImageWrapper.php

		-
			message: "#^Method PhpMyAdmin\\\\Image\\\\ImageWrapper\\:\\:filledPolygon\\(\\) has parameter \\$points with no value type specified in iterable type array\\.$#"
			count: 1
			path: libraries/classes/Image/ImageWrapper.php

		-
			message: "#^Method PhpMyAdmin\\\\Import\\:\\:analyzeTable\\(\\) has parameter \\$table with no value type specified in iterable type array\\.$#"
			count: 1
			path: libraries/classes/Import.php

		-
			message: "#^Method PhpMyAdmin\\\\Import\\:\\:analyzeTable\\(\\) return type has no value type specified in iterable type array\\.$#"
			count: 1
			path: libraries/classes/Import.php

		-
			message: "#^Method PhpMyAdmin\\\\Import\\:\\:buildSql\\(\\) has parameter \\$additionalSql with no value type specified in iterable type array\\.$#"
			count: 1
			path: libraries/classes/Import.php

		-
			message: "#^Method PhpMyAdmin\\\\Import\\:\\:buildSql\\(\\) has parameter \\$analyses with no value type specified in iterable type array\\.$#"
			count: 1
			path: libraries/classes/Import.php

		-
			message: "#^Method PhpMyAdmin\\\\Import\\:\\:buildSql\\(\\) has parameter \\$options with no value type specified in iterable type array\\.$#"
			count: 1
			path: libraries/classes/Import.php

		-
			message: "#^Method PhpMyAdmin\\\\Import\\:\\:buildSql\\(\\) has parameter \\$sqlData with no value type specified in iterable type array\\.$#"
			count: 1
			path: libraries/classes/Import.php

		-
			message: "#^Method PhpMyAdmin\\\\Import\\:\\:buildSql\\(\\) has parameter \\$tables with no value type specified in iterable type array\\.$#"
			count: 1
			path: libraries/classes/Import.php

		-
			message: "#^Method PhpMyAdmin\\\\Import\\:\\:executeQuery\\(\\) has parameter \\$sqlData with no value type specified in iterable type array\\.$#"
			count: 1
			path: libraries/classes/Import.php

		-
			message: "#^Method PhpMyAdmin\\\\Import\\:\\:getDecimalSize\\(\\) return type has no value type specified in iterable type array\\.$#"
			count: 1
			path: libraries/classes/Import.php

		-
			message: "#^Method PhpMyAdmin\\\\Import\\:\\:getLocalFiles\\(\\) has parameter \\$importList with no value type specified in iterable type array\\.$#"
			count: 1
			path: libraries/classes/Import.php

		-
			message: "#^Method PhpMyAdmin\\\\Import\\:\\:lookForUse\\(\\) return type has no value type specified in iterable type array\\.$#"
			count: 1
			path: libraries/classes/Import.php

		-
			message: "#^Method PhpMyAdmin\\\\Import\\:\\:runQuery\\(\\) has parameter \\$sqlData with no value type specified in iterable type array\\.$#"
			count: 1
			path: libraries/classes/Import.php

		-
			message: "#^Method PhpMyAdmin\\\\Import\\:\\:runQueryPost\\(\\) has parameter \\$importRunBuffer with no value type specified in iterable type array\\.$#"
			count: 1
			path: libraries/classes/Import.php

		-
			message: "#^Method PhpMyAdmin\\\\Import\\:\\:runQueryPost\\(\\) return type has no value type specified in iterable type array\\.$#"
			count: 1
			path: libraries/classes/Import.php

		-
			message: "#^Offset int\\<0, max\\> does not exist on array\\|null\\.$#"
			count: 2
			path: libraries/classes/Import.php

		-
			message: "#^Parameter \\#1 \\$lastCumulativeSize of method PhpMyAdmin\\\\Import\\:\\:getDecimalPrecision\\(\\) expects string, int\\|string given\\.$#"
			count: 3
			path: libraries/classes/Import.php

		-
			message: "#^Parameter \\#1 \\$lastCumulativeSize of method PhpMyAdmin\\\\Import\\:\\:getDecimalScale\\(\\) expects string, int\\|string given\\.$#"
			count: 2
			path: libraries/classes/Import.php

		-
			message: "#^Method PhpMyAdmin\\\\Import\\\\Ajax\\:\\:uploadProgressSetup\\(\\) return type has no value type specified in iterable type array\\.$#"
			count: 1
			path: libraries/classes/Import/Ajax.php

		-
			message: "#^Property PhpMyAdmin\\\\SqlParser\\\\Statements\\\\DeleteStatement\\:\\:\\$limit \\(PhpMyAdmin\\\\SqlParser\\\\Components\\\\Limit\\) in empty\\(\\) is not falsy\\.$#"
			count: 1
			path: libraries/classes/Import/SimulateDml.php

		-
			message: "#^Property PhpMyAdmin\\\\SqlParser\\\\Statements\\\\UpdateStatement\\:\\:\\$limit \\(PhpMyAdmin\\\\SqlParser\\\\Components\\\\Limit\\) in empty\\(\\) is not falsy\\.$#"
			count: 1
			path: libraries/classes/Import/SimulateDml.php

		-
			message: "#^Method PhpMyAdmin\\\\Index\\:\\:__construct\\(\\) has parameter \\$params with no value type specified in iterable type array\\.$#"
			count: 1
			path: libraries/classes/Index.php

		-
			message: "#^Method PhpMyAdmin\\\\Index\\:\\:addColumn\\(\\) has parameter \\$params with no value type specified in iterable type array\\.$#"
			count: 1
			path: libraries/classes/Index.php

		-
			message: "#^Method PhpMyAdmin\\\\Index\\:\\:addColumns\\(\\) has parameter \\$columns with no value type specified in iterable type array\\.$#"
			count: 1
			path: libraries/classes/Index.php

		-
			message: "#^Method PhpMyAdmin\\\\Index\\:\\:getCompareData\\(\\) return type has no value type specified in iterable type array\\.$#"
			count: 1
			path: libraries/classes/Index.php

		-
			message: "#^Method PhpMyAdmin\\\\Index\\:\\:set\\(\\) has parameter \\$params with no value type specified in iterable type array\\.$#"
			count: 1
			path: libraries/classes/Index.php

		-
			message: "#^Property PhpMyAdmin\\\\Index\\:\\:\\$columns type has no value type specified in iterable type array\\.$#"
			count: 1
			path: libraries/classes/Index.php

		-
			message: "#^Property PhpMyAdmin\\\\Index\\:\\:\\$registry type has no value type specified in iterable type array\\.$#"
			count: 1
			path: libraries/classes/Index.php

		-
			message: "#^Method PhpMyAdmin\\\\IndexColumn\\:\\:__construct\\(\\) has parameter \\$params with no value type specified in iterable type array\\.$#"
			count: 1
			path: libraries/classes/IndexColumn.php

		-
			message: "#^Method PhpMyAdmin\\\\IndexColumn\\:\\:getCompareData\\(\\) return type has no value type specified in iterable type array\\.$#"
			count: 1
			path: libraries/classes/IndexColumn.php

		-
			message: "#^Method PhpMyAdmin\\\\IndexColumn\\:\\:set\\(\\) has parameter \\$params with no value type specified in iterable type array\\.$#"
			count: 1
			path: libraries/classes/IndexColumn.php

		-
			message: "#^Else branch is unreachable because ternary operator condition is always true\\.$#"
			count: 1
			path: libraries/classes/InsertEdit.php

		-
			message: "#^Method PhpMyAdmin\\\\InsertEdit\\:\\:analyzeTableColumnsArray\\(\\) has parameter \\$column with no value type specified in iterable type array\\.$#"
			count: 1
			path: libraries/classes/InsertEdit.php

		-
			message: "#^Method PhpMyAdmin\\\\InsertEdit\\:\\:analyzeTableColumnsArray\\(\\) has parameter \\$commentsMap with no value type specified in iterable type array\\.$#"
			count: 1
			path: libraries/classes/InsertEdit.php

		-
			message: "#^Method PhpMyAdmin\\\\InsertEdit\\:\\:analyzeTableColumnsArray\\(\\) return type has no value type specified in iterable type array\\.$#"
			count: 1
			path: libraries/classes/InsertEdit.php

		-
			message: "#^Method PhpMyAdmin\\\\InsertEdit\\:\\:analyzeWhereClauses\\(\\) has parameter \\$whereClauseArray with no value type specified in iterable type array\\.$#"
			count: 1
			path: libraries/classes/InsertEdit.php

		-
			message: "#^Method PhpMyAdmin\\\\InsertEdit\\:\\:analyzeWhereClauses\\(\\) return type has no value type specified in iterable type array\\.$#"
			count: 1
			path: libraries/classes/InsertEdit.php

		-
			message: "#^Method PhpMyAdmin\\\\InsertEdit\\:\\:buildSqlQuery\\(\\) has parameter \\$queryFields with no value type specified in iterable type array\\.$#"
			count: 1
			path: libraries/classes/InsertEdit.php

		-
			message: "#^Method PhpMyAdmin\\\\InsertEdit\\:\\:buildSqlQuery\\(\\) has parameter \\$valueSets with no value type specified in iterable type array\\.$#"
			count: 1
			path: libraries/classes/InsertEdit.php

		-
			message: "#^Method PhpMyAdmin\\\\InsertEdit\\:\\:determineInsertOrEdit\\(\\) return type has no value type specified in iterable type array\\.$#"
			count: 1
			path: libraries/classes/InsertEdit.php

		-
			message: "#^Method PhpMyAdmin\\\\InsertEdit\\:\\:executeSqlQuery\\(\\) has parameter \\$query with no value type specified in iterable type array\\.$#"
			count: 1
			path: libraries/classes/InsertEdit.php

		-
			message: "#^Method PhpMyAdmin\\\\InsertEdit\\:\\:executeSqlQuery\\(\\) has parameter \\$urlParams with no value type specified in iterable type array\\.$#"
			count: 1
			path: libraries/classes/InsertEdit.php

		-
			message: "#^Method PhpMyAdmin\\\\InsertEdit\\:\\:executeSqlQuery\\(\\) return type has no value type specified in iterable type array\\.$#"
			count: 1
			path: libraries/classes/InsertEdit.php

		-
			message: "#^Method PhpMyAdmin\\\\InsertEdit\\:\\:getColumnSetValueAndSelectSize\\(\\) has parameter \\$column with no value type specified in iterable type array\\.$#"
			count: 1
			path: libraries/classes/InsertEdit.php

		-
			message: "#^Method PhpMyAdmin\\\\InsertEdit\\:\\:getColumnSetValueAndSelectSize\\(\\) return type has no value type specified in iterable type array\\.$#"
			count: 1
			path: libraries/classes/InsertEdit.php

		-
			message: "#^Method PhpMyAdmin\\\\InsertEdit\\:\\:getColumnSize\\(\\) has parameter \\$column with no value type specified in iterable type array\\.$#"
			count: 1
			path: libraries/classes/InsertEdit.php

		-
			message: "#^Method PhpMyAdmin\\\\InsertEdit\\:\\:getColumnTitle\\(\\) has parameter \\$column with no value type specified in iterable type array\\.$#"
			count: 1
			path: libraries/classes/InsertEdit.php

		-
			message: "#^Method PhpMyAdmin\\\\InsertEdit\\:\\:getColumnTitle\\(\\) has parameter \\$commentsMap with no value type specified in iterable type array\\.$#"
			count: 1
			path: libraries/classes/InsertEdit.php

		-
			message: "#^Method PhpMyAdmin\\\\InsertEdit\\:\\:getCommentsMap\\(\\) return type has no value type specified in iterable type array\\.$#"
			count: 1
			path: libraries/classes/InsertEdit.php

		-
			message: "#^Method PhpMyAdmin\\\\InsertEdit\\:\\:getContinueInsertionForm\\(\\) has parameter \\$whereClauseArray with no value type specified in iterable type array\\.$#"
			count: 1
			path: libraries/classes/InsertEdit.php

		-
			message: "#^Method PhpMyAdmin\\\\InsertEdit\\:\\:getCurrentValueAsAnArrayForMultipleEdit\\(\\) has parameter \\$funcNoParam with no value type specified in iterable type array\\.$#"
			count: 1
			path: libraries/classes/InsertEdit.php

		-
			message: "#^Method PhpMyAdmin\\\\InsertEdit\\:\\:getCurrentValueAsAnArrayForMultipleEdit\\(\\) has parameter \\$funcOptionalParam with no value type specified in iterable type array\\.$#"
			count: 1
			path: libraries/classes/InsertEdit.php

		-
			message: "#^Method PhpMyAdmin\\\\InsertEdit\\:\\:getCurrentValueAsAnArrayForMultipleEdit\\(\\) has parameter \\$gisFromTextFunctions with no value type specified in iterable type array\\.$#"
			count: 1
			path: libraries/classes/InsertEdit.php

		-
			message: "#^Method PhpMyAdmin\\\\InsertEdit\\:\\:getCurrentValueAsAnArrayForMultipleEdit\\(\\) has parameter \\$gisFromWkbFunctions with no value type specified in iterable type array\\.$#"
			count: 1
			path: libraries/classes/InsertEdit.php

		-
			message: "#^Method PhpMyAdmin\\\\InsertEdit\\:\\:getCurrentValueAsAnArrayForMultipleEdit\\(\\) has parameter \\$multiEditFuncs with no value type specified in iterable type array\\.$#"
			count: 1
			path: libraries/classes/InsertEdit.php

		-
			message: "#^Method PhpMyAdmin\\\\InsertEdit\\:\\:getCurrentValueAsAnArrayForMultipleEdit\\(\\) has parameter \\$multiEditSalt with no value type specified in iterable type array\\.$#"
			count: 1
			path: libraries/classes/InsertEdit.php

		-
			message: "#^Method PhpMyAdmin\\\\InsertEdit\\:\\:getCurrentValueForDifferentTypes\\(\\) has parameter \\$multiEditAutoIncrement with no value type specified in iterable type array\\.$#"
			count: 1
			path: libraries/classes/InsertEdit.php

		-
			message: "#^Method PhpMyAdmin\\\\InsertEdit\\:\\:getCurrentValueForDifferentTypes\\(\\) has parameter \\$multiEditColumnsName with no value type specified in iterable type array\\.$#"
			count: 1
			path: libraries/classes/InsertEdit.php

		-
			message: "#^Method PhpMyAdmin\\\\InsertEdit\\:\\:getCurrentValueForDifferentTypes\\(\\) has parameter \\$multiEditColumnsNull with no value type specified in iterable type array\\.$#"
			count: 1
			path: libraries/classes/InsertEdit.php

		-
			message: "#^Method PhpMyAdmin\\\\InsertEdit\\:\\:getCurrentValueForDifferentTypes\\(\\) has parameter \\$multiEditColumnsNullPrev with no value type specified in iterable type array\\.$#"
			count: 1
			path: libraries/classes/InsertEdit.php

		-
			message: "#^Method PhpMyAdmin\\\\InsertEdit\\:\\:getCurrentValueForDifferentTypes\\(\\) has parameter \\$multiEditColumnsType with no value type specified in iterable type array\\.$#"
			count: 1
			path: libraries/classes/InsertEdit.php

		-
			message: "#^Method PhpMyAdmin\\\\InsertEdit\\:\\:getCurrentValueForDifferentTypes\\(\\) has parameter \\$multiEditFuncs with no value type specified in iterable type array\\.$#"
			count: 1
			path: libraries/classes/InsertEdit.php

		-
			message: "#^Method PhpMyAdmin\\\\InsertEdit\\:\\:getDisplayValueForForeignTableColumn\\(\\) has parameter \\$map with no value type specified in iterable type array\\.$#"
			count: 1
			path: libraries/classes/InsertEdit.php

		-
			message: "#^Method PhpMyAdmin\\\\InsertEdit\\:\\:getEnumSetAndTimestampColumns\\(\\) has parameter \\$column with no value type specified in iterable type array\\.$#"
			count: 1
			path: libraries/classes/InsertEdit.php

		-
			message: "#^Method PhpMyAdmin\\\\InsertEdit\\:\\:getErrorUrl\\(\\) has parameter \\$urlParams with no value type specified in iterable type array\\.$#"
			count: 1
			path: libraries/classes/InsertEdit.php

		-
			message: "#^Method PhpMyAdmin\\\\InsertEdit\\:\\:getFormParametersForInsertForm\\(\\) has parameter \\$whereClauseArray with no value type specified in iterable type array\\.$#"
			count: 1
			path: libraries/classes/InsertEdit.php

		-
			message: "#^Method PhpMyAdmin\\\\InsertEdit\\:\\:getFormParametersForInsertForm\\(\\) has parameter \\$whereClauses with no value type specified in iterable type array\\.$#"
			count: 1
			path: libraries/classes/InsertEdit.php

		-
			message: "#^Method PhpMyAdmin\\\\InsertEdit\\:\\:getFormParametersForInsertForm\\(\\) return type has no value type specified in iterable type array\\.$#"
			count: 1
			path: libraries/classes/InsertEdit.php

		-
			message: "#^Method PhpMyAdmin\\\\InsertEdit\\:\\:getHeadAndFootOfInsertRowTable\\(\\) has parameter \\$urlParams with no value type specified in iterable type array\\.$#"
			count: 1
			path: libraries/classes/InsertEdit.php

		-
			message: "#^Method PhpMyAdmin\\\\InsertEdit\\:\\:getHtmlForInsertEditFormColumn\\(\\) has parameter \\$column with no value type specified in iterable type array\\.$#"
			count: 1
			path: libraries/classes/InsertEdit.php

		-
			message: "#^Method PhpMyAdmin\\\\InsertEdit\\:\\:getHtmlForInsertEditFormColumn\\(\\) has parameter \\$columnMime with no value type specified in iterable type array\\.$#"
			count: 1
			path: libraries/classes/InsertEdit.php

		-
			message: "#^Method PhpMyAdmin\\\\InsertEdit\\:\\:getHtmlForInsertEditFormColumn\\(\\) has parameter \\$commentsMap with no value type specified in iterable type array\\.$#"
			count: 1
			path: libraries/classes/InsertEdit.php

		-
			message: "#^Method PhpMyAdmin\\\\InsertEdit\\:\\:getHtmlForInsertEditFormColumn\\(\\) has parameter \\$currentRow with no value type specified in iterable type array\\.$#"
			count: 1
			path: libraries/classes/InsertEdit.php

		-
			message: "#^Method PhpMyAdmin\\\\InsertEdit\\:\\:getHtmlForInsertEditFormColumn\\(\\) has parameter \\$foreigners with no value type specified in iterable type array\\.$#"
			count: 1
			path: libraries/classes/InsertEdit.php

		-
			message: "#^Method PhpMyAdmin\\\\InsertEdit\\:\\:getHtmlForInsertEditFormColumn\\(\\) has parameter \\$repopulate with no value type specified in iterable type array\\.$#"
			count: 1
			path: libraries/classes/InsertEdit.php

		-
			message: "#^Method PhpMyAdmin\\\\InsertEdit\\:\\:getHtmlForInsertEditRow\\(\\) has parameter \\$commentsMap with no value type specified in iterable type array\\.$#"
			count: 1
			path: libraries/classes/InsertEdit.php

		-
			message: "#^Method PhpMyAdmin\\\\InsertEdit\\:\\:getHtmlForInsertEditRow\\(\\) has parameter \\$currentRow with no value type specified in iterable type array\\.$#"
			count: 1
			path: libraries/classes/InsertEdit.php

		-
			message: "#^Method PhpMyAdmin\\\\InsertEdit\\:\\:getHtmlForInsertEditRow\\(\\) has parameter \\$foreigners with no value type specified in iterable type array\\.$#"
			count: 1
			path: libraries/classes/InsertEdit.php

		-
			message: "#^Method PhpMyAdmin\\\\InsertEdit\\:\\:getHtmlForInsertEditRow\\(\\) has parameter \\$repopulate with no value type specified in iterable type array\\.$#"
			count: 1
			path: libraries/classes/InsertEdit.php

		-
			message: "#^Method PhpMyAdmin\\\\InsertEdit\\:\\:getHtmlForInsertEditRow\\(\\) has parameter \\$tableColumns with no value type specified in iterable type array\\.$#"
			count: 1
			path: libraries/classes/InsertEdit.php

		-
			message: "#^Method PhpMyAdmin\\\\InsertEdit\\:\\:getHtmlForInsertEditRow\\(\\) has parameter \\$urlParams with no value type specified in iterable type array\\.$#"
			count: 1
			path: libraries/classes/InsertEdit.php

		-
			message: "#^Method PhpMyAdmin\\\\InsertEdit\\:\\:getHtmlForInsertEditRow\\(\\) has parameter \\$whereClauseArray with no value type specified in iterable type array\\.$#"
			count: 1
			path: libraries/classes/InsertEdit.php

		-
			message: "#^Method PhpMyAdmin\\\\InsertEdit\\:\\:getHtmlInput\\(\\) has parameter \\$column with no value type specified in iterable type array\\.$#"
			count: 1
			path: libraries/classes/InsertEdit.php

		-
			message: "#^Method PhpMyAdmin\\\\InsertEdit\\:\\:getLinkForRelationalDisplayField\\(\\) has parameter \\$map with no value type specified in iterable type array\\.$#"
			count: 1
			path: libraries/classes/InsertEdit.php

		-
			message: "#^Method PhpMyAdmin\\\\InsertEdit\\:\\:getNullifyCodeForNullColumn\\(\\) has parameter \\$column with no value type specified in iterable type array\\.$#"
			count: 1
			path: libraries/classes/InsertEdit.php

		-
			message: "#^Method PhpMyAdmin\\\\InsertEdit\\:\\:getNullifyCodeForNullColumn\\(\\) has parameter \\$foreignData with no value type specified in iterable type array\\.$#"
			count: 1
			path: libraries/classes/InsertEdit.php

		-
			message: "#^Method PhpMyAdmin\\\\InsertEdit\\:\\:getNullifyCodeForNullColumn\\(\\) has parameter \\$foreigners with no value type specified in iterable type array\\.$#"
			count: 1
			path: libraries/classes/InsertEdit.php

		-
			message: "#^Method PhpMyAdmin\\\\InsertEdit\\:\\:getParamsForUpdateOrInsert\\(\\) return type has no value type specified in iterable type array\\.$#"
			count: 1
			path: libraries/classes/InsertEdit.php

		-
			message: "#^Method PhpMyAdmin\\\\InsertEdit\\:\\:getQueryValuesForInsertAndUpdateInMultipleEdit\\(\\) has parameter \\$multiEditColumnsName with no value type specified in iterable type array\\.$#"
			count: 1
			path: libraries/classes/InsertEdit.php

		-
			message: "#^Method PhpMyAdmin\\\\InsertEdit\\:\\:getQueryValuesForInsertAndUpdateInMultipleEdit\\(\\) has parameter \\$multiEditColumnsNull with no value type specified in iterable type array\\.$#"
			count: 1
			path: libraries/classes/InsertEdit.php

		-
			message: "#^Method PhpMyAdmin\\\\InsertEdit\\:\\:getQueryValuesForInsertAndUpdateInMultipleEdit\\(\\) has parameter \\$multiEditColumnsNullPrev with no value type specified in iterable type array\\.$#"
			count: 1
			path: libraries/classes/InsertEdit.php

		-
			message: "#^Method PhpMyAdmin\\\\InsertEdit\\:\\:getQueryValuesForInsertAndUpdateInMultipleEdit\\(\\) has parameter \\$multiEditColumnsPrev with no value type specified in iterable type array\\.$#"
			count: 1
			path: libraries/classes/InsertEdit.php

		-
			message: "#^Method PhpMyAdmin\\\\InsertEdit\\:\\:getQueryValuesForInsertAndUpdateInMultipleEdit\\(\\) has parameter \\$multiEditFuncs with no value type specified in iterable type array\\.$#"
			count: 1
			path: libraries/classes/InsertEdit.php

		-
			message: "#^Method PhpMyAdmin\\\\InsertEdit\\:\\:getQueryValuesForInsertAndUpdateInMultipleEdit\\(\\) has parameter \\$queryFields with no value type specified in iterable type array\\.$#"
			count: 1
			path: libraries/classes/InsertEdit.php

		-
			message: "#^Method PhpMyAdmin\\\\InsertEdit\\:\\:getQueryValuesForInsertAndUpdateInMultipleEdit\\(\\) has parameter \\$queryValues with no value type specified in iterable type array\\.$#"
			count: 1
			path: libraries/classes/InsertEdit.php

		-
			message: "#^Method PhpMyAdmin\\\\InsertEdit\\:\\:getQueryValuesForInsertAndUpdateInMultipleEdit\\(\\) has parameter \\$valueSets with no value type specified in iterable type array\\.$#"
			count: 1
			path: libraries/classes/InsertEdit.php

		-
			message: "#^Method PhpMyAdmin\\\\InsertEdit\\:\\:getQueryValuesForInsertAndUpdateInMultipleEdit\\(\\) return type has no value type specified in iterable type array\\.$#"
			count: 1
			path: libraries/classes/InsertEdit.php

		-
			message: "#^Method PhpMyAdmin\\\\InsertEdit\\:\\:getSpecialCharsAndBackupFieldForExistingRow\\(\\) has parameter \\$column with no value type specified in iterable type array\\.$#"
			count: 1
			path: libraries/classes/InsertEdit.php

		-
			message: "#^Method PhpMyAdmin\\\\InsertEdit\\:\\:getSpecialCharsAndBackupFieldForExistingRow\\(\\) has parameter \\$currentRow with no value type specified in iterable type array\\.$#"
			count: 1
			path: libraries/classes/InsertEdit.php

		-
			message: "#^Method PhpMyAdmin\\\\InsertEdit\\:\\:getSpecialCharsAndBackupFieldForExistingRow\\(\\) has parameter \\$extractedColumnspec with no value type specified in iterable type array\\.$#"
			count: 1
			path: libraries/classes/InsertEdit.php

		-
			message: "#^Method PhpMyAdmin\\\\InsertEdit\\:\\:getSpecialCharsAndBackupFieldForExistingRow\\(\\) has parameter \\$gisDataTypes with no value type specified in iterable type array\\.$#"
			count: 1
			path: libraries/classes/InsertEdit.php

		-
			message: "#^Method PhpMyAdmin\\\\InsertEdit\\:\\:getSpecialCharsAndBackupFieldForExistingRow\\(\\) return type has no value type specified in iterable type array\\.$#"
			count: 1
			path: libraries/classes/InsertEdit.php

		-
			message: "#^Method PhpMyAdmin\\\\InsertEdit\\:\\:getSpecialCharsAndBackupFieldForInsertingMode\\(\\) has parameter \\$column with no value type specified in iterable type array\\.$#"
			count: 1
			path: libraries/classes/InsertEdit.php

		-
			message: "#^Method PhpMyAdmin\\\\InsertEdit\\:\\:getTableColumns\\(\\) return type has no value type specified in iterable type array\\.$#"
			count: 1
			path: libraries/classes/InsertEdit.php

		-
			message: "#^Method PhpMyAdmin\\\\InsertEdit\\:\\:getTextarea\\(\\) has parameter \\$column with no value type specified in iterable type array\\.$#"
			count: 1
			path: libraries/classes/InsertEdit.php

		-
			message: "#^Method PhpMyAdmin\\\\InsertEdit\\:\\:getValueColumnForOtherDatatypes\\(\\) has parameter \\$column with no value type specified in iterable type array\\.$#"
			count: 1
			path: libraries/classes/InsertEdit.php

		-
			message: "#^Method PhpMyAdmin\\\\InsertEdit\\:\\:getValueColumnForOtherDatatypes\\(\\) has parameter \\$extractedColumnspec with no value type specified in iterable type array\\.$#"
			count: 1
			path: libraries/classes/InsertEdit.php

		-
			message: "#^Method PhpMyAdmin\\\\InsertEdit\\:\\:getWhereClauseArray\\(\\) has parameter \\$whereClause with no value type specified in iterable type array\\.$#"
			count: 1
			path: libraries/classes/InsertEdit.php

		-
			message: "#^Method PhpMyAdmin\\\\InsertEdit\\:\\:getWhereClauseArray\\(\\) return type has no value type specified in iterable type array\\.$#"
			count: 1
			path: libraries/classes/InsertEdit.php

		-
			message: "#^Method PhpMyAdmin\\\\InsertEdit\\:\\:isColumn\\(\\) has parameter \\$column with no value type specified in iterable type array\\.$#"
			count: 1
			path: libraries/classes/InsertEdit.php

		-
			message: "#^Method PhpMyAdmin\\\\InsertEdit\\:\\:isColumnBinary\\(\\) has parameter \\$column with no value type specified in iterable type array\\.$#"
			count: 1
			path: libraries/classes/InsertEdit.php

		-
			message: "#^Method PhpMyAdmin\\\\InsertEdit\\:\\:loadFirstRow\\(\\) return type has no value type specified in iterable type array\\.$#"
			count: 1
			path: libraries/classes/InsertEdit.php

		-
			message: "#^Method PhpMyAdmin\\\\InsertEdit\\:\\:showEmptyResultMessageOrSetUniqueCondition\\(\\) has parameter \\$rows with no value type specified in iterable type array\\.$#"
			count: 1
			path: libraries/classes/InsertEdit.php

		-
			message: "#^Method PhpMyAdmin\\\\InsertEdit\\:\\:showEmptyResultMessageOrSetUniqueCondition\\(\\) has parameter \\$whereClauseArray with no value type specified in iterable type array\\.$#"
			count: 1
			path: libraries/classes/InsertEdit.php

		-
			message: "#^Method PhpMyAdmin\\\\InsertEdit\\:\\:showTypeOrFunction\\(\\) has parameter \\$urlParams with no value type specified in iterable type array\\.$#"
			count: 1
			path: libraries/classes/InsertEdit.php

		-
			message: "#^Method PhpMyAdmin\\\\InsertEdit\\:\\:transformEditedValues\\(\\) has parameter \\$editedValues with no value type specified in iterable type array\\.$#"
			count: 1
			path: libraries/classes/InsertEdit.php

		-
			message: "#^Method PhpMyAdmin\\\\InsertEdit\\:\\:transformEditedValues\\(\\) has parameter \\$extraData with no value type specified in iterable type array\\.$#"
			count: 1
			path: libraries/classes/InsertEdit.php

		-
			message: "#^Method PhpMyAdmin\\\\InsertEdit\\:\\:transformEditedValues\\(\\) has parameter \\$transformation with no value type specified in iterable type array\\.$#"
			count: 1
			path: libraries/classes/InsertEdit.php

		-
			message: "#^Method PhpMyAdmin\\\\InsertEdit\\:\\:transformEditedValues\\(\\) return type has no value type specified in iterable type array\\.$#"
			count: 1
			path: libraries/classes/InsertEdit.php

		-
			message: "#^Method PhpMyAdmin\\\\InsertEdit\\:\\:urlParamsInEditMode\\(\\) has parameter \\$urlParams with no value type specified in iterable type array\\.$#"
			count: 1
			path: libraries/classes/InsertEdit.php

		-
			message: "#^Method PhpMyAdmin\\\\InsertEdit\\:\\:urlParamsInEditMode\\(\\) has parameter \\$whereClauseArray with no value type specified in iterable type array\\.$#"
			count: 1
			path: libraries/classes/InsertEdit.php

		-
			message: "#^Method PhpMyAdmin\\\\InsertEdit\\:\\:urlParamsInEditMode\\(\\) return type has no value type specified in iterable type array\\.$#"
			count: 1
			path: libraries/classes/InsertEdit.php

		-
			message: "#^Method PhpMyAdmin\\\\InsertEdit\\:\\:verifyWhetherValueCanBeTruncatedAndAppendExtraData\\(\\) has parameter \\$extraData with no value type specified in iterable type array\\.$#"
			count: 1
			path: libraries/classes/InsertEdit.php

		-
			message: "#^Parameter \\#1 \\$data of function bin2hex expects string, string\\|null given\\.$#"
			count: 1
			path: libraries/classes/InsertEdit.php

		-
			message: "#^Parameter \\#1 \\$str of function stripslashes expects string, mixed given\\.$#"
			count: 1
			path: libraries/classes/InsertEdit.php

		-
			message: "#^Parameter \\#1 \\$value of static method PhpMyAdmin\\\\Util\\:\\:addMicroseconds\\(\\) expects string, string\\|null given\\.$#"
			count: 1
			path: libraries/classes/InsertEdit.php

		-
			message: "#^Parameter \\#12 \\$data of method PhpMyAdmin\\\\InsertEdit\\:\\:getValueColumnForOtherDatatypes\\(\\) expects string, mixed given\\.$#"
			count: 1
			path: libraries/classes/InsertEdit.php

		-
			message: "#^Parameter \\#2 \\$foreign_field of method PhpMyAdmin\\\\ConfigStorage\\\\Relation\\:\\:foreignDropdown\\(\\) expects string, mixed given\\.$#"
			count: 1
			path: libraries/classes/InsertEdit.php

		-
			message: "#^Parameter \\#4 \\$data of method PhpMyAdmin\\\\ConfigStorage\\\\Relation\\:\\:foreignDropdown\\(\\) expects string, mixed given\\.$#"
			count: 1
			path: libraries/classes/InsertEdit.php

		-
			message: "#^Method PhpMyAdmin\\\\InternalRelations\\:\\:getInformationSchema\\(\\) return type has no value type specified in iterable type array\\.$#"
			count: 1
			path: libraries/classes/InternalRelations.php

		-
			message: "#^Method PhpMyAdmin\\\\InternalRelations\\:\\:getMySql\\(\\) return type has no value type specified in iterable type array\\.$#"
			count: 1
			path: libraries/classes/InternalRelations.php

		-
			message: "#^Property PhpMyAdmin\\\\InternalRelations\\:\\:\\$informationSchema type has no value type specified in iterable type array\\.$#"
			count: 1
			path: libraries/classes/InternalRelations.php

		-
			message: "#^Property PhpMyAdmin\\\\InternalRelations\\:\\:\\$mysql type has no value type specified in iterable type array\\.$#"
			count: 1
			path: libraries/classes/InternalRelations.php

		-
			message: "#^Parameter \\#2 \\$ipToTest of method PhpMyAdmin\\\\IpAllowDeny\\:\\:ipMaskTest\\(\\) expects string, string\\|true given\\.$#"
			count: 1
			path: libraries/classes/IpAllowDeny.php

		-
			message: "#^Method PhpMyAdmin\\\\LanguageManager\\:\\:availableLocales\\(\\) return type has no value type specified in iterable type array\\.$#"
			count: 1
			path: libraries/classes/LanguageManager.php

		-
			message: "#^Method PhpMyAdmin\\\\LanguageManager\\:\\:availableLocales\\(\\) should return array but returns array\\|false\\.$#"
			count: 1
			path: libraries/classes/LanguageManager.php

		-
			message: "#^Method PhpMyAdmin\\\\LanguageManager\\:\\:listLocaleDir\\(\\) return type has no value type specified in iterable type array\\.$#"
			count: 1
			path: libraries/classes/LanguageManager.php

		-
			message: "#^Property PhpMyAdmin\\\\LanguageManager\\:\\:\\$availableLanguages type has no value type specified in iterable type array\\.$#"
			count: 1
			path: libraries/classes/LanguageManager.php

		-
			message: "#^Property PhpMyAdmin\\\\LanguageManager\\:\\:\\$availableLocales \\(array\\) does not accept array\\|false\\.$#"
			count: 1
			path: libraries/classes/LanguageManager.php

		-
			message: "#^Property PhpMyAdmin\\\\LanguageManager\\:\\:\\$availableLocales type has no value type specified in iterable type array\\.$#"
			count: 1
			path: libraries/classes/LanguageManager.php

		-
			message: "#^Unsafe access to private property PhpMyAdmin\\\\LanguageManager\\:\\:\\$languageData through static\\:\\:\\.$#"
			count: 2
			path: libraries/classes/LanguageManager.php

		-
			message: "#^Method PhpMyAdmin\\\\Linter\\:\\:findLineNumberAndColumn\\(\\) has parameter \\$lines with no value type specified in iterable type array\\.$#"
			count: 1
			path: libraries/classes/Linter.php

		-
			message: "#^Method PhpMyAdmin\\\\Linter\\:\\:findLineNumberAndColumn\\(\\) return type has no value type specified in iterable type array\\.$#"
			count: 1
			path: libraries/classes/Linter.php

		-
			message: "#^Method PhpMyAdmin\\\\Linter\\:\\:getLines\\(\\) return type has no value type specified in iterable type array\\.$#"
			count: 1
			path: libraries/classes/Linter.php

		-
			message: "#^Method PhpMyAdmin\\\\Linter\\:\\:lint\\(\\) return type has no value type specified in iterable type array\\.$#"
			count: 1
			path: libraries/classes/Linter.php

		-
			message: "#^PHPDoc tag @var has no value type specified in iterable type array\\.$#"
			count: 1
			path: libraries/classes/Linter.php

		-
			message: "#^Right side of && is always true\\.$#"
			count: 1
			path: libraries/classes/Linter.php

		-
			message: "#^Method PhpMyAdmin\\\\ListAbstract\\:\\:getDefault\\(\\) should return string but returns mixed\\.$#"
			count: 1
			path: libraries/classes/ListAbstract.php

		-
			message: "#^Method PhpMyAdmin\\\\ListDatabase\\:\\:getDefault\\(\\) should return string but returns mixed\\.$#"
			count: 1
			path: libraries/classes/ListDatabase.php

		-
			message: "#^Method PhpMyAdmin\\\\ListDatabase\\:\\:retrieve\\(\\) return type has no value type specified in iterable type array\\.$#"
			count: 1
			path: libraries/classes/ListDatabase.php

		-
			message: "#^Method PhpMyAdmin\\\\Menu\\:\\:getAllowedTabs\\(\\) return type has no value type specified in iterable type array\\.$#"
			count: 1
			path: libraries/classes/Menu.php

		-
			message: "#^Method PhpMyAdmin\\\\Menu\\:\\:getAllowedTabs\\(\\) should return array but returns mixed\\.$#"
			count: 1
			path: libraries/classes/Menu.php

		-
			message: "#^Method PhpMyAdmin\\\\Menu\\:\\:getDbTabs\\(\\) return type has no value type specified in iterable type array\\.$#"
			count: 1
			path: libraries/classes/Menu.php

		-
			message: "#^Method PhpMyAdmin\\\\Menu\\:\\:getServerTabs\\(\\) return type has no value type specified in iterable type array\\.$#"
			count: 1
			path: libraries/classes/Menu.php

		-
			message: "#^Method PhpMyAdmin\\\\Menu\\:\\:getTableTabs\\(\\) return type has no value type specified in iterable type array\\.$#"
			count: 1
			path: libraries/classes/Menu.php

		-
			message: "#^Cannot cast mixed to string\\.$#"
			count: 2
			path: libraries/classes/Message.php

		-
			message: "#^Method PhpMyAdmin\\\\Message\\:\\:__construct\\(\\) has parameter \\$params with no value type specified in iterable type array\\.$#"
			count: 1
			path: libraries/classes/Message.php

		-
			message: "#^Method PhpMyAdmin\\\\Message\\:\\:getAddedMessages\\(\\) return type has no value type specified in iterable type array\\.$#"
			count: 1
			path: libraries/classes/Message.php

		-
			message: "#^Method PhpMyAdmin\\\\Message\\:\\:getParams\\(\\) return type has no value type specified in iterable type array\\.$#"
			count: 1
			path: libraries/classes/Message.php

		-
			message: "#^Method PhpMyAdmin\\\\Message\\:\\:setParams\\(\\) has parameter \\$params with no value type specified in iterable type array\\.$#"
			count: 1
			path: libraries/classes/Message.php

		-
			message: "#^Property PhpMyAdmin\\\\Message\\:\\:\\$addedMessages type has no value type specified in iterable type array\\.$#"
			count: 1
			path: libraries/classes/Message.php

		-
			message: "#^Property PhpMyAdmin\\\\Message\\:\\:\\$level type has no value type specified in iterable type array\\.$#"
			count: 1
			path: libraries/classes/Message.php

		-
			message: "#^Property PhpMyAdmin\\\\Message\\:\\:\\$message \\(string\\) does not accept mixed\\.$#"
			count: 1
			path: libraries/classes/Message.php

		-
			message: "#^Property PhpMyAdmin\\\\Message\\:\\:\\$params \\(array\\) does not accept mixed\\.$#"
			count: 1
			path: libraries/classes/Message.php

		-
			message: "#^Property PhpMyAdmin\\\\Message\\:\\:\\$params type has no value type specified in iterable type array\\.$#"
			count: 1
			path: libraries/classes/Message.php

		-
			message: "#^Property PhpMyAdmin\\\\Message\\:\\:\\$string \\(string\\) does not accept mixed\\.$#"
			count: 1
			path: libraries/classes/Message.php

		-
			message: "#^Method PhpMyAdmin\\\\Navigation\\\\Navigation\\:\\:getHiddenItems\\(\\) return type has no value type specified in iterable type array\\.$#"
			count: 1
			path: libraries/classes/Navigation/Navigation.php

		-
			message: "#^Method PhpMyAdmin\\\\Navigation\\\\NavigationTree\\:\\:addDbContainers\\(\\) return type has no value type specified in iterable type array\\.$#"
			count: 1
			path: libraries/classes/Navigation/NavigationTree.php

		-
			message: "#^Method PhpMyAdmin\\\\Navigation\\\\NavigationTree\\:\\:addTableContainers\\(\\) return type has no value type specified in iterable type array\\.$#"
			count: 1
			path: libraries/classes/Navigation/NavigationTree.php

		-
			message: "#^Method PhpMyAdmin\\\\Navigation\\\\NavigationTree\\:\\:buildPathPart\\(\\) has parameter \\$path with no value type specified in iterable type array\\.$#"
			count: 1
			path: libraries/classes/Navigation/NavigationTree.php

		-
			message: "#^Method PhpMyAdmin\\\\Navigation\\\\NavigationTree\\:\\:findTreeMatch\\(\\) has parameter \\$paths with no value type specified in iterable type array\\.$#"
			count: 1
			path: libraries/classes/Navigation/NavigationTree.php

		-
			message: "#^Method PhpMyAdmin\\\\Navigation\\\\NavigationTree\\:\\:findTreeMatch\\(\\) has parameter \\$tree with no value type specified in iterable type array\\.$#"
			count: 1
			path: libraries/classes/Navigation/NavigationTree.php

		-
			message: "#^Method PhpMyAdmin\\\\Navigation\\\\NavigationTree\\:\\:parsePath\\(\\) return type has no value type specified in iterable type array\\.$#"
			count: 1
			path: libraries/classes/Navigation/NavigationTree.php

		-
			message: "#^Offset 'text' on array\\{text\\: array\\{route\\: string, params\\: array\\<string, mixed\\>\\}, icon\\: array\\{route\\: string, params\\: array\\<string, mixed\\>\\}, second_icon\\?\\: array\\{route\\: string, params\\: array\\<string, mixed\\>\\}, title\\?\\: string\\} in isset\\(\\) always exists and is not nullable\\.$#"
			count: 1
			path: libraries/classes/Navigation/NavigationTree.php

		-
			message: "#^Parameter \\#1 \\$haystack of function strstr expects string, string\\|null given\\.$#"
			count: 1
			path: libraries/classes/Navigation/NavigationTree.php

		-
			message: "#^Parameter \\#1 \\$str1 of function strcasecmp expects string, string\\|null given\\.$#"
			count: 1
			path: libraries/classes/Navigation/NavigationTree.php

		-
			message: "#^Parameter \\#1 \\$string of function strlen expects string, mixed given\\.$#"
			count: 1
			path: libraries/classes/Navigation/NavigationTree.php

		-
			message: "#^Property PhpMyAdmin\\\\Navigation\\\\NavigationTree\\:\\:\\$aPath type has no value type specified in iterable type array\\.$#"
			count: 1
			path: libraries/classes/Navigation/NavigationTree.php

		-
			message: "#^Property PhpMyAdmin\\\\Navigation\\\\NavigationTree\\:\\:\\$pos \\(int\\) in isset\\(\\) is not nullable\\.$#"
			count: 1
			path: libraries/classes/Navigation/NavigationTree.php

		-
			message: "#^Property PhpMyAdmin\\\\Navigation\\\\NavigationTree\\:\\:\\$vPath type has no value type specified in iterable type array\\.$#"
			count: 1
			path: libraries/classes/Navigation/NavigationTree.php

		-
			message: "#^Property PhpMyAdmin\\\\Navigation\\\\Nodes\\\\Node\\:\\:\\$title \\(string\\) on left side of \\?\\? is not nullable\\.$#"
			count: 1
			path: libraries/classes/Navigation/NavigationTree.php

		-
			message: "#^Right side of \\|\\| is always false\\.$#"
			count: 1
			path: libraries/classes/Navigation/NavigationTree.php

		-
			message: "#^Method PhpMyAdmin\\\\Navigation\\\\NodeFactory\\:\\:getInstance\\(\\) has parameter \\$name with no value type specified in iterable type array\\.$#"
			count: 1
			path: libraries/classes/Navigation/NodeFactory.php

		-
			message: "#^Method PhpMyAdmin\\\\Navigation\\\\Nodes\\\\Node\\:\\:getData\\(\\) return type has no value type specified in iterable type array\\.$#"
			count: 1
			path: libraries/classes/Navigation/Nodes/Node.php

		-
			message: "#^Method PhpMyAdmin\\\\Navigation\\\\Nodes\\\\Node\\:\\:getDataFromInfoSchema\\(\\) return type has no value type specified in iterable type array\\.$#"
			count: 1
			path: libraries/classes/Navigation/Nodes/Node.php

		-
			message: "#^Method PhpMyAdmin\\\\Navigation\\\\Nodes\\\\Node\\:\\:getDataFromShowDatabases\\(\\) return type has no value type specified in iterable type array\\.$#"
			count: 1
			path: libraries/classes/Navigation/Nodes/Node.php

		-
			message: "#^Method PhpMyAdmin\\\\Navigation\\\\Nodes\\\\Node\\:\\:getDataFromShowDatabasesLike\\(\\) return type has no value type specified in iterable type array\\.$#"
			count: 1
			path: libraries/classes/Navigation/Nodes/Node.php

		-
			message: "#^Method PhpMyAdmin\\\\Navigation\\\\Nodes\\\\Node\\:\\:getDatabasesToSearch\\(\\) return type has no value type specified in iterable type array\\.$#"
			count: 1
			path: libraries/classes/Navigation/Nodes/Node.php

		-
			message: "#^Method PhpMyAdmin\\\\Navigation\\\\Nodes\\\\Node\\:\\:getNavigationHidingData\\(\\) return type has no value type specified in iterable type array\\.$#"
			count: 1
			path: libraries/classes/Navigation/Nodes/Node.php

		-
			message: "#^Method PhpMyAdmin\\\\Navigation\\\\Nodes\\\\Node\\:\\:getPaths\\(\\) return type has no value type specified in iterable type array\\.$#"
			count: 1
			path: libraries/classes/Navigation/Nodes/Node.php

		-
			message: "#^Unreachable statement \\- code above always terminates\\.$#"
			count: 1
			path: libraries/classes/Navigation/Nodes/Node.php

		-
			message: "#^Method PhpMyAdmin\\\\Navigation\\\\Nodes\\\\NodeColumn\\:\\:__construct\\(\\) has parameter \\$item with no value type specified in iterable type array\\.$#"
			count: 1
			path: libraries/classes/Navigation/Nodes/NodeColumn.php

		-
			message: "#^Parameter \\#2 \\$value of method PhpMyAdmin\\\\Navigation\\\\Nodes\\\\NodeColumn\\:\\:getTruncateValue\\(\\) expects string, mixed given\\.$#"
			count: 1
			path: libraries/classes/Navigation/Nodes/NodeColumn.php

		-
			message: "#^Method PhpMyAdmin\\\\Navigation\\\\Nodes\\\\NodeDatabase\\:\\:getData\\(\\) return type has no value type specified in iterable type array\\.$#"
			count: 1
			path: libraries/classes/Navigation/Nodes/NodeDatabase.php

		-
			message: "#^Method PhpMyAdmin\\\\Navigation\\\\Nodes\\\\NodeDatabase\\:\\:getEvents\\(\\) return type has no value type specified in iterable type array\\.$#"
			count: 1
			path: libraries/classes/Navigation/Nodes/NodeDatabase.php

		-
			message: "#^Method PhpMyAdmin\\\\Navigation\\\\Nodes\\\\NodeDatabase\\:\\:getFunctions\\(\\) return type has no value type specified in iterable type array\\.$#"
			count: 1
			path: libraries/classes/Navigation/Nodes/NodeDatabase.php

		-
			message: "#^Method PhpMyAdmin\\\\Navigation\\\\Nodes\\\\NodeDatabase\\:\\:getHiddenItems\\(\\) return type has no value type specified in iterable type array\\.$#"
			count: 1
			path: libraries/classes/Navigation/Nodes/NodeDatabase.php

		-
			message: "#^Method PhpMyAdmin\\\\Navigation\\\\Nodes\\\\NodeDatabase\\:\\:getProcedures\\(\\) return type has no value type specified in iterable type array\\.$#"
			count: 1
			path: libraries/classes/Navigation/Nodes/NodeDatabase.php

		-
			message: "#^Method PhpMyAdmin\\\\Navigation\\\\Nodes\\\\NodeDatabase\\:\\:getRoutines\\(\\) return type has no value type specified in iterable type array\\.$#"
			count: 1
			path: libraries/classes/Navigation/Nodes/NodeDatabase.php

		-
			message: "#^Method PhpMyAdmin\\\\Navigation\\\\Nodes\\\\NodeDatabase\\:\\:getTables\\(\\) return type has no value type specified in iterable type array\\.$#"
			count: 1
			path: libraries/classes/Navigation/Nodes/NodeDatabase.php

		-
			message: "#^Method PhpMyAdmin\\\\Navigation\\\\Nodes\\\\NodeDatabase\\:\\:getTablesOrViews\\(\\) return type has no value type specified in iterable type array\\.$#"
			count: 1
			path: libraries/classes/Navigation/Nodes/NodeDatabase.php

		-
			message: "#^Method PhpMyAdmin\\\\Navigation\\\\Nodes\\\\NodeDatabase\\:\\:getViews\\(\\) return type has no value type specified in iterable type array\\.$#"
			count: 1
			path: libraries/classes/Navigation/Nodes/NodeDatabase.php

		-
			message: "#^Cannot access property \\$realName on PhpMyAdmin\\\\Navigation\\\\Nodes\\\\Node\\|false\\.$#"
			count: 1
			path: libraries/classes/Navigation/Nodes/NodeDatabaseChild.php

		-
			message: "#^Cannot access property \\$realName on PhpMyAdmin\\\\Navigation\\\\Nodes\\\\Node\\|false\\.$#"
			count: 2
			path: libraries/classes/Navigation/Nodes/NodeTable.php

		-
			message: "#^Method PhpMyAdmin\\\\Navigation\\\\Nodes\\\\NodeTable\\:\\:getData\\(\\) return type has no value type specified in iterable type array\\.$#"
			count: 1
			path: libraries/classes/Navigation/Nodes/NodeTable.php

		-
			message: "#^Method PhpMyAdmin\\\\Normalization\\:\\:createNewTablesFor2NF\\(\\) has parameter \\$partialDependencies with no value type specified in iterable type array\\.$#"
			count: 1
			path: libraries/classes/Normalization.php

		-
			message: "#^Method PhpMyAdmin\\\\Normalization\\:\\:createNewTablesFor2NF\\(\\) return type has no value type specified in iterable type array\\.$#"
			count: 1
			path: libraries/classes/Normalization.php

		-
			message: "#^Method PhpMyAdmin\\\\Normalization\\:\\:createNewTablesFor3NF\\(\\) has parameter \\$newTables with no value type specified in iterable type array\\.$#"
			count: 1
			path: libraries/classes/Normalization.php

		-
			message: "#^Method PhpMyAdmin\\\\Normalization\\:\\:createNewTablesFor3NF\\(\\) return type has no value type specified in iterable type array\\.$#"
			count: 1
			path: libraries/classes/Normalization.php

		-
			message: "#^Method PhpMyAdmin\\\\Normalization\\:\\:findDistinctValuesCount\\(\\) has parameter \\$columns with no value type specified in iterable type array\\.$#"
			count: 1
			path: libraries/classes/Normalization.php

		-
			message: "#^Method PhpMyAdmin\\\\Normalization\\:\\:findDistinctValuesCount\\(\\) return type has no value type specified in iterable type array\\.$#"
			count: 1
			path: libraries/classes/Normalization.php

		-
			message: "#^Method PhpMyAdmin\\\\Normalization\\:\\:getAllCombinationPartialKeys\\(\\) has parameter \\$primaryKey with no value type specified in iterable type array\\.$#"
			count: 1
			path: libraries/classes/Normalization.php

		-
			message: "#^Method PhpMyAdmin\\\\Normalization\\:\\:getAllCombinationPartialKeys\\(\\) return type has no value type specified in iterable type array\\.$#"
			count: 1
			path: libraries/classes/Normalization.php

		-
			message: "#^Method PhpMyAdmin\\\\Normalization\\:\\:getHtmlContentsFor1NFStep3\\(\\) should return array\\<string\\> but returns array\\<string, string\\|false\\>\\.$#"
			count: 1
			path: libraries/classes/Normalization.php

		-
			message: "#^Method PhpMyAdmin\\\\Normalization\\:\\:getHtmlFor3NFstep1\\(\\) has parameter \\$tables with no value type specified in iterable type array\\.$#"
			count: 1
			path: libraries/classes/Normalization.php

		-
			message: "#^Method PhpMyAdmin\\\\Normalization\\:\\:getHtmlForCreateNewColumn\\(\\) has parameter \\$columnMeta with no value type specified in iterable type array\\.$#"
			count: 1
			path: libraries/classes/Normalization.php

		-
			message: "#^Method PhpMyAdmin\\\\Normalization\\:\\:getHtmlForNewTables2NF\\(\\) has parameter \\$partialDependencies with no value type specified in iterable type array\\.$#"
			count: 1
			path: libraries/classes/Normalization.php

		-
			message: "#^Method PhpMyAdmin\\\\Normalization\\:\\:getHtmlForNewTables3NF\\(\\) has parameter \\$tables with no value type specified in iterable type array\\.$#"
			count: 1
			path: libraries/classes/Normalization.php

		-
			message: "#^Method PhpMyAdmin\\\\Normalization\\:\\:getHtmlForNewTables3NF\\(\\) return type has no value type specified in iterable type array\\.$#"
			count: 1
			path: libraries/classes/Normalization.php

		-
			message: "#^Method PhpMyAdmin\\\\Normalization\\:\\:moveRepeatingGroup\\(\\) return type has no value type specified in iterable type array\\.$#"
			count: 1
			path: libraries/classes/Normalization.php

		-
			message: "#^Method PhpMyAdmin\\\\OpenDocument\\:\\:create\\(\\) should return string but returns bool\\|string\\.$#"
			count: 1
			path: libraries/classes/OpenDocument.php

		-
			message: "#^Method PhpMyAdmin\\\\Operations\\:\\:copyTables\\(\\) has parameter \\$tables_full with no value type specified in iterable type array\\.$#"
			count: 1
			path: libraries/classes/Operations.php

		-
			message: "#^Method PhpMyAdmin\\\\Operations\\:\\:copyTables\\(\\) return type has no value type specified in iterable type array\\.$#"
			count: 1
			path: libraries/classes/Operations.php

		-
			message: "#^Method PhpMyAdmin\\\\Operations\\:\\:createAllAccumulatedConstraints\\(\\) has parameter \\$sqlConstratints with no value type specified in iterable type array\\.$#"
			count: 1
			path: libraries/classes/Operations.php

		-
			message: "#^Method PhpMyAdmin\\\\Operations\\:\\:getForeignersForReferentialIntegrityCheck\\(\\) has parameter \\$urlParams with no value type specified in iterable type array\\.$#"
			count: 1
			path: libraries/classes/Operations.php

		-
			message: "#^Method PhpMyAdmin\\\\Operations\\:\\:getForeignersForReferentialIntegrityCheck\\(\\) return type has no value type specified in iterable type array\\.$#"
			count: 1
			path: libraries/classes/Operations.php

		-
			message: "#^Method PhpMyAdmin\\\\Operations\\:\\:getPossibleRowFormat\\(\\) return type has no value type specified in iterable type array\\.$#"
			count: 1
			path: libraries/classes/Operations.php

		-
			message: "#^Method PhpMyAdmin\\\\Operations\\:\\:getTableAltersArray\\(\\) return type has no value type specified in iterable type array\\.$#"
			count: 1
			path: libraries/classes/Operations.php

		-
			message: "#^Method PhpMyAdmin\\\\Operations\\:\\:getViewsAndCreateSqlViewStandIn\\(\\) has parameter \\$tables_full with no value type specified in iterable type array\\.$#"
			count: 1
			path: libraries/classes/Operations.php

		-
			message: "#^Method PhpMyAdmin\\\\Operations\\:\\:getViewsAndCreateSqlViewStandIn\\(\\) return type has no value type specified in iterable type array\\.$#"
			count: 1
			path: libraries/classes/Operations.php

		-
			message: "#^Method PhpMyAdmin\\\\Operations\\:\\:handleTheViews\\(\\) has parameter \\$views with no value type specified in iterable type array\\.$#"
			count: 1
			path: libraries/classes/Operations.php

		-
			message: "#^Parameter \\#1 \\$query of method PhpMyAdmin\\\\DatabaseInterface\\:\\:query\\(\\) expects string, string\\|null given\\.$#"
			count: 1
			path: libraries/classes/Operations.php

		-
			message: "#^Property PhpMyAdmin\\\\OutputBuffering\\:\\:\\$content \\(string\\) does not accept string\\|false\\.$#"
			count: 1
			path: libraries/classes/OutputBuffering.php

		-
			message: "#^Static property PhpMyAdmin\\\\OutputBuffering\\:\\:\\$instance \\(PhpMyAdmin\\\\OutputBuffering\\) in empty\\(\\) is not falsy\\.$#"
			count: 1
			path: libraries/classes/OutputBuffering.php

		-
			message: "#^Method PhpMyAdmin\\\\ParseAnalyze\\:\\:sqlQuery\\(\\) return type has no value type specified in iterable type array\\.$#"
			count: 1
			path: libraries/classes/ParseAnalyze.php

		-
			message: "#^Method PhpMyAdmin\\\\Partitioning\\\\Maintenance\\:\\:analyze\\(\\) return type has no value type specified in iterable type array\\.$#"
			count: 1
			path: libraries/classes/Partitioning/Maintenance.php

		-
			message: "#^Method PhpMyAdmin\\\\Partitioning\\\\Maintenance\\:\\:check\\(\\) return type has no value type specified in iterable type array\\.$#"
			count: 1
			path: libraries/classes/Partitioning/Maintenance.php

		-
			message: "#^Method PhpMyAdmin\\\\Partitioning\\\\Maintenance\\:\\:drop\\(\\) return type has no value type specified in iterable type array\\.$#"
			count: 1
			path: libraries/classes/Partitioning/Maintenance.php

		-
			message: "#^Method PhpMyAdmin\\\\Partitioning\\\\Maintenance\\:\\:optimize\\(\\) return type has no value type specified in iterable type array\\.$#"
			count: 1
			path: libraries/classes/Partitioning/Maintenance.php

		-
			message: "#^Method PhpMyAdmin\\\\Partitioning\\\\Maintenance\\:\\:repair\\(\\) return type has no value type specified in iterable type array\\.$#"
			count: 1
			path: libraries/classes/Partitioning/Maintenance.php

		-
			message: "#^Method PhpMyAdmin\\\\Partitioning\\\\Partition\\:\\:getPartitionNames\\(\\) return type has no value type specified in iterable type array\\.$#"
			count: 1
			path: libraries/classes/Partitioning/Partition.php

		-
			message: "#^Method PhpMyAdmin\\\\Partitioning\\\\Partition\\:\\:loadData\\(\\) has parameter \\$row with no value type specified in iterable type array\\.$#"
			count: 1
			path: libraries/classes/Partitioning/Partition.php

		-
			message: "#^PHPDoc tag @var for variable \\$row has no value type specified in iterable type array\\.$#"
			count: 1
			path: libraries/classes/Partitioning/Partition.php

		-
			message: "#^Method PhpMyAdmin\\\\Partitioning\\\\SubPartition\\:\\:__construct\\(\\) has parameter \\$row with no value type specified in iterable type array\\.$#"
			count: 1
			path: libraries/classes/Partitioning/SubPartition.php

		-
			message: "#^Method PhpMyAdmin\\\\Partitioning\\\\SubPartition\\:\\:loadCommonData\\(\\) has parameter \\$row with no value type specified in iterable type array\\.$#"
			count: 1
			path: libraries/classes/Partitioning/SubPartition.php

		-
			message: "#^Method PhpMyAdmin\\\\Partitioning\\\\SubPartition\\:\\:loadData\\(\\) has parameter \\$row with no value type specified in iterable type array\\.$#"
			count: 1
			path: libraries/classes/Partitioning/SubPartition.php

		-
			message: "#^Method PhpMyAdmin\\\\Partitioning\\\\TablePartitionDefinition\\:\\:extractDetailsFromRequest\\(\\) return type has no value type specified in iterable type array\\.$#"
			count: 1
			path: libraries/classes/Partitioning/TablePartitionDefinition.php

		-
			message: "#^Method PhpMyAdmin\\\\Partitioning\\\\TablePartitionDefinition\\:\\:extractPartitions\\(\\) has parameter \\$partitionDetails with no value type specified in iterable type array\\.$#"
			count: 1
			path: libraries/classes/Partitioning/TablePartitionDefinition.php

		-
			message: "#^Method PhpMyAdmin\\\\Partitioning\\\\TablePartitionDefinition\\:\\:extractPartitions\\(\\) return type has no value type specified in iterable type array\\.$#"
			count: 1
			path: libraries/classes/Partitioning/TablePartitionDefinition.php

		-
			message: "#^Method PhpMyAdmin\\\\Partitioning\\\\TablePartitionDefinition\\:\\:generateDetails\\(\\) return type has no value type specified in iterable type array\\.$#"
			count: 1
			path: libraries/classes/Partitioning/TablePartitionDefinition.php

		-
			message: "#^Method PhpMyAdmin\\\\Partitioning\\\\TablePartitionDefinition\\:\\:getDetails\\(\\) has parameter \\$details with no value type specified in iterable type array\\.$#"
			count: 1
			path: libraries/classes/Partitioning/TablePartitionDefinition.php

		-
			message: "#^Method PhpMyAdmin\\\\Partitioning\\\\TablePartitionDefinition\\:\\:getDetails\\(\\) return type has no value type specified in iterable type array\\.$#"
			count: 1
			path: libraries/classes/Partitioning/TablePartitionDefinition.php

		-
			message: "#^Property PhpMyAdmin\\\\Pdf\\:\\:\\$alias type has no value type specified in iterable type array\\.$#"
			count: 1
			path: libraries/classes/Pdf.php

		-
			message: "#^Property PhpMyAdmin\\\\Pdf\\:\\:\\$footerset type has no value type specified in iterable type array\\.$#"
			count: 1
			path: libraries/classes/Pdf.php

		-
			message: "#^Left side of \\|\\| is always false\\.$#"
			count: 1
			path: libraries/classes/Plugins.php

		-
			message: "#^Method PhpMyAdmin\\\\Plugins\\:\\:getPlugins\\(\\) return type has no value type specified in iterable type array\\.$#"
			count: 1
			path: libraries/classes/Plugins.php

		-
			message: "#^Parameter \\#2 \\$str2 of function strcmp expects string, class\\-string\\|false given\\.$#"
			count: 1
			path: libraries/classes/Plugins.php

		-
			message: "#^Right side of \\|\\| is always false\\.$#"
			count: 3
			path: libraries/classes/Plugins.php

		-
			message: "#^Parameter \\#2 \\$remoteIp of method ReCaptcha\\\\ReCaptcha\\:\\:verify\\(\\) expects string\\|null, bool\\|string given\\.$#"
			count: 1
			path: libraries/classes/Plugins/Auth/AuthenticationCookie.php

		-
			message: "#^Property PhpMyAdmin\\\\Plugins\\\\AuthenticationPlugin\\:\\:\\$user \\(string\\) in isset\\(\\) is not nullable\\.$#"
			count: 1
			path: libraries/classes/Plugins/Auth/AuthenticationHttp.php

		-
			message: "#^Method PhpMyAdmin\\\\Plugins\\\\Auth\\\\AuthenticationSignon\\:\\:setCookieParams\\(\\) has parameter \\$sessionCookieParams with no value type specified in iterable type array\\.$#"
			count: 1
			path: libraries/classes/Plugins/Auth/AuthenticationSignon.php

		-
			message: "#^Method PhpMyAdmin\\\\Plugins\\\\Export\\\\ExportCodegen\\:\\:exportData\\(\\) has parameter \\$aliases with no value type specified in iterable type array\\.$#"
			count: 1
			path: libraries/classes/Plugins/Export/ExportCodegen.php

		-
			message: "#^Method PhpMyAdmin\\\\Plugins\\\\Export\\\\ExportCodegen\\:\\:getCgFormats\\(\\) return type has no value type specified in iterable type array\\.$#"
			count: 1
			path: libraries/classes/Plugins/Export/ExportCodegen.php

		-
			message: "#^Method PhpMyAdmin\\\\Plugins\\\\Export\\\\ExportCodegen\\:\\:handleNHibernateCSBody\\(\\) has parameter \\$aliases with no value type specified in iterable type array\\.$#"
			count: 1
			path: libraries/classes/Plugins/Export/ExportCodegen.php

		-
			message: "#^Method PhpMyAdmin\\\\Plugins\\\\Export\\\\ExportCodegen\\:\\:handleNHibernateXMLBody\\(\\) has parameter \\$aliases with no value type specified in iterable type array\\.$#"
			count: 1
			path: libraries/classes/Plugins/Export/ExportCodegen.php

		-
			message: "#^Method PhpMyAdmin\\\\Plugins\\\\Export\\\\ExportCodegen\\:\\:setCgFormats\\(\\) has parameter \\$CG_FORMATS with no value type specified in iterable type array\\.$#"
			count: 1
			path: libraries/classes/Plugins/Export/ExportCodegen.php

		-
			message: "#^Property PhpMyAdmin\\\\Plugins\\\\Export\\\\ExportCodegen\\:\\:\\$cgFormats type has no value type specified in iterable type array\\.$#"
			count: 1
			path: libraries/classes/Plugins/Export/ExportCodegen.php

		-
			message: "#^Method PhpMyAdmin\\\\Plugins\\\\Export\\\\ExportCsv\\:\\:exportData\\(\\) has parameter \\$aliases with no value type specified in iterable type array\\.$#"
			count: 1
			path: libraries/classes/Plugins/Export/ExportCsv.php

		-
			message: "#^Method PhpMyAdmin\\\\Plugins\\\\Export\\\\ExportHtmlword\\:\\:exportData\\(\\) has parameter \\$aliases with no value type specified in iterable type array\\.$#"
			count: 1
			path: libraries/classes/Plugins/Export/ExportHtmlword.php

		-
			message: "#^Method PhpMyAdmin\\\\Plugins\\\\Export\\\\ExportHtmlword\\:\\:exportStructure\\(\\) has parameter \\$aliases with no value type specified in iterable type array\\.$#"
			count: 1
			path: libraries/classes/Plugins/Export/ExportHtmlword.php

		-
			message: "#^Method PhpMyAdmin\\\\Plugins\\\\Export\\\\ExportHtmlword\\:\\:formatOneColumnDefinition\\(\\) has parameter \\$column with no value type specified in iterable type array\\.$#"
			count: 1
			path: libraries/classes/Plugins/Export/ExportHtmlword.php

		-
			message: "#^Method PhpMyAdmin\\\\Plugins\\\\Export\\\\ExportHtmlword\\:\\:formatOneColumnDefinition\\(\\) has parameter \\$unique_keys with no value type specified in iterable type array\\.$#"
			count: 1
			path: libraries/classes/Plugins/Export/ExportHtmlword.php

		-
			message: "#^Method PhpMyAdmin\\\\Plugins\\\\Export\\\\ExportHtmlword\\:\\:getTableDef\\(\\) has parameter \\$aliases with no value type specified in iterable type array\\.$#"
			count: 1
			path: libraries/classes/Plugins/Export/ExportHtmlword.php

		-
			message: "#^Method PhpMyAdmin\\\\Plugins\\\\Export\\\\ExportHtmlword\\:\\:getTableDefStandIn\\(\\) has parameter \\$aliases with no value type specified in iterable type array\\.$#"
			count: 1
			path: libraries/classes/Plugins/Export/ExportHtmlword.php

		-
			message: "#^Method PhpMyAdmin\\\\Plugins\\\\Export\\\\ExportJson\\:\\:doExportForQuery\\(\\) has parameter \\$aliases with no value type specified in iterable type array\\.$#"
			count: 1
			path: libraries/classes/Plugins/Export/ExportJson.php

		-
			message: "#^Method PhpMyAdmin\\\\Plugins\\\\Export\\\\ExportJson\\:\\:exportData\\(\\) has parameter \\$aliases with no value type specified in iterable type array\\.$#"
			count: 1
			path: libraries/classes/Plugins/Export/ExportJson.php

		-
			message: "#^Method PhpMyAdmin\\\\Plugins\\\\Export\\\\ExportLatex\\:\\:exportData\\(\\) has parameter \\$aliases with no value type specified in iterable type array\\.$#"
			count: 1
			path: libraries/classes/Plugins/Export/ExportLatex.php

		-
			message: "#^Method PhpMyAdmin\\\\Plugins\\\\Export\\\\ExportLatex\\:\\:exportStructure\\(\\) has parameter \\$aliases with no value type specified in iterable type array\\.$#"
			count: 1
			path: libraries/classes/Plugins/Export/ExportLatex.php

		-
			message: "#^Method PhpMyAdmin\\\\Plugins\\\\Export\\\\ExportMediawiki\\:\\:exportData\\(\\) has parameter \\$aliases with no value type specified in iterable type array\\.$#"
			count: 1
			path: libraries/classes/Plugins/Export/ExportMediawiki.php

		-
			message: "#^Method PhpMyAdmin\\\\Plugins\\\\Export\\\\ExportMediawiki\\:\\:exportStructure\\(\\) has parameter \\$aliases with no value type specified in iterable type array\\.$#"
			count: 1
			path: libraries/classes/Plugins/Export/ExportMediawiki.php

		-
			message: "#^Method PhpMyAdmin\\\\Plugins\\\\Export\\\\ExportOds\\:\\:exportData\\(\\) has parameter \\$aliases with no value type specified in iterable type array\\.$#"
			count: 1
			path: libraries/classes/Plugins/Export/ExportOds.php

		-
			message: "#^Method PhpMyAdmin\\\\Plugins\\\\Export\\\\ExportOdt\\:\\:exportData\\(\\) has parameter \\$aliases with no value type specified in iterable type array\\.$#"
			count: 1
			path: libraries/classes/Plugins/Export/ExportOdt.php

		-
			message: "#^Method PhpMyAdmin\\\\Plugins\\\\Export\\\\ExportOdt\\:\\:exportStructure\\(\\) has parameter \\$aliases with no value type specified in iterable type array\\.$#"
			count: 1
			path: libraries/classes/Plugins/Export/ExportOdt.php

		-
			message: "#^Method PhpMyAdmin\\\\Plugins\\\\Export\\\\ExportOdt\\:\\:formatOneColumnDefinition\\(\\) has parameter \\$column with no value type specified in iterable type array\\.$#"
			count: 1
			path: libraries/classes/Plugins/Export/ExportOdt.php

		-
			message: "#^Method PhpMyAdmin\\\\Plugins\\\\Export\\\\ExportOdt\\:\\:getTableDef\\(\\) has parameter \\$aliases with no value type specified in iterable type array\\.$#"
			count: 1
			path: libraries/classes/Plugins/Export/ExportOdt.php

		-
			message: "#^Method PhpMyAdmin\\\\Plugins\\\\Export\\\\ExportOdt\\:\\:getTableDefStandIn\\(\\) has parameter \\$aliases with no value type specified in iterable type array\\.$#"
			count: 1
			path: libraries/classes/Plugins/Export/ExportOdt.php

		-
			message: "#^Method PhpMyAdmin\\\\Plugins\\\\Export\\\\ExportOdt\\:\\:getTriggers\\(\\) has parameter \\$aliases with no value type specified in iterable type array\\.$#"
			count: 1
			path: libraries/classes/Plugins/Export/ExportOdt.php

		-
			message: "#^Method PhpMyAdmin\\\\Plugins\\\\Export\\\\ExportPdf\\:\\:exportData\\(\\) has parameter \\$aliases with no value type specified in iterable type array\\.$#"
			count: 1
			path: libraries/classes/Plugins/Export/ExportPdf.php

		-
			message: "#^Method PhpMyAdmin\\\\Plugins\\\\Export\\\\ExportPdf\\:\\:exportStructure\\(\\) has parameter \\$aliases with no value type specified in iterable type array\\.$#"
			count: 1
			path: libraries/classes/Plugins/Export/ExportPdf.php

		-
			message: "#^Method PhpMyAdmin\\\\Plugins\\\\Export\\\\ExportPhparray\\:\\:exportData\\(\\) has parameter \\$aliases with no value type specified in iterable type array\\.$#"
			count: 1
			path: libraries/classes/Plugins/Export/ExportPhparray.php

		-
			message: "#^Binary operation \"\\.\" between 'FOREIGN KEY ' and array\\|string results in an error\\.$#"
			count: 1
			path: libraries/classes/Plugins/Export/ExportSql.php

		-
			message: "#^Method PhpMyAdmin\\\\Plugins\\\\Export\\\\ExportSql\\:\\:exportConfigurationMetadata\\(\\) has parameter \\$metadataTypes with no value type specified in iterable type array\\.$#"
			count: 1
			path: libraries/classes/Plugins/Export/ExportSql.php

		-
			message: "#^Method PhpMyAdmin\\\\Plugins\\\\Export\\\\ExportSql\\:\\:exportData\\(\\) has parameter \\$aliases with no value type specified in iterable type array\\.$#"
			count: 1
			path: libraries/classes/Plugins/Export/ExportSql.php

		-
			message: "#^Method PhpMyAdmin\\\\Plugins\\\\Export\\\\ExportSql\\:\\:exportMetadata\\(\\) has parameter \\$metadataTypes with no value type specified in iterable type array\\.$#"
			count: 1
			path: libraries/classes/Plugins/Export/ExportSql.php

		-
			message: "#^Method PhpMyAdmin\\\\Plugins\\\\Export\\\\ExportSql\\:\\:exportMetadata\\(\\) has parameter \\$tables with no value type specified in iterable type array\\.$#"
			count: 1
			path: libraries/classes/Plugins/Export/ExportSql.php

		-
			message: "#^Method PhpMyAdmin\\\\Plugins\\\\Export\\\\ExportSql\\:\\:exportRoutineSQL\\(\\) has parameter \\$aliases with no value type specified in iterable type array\\.$#"
			count: 1
			path: libraries/classes/Plugins/Export/ExportSql.php

		-
			message: "#^Method PhpMyAdmin\\\\Plugins\\\\Export\\\\ExportSql\\:\\:exportRoutineSQL\\(\\) has parameter \\$routines with no value type specified in iterable type array\\.$#"
			count: 1
			path: libraries/classes/Plugins/Export/ExportSql.php

		-
			message: "#^Method PhpMyAdmin\\\\Plugins\\\\Export\\\\ExportSql\\:\\:exportRoutines\\(\\) has parameter \\$aliases with no value type specified in iterable type array\\.$#"
			count: 1
			path: libraries/classes/Plugins/Export/ExportSql.php

		-
			message: "#^Method PhpMyAdmin\\\\Plugins\\\\Export\\\\ExportSql\\:\\:exportStructure\\(\\) has parameter \\$aliases with no value type specified in iterable type array\\.$#"
			count: 1
			path: libraries/classes/Plugins/Export/ExportSql.php

		-
			message: "#^Method PhpMyAdmin\\\\Plugins\\\\Export\\\\ExportSql\\:\\:getTableComments\\(\\) has parameter \\$aliases with no value type specified in iterable type array\\.$#"
			count: 1
			path: libraries/classes/Plugins/Export/ExportSql.php

		-
			message: "#^Method PhpMyAdmin\\\\Plugins\\\\Export\\\\ExportSql\\:\\:getTableDef\\(\\) has parameter \\$aliases with no value type specified in iterable type array\\.$#"
			count: 1
			path: libraries/classes/Plugins/Export/ExportSql.php

		-
			message: "#^Method PhpMyAdmin\\\\Plugins\\\\Export\\\\ExportSql\\:\\:getTableDefForView\\(\\) has parameter \\$aliases with no value type specified in iterable type array\\.$#"
			count: 1
			path: libraries/classes/Plugins/Export/ExportSql.php

		-
			message: "#^Method PhpMyAdmin\\\\Plugins\\\\Export\\\\ExportSql\\:\\:getTableDefStandIn\\(\\) has parameter \\$aliases with no value type specified in iterable type array\\.$#"
			count: 1
			path: libraries/classes/Plugins/Export/ExportSql.php

		-
			message: "#^Method PhpMyAdmin\\\\Plugins\\\\Export\\\\ExportSql\\:\\:replaceWithAliases\\(\\) has parameter \\$aliases with no value type specified in iterable type array\\.$#"
			count: 1
			path: libraries/classes/Plugins/Export/ExportSql.php

		-
			message: "#^PHPDoc tag @var has no value type specified in iterable type array\\.$#"
			count: 5
			path: libraries/classes/Plugins/Export/ExportSql.php

		-
			message: "#^Parameter \\#1 \\$str of function strtoupper expects string, mixed given\\.$#"
			count: 1
			path: libraries/classes/Plugins/Export/ExportSql.php

		-
			message: "#^Parameter \\#2 \\$id of method PhpMyAdmin\\\\Plugins\\\\ExportPlugin\\:\\:getAlias\\(\\) expects string, mixed given\\.$#"
			count: 1
			path: libraries/classes/Plugins/Export/ExportSql.php

		-
			message: "#^Property PhpMyAdmin\\\\SqlParser\\\\Components\\\\CreateDefinition\\:\\:\\$key \\(PhpMyAdmin\\\\SqlParser\\\\Components\\\\Key\\) in empty\\(\\) is not falsy\\.$#"
			count: 3
			path: libraries/classes/Plugins/Export/ExportSql.php

		-
			message: "#^Property PhpMyAdmin\\\\SqlParser\\\\Components\\\\CreateDefinition\\:\\:\\$options \\(PhpMyAdmin\\\\SqlParser\\\\Components\\\\OptionsArray\\) in empty\\(\\) is not falsy\\.$#"
			count: 1
			path: libraries/classes/Plugins/Export/ExportSql.php

		-
			message: "#^Property PhpMyAdmin\\\\SqlParser\\\\Components\\\\CreateDefinition\\:\\:\\$references \\(PhpMyAdmin\\\\SqlParser\\\\Components\\\\Reference\\) in empty\\(\\) is not falsy\\.$#"
			count: 1
			path: libraries/classes/Plugins/Export/ExportSql.php

		-
			message: "#^Property PhpMyAdmin\\\\SqlParser\\\\Components\\\\CreateDefinition\\:\\:\\$type \\(PhpMyAdmin\\\\SqlParser\\\\Components\\\\DataType\\) in empty\\(\\) is not falsy\\.$#"
			count: 1
			path: libraries/classes/Plugins/Export/ExportSql.php

		-
			message: "#^Property PhpMyAdmin\\\\SqlParser\\\\Statements\\\\CreateStatement\\:\\:\\$entityOptions \\(PhpMyAdmin\\\\SqlParser\\\\Components\\\\OptionsArray\\) in empty\\(\\) is not falsy\\.$#"
			count: 2
			path: libraries/classes/Plugins/Export/ExportSql.php

		-
			message: "#^Property PhpMyAdmin\\\\SqlParser\\\\Token\\:\\:\\$token \\(string\\) does not accept array\\|string\\.$#"
			count: 1
			path: libraries/classes/Plugins/Export/ExportSql.php

		-
			message: "#^Method PhpMyAdmin\\\\Plugins\\\\Export\\\\ExportTexytext\\:\\:exportData\\(\\) has parameter \\$aliases with no value type specified in iterable type array\\.$#"
			count: 1
			path: libraries/classes/Plugins/Export/ExportTexytext.php

		-
			message: "#^Method PhpMyAdmin\\\\Plugins\\\\Export\\\\ExportTexytext\\:\\:exportStructure\\(\\) has parameter \\$aliases with no value type specified in iterable type array\\.$#"
			count: 1
			path: libraries/classes/Plugins/Export/ExportTexytext.php

		-
			message: "#^Method PhpMyAdmin\\\\Plugins\\\\Export\\\\ExportTexytext\\:\\:formatOneColumnDefinition\\(\\) has parameter \\$column with no value type specified in iterable type array\\.$#"
			count: 1
			path: libraries/classes/Plugins/Export/ExportTexytext.php

		-
			message: "#^Method PhpMyAdmin\\\\Plugins\\\\Export\\\\ExportTexytext\\:\\:formatOneColumnDefinition\\(\\) has parameter \\$unique_keys with no value type specified in iterable type array\\.$#"
			count: 1
			path: libraries/classes/Plugins/Export/ExportTexytext.php

		-
			message: "#^Method PhpMyAdmin\\\\Plugins\\\\Export\\\\ExportTexytext\\:\\:getTableDef\\(\\) has parameter \\$aliases with no value type specified in iterable type array\\.$#"
			count: 1
			path: libraries/classes/Plugins/Export/ExportTexytext.php

		-
			message: "#^Method PhpMyAdmin\\\\Plugins\\\\Export\\\\ExportTexytext\\:\\:getTableDefStandIn\\(\\) has parameter \\$aliases with no value type specified in iterable type array\\.$#"
			count: 1
			path: libraries/classes/Plugins/Export/ExportTexytext.php

		-
			message: "#^Method PhpMyAdmin\\\\Plugins\\\\Export\\\\ExportXml\\:\\:exportData\\(\\) has parameter \\$aliases with no value type specified in iterable type array\\.$#"
			count: 1
			path: libraries/classes/Plugins/Export/ExportXml.php

		-
			message: "#^Method PhpMyAdmin\\\\Plugins\\\\Export\\\\ExportXml\\:\\:exportDefinitions\\(\\) has parameter \\$names with no value type specified in iterable type array\\.$#"
			count: 1
			path: libraries/classes/Plugins/Export/ExportXml.php

		-
			message: "#^Method PhpMyAdmin\\\\Plugins\\\\Export\\\\ExportXml\\:\\:getTables\\(\\) return type has no value type specified in iterable type array\\.$#"
			count: 1
			path: libraries/classes/Plugins/Export/ExportXml.php

		-
			message: "#^Method PhpMyAdmin\\\\Plugins\\\\Export\\\\ExportXml\\:\\:setTables\\(\\) has parameter \\$tables with no value type specified in iterable type array\\.$#"
			count: 1
			path: libraries/classes/Plugins/Export/ExportXml.php

		-
			message: "#^Property PhpMyAdmin\\\\Plugins\\\\Export\\\\ExportXml\\:\\:\\$tables type has no value type specified in iterable type array\\.$#"
			count: 1
			path: libraries/classes/Plugins/Export/ExportXml.php

		-
			message: "#^Method PhpMyAdmin\\\\Plugins\\\\Export\\\\ExportYaml\\:\\:exportData\\(\\) has parameter \\$aliases with no value type specified in iterable type array\\.$#"
			count: 1
			path: libraries/classes/Plugins/Export/ExportYaml.php

		-
			message: "#^Method PhpMyAdmin\\\\Plugins\\\\Export\\\\Helpers\\\\Pdf\\:\\:getTableDef\\(\\) has parameter \\$aliases with no value type specified in iterable type array\\.$#"
			count: 1
			path: libraries/classes/Plugins/Export/Helpers/Pdf.php

		-
			message: "#^Method PhpMyAdmin\\\\Plugins\\\\Export\\\\Helpers\\\\Pdf\\:\\:setAliases\\(\\) has parameter \\$aliases with no value type specified in iterable type array\\.$#"
			count: 1
			path: libraries/classes/Plugins/Export/Helpers/Pdf.php

		-
			message: "#^Parameter \\#1 \\$str of static method TCPDF_STATIC\\:\\:empty_string\\(\\) expects string, mixed given\\.$#"
			count: 1
			path: libraries/classes/Plugins/Export/Helpers/Pdf.php

		-
			message: "#^Parameter \\#3 \\$txt of method TCPDF\\:\\:MultiCell\\(\\) expects string, string\\|null given\\.$#"
			count: 1
			path: libraries/classes/Plugins/Export/Helpers/Pdf.php

		-
			message: "#^Property PhpMyAdmin\\\\Plugins\\\\Export\\\\Helpers\\\\Pdf\\:\\:\\$aliases type has no value type specified in iterable type array\\.$#"
			count: 1
			path: libraries/classes/Plugins/Export/Helpers/Pdf.php

		-
			message: "#^Property PhpMyAdmin\\\\Plugins\\\\Export\\\\Helpers\\\\Pdf\\:\\:\\$colAlign type has no value type specified in iterable type array\\.$#"
			count: 1
			path: libraries/classes/Plugins/Export/Helpers/Pdf.php

		-
			message: "#^Property PhpMyAdmin\\\\Plugins\\\\Export\\\\Helpers\\\\Pdf\\:\\:\\$colFits is unused\\.$#"
			count: 1
			path: libraries/classes/Plugins/Export/Helpers/Pdf.php

		-
			message: "#^Property PhpMyAdmin\\\\Plugins\\\\Export\\\\Helpers\\\\Pdf\\:\\:\\$colTitles type has no value type specified in iterable type array\\.$#"
			count: 1
			path: libraries/classes/Plugins/Export/Helpers/Pdf.php

		-
			message: "#^Property PhpMyAdmin\\\\Plugins\\\\Export\\\\Helpers\\\\Pdf\\:\\:\\$displayColumn type has no value type specified in iterable type array\\.$#"
			count: 1
			path: libraries/classes/Plugins/Export/Helpers/Pdf.php

		-
			message: "#^Property PhpMyAdmin\\\\Plugins\\\\Export\\\\Helpers\\\\Pdf\\:\\:\\$headerset type has no value type specified in iterable type array\\.$#"
			count: 1
			path: libraries/classes/Plugins/Export/Helpers/Pdf.php

		-
			message: "#^Property PhpMyAdmin\\\\Plugins\\\\Export\\\\Helpers\\\\Pdf\\:\\:\\$tablewidths type has no value type specified in iterable type array\\.$#"
			count: 1
			path: libraries/classes/Plugins/Export/Helpers/Pdf.php

		-
			message: "#^Property PhpMyAdmin\\\\Plugins\\\\Export\\\\Helpers\\\\Pdf\\:\\:\\$titleWidth is unused\\.$#"
			count: 1
			path: libraries/classes/Plugins/Export/Helpers/Pdf.php

		-
			message: "#^Method PhpMyAdmin\\\\Plugins\\\\Export\\\\Helpers\\\\TableProperty\\:\\:__construct\\(\\) has parameter \\$row with no value type specified in iterable type array\\.$#"
			count: 1
			path: libraries/classes/Plugins/Export/Helpers/TableProperty.php

		-
			message: "#^Method PhpMyAdmin\\\\Plugins\\\\ExportPlugin\\:\\:exportData\\(\\) has parameter \\$aliases with no value type specified in iterable type array\\.$#"
			count: 1
			path: libraries/classes/Plugins/ExportPlugin.php

		-
			message: "#^Method PhpMyAdmin\\\\Plugins\\\\ExportPlugin\\:\\:exportMetadata\\(\\) has parameter \\$metadataTypes with no value type specified in iterable type array\\.$#"
			count: 1
			path: libraries/classes/Plugins/ExportPlugin.php

		-
			message: "#^Method PhpMyAdmin\\\\Plugins\\\\ExportPlugin\\:\\:exportMetadata\\(\\) has parameter \\$tables with no value type specified in iterable type array\\.$#"
			count: 1
			path: libraries/classes/Plugins/ExportPlugin.php

		-
			message: "#^Method PhpMyAdmin\\\\Plugins\\\\ExportPlugin\\:\\:exportRoutines\\(\\) has parameter \\$aliases with no value type specified in iterable type array\\.$#"
			count: 1
			path: libraries/classes/Plugins/ExportPlugin.php

		-
			message: "#^Method PhpMyAdmin\\\\Plugins\\\\ExportPlugin\\:\\:exportStructure\\(\\) has parameter \\$aliases with no value type specified in iterable type array\\.$#"
			count: 1
			path: libraries/classes/Plugins/ExportPlugin.php

		-
			message: "#^Method PhpMyAdmin\\\\Plugins\\\\ExportPlugin\\:\\:getAlias\\(\\) has parameter \\$aliases with no value type specified in iterable type array\\.$#"
			count: 1
			path: libraries/classes/Plugins/ExportPlugin.php

		-
			message: "#^Method PhpMyAdmin\\\\Plugins\\\\ExportPlugin\\:\\:getRelationString\\(\\) has parameter \\$aliases with no value type specified in iterable type array\\.$#"
			count: 1
			path: libraries/classes/Plugins/ExportPlugin.php

		-
			message: "#^Method PhpMyAdmin\\\\Plugins\\\\ExportPlugin\\:\\:getRelationString\\(\\) has parameter \\$foreigners with no value type specified in iterable type array\\.$#"
			count: 1
			path: libraries/classes/Plugins/ExportPlugin.php

		-
			message: "#^Method PhpMyAdmin\\\\Plugins\\\\ExportPlugin\\:\\:getTableDefStandIn\\(\\) has parameter \\$aliases with no value type specified in iterable type array\\.$#"
			count: 1
			path: libraries/classes/Plugins/ExportPlugin.php

		-
			message: "#^Method PhpMyAdmin\\\\Plugins\\\\ExportPlugin\\:\\:initAlias\\(\\) has parameter \\$aliases with no value type specified in iterable type array\\.$#"
			count: 1
			path: libraries/classes/Plugins/ExportPlugin.php

		-
			message: "#^Method PhpMyAdmin\\\\Plugins\\\\IOTransformationsPlugin\\:\\:getInputHtml\\(\\) has parameter \\$column with no value type specified in iterable type array\\.$#"
			count: 1
			path: libraries/classes/Plugins/IOTransformationsPlugin.php

		-
			message: "#^Method PhpMyAdmin\\\\Plugins\\\\IOTransformationsPlugin\\:\\:getInputHtml\\(\\) has parameter \\$options with no value type specified in iterable type array\\.$#"
			count: 1
			path: libraries/classes/Plugins/IOTransformationsPlugin.php

		-
			message: "#^Method PhpMyAdmin\\\\Plugins\\\\IOTransformationsPlugin\\:\\:getScripts\\(\\) return type has no value type specified in iterable type array\\.$#"
			count: 1
			path: libraries/classes/Plugins/IOTransformationsPlugin.php

		-
			message: "#^Method PhpMyAdmin\\\\Plugins\\\\Import\\\\ImportCsv\\:\\:buildErrorsForParams\\(\\) return type has no value type specified in iterable type array\\.$#"
			count: 1
			path: libraries/classes/Plugins/Import/ImportCsv.php

		-
			message: "#^Method PhpMyAdmin\\\\Plugins\\\\Import\\\\ImportCsv\\:\\:doImport\\(\\) has parameter \\$sql_data with no value type specified in iterable type array\\.$#"
			count: 1
			path: libraries/classes/Plugins/Import/ImportCsv.php

		-
			message: "#^Method PhpMyAdmin\\\\Plugins\\\\Import\\\\ImportCsv\\:\\:getColumnNames\\(\\) has parameter \\$columnNames with no value type specified in iterable type array\\.$#"
			count: 1
			path: libraries/classes/Plugins/Import/ImportCsv.php

		-
			message: "#^Method PhpMyAdmin\\\\Plugins\\\\Import\\\\ImportCsv\\:\\:getColumnNames\\(\\) has parameter \\$rows with no value type specified in iterable type array\\.$#"
			count: 1
			path: libraries/classes/Plugins/Import/ImportCsv.php

		-
			message: "#^Method PhpMyAdmin\\\\Plugins\\\\Import\\\\ImportCsv\\:\\:getColumnNames\\(\\) return type has no value type specified in iterable type array\\.$#"
			count: 1
			path: libraries/classes/Plugins/Import/ImportCsv.php

		-
			message: "#^Method PhpMyAdmin\\\\Plugins\\\\Import\\\\ImportCsv\\:\\:getSqlTemplateAndRequiredFields\\(\\) return type has no value type specified in iterable type array\\.$#"
			count: 1
			path: libraries/classes/Plugins/Import/ImportCsv.php

		-
			message: "#^Method PhpMyAdmin\\\\Plugins\\\\Import\\\\ImportLdi\\:\\:doImport\\(\\) has parameter \\$sql_data with no value type specified in iterable type array\\.$#"
			count: 1
			path: libraries/classes/Plugins/Import/ImportLdi.php

		-
			message: "#^Method PhpMyAdmin\\\\Plugins\\\\Import\\\\ImportMediawiki\\:\\:doImport\\(\\) has parameter \\$sql_data with no value type specified in iterable type array\\.$#"
			count: 1
			path: libraries/classes/Plugins/Import/ImportMediawiki.php

		-
			message: "#^Method PhpMyAdmin\\\\Plugins\\\\Import\\\\ImportMediawiki\\:\\:executeImportTables\\(\\) has parameter \\$analyses with no value type specified in iterable type array\\.$#"
			count: 1
			path: libraries/classes/Plugins/Import/ImportMediawiki.php

		-
			message: "#^Method PhpMyAdmin\\\\Plugins\\\\Import\\\\ImportMediawiki\\:\\:executeImportTables\\(\\) has parameter \\$sql_data with no value type specified in iterable type array\\.$#"
			count: 1
			path: libraries/classes/Plugins/Import/ImportMediawiki.php

		-
			message: "#^Method PhpMyAdmin\\\\Plugins\\\\Import\\\\ImportMediawiki\\:\\:executeImportTables\\(\\) has parameter \\$tables with no value type specified in iterable type array\\.$#"
			count: 1
			path: libraries/classes/Plugins/Import/ImportMediawiki.php

		-
			message: "#^Method PhpMyAdmin\\\\Plugins\\\\Import\\\\ImportMediawiki\\:\\:explodeMarkup\\(\\) return type has no value type specified in iterable type array\\.$#"
			count: 1
			path: libraries/classes/Plugins/Import/ImportMediawiki.php

		-
			message: "#^Method PhpMyAdmin\\\\Plugins\\\\Import\\\\ImportMediawiki\\:\\:importDataOneTable\\(\\) has parameter \\$sql_data with no value type specified in iterable type array\\.$#"
			count: 1
			path: libraries/classes/Plugins/Import/ImportMediawiki.php

		-
			message: "#^Method PhpMyAdmin\\\\Plugins\\\\Import\\\\ImportMediawiki\\:\\:importDataOneTable\\(\\) has parameter \\$table with no value type specified in iterable type array\\.$#"
			count: 1
			path: libraries/classes/Plugins/Import/ImportMediawiki.php

		-
			message: "#^Method PhpMyAdmin\\\\Plugins\\\\Import\\\\ImportMediawiki\\:\\:setTableHeaders\\(\\) has parameter \\$table_headers with no value type specified in iterable type array\\.$#"
			count: 1
			path: libraries/classes/Plugins/Import/ImportMediawiki.php

		-
			message: "#^Method PhpMyAdmin\\\\Plugins\\\\Import\\\\ImportMediawiki\\:\\:setTableHeaders\\(\\) has parameter \\$table_row with no value type specified in iterable type array\\.$#"
			count: 1
			path: libraries/classes/Plugins/Import/ImportMediawiki.php

		-
			message: "#^Negated boolean expression is always true\\.$#"
			count: 1
			path: libraries/classes/Plugins/Import/ImportMediawiki.php

		-
			message: "#^Parameter \\#1 \\$str of function trim expects string, mixed given\\.$#"
			count: 1
			path: libraries/classes/Plugins/Import/ImportMediawiki.php

		-
			message: "#^Method PhpMyAdmin\\\\Plugins\\\\Import\\\\ImportOds\\:\\:doImport\\(\\) has parameter \\$sql_data with no value type specified in iterable type array\\.$#"
			count: 1
			path: libraries/classes/Plugins/Import/ImportOds.php

		-
			message: "#^Method PhpMyAdmin\\\\Plugins\\\\Import\\\\ImportOds\\:\\:iterateOverColumns\\(\\) has parameter \\$col_names with no value type specified in iterable type array\\.$#"
			count: 1
			path: libraries/classes/Plugins/Import/ImportOds.php

		-
			message: "#^Method PhpMyAdmin\\\\Plugins\\\\Import\\\\ImportOds\\:\\:iterateOverColumns\\(\\) has parameter \\$tempRow with no value type specified in iterable type array\\.$#"
			count: 1
			path: libraries/classes/Plugins/Import/ImportOds.php

		-
			message: "#^Method PhpMyAdmin\\\\Plugins\\\\Import\\\\ImportOds\\:\\:iterateOverColumns\\(\\) return type has no value type specified in iterable type array\\.$#"
			count: 1
			path: libraries/classes/Plugins/Import/ImportOds.php

		-
			message: "#^Method PhpMyAdmin\\\\Plugins\\\\Import\\\\ImportOds\\:\\:iterateOverRows\\(\\) has parameter \\$col_names with no value type specified in iterable type array\\.$#"
			count: 1
			path: libraries/classes/Plugins/Import/ImportOds.php

		-
			message: "#^Method PhpMyAdmin\\\\Plugins\\\\Import\\\\ImportOds\\:\\:iterateOverRows\\(\\) has parameter \\$tempRow with no value type specified in iterable type array\\.$#"
			count: 1
			path: libraries/classes/Plugins/Import/ImportOds.php

		-
			message: "#^Method PhpMyAdmin\\\\Plugins\\\\Import\\\\ImportOds\\:\\:iterateOverRows\\(\\) has parameter \\$tempRows with no value type specified in iterable type array\\.$#"
			count: 1
			path: libraries/classes/Plugins/Import/ImportOds.php

		-
			message: "#^Method PhpMyAdmin\\\\Plugins\\\\Import\\\\ImportOds\\:\\:iterateOverRows\\(\\) return type has no value type specified in iterable type array\\.$#"
			count: 1
			path: libraries/classes/Plugins/Import/ImportOds.php

		-
			message: "#^Method PhpMyAdmin\\\\Plugins\\\\Import\\\\ImportOds\\:\\:iterateOverTables\\(\\) has parameter \\$sheets with no value type specified in iterable type array\\.$#"
			count: 1
			path: libraries/classes/Plugins/Import/ImportOds.php

		-
			message: "#^Method PhpMyAdmin\\\\Plugins\\\\Import\\\\ImportOds\\:\\:iterateOverTables\\(\\) has parameter \\$sheets with no value type specified in iterable type array\\|SimpleXMLElement\\.$#"
			count: 1
			path: libraries/classes/Plugins/Import/ImportOds.php

		-
			message: "#^Method PhpMyAdmin\\\\Plugins\\\\Import\\\\ImportOds\\:\\:iterateOverTables\\(\\) return type has no value type specified in iterable type array\\.$#"
			count: 1
			path: libraries/classes/Plugins/Import/ImportOds.php

		-
			message: "#^Offset 'name' does not exist on SimpleXMLElement\\|null\\.$#"
			count: 2
			path: libraries/classes/Plugins/Import/ImportOds.php

		-
			message: "#^Offset 'number\\-columns…' does not exist on SimpleXMLElement\\|null\\.$#"
			count: 2
			path: libraries/classes/Plugins/Import/ImportOds.php

		-
			message: "#^Parameter \\#1 \\$cell_attrs of method PhpMyAdmin\\\\Plugins\\\\Import\\\\ImportOds\\:\\:getValue\\(\\) expects SimpleXMLElement, SimpleXMLElement\\|null given\\.$#"
			count: 1
			path: libraries/classes/Plugins/Import/ImportOds.php

		-
			message: "#^Method PhpMyAdmin\\\\Plugins\\\\Import\\\\ImportShp\\:\\:doImport\\(\\) has parameter \\$sql_data with no value type specified in iterable type array\\.$#"
			count: 1
			path: libraries/classes/Plugins/Import/ImportShp.php

		-
			message: "#^Method PhpMyAdmin\\\\Plugins\\\\Import\\\\ImportSql\\:\\:doImport\\(\\) has parameter \\$sql_data with no value type specified in iterable type array\\.$#"
			count: 1
			path: libraries/classes/Plugins/Import/ImportSql.php

		-
			message: "#^Method PhpMyAdmin\\\\Plugins\\\\Import\\\\ImportSql\\:\\:setSQLMode\\(\\) has parameter \\$request with no value type specified in iterable type array\\.$#"
			count: 1
			path: libraries/classes/Plugins/Import/ImportSql.php

		-
			message: "#^Method PhpMyAdmin\\\\Plugins\\\\Import\\\\ImportXml\\:\\:doImport\\(\\) has parameter \\$sql_data with no value type specified in iterable type array\\.$#"
			count: 1
			path: libraries/classes/Plugins/Import/ImportXml.php

		-
			message: "#^Offset 'charset' does not exist on SimpleXMLElement\\|null\\.$#"
			count: 1
			path: libraries/classes/Plugins/Import/ImportXml.php

		-
			message: "#^Offset 'collation' does not exist on SimpleXMLElement\\|null\\.$#"
			count: 1
			path: libraries/classes/Plugins/Import/ImportXml.php

		-
			message: "#^Offset 'name' does not exist on SimpleXMLElement\\|null\\.$#"
			count: 8
			path: libraries/classes/Plugins/Import/ImportXml.php

		-
			message: "#^Method PhpMyAdmin\\\\Plugins\\\\Import\\\\Upload\\\\UploadNoplugin\\:\\:getUploadStatus\\(\\) return type has no value type specified in iterable type array\\.$#"
			count: 1
			path: libraries/classes/Plugins/Import/Upload/UploadNoplugin.php

		-
			message: "#^Method PhpMyAdmin\\\\Plugins\\\\Import\\\\Upload\\\\UploadProgress\\:\\:getUploadStatus\\(\\) return type has no value type specified in iterable type array\\.$#"
			count: 1
			path: libraries/classes/Plugins/Import/Upload/UploadProgress.php

		-
			message: "#^Method PhpMyAdmin\\\\Plugins\\\\Import\\\\Upload\\\\UploadSession\\:\\:getUploadStatus\\(\\) return type has no value type specified in iterable type array\\.$#"
			count: 1
			path: libraries/classes/Plugins/Import/Upload/UploadSession.php

		-
			message: "#^Method PhpMyAdmin\\\\Plugins\\\\ImportPlugin\\:\\:doImport\\(\\) has parameter \\$sql_data with no value type specified in iterable type array\\.$#"
			count: 1
			path: libraries/classes/Plugins/ImportPlugin.php

		-
			message: "#^Method PhpMyAdmin\\\\Plugins\\\\ImportPlugin\\:\\:getDbnameAndOptions\\(\\) return type has no value type specified in iterable type array\\.$#"
			count: 1
			path: libraries/classes/Plugins/ImportPlugin.php

		-
			message: "#^Parameter \\#1 \\$string of function strlen expects string, mixed given\\.$#"
			count: 1
			path: libraries/classes/Plugins/Schema/Dia/Dia.php

		-
			message: "#^Parameter mixed of print cannot be converted to string\\.$#"
			count: 1
			path: libraries/classes/Plugins/Schema/Dia/Dia.php

		-
			message: "#^Binary operation \"\\+\" between int\\|string\\|false and 12 results in an error\\.$#"
			count: 4
			path: libraries/classes/Plugins/Schema/Dia/RelationStatsDia.php

		-
			message: "#^Method PhpMyAdmin\\\\Plugins\\\\Schema\\\\Dia\\\\RelationStatsDia\\:\\:getXy\\(\\) return type has no value type specified in iterable type array\\.$#"
			count: 1
			path: libraries/classes/Plugins/Schema/Dia/RelationStatsDia.php

		-
			message: "#^Parameter \\#2 \\$master_table of class PhpMyAdmin\\\\Plugins\\\\Schema\\\\Eps\\\\RelationStatsEps constructor expects string, PhpMyAdmin\\\\Plugins\\\\Schema\\\\Eps\\\\TableStatsEps given\\.$#"
			count: 1
			path: libraries/classes/Plugins/Schema/Eps/EpsRelationSchema.php

		-
			message: "#^Parameter \\#4 \\$foreign_table of class PhpMyAdmin\\\\Plugins\\\\Schema\\\\Eps\\\\RelationStatsEps constructor expects string, PhpMyAdmin\\\\Plugins\\\\Schema\\\\Eps\\\\TableStatsEps given\\.$#"
			count: 1
			path: libraries/classes/Plugins/Schema/Eps/EpsRelationSchema.php

		-
			message: "#^Call to an undefined method object\\:\\:line\\(\\)\\.$#"
			count: 7
			path: libraries/classes/Plugins/Schema/Eps/RelationStatsEps.php

		-
			message: "#^Parameter \\#1 \\$x_from of method PhpMyAdmin\\\\Plugins\\\\Schema\\\\Eps\\\\Eps\\:\\:rect\\(\\) expects int, float\\|int given\\.$#"
			count: 2
			path: libraries/classes/Plugins/Schema/Eps/TableStatsEps.php

		-
			message: "#^Parameter \\#2 \\$x of method PhpMyAdmin\\\\Plugins\\\\Schema\\\\Eps\\\\Eps\\:\\:showXY\\(\\) expects int, float\\|int given\\.$#"
			count: 2
			path: libraries/classes/Plugins/Schema/Eps/TableStatsEps.php

		-
			message: "#^Parameter \\#2 \\$y_from of method PhpMyAdmin\\\\Plugins\\\\Schema\\\\Eps\\\\Eps\\:\\:rect\\(\\) expects int, float\\|int given\\.$#"
			count: 2
			path: libraries/classes/Plugins/Schema/Eps/TableStatsEps.php

		-
			message: "#^Parameter \\#3 \\$y of method PhpMyAdmin\\\\Plugins\\\\Schema\\\\Eps\\\\Eps\\:\\:showXY\\(\\) expects int, float\\|int given\\.$#"
			count: 2
			path: libraries/classes/Plugins/Schema/Eps/TableStatsEps.php

		-
			message: "#^Method PhpMyAdmin\\\\Plugins\\\\Schema\\\\Pdf\\\\Pdf\\:\\:row\\(\\) has parameter \\$data with no value type specified in iterable type array\\.$#"
			count: 1
			path: libraries/classes/Plugins/Schema/Pdf/Pdf.php

		-
			message: "#^Method PhpMyAdmin\\\\Plugins\\\\Schema\\\\Pdf\\\\Pdf\\:\\:row\\(\\) has parameter \\$links with no value type specified in iterable type array\\.$#"
			count: 1
			path: libraries/classes/Plugins/Schema/Pdf/Pdf.php

		-
			message: "#^Method PhpMyAdmin\\\\Plugins\\\\Schema\\\\Pdf\\\\Pdf\\:\\:setWidths\\(\\) has parameter \\$w with no value type specified in iterable type array\\.$#"
			count: 1
			path: libraries/classes/Plugins/Schema/Pdf/Pdf.php

		-
			message: "#^Property PhpMyAdmin\\\\Plugins\\\\Schema\\\\Pdf\\\\Pdf\\:\\:\\$customLinks type has no value type specified in iterable type array\\.$#"
			count: 1
			path: libraries/classes/Plugins/Schema/Pdf/Pdf.php

		-
			message: "#^Property PhpMyAdmin\\\\Plugins\\\\Schema\\\\Pdf\\\\Pdf\\:\\:\\$widths type has no value type specified in iterable type array\\.$#"
			count: 1
			path: libraries/classes/Plugins/Schema/Pdf/Pdf.php

		-
			message: "#^Method PhpMyAdmin\\\\Plugins\\\\Schema\\\\Pdf\\\\PdfRelationSchema\\:\\:dataDictionaryDoc\\(\\) has parameter \\$alltables with no value type specified in iterable type array\\.$#"
			count: 1
			path: libraries/classes/Plugins/Schema/Pdf/PdfRelationSchema.php

		-
			message: "#^Parameter \\#2 \\$master_table of class PhpMyAdmin\\\\Plugins\\\\Schema\\\\Pdf\\\\RelationStatsPdf constructor expects string, PhpMyAdmin\\\\Plugins\\\\Schema\\\\Pdf\\\\TableStatsPdf given\\.$#"
			count: 1
			path: libraries/classes/Plugins/Schema/Pdf/PdfRelationSchema.php

		-
			message: "#^Parameter \\#2 \\$value of method PhpMyAdmin\\\\Pdf\\:\\:setAlias\\(\\) expects string, int given\\.$#"
			count: 2
			path: libraries/classes/Plugins/Schema/Pdf/PdfRelationSchema.php

		-
			message: "#^Parameter \\#4 \\$fontSize of class PhpMyAdmin\\\\Plugins\\\\Schema\\\\Pdf\\\\TableStatsPdf constructor expects int, null given\\.$#"
			count: 3
			path: libraries/classes/Plugins/Schema/Pdf/PdfRelationSchema.php

		-
			message: "#^Parameter \\#4 \\$foreign_table of class PhpMyAdmin\\\\Plugins\\\\Schema\\\\Pdf\\\\RelationStatsPdf constructor expects string, PhpMyAdmin\\\\Plugins\\\\Schema\\\\Pdf\\\\TableStatsPdf given\\.$#"
			count: 1
			path: libraries/classes/Plugins/Schema/Pdf/PdfRelationSchema.php

		-
			message: "#^Property PhpMyAdmin\\\\Plugins\\\\Schema\\\\ExportRelationSchema\\:\\:\\$orientation \\(string\\) in isset\\(\\) is not nullable\\.$#"
			count: 1
			path: libraries/classes/Plugins/Schema/Pdf/PdfRelationSchema.php

		-
			message: "#^Call to an undefined method object\\:\\:SetDrawColor\\(\\)\\.$#"
			count: 3
			path: libraries/classes/Plugins/Schema/Pdf/RelationStatsPdf.php

		-
			message: "#^Call to an undefined method object\\:\\:lineScale\\(\\)\\.$#"
			count: 7
			path: libraries/classes/Plugins/Schema/Pdf/RelationStatsPdf.php

		-
			message: "#^Call to an undefined method object\\:\\:setLineWidthScale\\(\\)\\.$#"
			count: 2
			path: libraries/classes/Plugins/Schema/Pdf/RelationStatsPdf.php

		-
			message: "#^Binary operation \"\\+\\=\" between int and array\\<float\\>\\|float results in an error\\.$#"
			count: 1
			path: libraries/classes/Plugins/Schema/Pdf/TableStatsPdf.php

		-
			message: "#^Property PhpMyAdmin\\\\Plugins\\\\Schema\\\\TableStats\\:\\:\\$width \\(int\\) does not accept array\\<float\\>\\|float\\|int\\.$#"
			count: 1
			path: libraries/classes/Plugins/Schema/Pdf/TableStatsPdf.php

		-
			message: "#^Binary operation \"\\+\" between int\\|string\\|false and 1\\.5 results in an error\\.$#"
			count: 1
			path: libraries/classes/Plugins/Schema/RelationStats.php

		-
			message: "#^Method PhpMyAdmin\\\\Plugins\\\\Schema\\\\RelationStats\\:\\:getXy\\(\\) return type has no value type specified in iterable type array\\.$#"
			count: 1
			path: libraries/classes/Plugins/Schema/RelationStats.php

		-
			message: "#^Parameter \\#1 \\$table of method PhpMyAdmin\\\\Plugins\\\\Schema\\\\RelationStats\\:\\:getXy\\(\\) expects PhpMyAdmin\\\\Plugins\\\\Schema\\\\TableStats, string given\\.$#"
			count: 2
			path: libraries/classes/Plugins/Schema/RelationStats.php

		-
			message: "#^Call to an undefined method object\\:\\:printElementLine\\(\\)\\.$#"
			count: 7
			path: libraries/classes/Plugins/Schema/Svg/RelationStatsSvg.php

		-
			message: "#^Parameter \\#1 \\$string of function strlen expects string, mixed given\\.$#"
			count: 1
			path: libraries/classes/Plugins/Schema/Svg/Svg.php

		-
			message: "#^Parameter mixed of print cannot be converted to string\\.$#"
			count: 1
			path: libraries/classes/Plugins/Schema/Svg/Svg.php

		-
			message: "#^Parameter \\#1 \\$table of method PhpMyAdmin\\\\Plugins\\\\Schema\\\\Svg\\\\SvgRelationSchema\\:\\:setMinMax\\(\\) expects PhpMyAdmin\\\\Plugins\\\\Schema\\\\Svg\\\\TableStatsSvg, PhpMyAdmin\\\\Plugins\\\\Schema\\\\Dia\\\\TableStatsDia\\|PhpMyAdmin\\\\Plugins\\\\Schema\\\\Eps\\\\TableStatsEps\\|PhpMyAdmin\\\\Plugins\\\\Schema\\\\Pdf\\\\TableStatsPdf\\|PhpMyAdmin\\\\Plugins\\\\Schema\\\\Svg\\\\TableStatsSvg given\\.$#"
			count: 1
			path: libraries/classes/Plugins/Schema/Svg/SvgRelationSchema.php

		-
			message: "#^Parameter \\#1 \\$width of method PhpMyAdmin\\\\Plugins\\\\Schema\\\\Svg\\\\Svg\\:\\:startSvgDoc\\(\\) expects int, float\\|int given\\.$#"
			count: 1
			path: libraries/classes/Plugins/Schema/Svg/SvgRelationSchema.php

		-
			message: "#^Parameter \\#2 \\$height of method PhpMyAdmin\\\\Plugins\\\\Schema\\\\Svg\\\\Svg\\:\\:startSvgDoc\\(\\) expects int, float\\|int given\\.$#"
			count: 1
			path: libraries/classes/Plugins/Schema/Svg/SvgRelationSchema.php

		-
			message: "#^Parameter \\#2 \\$master_table of class PhpMyAdmin\\\\Plugins\\\\Schema\\\\Svg\\\\RelationStatsSvg constructor expects string, PhpMyAdmin\\\\Plugins\\\\Schema\\\\Dia\\\\TableStatsDia\\|PhpMyAdmin\\\\Plugins\\\\Schema\\\\Eps\\\\TableStatsEps\\|PhpMyAdmin\\\\Plugins\\\\Schema\\\\Pdf\\\\TableStatsPdf\\|PhpMyAdmin\\\\Plugins\\\\Schema\\\\Svg\\\\TableStatsSvg given\\.$#"
			count: 1
			path: libraries/classes/Plugins/Schema/Svg/SvgRelationSchema.php

		-
			message: "#^Parameter \\#3 \\$x of method PhpMyAdmin\\\\Plugins\\\\Schema\\\\Svg\\\\Svg\\:\\:startSvgDoc\\(\\) expects int, float\\|int given\\.$#"
			count: 1
			path: libraries/classes/Plugins/Schema/Svg/SvgRelationSchema.php

		-
			message: "#^Parameter \\#4 \\$foreign_table of class PhpMyAdmin\\\\Plugins\\\\Schema\\\\Svg\\\\RelationStatsSvg constructor expects string, PhpMyAdmin\\\\Plugins\\\\Schema\\\\Dia\\\\TableStatsDia\\|PhpMyAdmin\\\\Plugins\\\\Schema\\\\Eps\\\\TableStatsEps\\|PhpMyAdmin\\\\Plugins\\\\Schema\\\\Pdf\\\\TableStatsPdf\\|PhpMyAdmin\\\\Plugins\\\\Schema\\\\Svg\\\\TableStatsSvg given\\.$#"
			count: 1
			path: libraries/classes/Plugins/Schema/Svg/SvgRelationSchema.php

		-
			message: "#^Parameter \\#4 \\$y of method PhpMyAdmin\\\\Plugins\\\\Schema\\\\Svg\\\\Svg\\:\\:startSvgDoc\\(\\) expects int, float\\|int given\\.$#"
			count: 1
			path: libraries/classes/Plugins/Schema/Svg/SvgRelationSchema.php

		-
			message: "#^Parameter \\#2 \\$x of method PhpMyAdmin\\\\Plugins\\\\Schema\\\\Svg\\\\Svg\\:\\:printElement\\(\\) expects int, float\\|int given\\.$#"
			count: 4
			path: libraries/classes/Plugins/Schema/Svg/TableStatsSvg.php

		-
			message: "#^Parameter \\#3 \\$y of method PhpMyAdmin\\\\Plugins\\\\Schema\\\\Svg\\\\Svg\\:\\:printElement\\(\\) expects int, float\\|int given\\.$#"
			count: 4
			path: libraries/classes/Plugins/Schema/Svg/TableStatsSvg.php

		-
			message: "#^Property PhpMyAdmin\\\\Plugins\\\\Schema\\\\TableStats\\:\\:\\$fields type has no value type specified in iterable type array\\.$#"
			count: 1
			path: libraries/classes/Plugins/Schema/TableStats.php

		-
			message: "#^Property PhpMyAdmin\\\\Plugins\\\\Schema\\\\TableStats\\:\\:\\$primary type has no value type specified in iterable type array\\.$#"
			count: 1
			path: libraries/classes/Plugins/Schema/TableStats.php

		-
			message: "#^Method PhpMyAdmin\\\\Plugins\\\\SchemaPlugin\\:\\:getPaperSizeArray\\(\\) return type has no value type specified in iterable type array\\.$#"
			count: 1
			path: libraries/classes/Plugins/SchemaPlugin.php

		-
			message: "#^Method PhpMyAdmin\\\\Plugins\\\\Transformations\\\\Abs\\\\Bool2TextTransformationsPlugin\\:\\:applyTransformation\\(\\) has parameter \\$options with no value type specified in iterable type array\\.$#"
			count: 1
			path: libraries/classes/Plugins/Transformations/Abs/Bool2TextTransformationsPlugin.php

		-
			message: "#^Method PhpMyAdmin\\\\Plugins\\\\Transformations\\\\Abs\\\\CodeMirrorEditorTransformationPlugin\\:\\:applyTransformation\\(\\) has parameter \\$options with no value type specified in iterable type array\\.$#"
			count: 1
			path: libraries/classes/Plugins/Transformations/Abs/CodeMirrorEditorTransformationPlugin.php

		-
			message: "#^Method PhpMyAdmin\\\\Plugins\\\\Transformations\\\\Abs\\\\CodeMirrorEditorTransformationPlugin\\:\\:getInputHtml\\(\\) has parameter \\$column with no value type specified in iterable type array\\.$#"
			count: 1
			path: libraries/classes/Plugins/Transformations/Abs/CodeMirrorEditorTransformationPlugin.php

		-
			message: "#^Method PhpMyAdmin\\\\Plugins\\\\Transformations\\\\Abs\\\\CodeMirrorEditorTransformationPlugin\\:\\:getInputHtml\\(\\) has parameter \\$options with no value type specified in iterable type array\\.$#"
			count: 1
			path: libraries/classes/Plugins/Transformations/Abs/CodeMirrorEditorTransformationPlugin.php

		-
			message: "#^Binary operation \"\\-\\=\" between int\\<0, max\\>\\|string\\|false and int results in an error\\.$#"
			count: 1
			path: libraries/classes/Plugins/Transformations/Abs/DateFormatTransformationsPlugin.php

		-
			message: "#^Method PhpMyAdmin\\\\Plugins\\\\Transformations\\\\Abs\\\\DateFormatTransformationsPlugin\\:\\:applyTransformation\\(\\) has parameter \\$options with no value type specified in iterable type array\\.$#"
			count: 1
			path: libraries/classes/Plugins/Transformations/Abs/DateFormatTransformationsPlugin.php

		-
			message: "#^Method PhpMyAdmin\\\\Plugins\\\\Transformations\\\\Abs\\\\DownloadTransformationsPlugin\\:\\:applyTransformation\\(\\) has parameter \\$options with no value type specified in iterable type array\\.$#"
			count: 1
			path: libraries/classes/Plugins/Transformations/Abs/DownloadTransformationsPlugin.php

		-
			message: "#^Method PhpMyAdmin\\\\Plugins\\\\Transformations\\\\Abs\\\\ExternalTransformationsPlugin\\:\\:applyTransformation\\(\\) has parameter \\$options with no value type specified in iterable type array\\.$#"
			count: 1
			path: libraries/classes/Plugins/Transformations/Abs/ExternalTransformationsPlugin.php

		-
			message: "#^Method PhpMyAdmin\\\\Plugins\\\\Transformations\\\\Abs\\\\ExternalTransformationsPlugin\\:\\:applyTransformationNoWrap\\(\\) has parameter \\$options with no value type specified in iterable type array\\.$#"
			count: 1
			path: libraries/classes/Plugins/Transformations/Abs/ExternalTransformationsPlugin.php

		-
			message: "#^Unreachable statement \\- code above always terminates\\.$#"
			count: 1
			path: libraries/classes/Plugins/Transformations/Abs/ExternalTransformationsPlugin.php

		-
			message: "#^Method PhpMyAdmin\\\\Plugins\\\\Transformations\\\\Abs\\\\FormattedTransformationsPlugin\\:\\:applyTransformation\\(\\) has parameter \\$options with no value type specified in iterable type array\\.$#"
			count: 1
			path: libraries/classes/Plugins/Transformations/Abs/FormattedTransformationsPlugin.php

		-
			message: "#^Method PhpMyAdmin\\\\Plugins\\\\Transformations\\\\Abs\\\\HexTransformationsPlugin\\:\\:applyTransformation\\(\\) has parameter \\$options with no value type specified in iterable type array\\.$#"
			count: 1
			path: libraries/classes/Plugins/Transformations/Abs/HexTransformationsPlugin.php

		-
			message: "#^Method PhpMyAdmin\\\\Plugins\\\\Transformations\\\\Abs\\\\ImageLinkTransformationsPlugin\\:\\:applyTransformation\\(\\) has parameter \\$options with no value type specified in iterable type array\\.$#"
			count: 1
			path: libraries/classes/Plugins/Transformations/Abs/ImageLinkTransformationsPlugin.php

		-
			message: "#^Method PhpMyAdmin\\\\Plugins\\\\Transformations\\\\Abs\\\\ImageUploadTransformationsPlugin\\:\\:applyTransformation\\(\\) has parameter \\$options with no value type specified in iterable type array\\.$#"
			count: 1
			path: libraries/classes/Plugins/Transformations/Abs/ImageUploadTransformationsPlugin.php

		-
			message: "#^Method PhpMyAdmin\\\\Plugins\\\\Transformations\\\\Abs\\\\ImageUploadTransformationsPlugin\\:\\:getInputHtml\\(\\) has parameter \\$column with no value type specified in iterable type array\\.$#"
			count: 1
			path: libraries/classes/Plugins/Transformations/Abs/ImageUploadTransformationsPlugin.php

		-
			message: "#^Method PhpMyAdmin\\\\Plugins\\\\Transformations\\\\Abs\\\\ImageUploadTransformationsPlugin\\:\\:getInputHtml\\(\\) has parameter \\$options with no value type specified in iterable type array\\.$#"
			count: 1
			path: libraries/classes/Plugins/Transformations/Abs/ImageUploadTransformationsPlugin.php

		-
			message: "#^Method PhpMyAdmin\\\\Plugins\\\\Transformations\\\\Abs\\\\ImageUploadTransformationsPlugin\\:\\:getScripts\\(\\) return type has no value type specified in iterable type array\\.$#"
			count: 1
			path: libraries/classes/Plugins/Transformations/Abs/ImageUploadTransformationsPlugin.php

		-
			message: "#^Method PhpMyAdmin\\\\Plugins\\\\Transformations\\\\Abs\\\\InlineTransformationsPlugin\\:\\:applyTransformation\\(\\) has parameter \\$options with no value type specified in iterable type array\\.$#"
			count: 1
			path: libraries/classes/Plugins/Transformations/Abs/InlineTransformationsPlugin.php

		-
			message: "#^Method PhpMyAdmin\\\\Plugins\\\\Transformations\\\\Abs\\\\LongToIPv4TransformationsPlugin\\:\\:applyTransformation\\(\\) has parameter \\$options with no value type specified in iterable type array\\.$#"
			count: 1
			path: libraries/classes/Plugins/Transformations/Abs/LongToIPv4TransformationsPlugin.php

		-
			message: "#^Method PhpMyAdmin\\\\Plugins\\\\Transformations\\\\Abs\\\\PreApPendTransformationsPlugin\\:\\:applyTransformation\\(\\) has parameter \\$options with no value type specified in iterable type array\\.$#"
			count: 1
			path: libraries/classes/Plugins/Transformations/Abs/PreApPendTransformationsPlugin.php

		-
			message: "#^Method PhpMyAdmin\\\\Plugins\\\\Transformations\\\\Abs\\\\RegexValidationTransformationsPlugin\\:\\:applyTransformation\\(\\) has parameter \\$options with no value type specified in iterable type array\\.$#"
			count: 1
			path: libraries/classes/Plugins/Transformations/Abs/RegexValidationTransformationsPlugin.php

		-
			message: "#^Method PhpMyAdmin\\\\Plugins\\\\Transformations\\\\Abs\\\\SQLTransformationsPlugin\\:\\:applyTransformation\\(\\) has parameter \\$options with no value type specified in iterable type array\\.$#"
			count: 1
			path: libraries/classes/Plugins/Transformations/Abs/SQLTransformationsPlugin.php

		-
			message: "#^Method PhpMyAdmin\\\\Plugins\\\\Transformations\\\\Abs\\\\SubstringTransformationsPlugin\\:\\:applyTransformation\\(\\) has parameter \\$options with no value type specified in iterable type array\\.$#"
			count: 1
			path: libraries/classes/Plugins/Transformations/Abs/SubstringTransformationsPlugin.php

		-
			message: "#^Method PhpMyAdmin\\\\Plugins\\\\Transformations\\\\Abs\\\\TextFileUploadTransformationsPlugin\\:\\:applyTransformation\\(\\) has parameter \\$options with no value type specified in iterable type array\\.$#"
			count: 1
			path: libraries/classes/Plugins/Transformations/Abs/TextFileUploadTransformationsPlugin.php

		-
			message: "#^Method PhpMyAdmin\\\\Plugins\\\\Transformations\\\\Abs\\\\TextFileUploadTransformationsPlugin\\:\\:getInputHtml\\(\\) has parameter \\$column with no value type specified in iterable type array\\.$#"
			count: 1
			path: libraries/classes/Plugins/Transformations/Abs/TextFileUploadTransformationsPlugin.php

		-
			message: "#^Method PhpMyAdmin\\\\Plugins\\\\Transformations\\\\Abs\\\\TextFileUploadTransformationsPlugin\\:\\:getInputHtml\\(\\) has parameter \\$options with no value type specified in iterable type array\\.$#"
			count: 1
			path: libraries/classes/Plugins/Transformations/Abs/TextFileUploadTransformationsPlugin.php

		-
			message: "#^Method PhpMyAdmin\\\\Plugins\\\\Transformations\\\\Abs\\\\TextImageLinkTransformationsPlugin\\:\\:applyTransformation\\(\\) has parameter \\$options with no value type specified in iterable type array\\.$#"
			count: 1
			path: libraries/classes/Plugins/Transformations/Abs/TextImageLinkTransformationsPlugin.php

		-
			message: "#^Method PhpMyAdmin\\\\Plugins\\\\Transformations\\\\Abs\\\\TextLinkTransformationsPlugin\\:\\:applyTransformation\\(\\) has parameter \\$options with no value type specified in iterable type array\\.$#"
			count: 1
			path: libraries/classes/Plugins/Transformations/Abs/TextLinkTransformationsPlugin.php

		-
			message: "#^Method PhpMyAdmin\\\\Plugins\\\\Transformations\\\\Input\\\\Text_Plain_Iptobinary\\:\\:applyTransformation\\(\\) has parameter \\$options with no value type specified in iterable type array\\.$#"
			count: 1
			path: libraries/classes/Plugins/Transformations/Input/Text_Plain_Iptobinary.php

		-
			message: "#^Method PhpMyAdmin\\\\Plugins\\\\Transformations\\\\Input\\\\Text_Plain_Iptobinary\\:\\:getInputHtml\\(\\) has parameter \\$column with no value type specified in iterable type array\\.$#"
			count: 1
			path: libraries/classes/Plugins/Transformations/Input/Text_Plain_Iptobinary.php

		-
			message: "#^Method PhpMyAdmin\\\\Plugins\\\\Transformations\\\\Input\\\\Text_Plain_Iptobinary\\:\\:getInputHtml\\(\\) has parameter \\$options with no value type specified in iterable type array\\.$#"
			count: 1
			path: libraries/classes/Plugins/Transformations/Input/Text_Plain_Iptobinary.php

		-
			message: "#^Method PhpMyAdmin\\\\Plugins\\\\Transformations\\\\Input\\\\Text_Plain_Iptolong\\:\\:applyTransformation\\(\\) has parameter \\$options with no value type specified in iterable type array\\.$#"
			count: 1
			path: libraries/classes/Plugins/Transformations/Input/Text_Plain_Iptolong.php

		-
			message: "#^Method PhpMyAdmin\\\\Plugins\\\\Transformations\\\\Input\\\\Text_Plain_Iptolong\\:\\:getInputHtml\\(\\) has parameter \\$column with no value type specified in iterable type array\\.$#"
			count: 1
			path: libraries/classes/Plugins/Transformations/Input/Text_Plain_Iptolong.php

		-
			message: "#^Method PhpMyAdmin\\\\Plugins\\\\Transformations\\\\Input\\\\Text_Plain_Iptolong\\:\\:getInputHtml\\(\\) has parameter \\$options with no value type specified in iterable type array\\.$#"
			count: 1
			path: libraries/classes/Plugins/Transformations/Input/Text_Plain_Iptolong.php

		-
			message: "#^Method PhpMyAdmin\\\\Plugins\\\\Transformations\\\\Input\\\\Text_Plain_JsonEditor\\:\\:getScripts\\(\\) return type has no value type specified in iterable type array\\.$#"
			count: 1
			path: libraries/classes/Plugins/Transformations/Input/Text_Plain_JsonEditor.php

		-
			message: "#^Method PhpMyAdmin\\\\Plugins\\\\Transformations\\\\Input\\\\Text_Plain_SqlEditor\\:\\:getScripts\\(\\) return type has no value type specified in iterable type array\\.$#"
			count: 1
			path: libraries/classes/Plugins/Transformations/Input/Text_Plain_SqlEditor.php

		-
			message: "#^Method PhpMyAdmin\\\\Plugins\\\\Transformations\\\\Input\\\\Text_Plain_XmlEditor\\:\\:getScripts\\(\\) return type has no value type specified in iterable type array\\.$#"
			count: 1
			path: libraries/classes/Plugins/Transformations/Input/Text_Plain_XmlEditor.php

		-
			message: "#^Method PhpMyAdmin\\\\Plugins\\\\Transformations\\\\Output\\\\Text_Plain_Binarytoip\\:\\:applyTransformation\\(\\) has parameter \\$options with no value type specified in iterable type array\\.$#"
			count: 1
			path: libraries/classes/Plugins/Transformations/Output/Text_Plain_Binarytoip.php

		-
			message: "#^Method PhpMyAdmin\\\\Plugins\\\\Transformations\\\\Output\\\\Text_Plain_Binarytoip\\:\\:applyTransformation\\(\\) should return string but returns string\\|false\\.$#"
			count: 1
			path: libraries/classes/Plugins/Transformations/Output/Text_Plain_Binarytoip.php

		-
			message: "#^Method PhpMyAdmin\\\\Plugins\\\\Transformations\\\\Output\\\\Text_Plain_Json\\:\\:applyTransformation\\(\\) has parameter \\$options with no value type specified in iterable type array\\.$#"
			count: 1
			path: libraries/classes/Plugins/Transformations/Output/Text_Plain_Json.php

		-
			message: "#^Method PhpMyAdmin\\\\Plugins\\\\Transformations\\\\Output\\\\Text_Plain_Xml\\:\\:applyTransformation\\(\\) has parameter \\$options with no value type specified in iterable type array\\.$#"
			count: 1
			path: libraries/classes/Plugins/Transformations/Output/Text_Plain_Xml.php

		-
			message: "#^Method PhpMyAdmin\\\\Plugins\\\\TransformationsPlugin\\:\\:applyTransformation\\(\\) has parameter \\$options with no value type specified in iterable type array\\.$#"
			count: 1
			path: libraries/classes/Plugins/TransformationsPlugin.php

		-
			message: "#^Method PhpMyAdmin\\\\Plugins\\\\TransformationsPlugin\\:\\:applyTransformationNoWrap\\(\\) has parameter \\$options with no value type specified in iterable type array\\.$#"
			count: 1
			path: libraries/classes/Plugins/TransformationsPlugin.php

		-
			message: "#^Method PhpMyAdmin\\\\Plugins\\\\TransformationsPlugin\\:\\:getOptions\\(\\) return type has no value type specified in iterable type array\\.$#"
			count: 1
			path: libraries/classes/Plugins/TransformationsPlugin.php

		-
			message: "#^Method PhpMyAdmin\\\\Plugins\\\\TwoFactor\\\\Key\\:\\:getRegistrations\\(\\) return type has no value type specified in iterable type array\\.$#"
			count: 1
			path: libraries/classes/Plugins/TwoFactor/Key.php

		-
			message: "#^Method PhpMyAdmin\\\\Plugins\\\\UploadInterface\\:\\:getUploadStatus\\(\\) return type has no value type specified in iterable type array\\.$#"
			count: 1
			path: libraries/classes/Plugins/UploadInterface.php

		-
			message: "#^Method PhpMyAdmin\\\\Properties\\\\Options\\\\OptionsPropertyGroup\\:\\:getProperties\\(\\) return type has no value type specified in iterable type array\\.$#"
			count: 1
			path: libraries/classes/Properties/Options/OptionsPropertyGroup.php

		-
			message: "#^Property PhpMyAdmin\\\\Properties\\\\Options\\\\OptionsPropertyGroup\\:\\:\\$properties type has no value type specified in iterable type array\\.$#"
			count: 1
			path: libraries/classes/Properties/Options/OptionsPropertyGroup.php

		-
			message: "#^Method PhpMyAdmin\\\\Properties\\\\Options\\\\OptionsPropertyOneItem\\:\\:getDoc\\(\\) return type has no value type specified in iterable type array\\.$#"
			count: 1
			path: libraries/classes/Properties/Options/OptionsPropertyOneItem.php

		-
			message: "#^Method PhpMyAdmin\\\\Properties\\\\Options\\\\OptionsPropertyOneItem\\:\\:getValues\\(\\) return type has no value type specified in iterable type array\\.$#"
			count: 1
			path: libraries/classes/Properties/Options/OptionsPropertyOneItem.php

		-
			message: "#^Method PhpMyAdmin\\\\Properties\\\\Options\\\\OptionsPropertyOneItem\\:\\:setDoc\\(\\) has parameter \\$doc with no value type specified in iterable type array\\.$#"
			count: 1
			path: libraries/classes/Properties/Options/OptionsPropertyOneItem.php

		-
			message: "#^Method PhpMyAdmin\\\\Properties\\\\Options\\\\OptionsPropertyOneItem\\:\\:setValues\\(\\) has parameter \\$values with no value type specified in iterable type array\\.$#"
			count: 1
			path: libraries/classes/Properties/Options/OptionsPropertyOneItem.php

		-
			message: "#^Property PhpMyAdmin\\\\Properties\\\\Options\\\\OptionsPropertyOneItem\\:\\:\\$doc type has no value type specified in iterable type array\\.$#"
			count: 1
			path: libraries/classes/Properties/Options/OptionsPropertyOneItem.php

		-
			message: "#^Property PhpMyAdmin\\\\Properties\\\\Options\\\\OptionsPropertyOneItem\\:\\:\\$values type has no value type specified in iterable type array\\.$#"
			count: 1
			path: libraries/classes/Properties/Options/OptionsPropertyOneItem.php

		-
			message: "#^Method PhpMyAdmin\\\\Providers\\\\ServerVariables\\\\MariaDbMySqlKbsProvider\\:\\:getStaticVariables\\(\\) return type has no value type specified in iterable type array\\.$#"
			count: 1
			path: libraries/classes/Providers/ServerVariables/MariaDbMySqlKbsProvider.php

		-
			message: "#^Method PhpMyAdmin\\\\Providers\\\\ServerVariables\\\\ServerVariablesProviderInterface\\:\\:getStaticVariables\\(\\) return type has no value type specified in iterable type array\\.$#"
			count: 1
			path: libraries/classes/Providers/ServerVariables/ServerVariablesProviderInterface.php

		-
			message: "#^Method PhpMyAdmin\\\\Providers\\\\ServerVariables\\\\VoidProvider\\:\\:getStaticVariables\\(\\) return type has no value type specified in iterable type array\\.$#"
			count: 1
			path: libraries/classes/Providers/ServerVariables/VoidProvider.php

		-
			message: "#^Method PhpMyAdmin\\\\Query\\\\Cache\\:\\:cacheTableContent\\(\\) has parameter \\$contentPath with no value type specified in iterable type array\\.$#"
			count: 1
			path: libraries/classes/Query/Cache.php

		-
			message: "#^Method PhpMyAdmin\\\\Query\\\\Cache\\:\\:cacheTableData\\(\\) has parameter \\$tables with no value type specified in iterable type array\\.$#"
			count: 1
			path: libraries/classes/Query/Cache.php

		-
			message: "#^Method PhpMyAdmin\\\\Query\\\\Cache\\:\\:getCache\\(\\) return type has no value type specified in iterable type array\\.$#"
			count: 1
			path: libraries/classes/Query/Cache.php

		-
			message: "#^Method PhpMyAdmin\\\\Query\\\\Cache\\:\\:getCachedTableContent\\(\\) has parameter \\$contentPath with no value type specified in iterable type array\\.$#"
			count: 1
			path: libraries/classes/Query/Cache.php

		-
			message: "#^Property PhpMyAdmin\\\\Query\\\\Cache\\:\\:\\$tableCache type has no value type specified in iterable type array\\.$#"
			count: 1
			path: libraries/classes/Query/Cache.php

		-
			message: "#^Method PhpMyAdmin\\\\Query\\\\Compatibility\\:\\:getISCompatForGetColumnsFull\\(\\) has parameter \\$columns with no value type specified in iterable type array\\.$#"
			count: 1
			path: libraries/classes/Query/Compatibility.php

		-
			message: "#^Method PhpMyAdmin\\\\Query\\\\Compatibility\\:\\:getISCompatForGetColumnsFull\\(\\) return type has no value type specified in iterable type array\\.$#"
			count: 1
			path: libraries/classes/Query/Compatibility.php

		-
			message: "#^Method PhpMyAdmin\\\\Query\\\\Compatibility\\:\\:getISCompatForGetTablesFull\\(\\) has parameter \\$eachTables with no value type specified in iterable type array\\.$#"
			count: 1
			path: libraries/classes/Query/Compatibility.php

		-
			message: "#^Method PhpMyAdmin\\\\Query\\\\Compatibility\\:\\:getISCompatForGetTablesFull\\(\\) return type has no value type specified in iterable type array\\.$#"
			count: 1
			path: libraries/classes/Query/Compatibility.php

		-
			message: "#^Method PhpMyAdmin\\\\Query\\\\Generator\\:\\:getInformationSchemaColumnsFullRequest\\(\\) return type has no value type specified in iterable type array\\.$#"
			count: 1
			path: libraries/classes/Query/Generator.php

		-
			message: "#^Method PhpMyAdmin\\\\Query\\\\Generator\\:\\:getTableCondition\\(\\) has parameter \\$escapedTableOrTables with no value type specified in iterable type array\\.$#"
			count: 1
			path: libraries/classes/Query/Generator.php

		-
			message: "#^Method PhpMyAdmin\\\\Query\\\\Utilities\\:\\:usortComparisonCallback\\(\\) has parameter \\$a with no value type specified in iterable type array\\.$#"
			count: 1
			path: libraries/classes/Query/Utilities.php

		-
			message: "#^Method PhpMyAdmin\\\\Query\\\\Utilities\\:\\:usortComparisonCallback\\(\\) has parameter \\$b with no value type specified in iterable type array\\.$#"
			count: 1
			path: libraries/classes/Query/Utilities.php

		-
			message: "#^Method PhpMyAdmin\\\\RecentFavoriteTable\\:\\:getFromDb\\(\\) return type has no value type specified in iterable type array\\.$#"
			count: 1
			path: libraries/classes/RecentFavoriteTable.php

		-
			message: "#^Method PhpMyAdmin\\\\RecentFavoriteTable\\:\\:getFromDb\\(\\) should return array but returns mixed\\.$#"
			count: 1
			path: libraries/classes/RecentFavoriteTable.php

		-
			message: "#^Method PhpMyAdmin\\\\RecentFavoriteTable\\:\\:getTables\\(\\) return type has no value type specified in iterable type array\\.$#"
			count: 1
			path: libraries/classes/RecentFavoriteTable.php

		-
			message: "#^Property PhpMyAdmin\\\\RecentFavoriteTable\\:\\:\\$tables type has no value type specified in iterable type array\\.$#"
			count: 1
			path: libraries/classes/RecentFavoriteTable.php

		-
			message: "#^Method PhpMyAdmin\\\\Replication\\:\\:replicaChangePrimary\\(\\) has parameter \\$pos with no value type specified in iterable type array\\.$#"
			count: 1
			path: libraries/classes/Replication.php

		-
			message: "#^Parameter \\#1 \\$name of static method PhpMyAdmin\\\\Core\\:\\:sanitizeMySQLHost\\(\\) expects string, string\\|null given\\.$#"
			count: 1
			path: libraries/classes/Replication.php

		-
			message: "#^Method PhpMyAdmin\\\\ReplicationGui\\:\\:getHtmlForReplicaConfiguration\\(\\) has parameter \\$serverReplicaReplication with no value type specified in iterable type array\\.$#"
			count: 1
			path: libraries/classes/ReplicationGui.php

		-
			message: "#^Method PhpMyAdmin\\\\ReplicationInfo\\:\\:fill\\(\\) has parameter \\$status with no value type specified in iterable type array\\.$#"
			count: 1
			path: libraries/classes/ReplicationInfo.php

		-
			message: "#^Method PhpMyAdmin\\\\ReplicationInfo\\:\\:fill\\(\\) return type has no value type specified in iterable type array\\.$#"
			count: 1
			path: libraries/classes/ReplicationInfo.php

		-
			message: "#^Method PhpMyAdmin\\\\ReplicationInfo\\:\\:getPrimaryInfo\\(\\) return type has no value type specified in iterable type array\\.$#"
			count: 1
			path: libraries/classes/ReplicationInfo.php

		-
			message: "#^Method PhpMyAdmin\\\\ReplicationInfo\\:\\:getPrimaryStatus\\(\\) return type has no value type specified in iterable type array\\.$#"
			count: 1
			path: libraries/classes/ReplicationInfo.php

		-
			message: "#^Method PhpMyAdmin\\\\ReplicationInfo\\:\\:getReplicaInfo\\(\\) return type has no value type specified in iterable type array\\.$#"
			count: 1
			path: libraries/classes/ReplicationInfo.php

		-
			message: "#^Method PhpMyAdmin\\\\ReplicationInfo\\:\\:getReplicaStatus\\(\\) return type has no value type specified in iterable type array\\.$#"
			count: 1
			path: libraries/classes/ReplicationInfo.php

		-
			message: "#^Property PhpMyAdmin\\\\ReplicationInfo\\:\\:\\$multiPrimaryStatus type has no value type specified in iterable type array\\.$#"
			count: 1
			path: libraries/classes/ReplicationInfo.php

		-
			message: "#^Property PhpMyAdmin\\\\ReplicationInfo\\:\\:\\$primaryInfo type has no value type specified in iterable type array\\.$#"
			count: 1
			path: libraries/classes/ReplicationInfo.php

		-
			message: "#^Property PhpMyAdmin\\\\ReplicationInfo\\:\\:\\$primaryStatus type has no value type specified in iterable type array\\.$#"
			count: 1
			path: libraries/classes/ReplicationInfo.php

		-
			message: "#^Property PhpMyAdmin\\\\ReplicationInfo\\:\\:\\$replicaInfo type has no value type specified in iterable type array\\.$#"
			count: 1
			path: libraries/classes/ReplicationInfo.php

		-
			message: "#^Property PhpMyAdmin\\\\ReplicationInfo\\:\\:\\$replicaStatus type has no value type specified in iterable type array\\.$#"
			count: 1
			path: libraries/classes/ReplicationInfo.php

		-
			message: "#^Method PhpMyAdmin\\\\ResponseRenderer\\:\\:addJSON\\(\\) has parameter \\$json with no value type specified in iterable type array\\.$#"
			count: 1
			path: libraries/classes/ResponseRenderer.php

		-
			message: "#^Property PhpMyAdmin\\\\ResponseRenderer\\:\\:\\$JSON type has no value type specified in iterable type array\\.$#"
			count: 1
			path: libraries/classes/ResponseRenderer.php

		-
			message: "#^Static property PhpMyAdmin\\\\ResponseRenderer\\:\\:\\$instance \\(PhpMyAdmin\\\\ResponseRenderer\\) in empty\\(\\) is not falsy\\.$#"
			count: 1
			path: libraries/classes/ResponseRenderer.php

		-
			message: "#^Method PhpMyAdmin\\\\Sanitize\\:\\:escapeJsString\\(\\) should return string but returns string\\|null\\.$#"
			count: 1
			path: libraries/classes/Sanitize.php

		-
			message: "#^Method PhpMyAdmin\\\\Sanitize\\:\\:replaceBBLink\\(\\) has parameter \\$found with no value type specified in iterable type array\\.$#"
			count: 1
			path: libraries/classes/Sanitize.php

		-
			message: "#^Method PhpMyAdmin\\\\Sanitize\\:\\:sanitizeFilename\\(\\) should return string but returns string\\|null\\.$#"
			count: 1
			path: libraries/classes/Sanitize.php

		-
			message: "#^Parameter \\#1 \\$value of static method PhpMyAdmin\\\\Sanitize\\:\\:formatJsVal\\(\\) expects bool\\|int\\|string, mixed given\\.$#"
			count: 1
			path: libraries/classes/Sanitize.php

		-
			message: "#^Cannot assign offset 'criteria'\\|'criteriaAndOrColumn'\\|'criteriaAndOrRow'\\|'criteriaColumn'\\|'criteriaShow'\\|'criteriaSort'\\|'rows'\\|'TableList' to array\\|string\\.$#"
			count: 1
			path: libraries/classes/SavedSearches.php

		-
			message: "#^Method PhpMyAdmin\\\\SavedSearches\\:\\:getCriterias\\(\\) return type has no value type specified in iterable type array\\.$#"
			count: 1
			path: libraries/classes/SavedSearches.php

		-
			message: "#^Method PhpMyAdmin\\\\SavedSearches\\:\\:getList\\(\\) return type has no value type specified in iterable type array\\.$#"
			count: 1
			path: libraries/classes/SavedSearches.php

		-
			message: "#^Method PhpMyAdmin\\\\SavedSearches\\:\\:setCriterias\\(\\) has parameter \\$criterias with no value type specified in iterable type array\\.$#"
			count: 1
			path: libraries/classes/SavedSearches.php

		-
			message: "#^Offset 'criteriaColumn' does not exist on array\\|string\\.$#"
			count: 1
			path: libraries/classes/SavedSearches.php

		-
			message: "#^Offset non\\-empty\\-string does not exist on array\\|string\\.$#"
			count: 1
			path: libraries/classes/SavedSearches.php

		-
			message: "#^Property PhpMyAdmin\\\\SavedSearches\\:\\:\\$criterias \\(array\\) does not accept mixed\\.$#"
			count: 1
			path: libraries/classes/SavedSearches.php

		-
			message: "#^Property PhpMyAdmin\\\\SavedSearches\\:\\:\\$criterias type has no value type specified in iterable type array\\.$#"
			count: 1
			path: libraries/classes/SavedSearches.php

		-
			message: "#^Method PhpMyAdmin\\\\Server\\\\Plugin\\:\\:fromState\\(\\) has parameter \\$state with no value type specified in iterable type array\\.$#"
			count: 1
			path: libraries/classes/Server/Plugin.php

		-
			message: "#^Method PhpMyAdmin\\\\Server\\\\Plugin\\:\\:toArray\\(\\) return type has no value type specified in iterable type array\\.$#"
			count: 1
			path: libraries/classes/Server/Plugin.php

		-
			message: "#^Method PhpMyAdmin\\\\Server\\\\Plugins\\:\\:mapRowToPlugin\\(\\) has parameter \\$row with no value type specified in iterable type array\\.$#"
			count: 1
			path: libraries/classes/Server/Plugins.php

		-
			message: "#^Parameter \\#1 \\$description of method PhpMyAdmin\\\\Server\\\\Plugins\\:\\:getTranslatedDescription\\(\\) expects string, string\\|null given\\.$#"
			count: 1
			path: libraries/classes/Server/Plugins.php

		-
			message: "#^Method PhpMyAdmin\\\\Server\\\\Privileges\\:\\:addUser\\(\\) has parameter \\$dbname with no value type specified in iterable type array\\.$#"
			count: 1
			path: libraries/classes/Server/Privileges.php

		-
			message: "#^Method PhpMyAdmin\\\\Server\\\\Privileges\\:\\:addUser\\(\\) return type has no value type specified in iterable type array\\.$#"
			count: 1
			path: libraries/classes/Server/Privileges.php

		-
			message: "#^Method PhpMyAdmin\\\\Server\\\\Privileges\\:\\:deleteUser\\(\\) has parameter \\$queries with no value type specified in iterable type array\\.$#"
			count: 1
			path: libraries/classes/Server/Privileges.php

		-
			message: "#^Method PhpMyAdmin\\\\Server\\\\Privileges\\:\\:deleteUser\\(\\) return type has no value type specified in iterable type array\\.$#"
			count: 1
			path: libraries/classes/Server/Privileges.php

		-
			message: "#^Method PhpMyAdmin\\\\Server\\\\Privileges\\:\\:extractPrivInfo\\(\\) has parameter \\$row with no value type specified in iterable type array\\.$#"
			count: 1
			path: libraries/classes/Server/Privileges.php

		-
			message: "#^Method PhpMyAdmin\\\\Server\\\\Privileges\\:\\:extractPrivInfo\\(\\) return type has no value type specified in iterable type array\\.$#"
			count: 1
			path: libraries/classes/Server/Privileges.php

		-
			message: "#^Method PhpMyAdmin\\\\Server\\\\Privileges\\:\\:fillInTablePrivileges\\(\\) has parameter \\$row with no value type specified in iterable type array\\.$#"
			count: 1
			path: libraries/classes/Server/Privileges.php

		-
			message: "#^Method PhpMyAdmin\\\\Server\\\\Privileges\\:\\:getAllPrivileges\\(\\) return type has no value type specified in iterable type array\\.$#"
			count: 1
			path: libraries/classes/Server/Privileges.php

		-
			message: "#^Method PhpMyAdmin\\\\Server\\\\Privileges\\:\\:getDataForChangeOrCopyUser\\(\\) return type has no value type specified in iterable type array\\.$#"
			count: 1
			path: libraries/classes/Server/Privileges.php

		-
			message: "#^Method PhpMyAdmin\\\\Server\\\\Privileges\\:\\:getDataForDBInfo\\(\\) return type has no value type specified in iterable type array\\.$#"
			count: 2
			path: libraries/classes/Server/Privileges.php

		-
			message: "#^Method PhpMyAdmin\\\\Server\\\\Privileges\\:\\:getDataForDeleteUsers\\(\\) has parameter \\$queries with no value type specified in iterable type array\\.$#"
			count: 1
			path: libraries/classes/Server/Privileges.php

		-
			message: "#^Method PhpMyAdmin\\\\Server\\\\Privileges\\:\\:getDataForDeleteUsers\\(\\) return type has no value type specified in iterable type array\\.$#"
			count: 1
			path: libraries/classes/Server/Privileges.php

		-
			message: "#^Method PhpMyAdmin\\\\Server\\\\Privileges\\:\\:getDataForQueries\\(\\) has parameter \\$queries with no value type specified in iterable type array\\.$#"
			count: 1
			path: libraries/classes/Server/Privileges.php

		-
			message: "#^Method PhpMyAdmin\\\\Server\\\\Privileges\\:\\:getDataForQueries\\(\\) has parameter \\$queriesForDisplay with no value type specified in iterable type array\\.$#"
			count: 1
			path: libraries/classes/Server/Privileges.php

		-
			message: "#^Method PhpMyAdmin\\\\Server\\\\Privileges\\:\\:getDataForQueries\\(\\) return type has no value type specified in iterable type array\\.$#"
			count: 1
			path: libraries/classes/Server/Privileges.php

		-
			message: "#^Method PhpMyAdmin\\\\Server\\\\Privileges\\:\\:getDbRightsForUserOverview\\(\\) return type has no value type specified in iterable type array\\.$#"
			count: 1
			path: libraries/classes/Server/Privileges.php

		-
			message: "#^Method PhpMyAdmin\\\\Server\\\\Privileges\\:\\:getDbSpecificPrivsQueriesForChangeOrCopyUser\\(\\) has parameter \\$queries with no value type specified in iterable type array\\.$#"
			count: 1
			path: libraries/classes/Server/Privileges.php

		-
			message: "#^Method PhpMyAdmin\\\\Server\\\\Privileges\\:\\:getDbSpecificPrivsQueriesForChangeOrCopyUser\\(\\) return type has no value type specified in iterable type array\\.$#"
			count: 1
			path: libraries/classes/Server/Privileges.php

		-
			message: "#^Method PhpMyAdmin\\\\Server\\\\Privileges\\:\\:getExtraDataForAjaxBehavior\\(\\) return type has no value type specified in iterable type array\\.$#"
			count: 1
			path: libraries/classes/Server/Privileges.php

		-
			message: "#^Method PhpMyAdmin\\\\Server\\\\Privileges\\:\\:getGlobalAndDatabasePrivileges\\(\\) return type has no value type specified in iterable type array\\.$#"
			count: 1
			path: libraries/classes/Server/Privileges.php

		-
			message: "#^Method PhpMyAdmin\\\\Server\\\\Privileges\\:\\:getGrantsArray\\(\\) return type has no value type specified in iterable type array\\.$#"
			count: 1
			path: libraries/classes/Server/Privileges.php

		-
			message: "#^Method PhpMyAdmin\\\\Server\\\\Privileges\\:\\:getHtmlForInitials\\(\\) has parameter \\$arrayInitials with no value type specified in iterable type array\\.$#"
			count: 1
			path: libraries/classes/Server/Privileges.php

		-
			message: "#^Method PhpMyAdmin\\\\Server\\\\Privileges\\:\\:getHtmlForUserProperties\\(\\) has parameter \\$dbname with no value type specified in iterable type array\\.$#"
			count: 1
			path: libraries/classes/Server/Privileges.php

		-
			message: "#^Method PhpMyAdmin\\\\Server\\\\Privileges\\:\\:getListForExportUserDefinition\\(\\) return type has no value type specified in iterable type array\\.$#"
			count: 1
			path: libraries/classes/Server/Privileges.php

		-
			message: "#^Method PhpMyAdmin\\\\Server\\\\Privileges\\:\\:getMessageAndSqlQueryForPrivilegesRevoke\\(\\) return type has no value type specified in iterable type array\\.$#"
			count: 1
			path: libraries/classes/Server/Privileges.php

		-
			message: "#^Method PhpMyAdmin\\\\Server\\\\Privileges\\:\\:getRoutinePrivileges\\(\\) return type has no value type specified in iterable type array\\.$#"
			count: 1
			path: libraries/classes/Server/Privileges.php

		-
			message: "#^Method PhpMyAdmin\\\\Server\\\\Privileges\\:\\:getRoutinesPrivileges\\(\\) return type has no value type specified in iterable type array\\.$#"
			count: 1
			path: libraries/classes/Server/Privileges.php

		-
			message: "#^Method PhpMyAdmin\\\\Server\\\\Privileges\\:\\:getSpecificPrivilege\\(\\) has parameter \\$row with no value type specified in iterable type array\\.$#"
			count: 1
			path: libraries/classes/Server/Privileges.php

		-
			message: "#^Method PhpMyAdmin\\\\Server\\\\Privileges\\:\\:getSpecificPrivilege\\(\\) return type has no value type specified in iterable type array\\.$#"
			count: 1
			path: libraries/classes/Server/Privileges.php

		-
			message: "#^Method PhpMyAdmin\\\\Server\\\\Privileges\\:\\:getSqlQueriesForDisplayAndAddUser\\(\\) return type has no value type specified in iterable type array\\.$#"
			count: 1
			path: libraries/classes/Server/Privileges.php

		-
			message: "#^Method PhpMyAdmin\\\\Server\\\\Privileges\\:\\:getTableGrantsArray\\(\\) return type has no value type specified in iterable type array\\.$#"
			count: 1
			path: libraries/classes/Server/Privileges.php

		-
			message: "#^Method PhpMyAdmin\\\\Server\\\\Privileges\\:\\:getTablePrivileges\\(\\) return type has no value type specified in iterable type array\\.$#"
			count: 1
			path: libraries/classes/Server/Privileges.php

		-
			message: "#^Method PhpMyAdmin\\\\Server\\\\Privileges\\:\\:getTablePrivsQueriesForChangeOrCopyUser\\(\\) has parameter \\$queries with no value type specified in iterable type array\\.$#"
			count: 1
			path: libraries/classes/Server/Privileges.php

		-
			message: "#^Method PhpMyAdmin\\\\Server\\\\Privileges\\:\\:getTablePrivsQueriesForChangeOrCopyUser\\(\\) return type has no value type specified in iterable type array\\.$#"
			count: 1
			path: libraries/classes/Server/Privileges.php

		-
			message: "#^Method PhpMyAdmin\\\\Server\\\\Privileges\\:\\:getUserSpecificRights\\(\\) return type has no value type specified in iterable type array\\.$#"
			count: 1
			path: libraries/classes/Server/Privileges.php

		-
			message: "#^Method PhpMyAdmin\\\\Server\\\\Privileges\\:\\:getUsernameAndHostnameLength\\(\\) return type has no value type specified in iterable type array\\.$#"
			count: 1
			path: libraries/classes/Server/Privileges.php

		-
			message: "#^Method PhpMyAdmin\\\\Server\\\\Privileges\\:\\:getUsersOverview\\(\\) has parameter \\$dbRights with no value type specified in iterable type array\\.$#"
			count: 1
			path: libraries/classes/Server/Privileges.php

		-
			message: "#^Method PhpMyAdmin\\\\Server\\\\Privileges\\:\\:parseProcPriv\\(\\) return type has no value type specified in iterable type array\\.$#"
			count: 1
			path: libraries/classes/Server/Privileges.php

		-
			message: "#^Method PhpMyAdmin\\\\Server\\\\Privileges\\:\\:updatePrivileges\\(\\) return type has no value type specified in iterable type array\\.$#"
			count: 1
			path: libraries/classes/Server/Privileges.php

		-
			message: "#^Offset '@@old_passwords' does not exist on array\\|null\\.$#"
			count: 1
			path: libraries/classes/Server/Privileges.php

		-
			message: "#^Offset 'Type' does not exist on array\\|null\\.$#"
			count: 4
			path: libraries/classes/Server/Privileges.php

		-
			message: "#^Offset 'password' does not exist on array\\|null\\.$#"
			count: 1
			path: libraries/classes/Server/Privileges.php

		-
			message: "#^PHPDoc tag @var for variable \\$selectedUsers has no value type specified in iterable type array\\.$#"
			count: 1
			path: libraries/classes/Server/Privileges.php

		-
			message: "#^Parameter \\#1 \\$name of static method PhpMyAdmin\\\\Util\\:\\:escapeMysqlWildcards\\(\\) expects string, array\\<int, string\\>\\|string\\|true\\|null given\\.$#"
			count: 1
			path: libraries/classes/Server/Privileges.php

		-
			message: "#^Parameter \\#1 \\$privs of method PhpMyAdmin\\\\Server\\\\Privileges\\:\\:parseProcPriv\\(\\) expects string, string\\|null given\\.$#"
			count: 1
			path: libraries/classes/Server/Privileges.php

		-
			message: "#^Parameter \\#1 \\$str of function mb_substr expects string, string\\|null given\\.$#"
			count: 3
			path: libraries/classes/Server/Privileges.php

		-
			message: "#^Parameter \\#1 \\$str of method PhpMyAdmin\\\\DatabaseInterface\\:\\:escapeString\\(\\) expects string, string\\|null given\\.$#"
			count: 2
			path: libraries/classes/Server/Privileges.php

		-
			message: "#^Parameter \\#2 \\$str of function explode expects string, string\\|null given\\.$#"
			count: 3
			path: libraries/classes/Server/Privileges.php

		-
			message: "#^Parameter \\#6 \\$dbname of method PhpMyAdmin\\\\Server\\\\Privileges\\:\\:addUserAndCreateDatabase\\(\\) expects string, array\\|string\\|null given\\.$#"
			count: 1
			path: libraries/classes/Server/Privileges.php

		-
			message: "#^Possibly invalid array key type array\\<int, string\\>\\|string\\|null\\.$#"
			count: 1
			path: libraries/classes/Server/Privileges.php

		-
			message: "#^Possibly invalid array key type array\\<int, string\\>\\|string\\|true\\|null\\.$#"
			count: 1
			path: libraries/classes/Server/Privileges.php

		-
			message: "#^Variable \\$userGroup on left side of \\?\\? always exists and is not nullable\\.$#"
			count: 1
			path: libraries/classes/Server/Privileges.php

		-
			message: "#^Method PhpMyAdmin\\\\Server\\\\Status\\\\Data\\:\\:calculateValues\\(\\) has parameter \\$server_status with no value type specified in iterable type array\\.$#"
			count: 1
			path: libraries/classes/Server/Status/Data.php

		-
			message: "#^Method PhpMyAdmin\\\\Server\\\\Status\\\\Data\\:\\:calculateValues\\(\\) has parameter \\$server_variables with no value type specified in iterable type array\\.$#"
			count: 1
			path: libraries/classes/Server/Status/Data.php

		-
			message: "#^Method PhpMyAdmin\\\\Server\\\\Status\\\\Data\\:\\:calculateValues\\(\\) return type has no value type specified in iterable type array\\.$#"
			count: 1
			path: libraries/classes/Server/Status/Data.php

		-
			message: "#^Method PhpMyAdmin\\\\Server\\\\Status\\\\Data\\:\\:cleanDeprecated\\(\\) has parameter \\$server_status with no value type specified in iterable type array\\.$#"
			count: 1
			path: libraries/classes/Server/Status/Data.php

		-
			message: "#^Method PhpMyAdmin\\\\Server\\\\Status\\\\Data\\:\\:cleanDeprecated\\(\\) return type has no value type specified in iterable type array\\.$#"
			count: 1
			path: libraries/classes/Server/Status/Data.php

		-
			message: "#^Method PhpMyAdmin\\\\Server\\\\Status\\\\Data\\:\\:getAllocations\\(\\) return type has no value type specified in iterable type array\\.$#"
			count: 1
			path: libraries/classes/Server/Status/Data.php

		-
			message: "#^Method PhpMyAdmin\\\\Server\\\\Status\\\\Data\\:\\:getLinks\\(\\) return type has no value type specified in iterable type array\\.$#"
			count: 1
			path: libraries/classes/Server/Status/Data.php

		-
			message: "#^Method PhpMyAdmin\\\\Server\\\\Status\\\\Data\\:\\:getSections\\(\\) return type has no value type specified in iterable type array\\.$#"
			count: 1
			path: libraries/classes/Server/Status/Data.php

		-
			message: "#^Method PhpMyAdmin\\\\Server\\\\Status\\\\Data\\:\\:sortVariables\\(\\) has parameter \\$allocationMap with no value type specified in iterable type array\\.$#"
			count: 1
			path: libraries/classes/Server/Status/Data.php

		-
			message: "#^Method PhpMyAdmin\\\\Server\\\\Status\\\\Data\\:\\:sortVariables\\(\\) has parameter \\$allocations with no value type specified in iterable type array\\.$#"
			count: 1
			path: libraries/classes/Server/Status/Data.php

		-
			message: "#^Method PhpMyAdmin\\\\Server\\\\Status\\\\Data\\:\\:sortVariables\\(\\) has parameter \\$sectionUsed with no value type specified in iterable type array\\.$#"
			count: 1
			path: libraries/classes/Server/Status/Data.php

		-
			message: "#^Method PhpMyAdmin\\\\Server\\\\Status\\\\Data\\:\\:sortVariables\\(\\) has parameter \\$server_status with no value type specified in iterable type array\\.$#"
			count: 1
			path: libraries/classes/Server/Status/Data.php

		-
			message: "#^Method PhpMyAdmin\\\\Server\\\\Status\\\\Data\\:\\:sortVariables\\(\\) has parameter \\$used_queries with no value type specified in iterable type array\\.$#"
			count: 1
			path: libraries/classes/Server/Status/Data.php

		-
			message: "#^Method PhpMyAdmin\\\\Server\\\\Status\\\\Data\\:\\:sortVariables\\(\\) return type has no value type specified in iterable type array\\.$#"
			count: 1
			path: libraries/classes/Server/Status/Data.php

		-
			message: "#^Property PhpMyAdmin\\\\Server\\\\Status\\\\Data\\:\\:\\$allocationMap type has no value type specified in iterable type array\\.$#"
			count: 1
			path: libraries/classes/Server/Status/Data.php

		-
			message: "#^Property PhpMyAdmin\\\\Server\\\\Status\\\\Data\\:\\:\\$links type has no value type specified in iterable type array\\.$#"
			count: 1
			path: libraries/classes/Server/Status/Data.php

		-
			message: "#^Property PhpMyAdmin\\\\Server\\\\Status\\\\Data\\:\\:\\$sectionUsed type has no value type specified in iterable type array\\.$#"
			count: 1
			path: libraries/classes/Server/Status/Data.php

		-
			message: "#^Property PhpMyAdmin\\\\Server\\\\Status\\\\Data\\:\\:\\$sections type has no value type specified in iterable type array\\.$#"
			count: 1
			path: libraries/classes/Server/Status/Data.php

		-
			message: "#^Property PhpMyAdmin\\\\Server\\\\Status\\\\Data\\:\\:\\$status type has no value type specified in iterable type array\\.$#"
			count: 1
			path: libraries/classes/Server/Status/Data.php

		-
			message: "#^Property PhpMyAdmin\\\\Server\\\\Status\\\\Data\\:\\:\\$usedQueries type has no value type specified in iterable type array\\.$#"
			count: 1
			path: libraries/classes/Server/Status/Data.php

		-
			message: "#^Property PhpMyAdmin\\\\Server\\\\Status\\\\Data\\:\\:\\$variables type has no value type specified in iterable type array\\.$#"
			count: 1
			path: libraries/classes/Server/Status/Data.php

		-
			message: "#^Binary operation \"\\-\" between string\\|null and 1 results in an error\\.$#"
			count: 1
			path: libraries/classes/Server/Status/Monitor.php

		-
			message: "#^Cannot access offset int\\<\\-1, max\\> on float\\|int\\<2, max\\>\\|string\\|null\\.$#"
			count: 1
			path: libraries/classes/Server/Status/Monitor.php

		-
			message: "#^Cannot call method fetchAssoc\\(\\) on PhpMyAdmin\\\\Dbal\\\\ResultInterface\\|false\\.$#"
			count: 2
			path: libraries/classes/Server/Status/Monitor.php

		-
			message: "#^Cannot call method loadavg\\(\\) on mixed\\.$#"
			count: 1
			path: libraries/classes/Server/Status/Monitor.php

		-
			message: "#^Cannot call method memory\\(\\) on mixed\\.$#"
			count: 1
			path: libraries/classes/Server/Status/Monitor.php

		-
			message: "#^Method PhpMyAdmin\\\\Server\\\\Status\\\\Monitor\\:\\:getJsonForChartingData\\(\\) return type has no value type specified in iterable type array\\.$#"
			count: 1
			path: libraries/classes/Server/Status/Monitor.php

		-
			message: "#^Method PhpMyAdmin\\\\Server\\\\Status\\\\Monitor\\:\\:getJsonForChartingDataGet\\(\\) has parameter \\$ret with no value type specified in iterable type array\\.$#"
			count: 1
			path: libraries/classes/Server/Status/Monitor.php

		-
			message: "#^Method PhpMyAdmin\\\\Server\\\\Status\\\\Monitor\\:\\:getJsonForChartingDataGet\\(\\) has parameter \\$serverVars with no value type specified in iterable type array\\.$#"
			count: 1
			path: libraries/classes/Server/Status/Monitor.php

		-
			message: "#^Method PhpMyAdmin\\\\Server\\\\Status\\\\Monitor\\:\\:getJsonForChartingDataGet\\(\\) has parameter \\$statusVars with no value type specified in iterable type array\\.$#"
			count: 1
			path: libraries/classes/Server/Status/Monitor.php

		-
			message: "#^Method PhpMyAdmin\\\\Server\\\\Status\\\\Monitor\\:\\:getJsonForChartingDataGet\\(\\) return type has no value type specified in iterable type array\\.$#"
			count: 1
			path: libraries/classes/Server/Status/Monitor.php

		-
			message: "#^Method PhpMyAdmin\\\\Server\\\\Status\\\\Monitor\\:\\:getJsonForChartingDataSet\\(\\) has parameter \\$ret with no value type specified in iterable type array\\.$#"
			count: 1
			path: libraries/classes/Server/Status/Monitor.php

		-
			message: "#^Method PhpMyAdmin\\\\Server\\\\Status\\\\Monitor\\:\\:getJsonForChartingDataSet\\(\\) has parameter \\$serverVarValues with no value type specified in iterable type array\\.$#"
			count: 1
			path: libraries/classes/Server/Status/Monitor.php

		-
			message: "#^Method PhpMyAdmin\\\\Server\\\\Status\\\\Monitor\\:\\:getJsonForChartingDataSet\\(\\) has parameter \\$statusVarValues with no value type specified in iterable type array\\.$#"
			count: 1
			path: libraries/classes/Server/Status/Monitor.php

		-
			message: "#^Method PhpMyAdmin\\\\Server\\\\Status\\\\Monitor\\:\\:getJsonForChartingDataSet\\(\\) return type has no value type specified in iterable type array\\.$#"
			count: 1
			path: libraries/classes/Server/Status/Monitor.php

		-
			message: "#^Method PhpMyAdmin\\\\Server\\\\Status\\\\Monitor\\:\\:getJsonForChartingDataSwitch\\(\\) has parameter \\$ret with no value type specified in iterable type array\\.$#"
			count: 1
			path: libraries/classes/Server/Status/Monitor.php

		-
			message: "#^Method PhpMyAdmin\\\\Server\\\\Status\\\\Monitor\\:\\:getJsonForChartingDataSwitch\\(\\) has parameter \\$serverVars with no value type specified in iterable type array\\.$#"
			count: 1
			path: libraries/classes/Server/Status/Monitor.php

		-
			message: "#^Method PhpMyAdmin\\\\Server\\\\Status\\\\Monitor\\:\\:getJsonForChartingDataSwitch\\(\\) has parameter \\$statusVars with no value type specified in iterable type array\\.$#"
			count: 1
			path: libraries/classes/Server/Status/Monitor.php

		-
			message: "#^Method PhpMyAdmin\\\\Server\\\\Status\\\\Monitor\\:\\:getJsonForChartingDataSwitch\\(\\) return type has no value type specified in iterable type array\\.$#"
			count: 1
			path: libraries/classes/Server/Status/Monitor.php

		-
			message: "#^Method PhpMyAdmin\\\\Server\\\\Status\\\\Monitor\\:\\:getJsonForLogDataTypeGeneral\\(\\) return type has no value type specified in iterable type array\\.$#"
			count: 1
			path: libraries/classes/Server/Status/Monitor.php

		-
			message: "#^Method PhpMyAdmin\\\\Server\\\\Status\\\\Monitor\\:\\:getJsonForLogDataTypeSlow\\(\\) return type has no value type specified in iterable type array\\.$#"
			count: 1
			path: libraries/classes/Server/Status/Monitor.php

		-
			message: "#^Method PhpMyAdmin\\\\Server\\\\Status\\\\Monitor\\:\\:getJsonForLoggingVars\\(\\) return type has no value type specified in iterable type array\\.$#"
			count: 1
			path: libraries/classes/Server/Status/Monitor.php

		-
			message: "#^Method PhpMyAdmin\\\\Server\\\\Status\\\\Monitor\\:\\:getJsonForQueryAnalyzer\\(\\) return type has no value type specified in iterable type array\\.$#"
			count: 1
			path: libraries/classes/Server/Status/Monitor.php

		-
			message: "#^Parameter \\#1 \\$haystack of function mb_strpos expects string, string\\|null given\\.$#"
			count: 1
			path: libraries/classes/Server/Status/Monitor.php

		-
			message: "#^Parameter \\#1 \\$query of method PhpMyAdmin\\\\DatabaseInterface\\:\\:tryQuery\\(\\) expects string, string\\|null given\\.$#"
			count: 1
			path: libraries/classes/Server/Status/Monitor.php

		-
			message: "#^Parameter \\#1 \\$ret of method PhpMyAdmin\\\\Server\\\\Status\\\\Monitor\\:\\:getJsonForChartingDataGet\\(\\) expects array, mixed given\\.$#"
			count: 1
			path: libraries/classes/Server/Status/Monitor.php

		-
			message: "#^Parameter \\#1 \\$str of function mb_strlen expects string, string\\|null given\\.$#"
			count: 4
			path: libraries/classes/Server/Status/Monitor.php

		-
			message: "#^Parameter \\#1 \\$str of function mb_substr expects string, string\\|null given\\.$#"
			count: 3
			path: libraries/classes/Server/Status/Monitor.php

		-
			message: "#^Parameter \\#1 \\$string of function strlen expects string, float\\|int\\<2, max\\>\\|string\\|null given\\.$#"
			count: 1
			path: libraries/classes/Server/Status/Monitor.php

		-
			message: "#^Parameter \\#2 \\$subject of function preg_match expects string, string\\|null given\\.$#"
			count: 2
			path: libraries/classes/Server/Status/Monitor.php

		-
			message: "#^Method PhpMyAdmin\\\\Server\\\\Status\\\\Processes\\:\\:getList\\(\\) has parameter \\$params with no value type specified in iterable type array\\.$#"
			count: 1
			path: libraries/classes/Server/Status/Processes.php

		-
			message: "#^Method PhpMyAdmin\\\\Server\\\\Status\\\\Processes\\:\\:getList\\(\\) return type has no value type specified in iterable type array\\.$#"
			count: 1
			path: libraries/classes/Server/Status/Processes.php

		-
			message: "#^Method PhpMyAdmin\\\\Server\\\\Status\\\\Processes\\:\\:getSortableColumnsForProcessList\\(\\) has parameter \\$params with no value type specified in iterable type array\\.$#"
			count: 1
			path: libraries/classes/Server/Status/Processes.php

		-
			message: "#^Method PhpMyAdmin\\\\Server\\\\Status\\\\Processes\\:\\:getSortableColumnsForProcessList\\(\\) return type has no value type specified in iterable type array\\.$#"
			count: 1
			path: libraries/classes/Server/Status/Processes.php

		-
			message: "#^Method PhpMyAdmin\\\\Server\\\\SysInfo\\\\Base\\:\\:loadavg\\(\\) return type has no value type specified in iterable type array\\.$#"
			count: 1
			path: libraries/classes/Server/SysInfo/Base.php

		-
			message: "#^Method PhpMyAdmin\\\\Server\\\\SysInfo\\\\Base\\:\\:memory\\(\\) return type has no value type specified in iterable type array\\.$#"
			count: 1
			path: libraries/classes/Server/SysInfo/Base.php

		-
			message: "#^Method PhpMyAdmin\\\\Server\\\\SysInfo\\\\Linux\\:\\:memory\\(\\) return type has no value type specified in iterable type array\\.$#"
			count: 1
			path: libraries/classes/Server/SysInfo/Linux.php

		-
			message: "#^Method PhpMyAdmin\\\\Server\\\\SysInfo\\\\SunOs\\:\\:loadavg\\(\\) return type has no value type specified in iterable type array\\.$#"
			count: 1
			path: libraries/classes/Server/SysInfo/SunOs.php

		-
			message: "#^Method PhpMyAdmin\\\\Server\\\\SysInfo\\\\SunOs\\:\\:memory\\(\\) return type has no value type specified in iterable type array\\.$#"
			count: 1
			path: libraries/classes/Server/SysInfo/SunOs.php

		-
			message: "#^Call to an undefined method COM\\:\\:ConnectServer\\(\\)\\.$#"
			count: 1
			path: libraries/classes/Server/SysInfo/WindowsNt.php

		-
			message: "#^Cannot call method Get\\(\\) on COM\\|null\\.$#"
			count: 1
			path: libraries/classes/Server/SysInfo/WindowsNt.php

		-
			message: "#^Method PhpMyAdmin\\\\Server\\\\SysInfo\\\\WindowsNt\\:\\:getWMI\\(\\) has parameter \\$strValue with no value type specified in iterable type array\\.$#"
			count: 1
			path: libraries/classes/Server/SysInfo/WindowsNt.php

		-
			message: "#^Method PhpMyAdmin\\\\Server\\\\SysInfo\\\\WindowsNt\\:\\:getWMI\\(\\) return type has no value type specified in iterable type array\\.$#"
			count: 1
			path: libraries/classes/Server/SysInfo/WindowsNt.php

		-
			message: "#^Method PhpMyAdmin\\\\Server\\\\SysInfo\\\\WindowsNt\\:\\:loadavg\\(\\) return type has no value type specified in iterable type array\\.$#"
			count: 1
			path: libraries/classes/Server/SysInfo/WindowsNt.php

		-
			message: "#^Method PhpMyAdmin\\\\Server\\\\SysInfo\\\\WindowsNt\\:\\:memory\\(\\) return type has no value type specified in iterable type array\\.$#"
			count: 1
			path: libraries/classes/Server/SysInfo/WindowsNt.php

		-
			message: "#^Method PhpMyAdmin\\\\Session\\:\\:sessionFailed\\(\\) has parameter \\$errors with no value type specified in iterable type array\\.$#"
			count: 1
			path: libraries/classes/Session.php

		-
			message: "#^Parameter \\#1 \\$newid of function session_id expects string, mixed given\\.$#"
			count: 1
			path: libraries/classes/Session.php

		-
			message: "#^Parameter \\#1 \\$newname of function session_save_path expects string, mixed given\\.$#"
			count: 1
			path: libraries/classes/Session.php

		-
			message: "#^Method PhpMyAdmin\\\\Setup\\\\ConfigGenerator\\:\\:exportZeroBasedArray\\(\\) has parameter \\$array with no value type specified in iterable type array\\.$#"
			count: 1
			path: libraries/classes/Setup/ConfigGenerator.php

		-
			message: "#^Method PhpMyAdmin\\\\Setup\\\\ConfigGenerator\\:\\:getServerPart\\(\\) has parameter \\$servers with no value type specified in iterable type array\\.$#"
			count: 1
			path: libraries/classes/Setup/ConfigGenerator.php

		-
			message: "#^Method PhpMyAdmin\\\\Setup\\\\ConfigGenerator\\:\\:isZeroBasedArray\\(\\) has parameter \\$array with no value type specified in iterable type array\\.$#"
			count: 1
			path: libraries/classes/Setup/ConfigGenerator.php

		-
			message: "#^Parameter \\#1 \\$canonicalPath of method PhpMyAdmin\\\\Config\\\\ConfigFile\\:\\:getDefault\\(\\) expects string, string\\|null given\\.$#"
			count: 1
			path: libraries/classes/Setup/ConfigGenerator.php

		-
			message: "#^Parameter \\#1 \\$var_name of static method PhpMyAdmin\\\\Setup\\\\ConfigGenerator\\:\\:getVarExport\\(\\) expects string, string\\|null given\\.$#"
			count: 2
			path: libraries/classes/Setup/ConfigGenerator.php

		-
			message: "#^Method PhpMyAdmin\\\\Setup\\\\Index\\:\\:messagesShowHtml\\(\\) return type has no value type specified in iterable type array\\.$#"
			count: 1
			path: libraries/classes/Setup/Index.php

		-
			message: "#^Method PhpMyAdmin\\\\Sql\\:\\:countQueryResults\\(\\) has parameter \\$analyzedSqlResults with no value type specified in iterable type array\\.$#"
			count: 1
			path: libraries/classes/Sql.php

		-
			message: "#^Method PhpMyAdmin\\\\Sql\\:\\:countQueryResults\\(\\) should return int\\|numeric\\-string but returns mixed\\.$#"
			count: 1
			path: libraries/classes/Sql.php

		-
			message: "#^Method PhpMyAdmin\\\\Sql\\:\\:deleteTransformationInfo\\(\\) has parameter \\$analyzedSqlResults with no value type specified in iterable type array\\.$#"
			count: 1
			path: libraries/classes/Sql.php

		-
			message: "#^Method PhpMyAdmin\\\\Sql\\:\\:executeQueryAndGetQueryResponse\\(\\) has parameter \\$analyzedSqlResults with no value type specified in iterable type array\\.$#"
			count: 1
			path: libraries/classes/Sql.php

		-
			message: "#^Method PhpMyAdmin\\\\Sql\\:\\:executeQueryAndGetQueryResponse\\(\\) has parameter \\$extraData with no value type specified in iterable type array\\.$#"
			count: 1
			path: libraries/classes/Sql.php

		-
			message: "#^Method PhpMyAdmin\\\\Sql\\:\\:executeQueryAndGetQueryResponse\\(\\) has parameter \\$sqlData with no value type specified in iterable type array\\.$#"
			count: 1
			path: libraries/classes/Sql.php

		-
			message: "#^Method PhpMyAdmin\\\\Sql\\:\\:executeQueryAndSendQueryResponse\\(\\) has parameter \\$analyzedSqlResults with no value type specified in iterable type array\\.$#"
			count: 1
			path: libraries/classes/Sql.php

		-
			message: "#^Method PhpMyAdmin\\\\Sql\\:\\:executeQueryAndSendQueryResponse\\(\\) has parameter \\$extraData with no value type specified in iterable type array\\.$#"
			count: 1
			path: libraries/classes/Sql.php

		-
			message: "#^Method PhpMyAdmin\\\\Sql\\:\\:executeQueryAndSendQueryResponse\\(\\) has parameter \\$sqlData with no value type specified in iterable type array\\.$#"
			count: 1
			path: libraries/classes/Sql.php

		-
			message: "#^Method PhpMyAdmin\\\\Sql\\:\\:executeTheQuery\\(\\) has parameter \\$analyzedSqlResults with no value type specified in iterable type array\\.$#"
			count: 1
			path: libraries/classes/Sql.php

		-
			message: "#^Method PhpMyAdmin\\\\Sql\\:\\:executeTheQuery\\(\\) has parameter \\$extraData with no value type specified in iterable type array\\.$#"
			count: 1
			path: libraries/classes/Sql.php

		-
			message: "#^Method PhpMyAdmin\\\\Sql\\:\\:executeTheQuery\\(\\) return type has no value type specified in iterable type array\\.$#"
			count: 1
			path: libraries/classes/Sql.php

		-
			message: "#^Method PhpMyAdmin\\\\Sql\\:\\:getDetailedProfilingStats\\(\\) has parameter \\$profilingResults with no value type specified in iterable type array\\.$#"
			count: 1
			path: libraries/classes/Sql.php

		-
			message: "#^Method PhpMyAdmin\\\\Sql\\:\\:getDetailedProfilingStats\\(\\) return type has no value type specified in iterable type array\\.$#"
			count: 1
			path: libraries/classes/Sql.php

		-
			message: "#^Method PhpMyAdmin\\\\Sql\\:\\:getHtmlForPreviousUpdateQuery\\(\\) has parameter \\$sqlData with no value type specified in iterable type array\\.$#"
			count: 1
			path: libraries/classes/Sql.php

		-
			message: "#^Method PhpMyAdmin\\\\Sql\\:\\:getHtmlForSqlQueryResultsTable\\(\\) has parameter \\$analyzedSqlResults with no value type specified in iterable type array\\.$#"
			count: 1
			path: libraries/classes/Sql.php

		-
			message: "#^Method PhpMyAdmin\\\\Sql\\:\\:getHtmlForSqlQueryResultsTable\\(\\) has parameter \\$displayParts with no value type specified in iterable type array\\.$#"
			count: 1
			path: libraries/classes/Sql.php

		-
			message: "#^Method PhpMyAdmin\\\\Sql\\:\\:getHtmlForSqlQueryResultsTable\\(\\) has parameter \\$showTable with no value type specified in iterable type array\\.$#"
			count: 1
			path: libraries/classes/Sql.php

		-
			message: "#^Method PhpMyAdmin\\\\Sql\\:\\:getMessageForNoRowsReturned\\(\\) has parameter \\$analyzedSqlResults with no value type specified in iterable type array\\.$#"
			count: 1
			path: libraries/classes/Sql.php

		-
			message: "#^Method PhpMyAdmin\\\\Sql\\:\\:getQueryResponseForNoResultsReturned\\(\\) has parameter \\$analyzedSqlResults with no value type specified in iterable type array\\.$#"
			count: 1
			path: libraries/classes/Sql.php

		-
			message: "#^Method PhpMyAdmin\\\\Sql\\:\\:getQueryResponseForNoResultsReturned\\(\\) has parameter \\$extraData with no value type specified in iterable type array\\.$#"
			count: 1
			path: libraries/classes/Sql.php

		-
			message: "#^Method PhpMyAdmin\\\\Sql\\:\\:getQueryResponseForNoResultsReturned\\(\\) has parameter \\$profilingResults with no value type specified in iterable type array\\.$#"
			count: 1
			path: libraries/classes/Sql.php

		-
			message: "#^Method PhpMyAdmin\\\\Sql\\:\\:getQueryResponseForResultsReturned\\(\\) has parameter \\$analyzedSqlResults with no value type specified in iterable type array\\.$#"
			count: 1
			path: libraries/classes/Sql.php

		-
			message: "#^Method PhpMyAdmin\\\\Sql\\:\\:getQueryResponseForResultsReturned\\(\\) has parameter \\$profilingResults with no value type specified in iterable type array\\.$#"
			count: 1
			path: libraries/classes/Sql.php

		-
			message: "#^Method PhpMyAdmin\\\\Sql\\:\\:getQueryResponseForResultsReturned\\(\\) has parameter \\$sqlData with no value type specified in iterable type array\\.$#"
			count: 1
			path: libraries/classes/Sql.php

		-
			message: "#^Method PhpMyAdmin\\\\Sql\\:\\:getSqlWithLimitClause\\(\\) has parameter \\$analyzedSqlResults with no value type specified in iterable type array\\.$#"
			count: 1
			path: libraries/classes/Sql.php

		-
			message: "#^Method PhpMyAdmin\\\\Sql\\:\\:getValuesForColumn\\(\\) return type has no value type specified in iterable type array\\.$#"
			count: 1
			path: libraries/classes/Sql.php

		-
			message: "#^Method PhpMyAdmin\\\\Sql\\:\\:handleSortOrder\\(\\) has parameter \\$analyzedSqlResults with no value type specified in iterable type array\\.$#"
			count: 1
			path: libraries/classes/Sql.php

		-
			message: "#^Method PhpMyAdmin\\\\Sql\\:\\:hasNoRightsToDropDatabase\\(\\) has parameter \\$analyzedSqlResults with no value type specified in iterable type array\\.$#"
			count: 1
			path: libraries/classes/Sql.php

		-
			message: "#^Method PhpMyAdmin\\\\Sql\\:\\:isAppendLimitClause\\(\\) has parameter \\$analyzedSqlResults with no value type specified in iterable type array\\.$#"
			count: 1
			path: libraries/classes/Sql.php

		-
			message: "#^Method PhpMyAdmin\\\\Sql\\:\\:isDeleteTransformationInfo\\(\\) has parameter \\$analyzedSqlResults with no value type specified in iterable type array\\.$#"
			count: 1
			path: libraries/classes/Sql.php

		-
			message: "#^Method PhpMyAdmin\\\\Sql\\:\\:isRememberSortingOrder\\(\\) has parameter \\$analyzedSqlResults with no value type specified in iterable type array\\.$#"
			count: 1
			path: libraries/classes/Sql.php

		-
			message: "#^Method PhpMyAdmin\\\\Sql\\:\\:resultSetContainsUniqueKey\\(\\) has parameter \\$fieldsMeta with no value type specified in iterable type array\\.$#"
			count: 1
			path: libraries/classes/Sql.php

		-
			message: "#^Method PhpMyAdmin\\\\Sql\\:\\:resultSetHasJustOneTable\\(\\) has parameter \\$fieldsMeta with no value type specified in iterable type array\\.$#"
			count: 1
			path: libraries/classes/Sql.php

		-
			message: "#^Parameter \\#1 \\$data of function bin2hex expects string, string\\|null given\\.$#"
			count: 1
			path: libraries/classes/Sql.php

		-
			message: "#^Parameter \\#1 \\$dtResult of method PhpMyAdmin\\\\Display\\\\Results\\:\\:getTable\\(\\) expects PhpMyAdmin\\\\Dbal\\\\ResultInterface, PhpMyAdmin\\\\Dbal\\\\ResultInterface\\|null given\\.$#"
			count: 1
			path: libraries/classes/Sql.php

		-
			message: "#^Parameter \\#1 \\$numberOfLine of method PhpMyAdmin\\\\Sql\\:\\:getStartPosToDisplayRow\\(\\) expects int, mixed given\\.$#"
			count: 2
			path: libraries/classes/Sql.php

		-
			message: "#^Parameter \\#1 \\$rows of static method PhpMyAdmin\\\\Message\\:\\:getMessageForAffectedRows\\(\\) expects int, int\\|string given\\.$#"
			count: 2
			path: libraries/classes/Sql.php

		-
			message: "#^Parameter \\#1 \\$rows of static method PhpMyAdmin\\\\Message\\:\\:getMessageForDeletedRows\\(\\) expects int, int\\|string given\\.$#"
			count: 1
			path: libraries/classes/Sql.php

		-
			message: "#^Parameter \\#1 \\$rows of static method PhpMyAdmin\\\\Message\\:\\:getMessageForInsertedRows\\(\\) expects int, int\\|string given\\.$#"
			count: 1
			path: libraries/classes/Sql.php

		-
			message: "#^Parameter \\#1 \\$string of static method PhpMyAdmin\\\\Message\\:\\:notice\\(\\) expects string, mixed given\\.$#"
			count: 1
			path: libraries/classes/Sql.php

		-
			message: "#^Parameter \\#1 \\$var of function count expects array\\|Countable, mixed given\\.$#"
			count: 1
			path: libraries/classes/Sql.php

		-
			message: "#^Parameter \\#2 \\$foreign_field of method PhpMyAdmin\\\\ConfigStorage\\\\Relation\\:\\:foreignDropdown\\(\\) expects string, mixed given\\.$#"
			count: 1
			path: libraries/classes/Sql.php

		-
			message: "#^Parameter \\#2 \\$table of method PhpMyAdmin\\\\Sql\\:\\:handleSortOrder\\(\\) expects string, string\\|null given\\.$#"
			count: 1
			path: libraries/classes/Sql.php

		-
			message: "#^Parameter \\#3 \\$subject of function str_replace expects array\\|string, mixed given\\.$#"
			count: 1
			path: libraries/classes/Sql.php

		-
			message: "#^Method PhpMyAdmin\\\\SqlQueryForm\\:\\:init\\(\\) return type has no value type specified in iterable type array\\.$#"
			count: 1
			path: libraries/classes/SqlQueryForm.php

		-
			message: "#^Cannot access offset 'disk_usage' on mixed\\.$#"
			count: 2
			path: libraries/classes/StorageEngine.php

		-
			message: "#^Cannot access offset 'id' on mixed\\.$#"
			count: 1
			path: libraries/classes/StorageEngine.php

		-
			message: "#^Cannot access offset 'type' on mixed\\.$#"
			count: 1
			path: libraries/classes/StorageEngine.php

		-
			message: "#^Cannot cast mixed to string\\.$#"
			count: 1
			path: libraries/classes/StorageEngine.php

		-
			message: "#^Method PhpMyAdmin\\\\StorageEngine\\:\\:getStorageEngines\\(\\) return type has no value type specified in iterable type array\\.$#"
			count: 1
			path: libraries/classes/StorageEngine.php

		-
			message: "#^Method PhpMyAdmin\\\\StorageEngine\\:\\:getVariables\\(\\) return type has no value type specified in iterable type array\\.$#"
			count: 1
			path: libraries/classes/StorageEngine.php

		-
			message: "#^Method PhpMyAdmin\\\\StorageEngine\\:\\:getVariablesStatus\\(\\) return type has no value type specified in iterable type array\\.$#"
			count: 1
			path: libraries/classes/StorageEngine.php

		-
			message: "#^Method PhpMyAdmin\\\\StorageEngine\\:\\:resolveTypeSize\\(\\) return type has no value type specified in iterable type array\\.$#"
			count: 1
			path: libraries/classes/StorageEngine.php

		-
			message: "#^Method PhpMyAdmin\\\\SystemDatabase\\:\\:getNewTransformationDataSql\\(\\) has parameter \\$columnMap with no value type specified in iterable type array\\.$#"
			count: 1
			path: libraries/classes/SystemDatabase.php

		-
			message: "#^Cannot cast mixed to string\\.$#"
			count: 1
			path: libraries/classes/Table.php

		-
			message: "#^Method PhpMyAdmin\\\\Table\\:\\:duplicateInfo\\(\\) has parameter \\$getFields with no value type specified in iterable type array\\.$#"
			count: 1
			path: libraries/classes/Table.php

		-
			message: "#^Method PhpMyAdmin\\\\Table\\:\\:duplicateInfo\\(\\) has parameter \\$newFields with no value type specified in iterable type array\\.$#"
			count: 1
			path: libraries/classes/Table.php

		-
			message: "#^Method PhpMyAdmin\\\\Table\\:\\:duplicateInfo\\(\\) has parameter \\$whereFields with no value type specified in iterable type array\\.$#"
			count: 1
			path: libraries/classes/Table.php

		-
			message: "#^Method PhpMyAdmin\\\\Table\\:\\:formatColumns\\(\\) has parameter \\$indexed with no value type specified in iterable type array\\.$#"
			count: 1
			path: libraries/classes/Table.php

		-
			message: "#^Method PhpMyAdmin\\\\Table\\:\\:formatColumns\\(\\) return type has no value type specified in iterable type array\\.$#"
			count: 1
			path: libraries/classes/Table.php

		-
			message: "#^Method PhpMyAdmin\\\\Table\\:\\:generateAlter\\(\\) has parameter \\$columnsWithIndex with no value type specified in iterable type array\\.$#"
			count: 1
			path: libraries/classes/Table.php

		-
			message: "#^Method PhpMyAdmin\\\\Table\\:\\:generateFieldSpec\\(\\) has parameter \\$columnsWithIndex with no value type specified in iterable type array\\.$#"
			count: 1
			path: libraries/classes/Table.php

		-
			message: "#^Method PhpMyAdmin\\\\Table\\:\\:getAutoIncrement\\(\\) should return int but returns mixed\\.$#"
			count: 1
			path: libraries/classes/Table.php

		-
			message: "#^Method PhpMyAdmin\\\\Table\\:\\:getCollation\\(\\) should return string but returns mixed\\.$#"
			count: 1
			path: libraries/classes/Table.php

		-
			message: "#^Method PhpMyAdmin\\\\Table\\:\\:getColumnGenerationExpression\\(\\) return type has no value type specified in iterable type array\\.$#"
			count: 1
			path: libraries/classes/Table.php

		-
			message: "#^Method PhpMyAdmin\\\\Table\\:\\:getColumns\\(\\) return type has no value type specified in iterable type array\\.$#"
			count: 1
			path: libraries/classes/Table.php

		-
			message: "#^Method PhpMyAdmin\\\\Table\\:\\:getColumnsWithIndex\\(\\) return type has no value type specified in iterable type array\\.$#"
			count: 1
			path: libraries/classes/Table.php

		-
			message: "#^Method PhpMyAdmin\\\\Table\\:\\:getComment\\(\\) should return string but returns mixed\\.$#"
			count: 1
			path: libraries/classes/Table.php

		-
			message: "#^Method PhpMyAdmin\\\\Table\\:\\:getCreateOptions\\(\\) return type has no value type specified in iterable type array\\.$#"
			count: 1
			path: libraries/classes/Table.php

		-
			message: "#^Method PhpMyAdmin\\\\Table\\:\\:getIndexedColumns\\(\\) return type has no value type specified in iterable type array\\.$#"
			count: 1
			path: libraries/classes/Table.php

		-
			message: "#^Method PhpMyAdmin\\\\Table\\:\\:getNameAndTypeOfTheColumns\\(\\) return type has no value type specified in iterable type array\\.$#"
			count: 1
			path: libraries/classes/Table.php

		-
			message: "#^Method PhpMyAdmin\\\\Table\\:\\:getNonGeneratedColumns\\(\\) return type has no value type specified in iterable type array\\.$#"
			count: 1
			path: libraries/classes/Table.php

		-
			message: "#^Method PhpMyAdmin\\\\Table\\:\\:getNumRows\\(\\) should return int but returns mixed\\.$#"
			count: 1
			path: libraries/classes/Table.php

		-
			message: "#^Method PhpMyAdmin\\\\Table\\:\\:getReservedColumnNames\\(\\) return type has no value type specified in iterable type array\\.$#"
			count: 1
			path: libraries/classes/Table.php

		-
			message: "#^Method PhpMyAdmin\\\\Table\\:\\:getRowFormat\\(\\) should return string but returns mixed\\.$#"
			count: 1
			path: libraries/classes/Table.php

		-
			message: "#^Method PhpMyAdmin\\\\Table\\:\\:getSQLToCreateForeignKey\\(\\) has parameter \\$field with no value type specified in iterable type array\\.$#"
			count: 1
			path: libraries/classes/Table.php

		-
			message: "#^Method PhpMyAdmin\\\\Table\\:\\:getSQLToCreateForeignKey\\(\\) has parameter \\$foreignField with no value type specified in iterable type array\\.$#"
			count: 1
			path: libraries/classes/Table.php

		-
			message: "#^Method PhpMyAdmin\\\\Table\\:\\:getUiPrefsFromDb\\(\\) return type has no value type specified in iterable type array\\.$#"
			count: 1
			path: libraries/classes/Table.php

		-
			message: "#^Method PhpMyAdmin\\\\Table\\:\\:getUiPrefsFromDb\\(\\) should return array but returns mixed\\.$#"
			count: 1
			path: libraries/classes/Table.php

		-
			message: "#^Method PhpMyAdmin\\\\Table\\:\\:getUniqueColumns\\(\\) return type has no value type specified in iterable type array\\.$#"
			count: 1
			path: libraries/classes/Table.php

		-
			message: "#^Method PhpMyAdmin\\\\Table\\:\\:isEngine\\(\\) has parameter \\$engine with no value type specified in iterable type array\\.$#"
			count: 1
			path: libraries/classes/Table.php

		-
			message: "#^Method PhpMyAdmin\\\\Table\\:\\:updateForeignKeys\\(\\) has parameter \\$destinationForeignColumn with no value type specified in iterable type array\\.$#"
			count: 1
			path: libraries/classes/Table.php

		-
			message: "#^Method PhpMyAdmin\\\\Table\\:\\:updateForeignKeys\\(\\) has parameter \\$destinationForeignDb with no value type specified in iterable type array\\.$#"
			count: 1
			path: libraries/classes/Table.php

		-
			message: "#^Method PhpMyAdmin\\\\Table\\:\\:updateForeignKeys\\(\\) has parameter \\$destinationForeignTable with no value type specified in iterable type array\\.$#"
			count: 1
			path: libraries/classes/Table.php

		-
			message: "#^Method PhpMyAdmin\\\\Table\\:\\:updateForeignKeys\\(\\) has parameter \\$existrelForeign with no value type specified in iterable type array\\.$#"
			count: 1
			path: libraries/classes/Table.php

		-
			message: "#^Method PhpMyAdmin\\\\Table\\:\\:updateForeignKeys\\(\\) has parameter \\$multiEditColumnsName with no value type specified in iterable type array\\.$#"
			count: 1
			path: libraries/classes/Table.php

		-
			message: "#^Method PhpMyAdmin\\\\Table\\:\\:updateForeignKeys\\(\\) has parameter \\$optionsArray with no value type specified in iterable type array\\.$#"
			count: 1
			path: libraries/classes/Table.php

		-
			message: "#^Method PhpMyAdmin\\\\Table\\:\\:updateForeignKeys\\(\\) return type has no value type specified in iterable type array\\.$#"
			count: 1
			path: libraries/classes/Table.php

		-
			message: "#^Method PhpMyAdmin\\\\Table\\:\\:updateInternalRelations\\(\\) has parameter \\$destinationColumn with no value type specified in iterable type array\\.$#"
			count: 1
			path: libraries/classes/Table.php

		-
			message: "#^Method PhpMyAdmin\\\\Table\\:\\:updateInternalRelations\\(\\) has parameter \\$destinationDb with no value type specified in iterable type array\\.$#"
			count: 1
			path: libraries/classes/Table.php

		-
			message: "#^Method PhpMyAdmin\\\\Table\\:\\:updateInternalRelations\\(\\) has parameter \\$destinationTable with no value type specified in iterable type array\\.$#"
			count: 1
			path: libraries/classes/Table.php

		-
			message: "#^Method PhpMyAdmin\\\\Table\\:\\:updateInternalRelations\\(\\) has parameter \\$existrel with no value type specified in iterable type array\\.$#"
			count: 1
			path: libraries/classes/Table.php

		-
			message: "#^Method PhpMyAdmin\\\\Table\\:\\:updateInternalRelations\\(\\) has parameter \\$multiEditColumnsName with no value type specified in iterable type array\\.$#"
			count: 1
			path: libraries/classes/Table.php

		-
			message: "#^Negated boolean expression is always false\\.$#"
			count: 1
			path: libraries/classes/Table.php

		-
			message: "#^Parameter \\#1 \\$list of class PhpMyAdmin\\\\SqlParser\\\\Parser constructor expects PhpMyAdmin\\\\SqlParser\\\\TokensList\\|PhpMyAdmin\\\\SqlParser\\\\UtfString\\|string\\|null, mixed given\\.$#"
			count: 1
			path: libraries/classes/Table.php

		-
			message: "#^Parameter \\#1 \\$var of function count expects array\\|Countable, mixed given\\.$#"
			count: 1
			path: libraries/classes/Table.php

		-
			message: "#^Parameter \\#2 \\$search of function array_key_exists expects array, mixed given\\.$#"
			count: 1
			path: libraries/classes/Table.php

		-
			message: "#^Parameter \\#2 \\$str of function explode expects string, mixed given\\.$#"
			count: 1
			path: libraries/classes/Table.php

		-
			message: "#^Property PhpMyAdmin\\\\SqlParser\\\\Components\\\\AlterOperation\\:\\:\\$field \\(PhpMyAdmin\\\\SqlParser\\\\Components\\\\Expression\\) does not accept null\\.$#"
			count: 2
			path: libraries/classes/Table.php

		-
			message: "#^Property PhpMyAdmin\\\\Table\\:\\:\\$errors type has no value type specified in iterable type array\\.$#"
			count: 1
			path: libraries/classes/Table.php

		-
			message: "#^Property PhpMyAdmin\\\\Table\\:\\:\\$messages type has no value type specified in iterable type array\\.$#"
			count: 1
			path: libraries/classes/Table.php

		-
			message: "#^Property PhpMyAdmin\\\\Table\\:\\:\\$uiprefs \\(array\\) in isset\\(\\) is not nullable\\.$#"
			count: 3
			path: libraries/classes/Table.php

		-
			message: "#^Property PhpMyAdmin\\\\Table\\:\\:\\$uiprefs type has no value type specified in iterable type array\\.$#"
			count: 1
			path: libraries/classes/Table.php

		-
			message: "#^Right side of \\|\\| is always false\\.$#"
			count: 1
			path: libraries/classes/Table.php

		-
			message: "#^Method PhpMyAdmin\\\\Table\\\\ColumnsDefinition\\:\\:displayForm\\(\\) has parameter \\$fields_meta with no value type specified in iterable type array\\.$#"
			count: 1
			path: libraries/classes/Table/ColumnsDefinition.php

		-
			message: "#^Method PhpMyAdmin\\\\Table\\\\ColumnsDefinition\\:\\:displayForm\\(\\) has parameter \\$selected with no value type specified in iterable type array\\.$#"
			count: 1
			path: libraries/classes/Table/ColumnsDefinition.php

		-
			message: "#^Parameter \\#1 \\$str of function trim expects string, mixed given\\.$#"
			count: 1
			path: libraries/classes/Table/ColumnsDefinition.php

		-
			message: "#^Parameter \\#2 \\$str of function explode expects string, mixed given\\.$#"
			count: 1
			path: libraries/classes/Table/ColumnsDefinition.php

		-
			message: "#^Parameter \\#1 \\$gisString of static method PhpMyAdmin\\\\Utils\\\\Gis\\:\\:createData\\(\\) expects string, mixed given\\.$#"
			count: 2
			path: libraries/classes/Table/Search.php

		-
			message: "#^Parameter \\#1 \\$str of function trim expects string, mixed given\\.$#"
			count: 1
			path: libraries/classes/Table/Search.php

		-
			message: "#^Parameter \\#1 \\$str of method PhpMyAdmin\\\\DatabaseInterface\\:\\:escapeString\\(\\) expects string, mixed given\\.$#"
			count: 1
			path: libraries/classes/Table/Search.php

		-
			message: "#^Parameter \\#1 \\$string of function strlen expects string, mixed given\\.$#"
			count: 1
			path: libraries/classes/Table/Search.php

		-
			message: "#^Parameter \\#2 \\$str of function explode expects string, mixed given\\.$#"
			count: 2
			path: libraries/classes/Table/Search.php

		-
			message: "#^Dead catch \\- RuntimeException is never thrown in the try block\\.$#"
			count: 1
			path: libraries/classes/Template.php

		-
			message: "#^Method PhpMyAdmin\\\\Template\\:\\:render\\(\\) has parameter \\$data with no value type specified in iterable type array\\.$#"
			count: 1
			path: libraries/classes/Template.php

		-
			message: "#^Property PhpMyAdmin\\\\Theme\\:\\:\\$filesizeInfo \\(int\\) does not accept int\\<0, max\\>\\|false\\.$#"
			count: 1
			path: libraries/classes/Theme.php

		-
			message: "#^Property PhpMyAdmin\\\\Theme\\:\\:\\$mtimeInfo \\(int\\) does not accept int\\|false\\.$#"
			count: 1
			path: libraries/classes/Theme.php

		-
			message: "#^Unreachable statement \\- code above always terminates\\.$#"
			count: 1
			path: libraries/classes/Theme.php

		-
			message: "#^If condition is always true\\.$#"
			count: 1
			path: libraries/classes/ThemeManager.php

		-
			message: "#^Method PhpMyAdmin\\\\ThemeManager\\:\\:getThemesArray\\(\\) return type has no value type specified in iterable type array\\.$#"
			count: 1
			path: libraries/classes/ThemeManager.php

		-
			message: "#^Property PhpMyAdmin\\\\ThemeManager\\:\\:\\$activeTheme \\(string\\) does not accept string\\|null\\.$#"
			count: 1
			path: libraries/classes/ThemeManager.php

		-
			message: "#^Static property PhpMyAdmin\\\\ThemeManager\\:\\:\\$instance \\(PhpMyAdmin\\\\ThemeManager\\) in empty\\(\\) is not falsy\\.$#"
			count: 1
			path: libraries/classes/ThemeManager.php

		-
			message: "#^Unreachable statement \\- code above always terminates\\.$#"
			count: 2
			path: libraries/classes/ThemeManager.php

		-
			message: "#^Cannot access property \\$table on PhpMyAdmin\\\\SqlParser\\\\Components\\\\Expression\\|string\\.$#"
			count: 1
			path: libraries/classes/Tracker.php

		-
			message: "#^Cannot access property \\$value on PhpMyAdmin\\\\SqlParser\\\\Token\\|string\\.$#"
			count: 3
			path: libraries/classes/Tracker.php

		-
			message: "#^Method PhpMyAdmin\\\\Tracker\\:\\:changeTrackingData\\(\\) has parameter \\$newData with no value type specified in iterable type array\\.$#"
			count: 1
			path: libraries/classes/Tracker.php

		-
			message: "#^Method PhpMyAdmin\\\\Tracker\\:\\:parseQuery\\(\\) return type has no value type specified in iterable type array\\.$#"
			count: 1
			path: libraries/classes/Tracker.php

		-
			message: "#^Parameter \\#3 \\$version of static method PhpMyAdmin\\\\Tracker\\:\\:deactivateTracking\\(\\) expects string, int given\\.$#"
			count: 1
			path: libraries/classes/Tracker.php

		-
			message: "#^Property PhpMyAdmin\\\\SqlParser\\\\Statement\\:\\:\\$options \\(PhpMyAdmin\\\\SqlParser\\\\Components\\\\OptionsArray\\) in isset\\(\\) is not nullable\\.$#"
			count: 1
			path: libraries/classes/Tracker.php

		-
			message: "#^Property PhpMyAdmin\\\\Tracker\\:\\:\\$trackingCache type has no value type specified in iterable type array\\.$#"
			count: 1
			path: libraries/classes/Tracker.php

		-
			message: "#^Variable \\$dbname on left side of \\?\\? always exists and is not nullable\\.$#"
			count: 1
			path: libraries/classes/Tracker.php

		-
			message: "#^Cannot access offset 'COLUMNS' on mixed\\.$#"
			count: 1
			path: libraries/classes/Tracking.php

		-
			message: "#^Cannot access offset 'INDEXES' on mixed\\.$#"
			count: 1
			path: libraries/classes/Tracking.php

		-
			message: "#^Cannot access offset 'ddlog' on mixed\\.$#"
			count: 4
			path: libraries/classes/Tracking.php

		-
			message: "#^Cannot access offset 'schema_snapshot' on mixed\\.$#"
			count: 1
			path: libraries/classes/Tracking.php

		-
			message: "#^Cannot access offset 'statement' on mixed\\.$#"
			count: 4
			path: libraries/classes/Tracking.php

		-
			message: "#^Cannot access offset 0 on mixed\\.$#"
			count: 3
			path: libraries/classes/Tracking.php

		-
			message: "#^Cannot access offset 1 on mixed\\.$#"
			count: 1
			path: libraries/classes/Tracking.php

		-
			message: "#^Method PhpMyAdmin\\\\Tracking\\:\\:createTrackingForMultipleTables\\(\\) has parameter \\$selected with no value type specified in iterable type array\\.$#"
			count: 1
			path: libraries/classes/Tracking.php

		-
			message: "#^Method PhpMyAdmin\\\\Tracking\\:\\:deleteFromTrackingReportLog\\(\\) has parameter \\$data with no value type specified in iterable type array\\.$#"
			count: 1
			path: libraries/classes/Tracking.php

		-
			message: "#^Method PhpMyAdmin\\\\Tracking\\:\\:deleteTrackingReportRows\\(\\) has parameter \\$data with no value type specified in iterable type array\\.$#"
			count: 1
			path: libraries/classes/Tracking.php

		-
			message: "#^Method PhpMyAdmin\\\\Tracking\\:\\:exportAsFileDownload\\(\\) has parameter \\$entries with no value type specified in iterable type array\\.$#"
			count: 1
			path: libraries/classes/Tracking.php

		-
			message: "#^Method PhpMyAdmin\\\\Tracking\\:\\:exportAsSqlDump\\(\\) has parameter \\$entries with no value type specified in iterable type array\\.$#"
			count: 1
			path: libraries/classes/Tracking.php

		-
			message: "#^Method PhpMyAdmin\\\\Tracking\\:\\:exportAsSqlExecution\\(\\) has parameter \\$entries with no value type specified in iterable type array\\.$#"
			count: 1
			path: libraries/classes/Tracking.php

		-
			message: "#^Method PhpMyAdmin\\\\Tracking\\:\\:extractTableNames\\(\\) has parameter \\$table_list with no value type specified in iterable type array\\.$#"
			count: 1
			path: libraries/classes/Tracking.php

		-
			message: "#^Method PhpMyAdmin\\\\Tracking\\:\\:extractTableNames\\(\\) return type has no value type specified in iterable type array\\.$#"
			count: 1
			path: libraries/classes/Tracking.php

		-
			message: "#^Method PhpMyAdmin\\\\Tracking\\:\\:filter\\(\\) has parameter \\$data with no value type specified in iterable type array\\.$#"
			count: 1
			path: libraries/classes/Tracking.php

		-
			message: "#^Method PhpMyAdmin\\\\Tracking\\:\\:filter\\(\\) has parameter \\$filter_users with no value type specified in iterable type array\\.$#"
			count: 1
			path: libraries/classes/Tracking.php

		-
			message: "#^Method PhpMyAdmin\\\\Tracking\\:\\:filter\\(\\) return type has no value type specified in iterable type array\\.$#"
			count: 1
			path: libraries/classes/Tracking.php

		-
			message: "#^Method PhpMyAdmin\\\\Tracking\\:\\:getEntries\\(\\) has parameter \\$data with no value type specified in iterable type array\\.$#"
			count: 1
			path: libraries/classes/Tracking.php

		-
			message: "#^Method PhpMyAdmin\\\\Tracking\\:\\:getEntries\\(\\) has parameter \\$filter_users with no value type specified in iterable type array\\.$#"
			count: 1
			path: libraries/classes/Tracking.php

		-
			message: "#^Method PhpMyAdmin\\\\Tracking\\:\\:getEntries\\(\\) return type has no value type specified in iterable type array\\.$#"
			count: 1
			path: libraries/classes/Tracking.php

		-
			message: "#^Method PhpMyAdmin\\\\Tracking\\:\\:getHtmlForColumns\\(\\) has parameter \\$columns with no value type specified in iterable type array\\.$#"
			count: 1
			path: libraries/classes/Tracking.php

		-
			message: "#^Method PhpMyAdmin\\\\Tracking\\:\\:getHtmlForDataDefinitionStatements\\(\\) has parameter \\$data with no value type specified in iterable type array\\.$#"
			count: 1
			path: libraries/classes/Tracking.php

		-
			message: "#^Method PhpMyAdmin\\\\Tracking\\:\\:getHtmlForDataDefinitionStatements\\(\\) has parameter \\$filter_users with no value type specified in iterable type array\\.$#"
			count: 1
			path: libraries/classes/Tracking.php

		-
			message: "#^Method PhpMyAdmin\\\\Tracking\\:\\:getHtmlForDataDefinitionStatements\\(\\) has parameter \\$url_params with no value type specified in iterable type array\\.$#"
			count: 1
			path: libraries/classes/Tracking.php

		-
			message: "#^Method PhpMyAdmin\\\\Tracking\\:\\:getHtmlForDataDefinitionStatements\\(\\) return type has no value type specified in iterable type array\\.$#"
			count: 1
			path: libraries/classes/Tracking.php

		-
			message: "#^Method PhpMyAdmin\\\\Tracking\\:\\:getHtmlForDataManipulationStatements\\(\\) has parameter \\$data with no value type specified in iterable type array\\.$#"
			count: 1
			path: libraries/classes/Tracking.php

		-
			message: "#^Method PhpMyAdmin\\\\Tracking\\:\\:getHtmlForDataManipulationStatements\\(\\) has parameter \\$filter_users with no value type specified in iterable type array\\.$#"
			count: 1
			path: libraries/classes/Tracking.php

		-
			message: "#^Method PhpMyAdmin\\\\Tracking\\:\\:getHtmlForDataManipulationStatements\\(\\) has parameter \\$url_params with no value type specified in iterable type array\\.$#"
			count: 1
			path: libraries/classes/Tracking.php

		-
			message: "#^Method PhpMyAdmin\\\\Tracking\\:\\:getHtmlForDataStatements\\(\\) has parameter \\$data with no value type specified in iterable type array\\.$#"
			count: 1
			path: libraries/classes/Tracking.php

		-
			message: "#^Method PhpMyAdmin\\\\Tracking\\:\\:getHtmlForDataStatements\\(\\) has parameter \\$filterUsers with no value type specified in iterable type array\\.$#"
			count: 1
			path: libraries/classes/Tracking.php

		-
			message: "#^Method PhpMyAdmin\\\\Tracking\\:\\:getHtmlForDataStatements\\(\\) has parameter \\$urlParams with no value type specified in iterable type array\\.$#"
			count: 1
			path: libraries/classes/Tracking.php

		-
			message: "#^Method PhpMyAdmin\\\\Tracking\\:\\:getHtmlForDataStatements\\(\\) return type has no value type specified in iterable type array\\.$#"
			count: 1
			path: libraries/classes/Tracking.php

		-
			message: "#^Method PhpMyAdmin\\\\Tracking\\:\\:getHtmlForDbTrackingTables\\(\\) has parameter \\$urlParams with no value type specified in iterable type array\\.$#"
			count: 1
			path: libraries/classes/Tracking.php

		-
			message: "#^Method PhpMyAdmin\\\\Tracking\\:\\:getHtmlForElementsOfTrackingReport\\(\\) return type has no value type specified in iterable type array\\.$#"
			count: 1
			path: libraries/classes/Tracking.php

		-
			message: "#^Method PhpMyAdmin\\\\Tracking\\:\\:getHtmlForIndexes\\(\\) has parameter \\$indexes with no value type specified in iterable type array\\.$#"
			count: 1
			path: libraries/classes/Tracking.php

		-
			message: "#^Method PhpMyAdmin\\\\Tracking\\:\\:getHtmlForMainPage\\(\\) has parameter \\$urlParams with no value type specified in iterable type array\\.$#"
			count: 1
			path: libraries/classes/Tracking.php

		-
			message: "#^Method PhpMyAdmin\\\\Tracking\\:\\:getHtmlForSchemaSnapshot\\(\\) has parameter \\$params with no value type specified in iterable type array\\.$#"
			count: 1
			path: libraries/classes/Tracking.php

		-
			message: "#^Method PhpMyAdmin\\\\Tracking\\:\\:getHtmlForTrackingReport\\(\\) has parameter \\$data with no value type specified in iterable type array\\.$#"
			count: 1
			path: libraries/classes/Tracking.php

		-
			message: "#^Method PhpMyAdmin\\\\Tracking\\:\\:getHtmlForTrackingReport\\(\\) has parameter \\$filter_users with no value type specified in iterable type array\\.$#"
			count: 1
			path: libraries/classes/Tracking.php

		-
			message: "#^Method PhpMyAdmin\\\\Tracking\\:\\:getHtmlForTrackingReport\\(\\) has parameter \\$url_params with no value type specified in iterable type array\\.$#"
			count: 1
			path: libraries/classes/Tracking.php

		-
			message: "#^Method PhpMyAdmin\\\\Tracking\\:\\:getHtmlForTrackingReportExportForm1\\(\\) has parameter \\$data with no value type specified in iterable type array\\.$#"
			count: 1
			path: libraries/classes/Tracking.php

		-
			message: "#^Method PhpMyAdmin\\\\Tracking\\:\\:getHtmlForTrackingReportExportForm1\\(\\) has parameter \\$filter_users with no value type specified in iterable type array\\.$#"
			count: 1
			path: libraries/classes/Tracking.php

		-
			message: "#^Method PhpMyAdmin\\\\Tracking\\:\\:getHtmlForTrackingReportExportForm1\\(\\) has parameter \\$url_params with no value type specified in iterable type array\\.$#"
			count: 1
			path: libraries/classes/Tracking.php

		-
			message: "#^Method PhpMyAdmin\\\\Tracking\\:\\:getHtmlForTrackingReportExportForm2\\(\\) has parameter \\$url_params with no value type specified in iterable type array\\.$#"
			count: 1
			path: libraries/classes/Tracking.php

		-
			message: "#^Method PhpMyAdmin\\\\Tracking\\:\\:getUntrackedTables\\(\\) return type has no value type specified in iterable type array\\.$#"
			count: 1
			path: libraries/classes/Tracking.php

		-
			message: "#^Parameter \\#1 \\$columns of method PhpMyAdmin\\\\Tracking\\:\\:getHtmlForColumns\\(\\) expects array, mixed given\\.$#"
			count: 1
			path: libraries/classes/Tracking.php

		-
			message: "#^Parameter \\#1 \\$data of static method PhpMyAdmin\\\\Core\\:\\:safeUnserialize\\(\\) expects string, mixed given\\.$#"
			count: 1
			path: libraries/classes/Tracking.php

		-
			message: "#^Parameter \\#1 \\$dbName of static method PhpMyAdmin\\\\Tracker\\:\\:isTracked\\(\\) expects string, string\\|null given\\.$#"
			count: 1
			path: libraries/classes/Tracking.php

		-
			message: "#^Parameter \\#1 \\$haystack of function mb_strstr expects string, mixed given\\.$#"
			count: 2
			path: libraries/classes/Tracking.php

		-
			message: "#^Parameter \\#1 \\$indexes of method PhpMyAdmin\\\\Tracking\\:\\:getHtmlForIndexes\\(\\) expects array, mixed given\\.$#"
			count: 1
			path: libraries/classes/Tracking.php

		-
			message: "#^Parameter \\#1 \\$str of method PhpMyAdmin\\\\DatabaseInterface\\:\\:escapeString\\(\\) expects string, string\\|null given\\.$#"
			count: 1
			path: libraries/classes/Tracking.php

		-
			message: "#^Parameter \\#1 \\$var of function count expects array\\|Countable, mixed given\\.$#"
			count: 1
			path: libraries/classes/Tracking.php

		-
			message: "#^Parameter \\#2 \\$sqlQuery of static method PhpMyAdmin\\\\Html\\\\Generator\\:\\:getMessage\\(\\) expects string\\|null, mixed given\\.$#"
			count: 1
			path: libraries/classes/Tracking.php

		-
			message: "#^Parameter \\#2 \\$tableName of static method PhpMyAdmin\\\\Tracker\\:\\:isTracked\\(\\) expects string, string\\|null given\\.$#"
			count: 1
			path: libraries/classes/Tracking.php

		-
			message: "#^Method PhpMyAdmin\\\\Transformations\\:\\:getAvailableMimeTypes\\(\\) return type has no value type specified in iterable type array\\.$#"
			count: 1
			path: libraries/classes/Transformations.php

		-
			message: "#^Method PhpMyAdmin\\\\Transformations\\:\\:getMime\\(\\) return type has no value type specified in iterable type array\\.$#"
			count: 1
			path: libraries/classes/Transformations.php

		-
			message: "#^Method PhpMyAdmin\\\\Transformations\\:\\:getOptions\\(\\) return type has no value type specified in iterable type array\\.$#"
			count: 1
			path: libraries/classes/Transformations.php

		-
			message: "#^Call to an undefined method object\\:\\:configure\\(\\)\\.$#"
			count: 1
			path: libraries/classes/TwoFactor.php

		-
			message: "#^Method PhpMyAdmin\\\\TwoFactor\\:\\:getAllBackends\\(\\) return type has no value type specified in iterable type array\\.$#"
			count: 1
			path: libraries/classes/TwoFactor.php

		-
			message: "#^Method PhpMyAdmin\\\\TwoFactor\\:\\:getAvailable\\(\\) return type has no value type specified in iterable type array\\.$#"
			count: 1
			path: libraries/classes/TwoFactor.php

		-
			message: "#^Method PhpMyAdmin\\\\TwoFactor\\:\\:getAvailableBackends\\(\\) return type has no value type specified in iterable type array\\.$#"
			count: 1
			path: libraries/classes/TwoFactor.php

		-
			message: "#^Method PhpMyAdmin\\\\TwoFactor\\:\\:getBackendForCurrentUser\\(\\) should return PhpMyAdmin\\\\Plugins\\\\TwoFactorPlugin but returns object\\.$#"
			count: 1
			path: libraries/classes/TwoFactor.php

		-
			message: "#^Method PhpMyAdmin\\\\TwoFactor\\:\\:getMissingDeps\\(\\) return type has no value type specified in iterable type array\\.$#"
			count: 1
			path: libraries/classes/TwoFactor.php

		-
			message: "#^Method PhpMyAdmin\\\\TwoFactor\\:\\:readConfig\\(\\) return type has no value type specified in iterable type array\\.$#"
			count: 1
			path: libraries/classes/TwoFactor.php

		-
			message: "#^Property PhpMyAdmin\\\\TwoFactor\\:\\:\\$available type has no value type specified in iterable type array\\.$#"
			count: 1
			path: libraries/classes/TwoFactor.php

		-
			message: "#^Property PhpMyAdmin\\\\TwoFactor\\:\\:\\$backend \\(PhpMyAdmin\\\\Plugins\\\\TwoFactorPlugin\\) does not accept object\\.$#"
			count: 2
			path: libraries/classes/TwoFactor.php

		-
			message: "#^Property PhpMyAdmin\\\\TwoFactor\\:\\:\\$config type has no value type specified in iterable type array\\.$#"
			count: 1
			path: libraries/classes/TwoFactor.php

		-
			message: "#^Method PhpMyAdmin\\\\Types\\:\\:getColumns\\(\\) return type has no value type specified in iterable type array\\.$#"
			count: 1
			path: libraries/classes/Types.php

		-
			message: "#^Method PhpMyAdmin\\\\Url\\:\\:getFromRoute\\(\\) has parameter \\$additionalParameters with no value type specified in iterable type array\\.$#"
			count: 1
			path: libraries/classes/Url.php

		-
			message: "#^Method PhpMyAdmin\\\\Url\\:\\:getHiddenFields\\(\\) has parameter \\$values with no value type specified in iterable type array\\.$#"
			count: 1
			path: libraries/classes/Url.php

		-
			message: "#^Method PhpMyAdmin\\\\Url\\:\\:getHiddenInputs\\(\\) has parameter \\$db with no value type specified in iterable type array\\.$#"
			count: 1
			path: libraries/classes/Url.php

		-
			message: "#^Method PhpMyAdmin\\\\Url\\:\\:getHiddenInputs\\(\\) has parameter \\$skip with no value type specified in iterable type array\\.$#"
			count: 1
			path: libraries/classes/Url.php

		-
			message: "#^Method PhpMyAdmin\\\\UserPassword\\:\\:setChangePasswordMsg\\(\\) return type has no value type specified in iterable type array\\.$#"
			count: 1
			path: libraries/classes/UserPassword.php

		-
			message: "#^Method PhpMyAdmin\\\\UserPreferences\\:\\:apply\\(\\) has parameter \\$config_data with no value type specified in iterable type array\\.$#"
			count: 1
			path: libraries/classes/UserPreferences.php

		-
			message: "#^Method PhpMyAdmin\\\\UserPreferences\\:\\:apply\\(\\) return type has no value type specified in iterable type array\\.$#"
			count: 1
			path: libraries/classes/UserPreferences.php

		-
			message: "#^Method PhpMyAdmin\\\\UserPreferences\\:\\:load\\(\\) return type has no value type specified in iterable type array\\.$#"
			count: 1
			path: libraries/classes/UserPreferences.php

		-
			message: "#^Method PhpMyAdmin\\\\UserPreferences\\:\\:redirect\\(\\) has parameter \\$params with no value type specified in iterable type array\\.$#"
			count: 1
			path: libraries/classes/UserPreferences.php

		-
			message: "#^Method PhpMyAdmin\\\\UserPreferences\\:\\:save\\(\\) has parameter \\$config_array with no value type specified in iterable type array\\.$#"
			count: 1
			path: libraries/classes/UserPreferences.php

		-
			message: "#^Cannot cast mixed to string\\.$#"
			count: 1
			path: libraries/classes/Util.php

		-
			message: "#^Cannot use array destructuring on array\\|null\\.$#"
			count: 1
			path: libraries/classes/Util.php

		-
			message: "#^Method PhpMyAdmin\\\\Util\\:\\:checkRowCount\\(\\) has parameter \\$table with no value type specified in iterable type array\\.$#"
			count: 1
			path: libraries/classes/Util.php

		-
			message: "#^Method PhpMyAdmin\\\\Util\\:\\:expandUserString\\(\\) has parameter \\$escape with no value type specified in iterable type array\\.$#"
			count: 1
			path: libraries/classes/Util.php

		-
			message: "#^Method PhpMyAdmin\\\\Util\\:\\:expandUserString\\(\\) has parameter \\$updates with no value type specified in iterable type array\\.$#"
			count: 1
			path: libraries/classes/Util.php

		-
			message: "#^Method PhpMyAdmin\\\\Util\\:\\:extractColumnSpec\\(\\) return type has no value type specified in iterable type array\\.$#"
			count: 1
			path: libraries/classes/Util.php

		-
			message: "#^Method PhpMyAdmin\\\\Util\\:\\:formatByteDown\\(\\) return type has no value type specified in iterable type array\\.$#"
			count: 1
			path: libraries/classes/Util.php

		-
			message: "#^Method PhpMyAdmin\\\\Util\\:\\:getDbInfo\\(\\) return type has no value type specified in iterable type array\\.$#"
			count: 1
			path: libraries/classes/Util.php

		-
			message: "#^Method PhpMyAdmin\\\\Util\\:\\:getMenuTabList\\(\\) return type has no value type specified in iterable type array\\.$#"
			count: 1
			path: libraries/classes/Util.php

		-
			message: "#^Method PhpMyAdmin\\\\Util\\:\\:getTableList\\(\\) return type has no value type specified in iterable type array\\.$#"
			count: 1
			path: libraries/classes/Util.php

		-
			message: "#^Method PhpMyAdmin\\\\Util\\:\\:getTablesWhenOpen\\(\\) return type has no value type specified in iterable type array\\.$#"
			count: 1
			path: libraries/classes/Util.php

		-
			message: "#^Method PhpMyAdmin\\\\Util\\:\\:getUniqueCondition\\(\\) return type has no value type specified in iterable type array\\.$#"
			count: 1
			path: libraries/classes/Util.php

		-
			message: "#^Method PhpMyAdmin\\\\Util\\:\\:getValueByKey\\(\\) has parameter \\$array with no value type specified in iterable type array\\.$#"
			count: 1
			path: libraries/classes/Util.php

		-
			message: "#^Method PhpMyAdmin\\\\Util\\:\\:getValueByKey\\(\\) has parameter \\$path with no value type specified in iterable type array\\.$#"
			count: 1
			path: libraries/classes/Util.php

		-
			message: "#^Method PhpMyAdmin\\\\Util\\:\\:parseEnumSetValues\\(\\) return type has no value type specified in iterable type array\\.$#"
			count: 1
			path: libraries/classes/Util.php

		-
			message: "#^Method PhpMyAdmin\\\\Util\\:\\:processIndexData\\(\\) has parameter \\$indexes with no value type specified in iterable type array\\.$#"
			count: 1
			path: libraries/classes/Util.php

		-
			message: "#^Method PhpMyAdmin\\\\Util\\:\\:processIndexData\\(\\) return type has no value type specified in iterable type array\\.$#"
			count: 1
			path: libraries/classes/Util.php

		-
			message: "#^Method PhpMyAdmin\\\\Util\\:\\:unsupportedDatatypes\\(\\) return type has no value type specified in iterable type array\\.$#"
			count: 1
			path: libraries/classes/Util.php

		-
			message: "#^Parameter \\#1 \\$row of static method PhpMyAdmin\\\\Util\\:\\:getConditionValue\\(\\) expects float\\|int\\|string\\|null, mixed given\\.$#"
			count: 1
			path: libraries/classes/Util.php

		-
			message: "#^Cannot cast mixed to int\\.$#"
			count: 1
			path: libraries/classes/Utils/FormatConverter.php

		-
			message: "#^Method PhpMyAdmin\\\\Utils\\\\FormatConverter\\:\\:binaryToIp\\(\\) should return string\\|false but returns mixed\\.$#"
			count: 2
			path: libraries/classes/Utils/FormatConverter.php

		-
			message: "#^Method PhpMyAdmin\\\\Utils\\\\FormatConverter\\:\\:ipToBinary\\(\\) should return string but returns mixed\\.$#"
			count: 1
			path: libraries/classes/Utils/FormatConverter.php

		-
			message: "#^Method PhpMyAdmin\\\\Utils\\\\FormatConverter\\:\\:longToIp\\(\\) should return string but returns mixed\\.$#"
			count: 1
			path: libraries/classes/Utils/FormatConverter.php

		-
			message: "#^Parameter \\#1 \\$data of function bin2hex expects string, mixed given\\.$#"
			count: 1
			path: libraries/classes/Utils/FormatConverter.php

		-
			message: "#^Parameter \\#1 \\$haystack of function strpos expects string, mixed given\\.$#"
			count: 1
			path: libraries/classes/Utils/FormatConverter.php

		-
			message: "#^Parameter \\#1 \\$ip_address of function inet_pton expects string, mixed given\\.$#"
			count: 1
			path: libraries/classes/Utils/FormatConverter.php

		-
			message: "#^Parameter \\#1 \\$string of function substr expects string, mixed given\\.$#"
			count: 1
			path: libraries/classes/Utils/FormatConverter.php

		-
			message: "#^Method PhpMyAdmin\\\\Utils\\\\HttpRequest\\:\\:handleContext\\(\\) has parameter \\$context with no value type specified in iterable type array\\.$#"
			count: 1
			path: libraries/classes/Utils/HttpRequest.php

		-
			message: "#^Method PhpMyAdmin\\\\Utils\\\\HttpRequest\\:\\:handleContext\\(\\) return type has no value type specified in iterable type array\\.$#"
			count: 1
			path: libraries/classes/Utils/HttpRequest.php

		-
			message: "#^Method PhpMyAdmin\\\\Utils\\\\HttpRequest\\:\\:response\\(\\) should return bool\\|string\\|null but returns mixed\\.$#"
			count: 1
			path: libraries/classes/Utils/HttpRequest.php

		-
			message: "#^Variable \\$http_response_header in isset\\(\\) always exists and is not nullable\\.$#"
			count: 1
			path: libraries/classes/Utils/HttpRequest.php

		-
			message: "#^Comparison operation \"\\>\\=\" between int\\<1, max\\> and 1 is always true\\.$#"
			count: 1
			path: libraries/classes/VersionInformation.php

		-
			message: "#^Method PhpMyAdmin\\\\VersionInformation\\:\\:getLatestCompatibleVersion\\(\\) has parameter \\$releases with no value type specified in iterable type array\\.$#"
			count: 1
			path: libraries/classes/VersionInformation.php

		-
			message: "#^Method PhpMyAdmin\\\\VersionInformation\\:\\:getLatestCompatibleVersion\\(\\) return type has no value type specified in iterable type array\\.$#"
			count: 1
			path: libraries/classes/VersionInformation.php

		-
			message: "#^Method PhpMyAdmin\\\\VersionInformation\\:\\:getLatestVersion\\(\\) should return stdClass\\|null but returns object\\.$#"
			count: 1
			path: libraries/classes/VersionInformation.php

		-
			message: "#^Method PhpMyAdmin\\\\ZipExtension\\:\\:createFile\\(\\) has parameter \\$data with no value type specified in iterable type array\\.$#"
			count: 1
			path: libraries/classes/ZipExtension.php

		-
			message: "#^Method PhpMyAdmin\\\\ZipExtension\\:\\:createFile\\(\\) has parameter \\$name with no value type specified in iterable type array\\.$#"
			count: 1
			path: libraries/classes/ZipExtension.php

		-
			message: "#^Method PhpMyAdmin\\\\ZipExtension\\:\\:getContents\\(\\) return type has no value type specified in iterable type array\\.$#"
			count: 1
			path: libraries/classes/ZipExtension.php

		-
			message: "#^PHPDoc tag @var for variable \\$data has no value type specified in iterable type array\\.$#"
			count: 1
			path: libraries/classes/ZipExtension.php

		-
			message: "#^Method PhpMyAdmin\\\\Tests\\\\AbstractTestCase\\:\\:callFunction\\(\\) has parameter \\$params with no value type specified in iterable type array\\.$#"
			count: 1
			path: test/classes/AbstractTestCase.php

		-
			message: "#^Method PhpMyAdmin\\\\Tests\\\\AbstractTestCase\\:\\:getResponseJsonResult\\(\\) return type has no value type specified in iterable type array\\.$#"
			count: 1
			path: test/classes/AbstractTestCase.php

		-
			message: "#^Method PhpMyAdmin\\\\Tests\\\\AdvisorTest\\:\\:advisorTimes\\(\\) return type has no value type specified in iterable type array\\.$#"
			count: 1
			path: test/classes/AdvisorTest.php

		-
			message: "#^Method PhpMyAdmin\\\\Tests\\\\AdvisorTest\\:\\:rulesProvider\\(\\) return type has no value type specified in iterable type array\\.$#"
			count: 1
			path: test/classes/AdvisorTest.php

		-
			message: "#^Method PhpMyAdmin\\\\Tests\\\\AdvisorTest\\:\\:testAddRule\\(\\) has parameter \\$expected with no value type specified in iterable type array\\.$#"
			count: 1
			path: test/classes/AdvisorTest.php

		-
			message: "#^Method PhpMyAdmin\\\\Tests\\\\AdvisorTest\\:\\:testAddRule\\(\\) has parameter \\$rule with no value type specified in iterable type array\\.$#"
			count: 1
			path: test/classes/AdvisorTest.php

		-
			message: "#^Parameter \\#2 \\$haystack of method PHPUnit\\\\Framework\\\\Assert\\:\\:assertStringContainsString\\(\\) expects string, mixed given\\.$#"
			count: 3
			path: test/classes/BrowseForeignersTest.php

		-
			message: "#^Parameter \\#2 \\$string of method PHPUnit\\\\Framework\\\\Assert\\:\\:assertStringEndsWith\\(\\) expects string, mixed given\\.$#"
			count: 1
			path: test/classes/BrowseForeignersTest.php

		-
			message: "#^Parameter \\#2 \\$string of method PHPUnit\\\\Framework\\\\Assert\\:\\:assertStringStartsWith\\(\\) expects string, mixed given\\.$#"
			count: 1
			path: test/classes/BrowseForeignersTest.php

		-
			message: "#^Method PhpMyAdmin\\\\Tests\\\\CacheTest\\:\\:dataProviderCacheKeyValues\\(\\) return type has no value type specified in iterable type array\\.$#"
			count: 1
			path: test/classes/CacheTest.php

		-
			message: "#^Missing call to parent\\:\\:setUp\\(\\) method\\.$#"
			count: 1
			path: test/classes/CacheTest.php

		-
			message: "#^Method PhpMyAdmin\\\\Tests\\\\Charsets\\\\CollationTest\\:\\:providerTestBuildDescription\\(\\) return type has no value type specified in iterable type array\\.$#"
			count: 1
			path: test/classes/Charsets/CollationTest.php

		-
			message: "#^Method PhpMyAdmin\\\\Tests\\\\Command\\\\SetVersionCommandTest\\:\\:dataProviderBadVersions\\(\\) return type has no value type specified in iterable type array\\.$#"
			count: 1
			path: test/classes/Command/SetVersionCommandTest.php

		-
			message: "#^Method PhpMyAdmin\\\\Tests\\\\Command\\\\SetVersionCommandTest\\:\\:dataProviderGoodVersions\\(\\) return type has no value type specified in iterable type array\\.$#"
			count: 1
			path: test/classes/Command/SetVersionCommandTest.php

		-
			message: "#^Missing call to parent\\:\\:setUp\\(\\) method\\.$#"
			count: 1
			path: test/classes/Command/SetVersionCommandTest.php

		-
			message: "#^Parameter \\#1 \\$array_arg of function sort expects array, mixed given\\.$#"
			count: 2
			path: test/classes/Command/TwigLintCommandTest.php

		-
			message: "#^Method PhpMyAdmin\\\\Tests\\\\CommonTest\\:\\:providerForTestCleanupPathInfo\\(\\) return type has no value type specified in iterable type array\\.$#"
			count: 1
			path: test/classes/CommonTest.php

		-
			message: "#^Method PhpMyAdmin\\\\Tests\\\\Config\\\\DescriptionTest\\:\\:getValues\\(\\) return type has no value type specified in iterable type array\\.$#"
			count: 1
			path: test/classes/Config/DescriptionTest.php

		-
			message: "#^Cannot access offset 'pma_testform' on mixed\\.$#"
			count: 1
			path: test/classes/Config/FormDisplayTest.php

		-
			message: "#^Property PhpMyAdmin\\\\Tests\\\\Config\\\\ServerConfigChecksTest\\:\\:\\$sessionID \\(string\\) does not accept mixed\\.$#"
			count: 1
			path: test/classes/Config/ServerConfigChecksTest.php

		-
			message: "#^Property PhpMyAdmin\\\\Tests\\\\Config\\\\Settings\\\\ServerTest\\:\\:\\$defaultValues type has no value type specified in iterable type array\\.$#"
			count: 1
			path: test/classes/Config/Settings/ServerTest.php

		-
			message: "#^Property PhpMyAdmin\\\\Tests\\\\Config\\\\Settings\\\\TransformationsTest\\:\\:\\$defaultValues type has no value type specified in iterable type array\\.$#"
			count: 1
			path: test/classes/Config/Settings/TransformationsTest.php

		-
			message: "#^Property PhpMyAdmin\\\\Tests\\\\Config\\\\SettingsTest\\:\\:\\$defaultValues type has no value type specified in iterable type array\\.$#"
			count: 1
			path: test/classes/Config/SettingsTest.php

		-
			message: "#^Method PhpMyAdmin\\\\Tests\\\\ConfigTest\\:\\:configPaths\\(\\) return type has no value type specified in iterable type array\\.$#"
			count: 1
			path: test/classes/ConfigTest.php

		-
			message: "#^Method PhpMyAdmin\\\\Tests\\\\ConfigTest\\:\\:connectionParams\\(\\) return type has no value type specified in iterable type array\\.$#"
			count: 1
			path: test/classes/ConfigTest.php

		-
			message: "#^Method PhpMyAdmin\\\\Tests\\\\ConfigTest\\:\\:httpsParams\\(\\) return type has no value type specified in iterable type array\\.$#"
			count: 1
			path: test/classes/ConfigTest.php

		-
			message: "#^Method PhpMyAdmin\\\\Tests\\\\ConfigTest\\:\\:rootUris\\(\\) return type has no value type specified in iterable type array\\.$#"
			count: 1
			path: test/classes/ConfigTest.php

		-
			message: "#^Method PhpMyAdmin\\\\Tests\\\\ConfigTest\\:\\:selectServerProvider\\(\\) return type has no value type specified in iterable type array\\.$#"
			count: 1
			path: test/classes/ConfigTest.php

		-
			message: "#^Method PhpMyAdmin\\\\Tests\\\\ConfigTest\\:\\:serverNames\\(\\) return type has no value type specified in iterable type array\\.$#"
			count: 1
			path: test/classes/ConfigTest.php

		-
			message: "#^Method PhpMyAdmin\\\\Tests\\\\ConfigTest\\:\\:serverSettingsProvider\\(\\) return type has no value type specified in iterable type array\\.$#"
			count: 1
			path: test/classes/ConfigTest.php

		-
			message: "#^Method PhpMyAdmin\\\\Tests\\\\ConfigTest\\:\\:testCheckServers\\(\\) has parameter \\$expected with no value type specified in iterable type array\\.$#"
			count: 1
			path: test/classes/ConfigTest.php

		-
			message: "#^Method PhpMyAdmin\\\\Tests\\\\ConfigTest\\:\\:testCheckServers\\(\\) has parameter \\$settings with no value type specified in iterable type array\\.$#"
			count: 1
			path: test/classes/ConfigTest.php

		-
			message: "#^Method PhpMyAdmin\\\\Tests\\\\ConfigTest\\:\\:testGetConnectionParams\\(\\) has parameter \\$expected with no value type specified in iterable type array\\.$#"
			count: 1
			path: test/classes/ConfigTest.php

		-
			message: "#^Method PhpMyAdmin\\\\Tests\\\\ConfigTest\\:\\:testGetConnectionParams\\(\\) has parameter \\$server with no value type specified in iterable type array\\.$#"
			count: 1
			path: test/classes/ConfigTest.php

		-
			message: "#^Method PhpMyAdmin\\\\Tests\\\\ConfigTest\\:\\:testGetConnectionParams\\(\\) has parameter \\$server_cfg with no value type specified in iterable type array\\.$#"
			count: 1
			path: test/classes/ConfigTest.php

		-
			message: "#^Method PhpMyAdmin\\\\Tests\\\\ConfigTest\\:\\:testSelectServer\\(\\) has parameter \\$settings with no value type specified in iterable type array\\.$#"
			count: 1
			path: test/classes/ConfigTest.php

		-
			message: "#^Method PhpMyAdmin\\\\Tests\\\\ConfigTest\\:\\:userAgentProvider\\(\\) return type has no value type specified in iterable type array\\.$#"
			count: 1
			path: test/classes/ConfigTest.php

		-
			message: "#^Cannot access offset 'favoriteTables' on mixed\\.$#"
			count: 1
			path: test/classes/Controllers/Database/Structure/FavoriteTableControllerTest.php

		-
			message: "#^Parameter \\#2 \\$array of method PHPUnit\\\\Framework\\\\Assert\\:\\:assertArrayHasKey\\(\\) expects array\\|ArrayAccess, mixed given\\.$#"
			count: 1
			path: test/classes/Controllers/Database/Structure/FavoriteTableControllerTest.php

		-
			message: "#^Cannot access offset 'COUNTED' on mixed\\.$#"
			count: 4
			path: test/classes/Controllers/Database/StructureControllerTest.php

		-
			message: "#^Cannot access offset 'Data_free' on mixed\\.$#"
			count: 1
			path: test/classes/Controllers/Database/StructureControllerTest.php

		-
			message: "#^Cannot access offset 'ENGINE' on mixed\\.$#"
			count: 3
			path: test/classes/Controllers/Database/StructureControllerTest.php

		-
			message: "#^Cannot access offset 'Rows' on mixed\\.$#"
			count: 1
			path: test/classes/Controllers/Database/StructureControllerTest.php

		-
			message: "#^Cannot access offset 'TABLE_ROWS' on mixed\\.$#"
			count: 1
			path: test/classes/Controllers/Database/StructureControllerTest.php

		-
			message: "#^Cannot use array destructuring on mixed\\.$#"
			count: 8
			path: test/classes/Controllers/Database/StructureControllerTest.php

		-
			message: "#^Parameter \\#2 \\$array of method PHPUnit\\\\Framework\\\\Assert\\:\\:assertArrayNotHasKey\\(\\) expects array\\|ArrayAccess, mixed given\\.$#"
			count: 1
			path: test/classes/Controllers/Database/StructureControllerTest.php

		-
			message: "#^Parameter \\#2 \\$haystack of method PHPUnit\\\\Framework\\\\Assert\\:\\:assertStringContainsString\\(\\) expects string, mixed given\\.$#"
			count: 4
			path: test/classes/Controllers/Database/StructureControllerTest.php

		-
			message: "#^Parameter \\#2 \\$haystack of method PHPUnit\\\\Framework\\\\Assert\\:\\:assertStringNotContainsString\\(\\) expects string, mixed given\\.$#"
			count: 1
			path: test/classes/Controllers/Database/StructureControllerTest.php

		-
			message: "#^Cannot use array destructuring on mixed\\.$#"
			count: 7
			path: test/classes/Controllers/Server/VariablesControllerTest.php

		-
			message: "#^Method PhpMyAdmin\\\\Tests\\\\CoreTest\\:\\:provideTestIsAllowedDomain\\(\\) return type has no value type specified in iterable type array\\.$#"
			count: 1
			path: test/classes/CoreTest.php

		-
			message: "#^Method PhpMyAdmin\\\\Tests\\\\CoreTest\\:\\:provideTestSafeUnserialize\\(\\) return type has no value type specified in iterable type array\\.$#"
			count: 1
			path: test/classes/CoreTest.php

		-
			message: "#^Method PhpMyAdmin\\\\Tests\\\\CoreTest\\:\\:provideTestSanitizeMySQLHost\\(\\) return type has no value type specified in iterable type array\\.$#"
			count: 1
			path: test/classes/CoreTest.php

		-
			message: "#^Method PhpMyAdmin\\\\Tests\\\\CoreTest\\:\\:providerTestGetRealSize\\(\\) return type has no value type specified in iterable type array\\.$#"
			count: 1
			path: test/classes/CoreTest.php

		-
			message: "#^Method PhpMyAdmin\\\\Tests\\\\CoreTest\\:\\:providerTestGotoNowhere\\(\\) return type has no value type specified in iterable type array\\.$#"
			count: 1
			path: test/classes/CoreTest.php

		-
			message: "#^Method PhpMyAdmin\\\\Tests\\\\CoreTest\\:\\:providerTestLinkURL\\(\\) return type has no value type specified in iterable type array\\.$#"
			count: 1
			path: test/classes/CoreTest.php

		-
<<<<<<< HEAD
			message: "#^Method PhpMyAdmin\\\\Tests\\\\CoreTest\\:\\:testGotoNowhere\\(\\) has parameter \\$allowList with no value type specified in iterable type array\\.$#"
			count: 1
			path: test/classes/CoreTest.php

		-
			message: "#^Method PhpMyAdmin\\\\Tests\\\\CreateAddFieldTest\\:\\:providerGetColumnCreationQueryRequest\\(\\) return type has no value type specified in iterable type array\\.$#"
=======
			message: "#^Offset 0 does not exist on array\\|null\\.$#"
>>>>>>> e33e164e
			count: 1
			path: test/classes/CreateAddFieldTest.php

		-
			message: "#^Method PhpMyAdmin\\\\Tests\\\\CreateAddFieldTest\\:\\:providerGetNumberOfFieldsFromRequest\\(\\) return type has no value type specified in iterable type array\\.$#"
			count: 1
			path: test/classes/CreateAddFieldTest.php

		-
			message: "#^Method PhpMyAdmin\\\\Tests\\\\CreateAddFieldTest\\:\\:providerGetPartitionsDefinition\\(\\) return type has no value type specified in iterable type array\\.$#"
			count: 1
			path: test/classes/CreateAddFieldTest.php

		-
			message: "#^Method PhpMyAdmin\\\\Tests\\\\CreateAddFieldTest\\:\\:providerGetTableCreationQuery\\(\\) return type has no value type specified in iterable type array\\.$#"
			count: 1
			path: test/classes/CreateAddFieldTest.php

		-
			message: "#^Method PhpMyAdmin\\\\Tests\\\\CreateAddFieldTest\\:\\:testGetColumnCreationQuery\\(\\) has parameter \\$request with no value type specified in iterable type array\\.$#"
			count: 1
			path: test/classes/CreateAddFieldTest.php

		-
			message: "#^Method PhpMyAdmin\\\\Tests\\\\CreateAddFieldTest\\:\\:testGetNumberOfFieldsFromRequest\\(\\) has parameter \\$request with no value type specified in iterable type array\\.$#"
			count: 1
			path: test/classes/CreateAddFieldTest.php

		-
			message: "#^Method PhpMyAdmin\\\\Tests\\\\CreateAddFieldTest\\:\\:testGetPartitionsDefinition\\(\\) has parameter \\$request with no value type specified in iterable type array\\.$#"
			count: 1
			path: test/classes/CreateAddFieldTest.php

		-
			message: "#^Method PhpMyAdmin\\\\Tests\\\\CreateAddFieldTest\\:\\:testGetTableCreationQuery\\(\\) has parameter \\$request with no value type specified in iterable type array\\.$#"
			count: 1
			path: test/classes/CreateAddFieldTest.php

		-
			message: "#^Cannot access offset 0 on mixed\\.$#"
			count: 1
			path: test/classes/Database/CentralColumnsTest.php

		-
			message: "#^Parameter \\#1 \\$needle of method PHPUnit\\\\Framework\\\\Assert\\:\\:assertStringContainsString\\(\\) expects string, mixed given\\.$#"
			count: 1
			path: test/classes/Database/CentralColumnsTest.php

		-
			message: "#^Method PhpMyAdmin\\\\Tests\\\\Database\\\\EventsTest\\:\\:providerGetDataFromRequest\\(\\) return type has no value type specified in iterable type array\\.$#"
			count: 1
			path: test/classes/Database/EventsTest.php

		-
			message: "#^Method PhpMyAdmin\\\\Tests\\\\Database\\\\EventsTest\\:\\:providerGetEditorFormAdd\\(\\) return type has no value type specified in iterable type array\\.$#"
			count: 1
			path: test/classes/Database/EventsTest.php

		-
			message: "#^Method PhpMyAdmin\\\\Tests\\\\Database\\\\EventsTest\\:\\:providerGetEditorFormAjax\\(\\) return type has no value type specified in iterable type array\\.$#"
			count: 1
			path: test/classes/Database/EventsTest.php

		-
			message: "#^Method PhpMyAdmin\\\\Tests\\\\Database\\\\EventsTest\\:\\:providerGetEditorFormEdit\\(\\) return type has no value type specified in iterable type array\\.$#"
			count: 1
			path: test/classes/Database/EventsTest.php

		-
			message: "#^Method PhpMyAdmin\\\\Tests\\\\Database\\\\EventsTest\\:\\:providerGetQueryFromRequest\\(\\) return type has no value type specified in iterable type array\\.$#"
			count: 1
			path: test/classes/Database/EventsTest.php

		-
			message: "#^Method PhpMyAdmin\\\\Tests\\\\Database\\\\EventsTest\\:\\:testGetDataFromRequestEmpty\\(\\) has parameter \\$in with no value type specified in iterable type array\\.$#"
			count: 1
			path: test/classes/Database/EventsTest.php

		-
			message: "#^Method PhpMyAdmin\\\\Tests\\\\Database\\\\EventsTest\\:\\:testGetDataFromRequestEmpty\\(\\) has parameter \\$out with no value type specified in iterable type array\\.$#"
			count: 1
			path: test/classes/Database/EventsTest.php

		-
			message: "#^Method PhpMyAdmin\\\\Tests\\\\Database\\\\EventsTest\\:\\:testGetEditorFormAdd\\(\\) has parameter \\$data with no value type specified in iterable type array\\.$#"
			count: 1
			path: test/classes/Database/EventsTest.php

		-
			message: "#^Method PhpMyAdmin\\\\Tests\\\\Database\\\\EventsTest\\:\\:testGetEditorFormAjax\\(\\) has parameter \\$data with no value type specified in iterable type array\\.$#"
			count: 1
			path: test/classes/Database/EventsTest.php

		-
			message: "#^Method PhpMyAdmin\\\\Tests\\\\Database\\\\EventsTest\\:\\:testGetEditorFormEdit\\(\\) has parameter \\$data with no value type specified in iterable type array\\.$#"
			count: 1
			path: test/classes/Database/EventsTest.php

		-
			message: "#^Method PhpMyAdmin\\\\Tests\\\\Database\\\\EventsTest\\:\\:testGetQueryFromRequest\\(\\) has parameter \\$request with no value type specified in iterable type array\\.$#"
			count: 1
			path: test/classes/Database/EventsTest.php

		-
			message: "#^Parameter \\#2 \\$haystack of method PHPUnit\\\\Framework\\\\Assert\\:\\:assertStringContainsString\\(\\) expects string, mixed given\\.$#"
			count: 7
			path: test/classes/Database/QbeTest.php

		-
			message: "#^Parameter \\#2 \\$haystack of method PHPUnit\\\\Framework\\\\Assert\\:\\:assertStringNotContainsString\\(\\) expects string, mixed given\\.$#"
			count: 1
			path: test/classes/Database/QbeTest.php

		-
			message: "#^Method PhpMyAdmin\\\\Tests\\\\Database\\\\RoutinesTest\\:\\:providerGetDataFromRequest\\(\\) return type has no value type specified in iterable type array\\.$#"
			count: 1
			path: test/classes/Database/RoutinesTest.php

		-
			message: "#^Method PhpMyAdmin\\\\Tests\\\\Database\\\\RoutinesTest\\:\\:providerGetEditorForm1\\(\\) return type has no value type specified in iterable type array\\.$#"
			count: 1
			path: test/classes/Database/RoutinesTest.php

		-
			message: "#^Method PhpMyAdmin\\\\Tests\\\\Database\\\\RoutinesTest\\:\\:providerGetEditorForm2\\(\\) return type has no value type specified in iterable type array\\.$#"
			count: 1
			path: test/classes/Database/RoutinesTest.php

		-
			message: "#^Method PhpMyAdmin\\\\Tests\\\\Database\\\\RoutinesTest\\:\\:providerGetEditorForm3\\(\\) return type has no value type specified in iterable type array\\.$#"
			count: 1
			path: test/classes/Database/RoutinesTest.php

		-
			message: "#^Method PhpMyAdmin\\\\Tests\\\\Database\\\\RoutinesTest\\:\\:providerGetEditorForm4\\(\\) return type has no value type specified in iterable type array\\.$#"
			count: 1
			path: test/classes/Database/RoutinesTest.php

		-
			message: "#^Method PhpMyAdmin\\\\Tests\\\\Database\\\\RoutinesTest\\:\\:providerGetExecuteForm1\\(\\) return type has no value type specified in iterable type array\\.$#"
			count: 1
			path: test/classes/Database/RoutinesTest.php

		-
			message: "#^Method PhpMyAdmin\\\\Tests\\\\Database\\\\RoutinesTest\\:\\:providerGetExecuteForm2\\(\\) return type has no value type specified in iterable type array\\.$#"
			count: 1
			path: test/classes/Database/RoutinesTest.php

		-
			message: "#^Method PhpMyAdmin\\\\Tests\\\\Database\\\\RoutinesTest\\:\\:providerGetParameterRow\\(\\) return type has no value type specified in iterable type array\\.$#"
			count: 1
			path: test/classes/Database/RoutinesTest.php

		-
			message: "#^Method PhpMyAdmin\\\\Tests\\\\Database\\\\RoutinesTest\\:\\:providerGetParameterRowAjax\\(\\) return type has no value type specified in iterable type array\\.$#"
			count: 1
			path: test/classes/Database/RoutinesTest.php

		-
			message: "#^Method PhpMyAdmin\\\\Tests\\\\Database\\\\RoutinesTest\\:\\:providerGetQueryFromRequest\\(\\) return type has no value type specified in iterable type array\\.$#"
			count: 1
			path: test/classes/Database/RoutinesTest.php

		-
			message: "#^Method PhpMyAdmin\\\\Tests\\\\Database\\\\RoutinesTest\\:\\:testGetDataFromRequest\\(\\) has parameter \\$in with no value type specified in iterable type array\\.$#"
			count: 1
			path: test/classes/Database/RoutinesTest.php

		-
			message: "#^Method PhpMyAdmin\\\\Tests\\\\Database\\\\RoutinesTest\\:\\:testGetDataFromRequest\\(\\) has parameter \\$out with no value type specified in iterable type array\\.$#"
			count: 1
			path: test/classes/Database/RoutinesTest.php

		-
			message: "#^Method PhpMyAdmin\\\\Tests\\\\Database\\\\RoutinesTest\\:\\:testGetEditorForm1\\(\\) has parameter \\$data with no value type specified in iterable type array\\.$#"
			count: 1
			path: test/classes/Database/RoutinesTest.php

		-
			message: "#^Method PhpMyAdmin\\\\Tests\\\\Database\\\\RoutinesTest\\:\\:testGetEditorForm2\\(\\) has parameter \\$data with no value type specified in iterable type array\\.$#"
			count: 1
			path: test/classes/Database/RoutinesTest.php

		-
			message: "#^Method PhpMyAdmin\\\\Tests\\\\Database\\\\RoutinesTest\\:\\:testGetEditorForm3\\(\\) has parameter \\$data with no value type specified in iterable type array\\.$#"
			count: 1
			path: test/classes/Database/RoutinesTest.php

		-
			message: "#^Method PhpMyAdmin\\\\Tests\\\\Database\\\\RoutinesTest\\:\\:testGetEditorForm4\\(\\) has parameter \\$data with no value type specified in iterable type array\\.$#"
			count: 1
			path: test/classes/Database/RoutinesTest.php

		-
			message: "#^Method PhpMyAdmin\\\\Tests\\\\Database\\\\RoutinesTest\\:\\:testGetExecuteForm1\\(\\) has parameter \\$data with no value type specified in iterable type array\\.$#"
			count: 1
			path: test/classes/Database/RoutinesTest.php

		-
			message: "#^Method PhpMyAdmin\\\\Tests\\\\Database\\\\RoutinesTest\\:\\:testGetExecuteForm2\\(\\) has parameter \\$data with no value type specified in iterable type array\\.$#"
			count: 1
			path: test/classes/Database/RoutinesTest.php

		-
			message: "#^Method PhpMyAdmin\\\\Tests\\\\Database\\\\RoutinesTest\\:\\:testGetParameterRow\\(\\) has parameter \\$data with no value type specified in iterable type array\\.$#"
			count: 1
			path: test/classes/Database/RoutinesTest.php

		-
			message: "#^Method PhpMyAdmin\\\\Tests\\\\Database\\\\RoutinesTest\\:\\:testGetParameterRowAjax\\(\\) has parameter \\$data with no value type specified in iterable type array\\.$#"
			count: 1
			path: test/classes/Database/RoutinesTest.php

		-
			message: "#^Method PhpMyAdmin\\\\Tests\\\\Database\\\\RoutinesTest\\:\\:testGetQueryFromRequest\\(\\) has parameter \\$request with no value type specified in iterable type array\\.$#"
			count: 1
			path: test/classes/Database/RoutinesTest.php

		-
			message: "#^Method PhpMyAdmin\\\\Tests\\\\Database\\\\SearchTest\\:\\:searchTypes\\(\\) return type has no value type specified in iterable type array\\.$#"
			count: 1
			path: test/classes/Database/SearchTest.php

		-
			message: "#^Method PhpMyAdmin\\\\Tests\\\\Database\\\\TriggersTest\\:\\:providerGetDataFromRequestEmpty\\(\\) return type has no value type specified in iterable type array\\.$#"
			count: 1
			path: test/classes/Database/TriggersTest.php

		-
			message: "#^Method PhpMyAdmin\\\\Tests\\\\Database\\\\TriggersTest\\:\\:providerGetEditorFormAdd\\(\\) return type has no value type specified in iterable type array\\.$#"
			count: 1
			path: test/classes/Database/TriggersTest.php

		-
			message: "#^Method PhpMyAdmin\\\\Tests\\\\Database\\\\TriggersTest\\:\\:providerGetEditorFormAjax\\(\\) return type has no value type specified in iterable type array\\.$#"
			count: 1
			path: test/classes/Database/TriggersTest.php

		-
			message: "#^Method PhpMyAdmin\\\\Tests\\\\Database\\\\TriggersTest\\:\\:providerGetEditorFormEdit\\(\\) return type has no value type specified in iterable type array\\.$#"
			count: 1
			path: test/classes/Database/TriggersTest.php

		-
			message: "#^Method PhpMyAdmin\\\\Tests\\\\Database\\\\TriggersTest\\:\\:providerGetQueryFromRequest\\(\\) return type has no value type specified in iterable type array\\.$#"
			count: 1
			path: test/classes/Database/TriggersTest.php

		-
			message: "#^Method PhpMyAdmin\\\\Tests\\\\Database\\\\TriggersTest\\:\\:testGetDataFromRequestEmpty\\(\\) has parameter \\$in with no value type specified in iterable type array\\.$#"
			count: 1
			path: test/classes/Database/TriggersTest.php

		-
			message: "#^Method PhpMyAdmin\\\\Tests\\\\Database\\\\TriggersTest\\:\\:testGetDataFromRequestEmpty\\(\\) has parameter \\$out with no value type specified in iterable type array\\.$#"
			count: 1
			path: test/classes/Database/TriggersTest.php

		-
			message: "#^Method PhpMyAdmin\\\\Tests\\\\Database\\\\TriggersTest\\:\\:testGetEditorFormAdd\\(\\) has parameter \\$data with no value type specified in iterable type array\\.$#"
			count: 1
			path: test/classes/Database/TriggersTest.php

		-
			message: "#^Method PhpMyAdmin\\\\Tests\\\\Database\\\\TriggersTest\\:\\:testGetEditorFormAjax\\(\\) has parameter \\$data with no value type specified in iterable type array\\.$#"
			count: 1
			path: test/classes/Database/TriggersTest.php

		-
			message: "#^Method PhpMyAdmin\\\\Tests\\\\Database\\\\TriggersTest\\:\\:testGetEditorFormEdit\\(\\) has parameter \\$data with no value type specified in iterable type array\\.$#"
			count: 1
			path: test/classes/Database/TriggersTest.php

		-
			message: "#^Method PhpMyAdmin\\\\Tests\\\\DatabaseInterfaceTest\\:\\:currentUserData\\(\\) return type has no value type specified in iterable type array\\.$#"
			count: 1
			path: test/classes/DatabaseInterfaceTest.php

		-
			message: "#^Method PhpMyAdmin\\\\Tests\\\\DatabaseInterfaceTest\\:\\:errorData\\(\\) return type has no value type specified in iterable type array\\.$#"
			count: 1
			path: test/classes/DatabaseInterfaceTest.php

		-
			message: "#^Method PhpMyAdmin\\\\Tests\\\\DatabaseInterfaceTest\\:\\:isAmazonRdsData\\(\\) return type has no value type specified in iterable type array\\.$#"
			count: 1
			path: test/classes/DatabaseInterfaceTest.php

		-
			message: "#^Method PhpMyAdmin\\\\Tests\\\\DatabaseInterfaceTest\\:\\:testGetCurrentUser\\(\\) has parameter \\$expected with no value type specified in iterable type array\\.$#"
			count: 1
			path: test/classes/DatabaseInterfaceTest.php

		-
			message: "#^Method PhpMyAdmin\\\\Tests\\\\DatabaseInterfaceTest\\:\\:testGetCurrentUser\\(\\) has parameter \\$value with no value type specified in iterable type array\\.$#"
			count: 1
			path: test/classes/DatabaseInterfaceTest.php

		-
			message: "#^Method PhpMyAdmin\\\\Tests\\\\DatabaseInterfaceTest\\:\\:testIsAmazonRdsData\\(\\) has parameter \\$value with no value type specified in iterable type array\\.$#"
			count: 1
			path: test/classes/DatabaseInterfaceTest.php

		-
			message: "#^Method PhpMyAdmin\\\\Tests\\\\DatabaseInterfaceTest\\:\\:versionData\\(\\) return type has no value type specified in iterable type array\\.$#"
			count: 1
			path: test/classes/DatabaseInterfaceTest.php

		-
			message: "#^Method PhpMyAdmin\\\\Tests\\\\Dbal\\\\DbiDummyTest\\:\\:errorData\\(\\) return type has no value type specified in iterable type array\\.$#"
			count: 1
			path: test/classes/Dbal/DbiDummyTest.php

		-
			message: "#^Method PhpMyAdmin\\\\Tests\\\\Dbal\\\\DbiDummyTest\\:\\:schemaData\\(\\) return type has no value type specified in iterable type array\\.$#"
			count: 1
			path: test/classes/Dbal/DbiDummyTest.php

		-
			message: "#^Method PhpMyAdmin\\\\Tests\\\\Display\\\\ResultsTest\\:\\:dataProviderForTestGetDataCellForNonNumericColumns\\(\\) return type has no value type specified in iterable type array\\.$#"
			count: 4
			path: test/classes/Display/ResultsTest.php

		-
			message: "#^Method PhpMyAdmin\\\\Tests\\\\Display\\\\ResultsTest\\:\\:dataProviderForTestGetPartialText\\(\\) return type has no value type specified in iterable type array\\.$#"
			count: 1
			path: test/classes/Display/ResultsTest.php

		-
			message: "#^Method PhpMyAdmin\\\\Tests\\\\Display\\\\ResultsTest\\:\\:dataProviderForTestGetRowInfoForSpecialLinks\\(\\) return type has no value type specified in iterable type array\\.$#"
			count: 1
			path: test/classes/Display/ResultsTest.php

		-
			message: "#^Method PhpMyAdmin\\\\Tests\\\\Display\\\\ResultsTest\\:\\:dataProviderForTestGetSpecialLinkUrl\\(\\) return type has no value type specified in iterable type array\\.$#"
			count: 1
			path: test/classes/Display/ResultsTest.php

		-
			message: "#^Method PhpMyAdmin\\\\Tests\\\\Display\\\\ResultsTest\\:\\:dataProviderForTestHandleNonPrintableContents\\(\\) return type has no value type specified in iterable type array\\.$#"
			count: 2
			path: test/classes/Display/ResultsTest.php

		-
			message: "#^Method PhpMyAdmin\\\\Tests\\\\Display\\\\ResultsTest\\:\\:dataProviderForTestSetHighlightedColumnGlobalField\\(\\) return type has no value type specified in iterable type array\\.$#"
			count: 1
			path: test/classes/Display/ResultsTest.php

		-
			message: "#^Method PhpMyAdmin\\\\Tests\\\\Display\\\\ResultsTest\\:\\:dataProviderGetSortOrderHiddenInputs\\(\\) return type has no value type specified in iterable type array\\.$#"
			count: 1
			path: test/classes/Display/ResultsTest.php

		-
			message: "#^Method PhpMyAdmin\\\\Tests\\\\Display\\\\ResultsTest\\:\\:providerForTestGetTableNavigationButton\\(\\) return type has no value type specified in iterable type array\\.$#"
			count: 1
			path: test/classes/Display/ResultsTest.php

		-
			message: "#^Method PhpMyAdmin\\\\Tests\\\\Display\\\\ResultsTest\\:\\:providerSetConfigParamsForDisplayTable\\(\\) return type has no value type specified in iterable type array\\.$#"
			count: 1
			path: test/classes/Display/ResultsTest.php

		-
			message: "#^Method PhpMyAdmin\\\\Tests\\\\Display\\\\ResultsTest\\:\\:testGetDataCellForNonNumericColumns\\(\\) has parameter \\$_url_params with no value type specified in iterable type array\\.$#"
			count: 1
			path: test/classes/Display/ResultsTest.php

		-
			message: "#^Method PhpMyAdmin\\\\Tests\\\\Display\\\\ResultsTest\\:\\:testGetDataCellForNonNumericColumns\\(\\) has parameter \\$analyzed_sql_results with no value type specified in iterable type array\\.$#"
			count: 1
			path: test/classes/Display/ResultsTest.php

		-
			message: "#^Method PhpMyAdmin\\\\Tests\\\\Display\\\\ResultsTest\\:\\:testGetDataCellForNonNumericColumns\\(\\) has parameter \\$map with no value type specified in iterable type array\\.$#"
			count: 1
			path: test/classes/Display/ResultsTest.php

		-
			message: "#^Method PhpMyAdmin\\\\Tests\\\\Display\\\\ResultsTest\\:\\:testGetDataCellForNonNumericColumns\\(\\) has parameter \\$transform_options with no value type specified in iterable type array\\.$#"
			count: 1
			path: test/classes/Display/ResultsTest.php

		-
			message: "#^Method PhpMyAdmin\\\\Tests\\\\Display\\\\ResultsTest\\:\\:testGetPartialText\\(\\) has parameter \\$output with no value type specified in iterable type array\\.$#"
			count: 1
			path: test/classes/Display/ResultsTest.php

		-
			message: "#^Method PhpMyAdmin\\\\Tests\\\\Display\\\\ResultsTest\\:\\:testGetRowInfoForSpecialLinks\\(\\) has parameter \\$col_order with no value type specified in iterable type array\\.$#"
			count: 1
			path: test/classes/Display/ResultsTest.php

		-
			message: "#^Method PhpMyAdmin\\\\Tests\\\\Display\\\\ResultsTest\\:\\:testGetRowInfoForSpecialLinks\\(\\) has parameter \\$output with no value type specified in iterable type array\\.$#"
			count: 1
			path: test/classes/Display/ResultsTest.php

		-
			message: "#^Method PhpMyAdmin\\\\Tests\\\\Display\\\\ResultsTest\\:\\:testGetRowInfoForSpecialLinks\\(\\) has parameter \\$row with no value type specified in iterable type array\\.$#"
			count: 1
			path: test/classes/Display/ResultsTest.php

		-
			message: "#^Method PhpMyAdmin\\\\Tests\\\\Display\\\\ResultsTest\\:\\:testGetSortOrderHiddenInputs\\(\\) has parameter \\$urlParams with no value type specified in iterable type array\\.$#"
			count: 1
			path: test/classes/Display/ResultsTest.php

		-
			message: "#^Method PhpMyAdmin\\\\Tests\\\\Display\\\\ResultsTest\\:\\:testGetSpecialLinkUrl\\(\\) has parameter \\$row_info with no value type specified in iterable type array\\.$#"
			count: 1
			path: test/classes/Display/ResultsTest.php

		-
			message: "#^Method PhpMyAdmin\\\\Tests\\\\Display\\\\ResultsTest\\:\\:testHandleNonPrintableContents\\(\\) has parameter \\$transform_options with no value type specified in iterable type array\\.$#"
			count: 1
			path: test/classes/Display/ResultsTest.php

		-
			message: "#^Method PhpMyAdmin\\\\Tests\\\\Display\\\\ResultsTest\\:\\:testHandleNonPrintableContents\\(\\) has parameter \\$url_params with no value type specified in iterable type array\\.$#"
			count: 1
			path: test/classes/Display/ResultsTest.php

		-
			message: "#^Method PhpMyAdmin\\\\Tests\\\\Display\\\\ResultsTest\\:\\:testSetConfigParamsForDisplayTable\\(\\) has parameter \\$expected with no value type specified in iterable type array\\.$#"
			count: 1
			path: test/classes/Display/ResultsTest.php

		-
			message: "#^Method PhpMyAdmin\\\\Tests\\\\Display\\\\ResultsTest\\:\\:testSetConfigParamsForDisplayTable\\(\\) has parameter \\$get with no value type specified in iterable type array\\.$#"
			count: 1
			path: test/classes/Display/ResultsTest.php

		-
			message: "#^Method PhpMyAdmin\\\\Tests\\\\Display\\\\ResultsTest\\:\\:testSetConfigParamsForDisplayTable\\(\\) has parameter \\$post with no value type specified in iterable type array\\.$#"
			count: 1
			path: test/classes/Display/ResultsTest.php

		-
			message: "#^Method PhpMyAdmin\\\\Tests\\\\Display\\\\ResultsTest\\:\\:testSetConfigParamsForDisplayTable\\(\\) has parameter \\$request with no value type specified in iterable type array\\.$#"
			count: 1
			path: test/classes/Display/ResultsTest.php

		-
			message: "#^Method PhpMyAdmin\\\\Tests\\\\Display\\\\ResultsTest\\:\\:testSetConfigParamsForDisplayTable\\(\\) has parameter \\$session with no value type specified in iterable type array\\.$#"
			count: 1
			path: test/classes/Display/ResultsTest.php

		-
			message: "#^Method PhpMyAdmin\\\\Tests\\\\Display\\\\ResultsTest\\:\\:testSetHighlightedColumnGlobalField\\(\\) has parameter \\$analyzed_sql with no value type specified in iterable type array\\.$#"
			count: 1
			path: test/classes/Display/ResultsTest.php

		-
			message: "#^Method PhpMyAdmin\\\\Tests\\\\Display\\\\ResultsTest\\:\\:testSetHighlightedColumnGlobalField\\(\\) has parameter \\$output with no value type specified in iterable type array\\.$#"
			count: 1
			path: test/classes/Display/ResultsTest.php

		-
			message: "#^Parameter \\#1 \\$string of function htmlspecialchars_decode expects string, mixed given\\.$#"
			count: 1
			path: test/classes/Display/ResultsTest.php

		-
			message: "#^Parameter \\#2 \\$haystack of method PHPUnit\\\\Framework\\\\Assert\\:\\:assertStringContainsString\\(\\) expects string, mixed given\\.$#"
			count: 9
			path: test/classes/Display/ResultsTest.php

		-
			message: "#^Method PhpMyAdmin\\\\Tests\\\\Engines\\\\PbxtTest\\:\\:providerFortTestResolveTypeSize\\(\\) return type has no value type specified in iterable type array\\.$#"
			count: 1
			path: test/classes/Engines/PbxtTest.php

		-
			message: "#^Method PhpMyAdmin\\\\Tests\\\\Engines\\\\PbxtTest\\:\\:testResolveTypeSize\\(\\) has parameter \\$output with no value type specified in iterable type array\\.$#"
			count: 1
			path: test/classes/Engines/PbxtTest.php

		-
			message: "#^Method PhpMyAdmin\\\\Tests\\\\ErrorHandlerTest\\:\\:providerForTestHandleError\\(\\) return type has no value type specified in iterable type array\\.$#"
			count: 1
			path: test/classes/ErrorHandlerTest.php

		-
			message: "#^Method PhpMyAdmin\\\\Tests\\\\ErrorReportTest\\:\\:testSanitizeUrl\\(\\) has parameter \\$result with no value type specified in iterable type array\\.$#"
			count: 1
			path: test/classes/ErrorReportTest.php

		-
			message: "#^Method PhpMyAdmin\\\\Tests\\\\ErrorReportTest\\:\\:urlsToSanitize\\(\\) return type has no value type specified in iterable type array\\.$#"
			count: 1
			path: test/classes/ErrorReportTest.php

		-
			message: "#^Method PhpMyAdmin\\\\Tests\\\\ErrorTest\\:\\:filePathProvider\\(\\) return type has no value type specified in iterable type array\\.$#"
			count: 1
			path: test/classes/ErrorTest.php

		-
			message: "#^Method PhpMyAdmin\\\\Tests\\\\FileTest\\:\\:compressedFiles\\(\\) return type has no value type specified in iterable type array\\.$#"
			count: 1
			path: test/classes/FileTest.php

		-
			message: "#^Property PhpMyAdmin\\\\Tests\\\\FooterTest\\:\\:\\$privates type has no value type specified in iterable type array\\.$#"
			count: 1
			path: test/classes/FooterTest.php

		-
			message: "#^Method PhpMyAdmin\\\\Tests\\\\Gis\\\\GisFactoryTest\\:\\:providerForTestFactory\\(\\) return type has no value type specified in iterable type array\\.$#"
			count: 1
			path: test/classes/Gis/GisFactoryTest.php

		-
			message: "#^Method PhpMyAdmin\\\\Tests\\\\Gis\\\\GisGeomTestCase\\:\\:testGenerateParams\\(\\) has parameter \\$params with no value type specified in iterable type array\\.$#"
			count: 1
			path: test/classes/Gis/GisGeomTestCase.php

		-
			message: "#^Method PhpMyAdmin\\\\Tests\\\\Gis\\\\GisGeomTestCase\\:\\:testScaleRow\\(\\) has parameter \\$min_max with no value type specified in iterable type array\\.$#"
			count: 1
			path: test/classes/Gis/GisGeomTestCase.php

		-
			message: "#^Method PhpMyAdmin\\\\Tests\\\\Gis\\\\GisGeometryCollectionTest\\:\\:providerForGenerateParams\\(\\) return type has no value type specified in iterable type array\\.$#"
			count: 1
			path: test/classes/Gis/GisGeometryCollectionTest.php

		-
			message: "#^Method PhpMyAdmin\\\\Tests\\\\Gis\\\\GisGeometryCollectionTest\\:\\:providerForGenerateWkt\\(\\) return type has no value type specified in iterable type array\\.$#"
			count: 1
			path: test/classes/Gis/GisGeometryCollectionTest.php

		-
			message: "#^Method PhpMyAdmin\\\\Tests\\\\Gis\\\\GisGeometryCollectionTest\\:\\:providerForPrepareRowAsOl\\(\\) return type has no value type specified in iterable type array\\.$#"
			count: 1
			path: test/classes/Gis/GisGeometryCollectionTest.php

		-
			message: "#^Method PhpMyAdmin\\\\Tests\\\\Gis\\\\GisGeometryCollectionTest\\:\\:providerForPrepareRowAsPdf\\(\\) return type has no value type specified in iterable type array\\.$#"
			count: 1
			path: test/classes/Gis/GisGeometryCollectionTest.php

		-
			message: "#^Method PhpMyAdmin\\\\Tests\\\\Gis\\\\GisGeometryCollectionTest\\:\\:providerForPrepareRowAsSvg\\(\\) return type has no value type specified in iterable type array\\.$#"
			count: 1
			path: test/classes/Gis/GisGeometryCollectionTest.php

		-
			message: "#^Method PhpMyAdmin\\\\Tests\\\\Gis\\\\GisGeometryCollectionTest\\:\\:providerForScaleRow\\(\\) return type has no value type specified in iterable type array\\.$#"
			count: 1
			path: test/classes/Gis/GisGeometryCollectionTest.php

		-
			message: "#^Method PhpMyAdmin\\\\Tests\\\\Gis\\\\GisGeometryCollectionTest\\:\\:testGenerateParams\\(\\) has parameter \\$output with no value type specified in iterable type array\\.$#"
			count: 1
			path: test/classes/Gis/GisGeometryCollectionTest.php

		-
			message: "#^Method PhpMyAdmin\\\\Tests\\\\Gis\\\\GisGeometryCollectionTest\\:\\:testGenerateWkt\\(\\) has parameter \\$gis_data with no value type specified in iterable type array\\.$#"
			count: 1
			path: test/classes/Gis/GisGeometryCollectionTest.php

		-
			message: "#^Method PhpMyAdmin\\\\Tests\\\\Gis\\\\GisGeometryCollectionTest\\:\\:testPrepareRowAsOl\\(\\) has parameter \\$line_color with no value type specified in iterable type array\\.$#"
			count: 1
			path: test/classes/Gis/GisGeometryCollectionTest.php

		-
			message: "#^Method PhpMyAdmin\\\\Tests\\\\Gis\\\\GisGeometryCollectionTest\\:\\:testPrepareRowAsOl\\(\\) has parameter \\$scale_data with no value type specified in iterable type array\\.$#"
			count: 1
			path: test/classes/Gis/GisGeometryCollectionTest.php

		-
			message: "#^Method PhpMyAdmin\\\\Tests\\\\Gis\\\\GisGeometryCollectionTest\\:\\:testPrepareRowAsPdf\\(\\) has parameter \\$scale_data with no value type specified in iterable type array\\.$#"
			count: 1
			path: test/classes/Gis/GisGeometryCollectionTest.php

		-
			message: "#^Method PhpMyAdmin\\\\Tests\\\\Gis\\\\GisGeometryCollectionTest\\:\\:testPrepareRowAsSvg\\(\\) has parameter \\$scaleData with no value type specified in iterable type array\\.$#"
			count: 1
			path: test/classes/Gis/GisGeometryCollectionTest.php

		-
			message: "#^Method PhpMyAdmin\\\\Tests\\\\Gis\\\\GisGeometryCollectionTest\\:\\:testScaleRow\\(\\) has parameter \\$output with no value type specified in iterable type array\\.$#"
			count: 1
			path: test/classes/Gis/GisGeometryCollectionTest.php

		-
			message: "#^Method PhpMyAdmin\\\\Tests\\\\Gis\\\\GisGeometryTest\\:\\:providerForTestExtractPoints\\(\\) return type has no value type specified in iterable type array\\.$#"
			count: 1
			path: test/classes/Gis/GisGeometryTest.php

		-
			message: "#^Method PhpMyAdmin\\\\Tests\\\\Gis\\\\GisGeometryTest\\:\\:providerForTestGenerateParams\\(\\) return type has no value type specified in iterable type array\\.$#"
			count: 1
			path: test/classes/Gis/GisGeometryTest.php

		-
			message: "#^Method PhpMyAdmin\\\\Tests\\\\Gis\\\\GisGeometryTest\\:\\:providerForTestGetBoundsForOl\\(\\) return type has no value type specified in iterable type array\\.$#"
			count: 1
			path: test/classes/Gis/GisGeometryTest.php

		-
			message: "#^Method PhpMyAdmin\\\\Tests\\\\Gis\\\\GisGeometryTest\\:\\:providerForTestGetPolygonArrayForOpenLayers\\(\\) return type has no value type specified in iterable type array\\.$#"
			count: 1
			path: test/classes/Gis/GisGeometryTest.php

		-
			message: "#^Method PhpMyAdmin\\\\Tests\\\\Gis\\\\GisGeometryTest\\:\\:providerForTestSetMinMax\\(\\) return type has no value type specified in iterable type array\\.$#"
			count: 1
			path: test/classes/Gis/GisGeometryTest.php

		-
			message: "#^Method PhpMyAdmin\\\\Tests\\\\Gis\\\\GisGeometryTest\\:\\:testExtractPoints\\(\\) has parameter \\$output with no value type specified in iterable type array\\.$#"
			count: 1
			path: test/classes/Gis/GisGeometryTest.php

		-
			message: "#^Method PhpMyAdmin\\\\Tests\\\\Gis\\\\GisGeometryTest\\:\\:testExtractPoints\\(\\) has parameter \\$scale_data with no value type specified in iterable type array\\.$#"
			count: 1
			path: test/classes/Gis/GisGeometryTest.php

		-
			message: "#^Method PhpMyAdmin\\\\Tests\\\\Gis\\\\GisGeometryTest\\:\\:testGenerateParams\\(\\) has parameter \\$output with no value type specified in iterable type array\\.$#"
			count: 1
			path: test/classes/Gis/GisGeometryTest.php

		-
			message: "#^Method PhpMyAdmin\\\\Tests\\\\Gis\\\\GisGeometryTest\\:\\:testGetBoundsForOl\\(\\) has parameter \\$scale_data with no value type specified in iterable type array\\.$#"
			count: 1
			path: test/classes/Gis/GisGeometryTest.php

		-
			message: "#^Method PhpMyAdmin\\\\Tests\\\\Gis\\\\GisGeometryTest\\:\\:testGetPolygonArrayForOpenLayers\\(\\) has parameter \\$polygons with no value type specified in iterable type array\\.$#"
			count: 1
			path: test/classes/Gis/GisGeometryTest.php

		-
			message: "#^Method PhpMyAdmin\\\\Tests\\\\Gis\\\\GisGeometryTest\\:\\:testSetMinMax\\(\\) has parameter \\$min_max with no value type specified in iterable type array\\.$#"
			count: 1
			path: test/classes/Gis/GisGeometryTest.php

		-
			message: "#^Method PhpMyAdmin\\\\Tests\\\\Gis\\\\GisGeometryTest\\:\\:testSetMinMax\\(\\) has parameter \\$output with no value type specified in iterable type array\\.$#"
			count: 1
			path: test/classes/Gis/GisGeometryTest.php

		-
			message: "#^Method PhpMyAdmin\\\\Tests\\\\Gis\\\\GisLineStringTest\\:\\:providerForPrepareRowAsOl\\(\\) return type has no value type specified in iterable type array\\.$#"
			count: 1
			path: test/classes/Gis/GisLineStringTest.php

		-
			message: "#^Method PhpMyAdmin\\\\Tests\\\\Gis\\\\GisLineStringTest\\:\\:providerForPrepareRowAsPdf\\(\\) return type has no value type specified in iterable type array\\.$#"
			count: 1
			path: test/classes/Gis/GisLineStringTest.php

		-
			message: "#^Method PhpMyAdmin\\\\Tests\\\\Gis\\\\GisLineStringTest\\:\\:providerForPrepareRowAsSvg\\(\\) return type has no value type specified in iterable type array\\.$#"
			count: 1
			path: test/classes/Gis/GisLineStringTest.php

		-
			message: "#^Method PhpMyAdmin\\\\Tests\\\\Gis\\\\GisLineStringTest\\:\\:providerForTestGenerateParams\\(\\) return type has no value type specified in iterable type array\\.$#"
			count: 1
			path: test/classes/Gis/GisLineStringTest.php

		-
			message: "#^Method PhpMyAdmin\\\\Tests\\\\Gis\\\\GisLineStringTest\\:\\:providerForTestGenerateWkt\\(\\) return type has no value type specified in iterable type array\\.$#"
			count: 1
			path: test/classes/Gis/GisLineStringTest.php

		-
			message: "#^Method PhpMyAdmin\\\\Tests\\\\Gis\\\\GisLineStringTest\\:\\:providerForTestScaleRow\\(\\) return type has no value type specified in iterable type array\\.$#"
			count: 1
			path: test/classes/Gis/GisLineStringTest.php

		-
			message: "#^Method PhpMyAdmin\\\\Tests\\\\Gis\\\\GisLineStringTest\\:\\:testPrepareRowAsOl\\(\\) has parameter \\$line_color with no value type specified in iterable type array\\.$#"
			count: 1
			path: test/classes/Gis/GisLineStringTest.php

		-
			message: "#^Method PhpMyAdmin\\\\Tests\\\\Gis\\\\GisLineStringTest\\:\\:testPrepareRowAsOl\\(\\) has parameter \\$scale_data with no value type specified in iterable type array\\.$#"
			count: 1
			path: test/classes/Gis/GisLineStringTest.php

		-
			message: "#^Method PhpMyAdmin\\\\Tests\\\\Gis\\\\GisLineStringTest\\:\\:testPrepareRowAsPdf\\(\\) has parameter \\$scale_data with no value type specified in iterable type array\\.$#"
			count: 1
			path: test/classes/Gis/GisLineStringTest.php

		-
			message: "#^Method PhpMyAdmin\\\\Tests\\\\Gis\\\\GisLineStringTest\\:\\:testPrepareRowAsSvg\\(\\) has parameter \\$scaleData with no value type specified in iterable type array\\.$#"
			count: 1
			path: test/classes/Gis/GisLineStringTest.php

		-
			message: "#^Method PhpMyAdmin\\\\Tests\\\\Gis\\\\GisMultiLineStringTest\\:\\:providerForPrepareRowAsOl\\(\\) return type has no value type specified in iterable type array\\.$#"
			count: 1
			path: test/classes/Gis/GisMultiLineStringTest.php

		-
			message: "#^Method PhpMyAdmin\\\\Tests\\\\Gis\\\\GisMultiLineStringTest\\:\\:providerForPrepareRowAsPdf\\(\\) return type has no value type specified in iterable type array\\.$#"
			count: 1
			path: test/classes/Gis/GisMultiLineStringTest.php

		-
			message: "#^Method PhpMyAdmin\\\\Tests\\\\Gis\\\\GisMultiLineStringTest\\:\\:providerForPrepareRowAsSvg\\(\\) return type has no value type specified in iterable type array\\.$#"
			count: 1
			path: test/classes/Gis/GisMultiLineStringTest.php

		-
			message: "#^Method PhpMyAdmin\\\\Tests\\\\Gis\\\\GisMultiLineStringTest\\:\\:providerForTestGenerateParams\\(\\) return type has no value type specified in iterable type array\\.$#"
			count: 1
			path: test/classes/Gis/GisMultiLineStringTest.php

		-
			message: "#^Method PhpMyAdmin\\\\Tests\\\\Gis\\\\GisMultiLineStringTest\\:\\:providerForTestGenerateWkt\\(\\) return type has no value type specified in iterable type array\\.$#"
			count: 1
			path: test/classes/Gis/GisMultiLineStringTest.php

		-
			message: "#^Method PhpMyAdmin\\\\Tests\\\\Gis\\\\GisMultiLineStringTest\\:\\:providerForTestScaleRow\\(\\) return type has no value type specified in iterable type array\\.$#"
			count: 1
			path: test/classes/Gis/GisMultiLineStringTest.php

		-
			message: "#^Method PhpMyAdmin\\\\Tests\\\\Gis\\\\GisMultiLineStringTest\\:\\:testPrepareRowAsOl\\(\\) has parameter \\$line_color with no value type specified in iterable type array\\.$#"
			count: 1
			path: test/classes/Gis/GisMultiLineStringTest.php

		-
			message: "#^Method PhpMyAdmin\\\\Tests\\\\Gis\\\\GisMultiLineStringTest\\:\\:testPrepareRowAsOl\\(\\) has parameter \\$scale_data with no value type specified in iterable type array\\.$#"
			count: 1
			path: test/classes/Gis/GisMultiLineStringTest.php

		-
			message: "#^Method PhpMyAdmin\\\\Tests\\\\Gis\\\\GisMultiLineStringTest\\:\\:testPrepareRowAsPdf\\(\\) has parameter \\$scale_data with no value type specified in iterable type array\\.$#"
			count: 1
			path: test/classes/Gis/GisMultiLineStringTest.php

		-
			message: "#^Method PhpMyAdmin\\\\Tests\\\\Gis\\\\GisMultiLineStringTest\\:\\:testPrepareRowAsSvg\\(\\) has parameter \\$scaleData with no value type specified in iterable type array\\.$#"
			count: 1
			path: test/classes/Gis/GisMultiLineStringTest.php

		-
			message: "#^Method PhpMyAdmin\\\\Tests\\\\Gis\\\\GisMultiPointTest\\:\\:providerForPrepareRowAsOl\\(\\) return type has no value type specified in iterable type array\\.$#"
			count: 1
			path: test/classes/Gis/GisMultiPointTest.php

		-
			message: "#^Method PhpMyAdmin\\\\Tests\\\\Gis\\\\GisMultiPointTest\\:\\:providerForPrepareRowAsPdf\\(\\) return type has no value type specified in iterable type array\\.$#"
			count: 1
			path: test/classes/Gis/GisMultiPointTest.php

		-
			message: "#^Method PhpMyAdmin\\\\Tests\\\\Gis\\\\GisMultiPointTest\\:\\:providerForPrepareRowAsSvg\\(\\) return type has no value type specified in iterable type array\\.$#"
			count: 1
			path: test/classes/Gis/GisMultiPointTest.php

		-
			message: "#^Method PhpMyAdmin\\\\Tests\\\\Gis\\\\GisMultiPointTest\\:\\:providerForTestGenerateParams\\(\\) return type has no value type specified in iterable type array\\.$#"
			count: 1
			path: test/classes/Gis/GisMultiPointTest.php

		-
			message: "#^Method PhpMyAdmin\\\\Tests\\\\Gis\\\\GisMultiPointTest\\:\\:providerForTestGenerateWkt\\(\\) return type has no value type specified in iterable type array\\.$#"
			count: 1
			path: test/classes/Gis/GisMultiPointTest.php

		-
			message: "#^Method PhpMyAdmin\\\\Tests\\\\Gis\\\\GisMultiPointTest\\:\\:providerForTestScaleRow\\(\\) return type has no value type specified in iterable type array\\.$#"
			count: 1
			path: test/classes/Gis/GisMultiPointTest.php

		-
			message: "#^Method PhpMyAdmin\\\\Tests\\\\Gis\\\\GisMultiPointTest\\:\\:testPrepareRowAsOl\\(\\) has parameter \\$point_color with no value type specified in iterable type array\\.$#"
			count: 1
			path: test/classes/Gis/GisMultiPointTest.php

		-
			message: "#^Method PhpMyAdmin\\\\Tests\\\\Gis\\\\GisMultiPointTest\\:\\:testPrepareRowAsOl\\(\\) has parameter \\$scale_data with no value type specified in iterable type array\\.$#"
			count: 1
			path: test/classes/Gis/GisMultiPointTest.php

		-
			message: "#^Method PhpMyAdmin\\\\Tests\\\\Gis\\\\GisMultiPointTest\\:\\:testPrepareRowAsPdf\\(\\) has parameter \\$scale_data with no value type specified in iterable type array\\.$#"
			count: 1
			path: test/classes/Gis/GisMultiPointTest.php

		-
			message: "#^Method PhpMyAdmin\\\\Tests\\\\Gis\\\\GisMultiPointTest\\:\\:testPrepareRowAsSvg\\(\\) has parameter \\$scaleData with no value type specified in iterable type array\\.$#"
			count: 1
			path: test/classes/Gis/GisMultiPointTest.php

		-
			message: "#^Method PhpMyAdmin\\\\Tests\\\\Gis\\\\GisMultiPolygonTest\\:\\:getData\\(\\) return type has no value type specified in iterable type array\\.$#"
			count: 1
			path: test/classes/Gis/GisMultiPolygonTest.php

		-
			message: "#^Method PhpMyAdmin\\\\Tests\\\\Gis\\\\GisMultiPolygonTest\\:\\:providerForPrepareRowAsOl\\(\\) return type has no value type specified in iterable type array\\.$#"
			count: 1
			path: test/classes/Gis/GisMultiPolygonTest.php

		-
			message: "#^Method PhpMyAdmin\\\\Tests\\\\Gis\\\\GisMultiPolygonTest\\:\\:providerForPrepareRowAsPdf\\(\\) return type has no value type specified in iterable type array\\.$#"
			count: 1
			path: test/classes/Gis/GisMultiPolygonTest.php

		-
			message: "#^Method PhpMyAdmin\\\\Tests\\\\Gis\\\\GisMultiPolygonTest\\:\\:providerForPrepareRowAsSvg\\(\\) return type has no value type specified in iterable type array\\.$#"
			count: 1
			path: test/classes/Gis/GisMultiPolygonTest.php

		-
			message: "#^Method PhpMyAdmin\\\\Tests\\\\Gis\\\\GisMultiPolygonTest\\:\\:providerForTestGenerateParams\\(\\) return type has no value type specified in iterable type array\\.$#"
			count: 1
			path: test/classes/Gis/GisMultiPolygonTest.php

		-
			message: "#^Method PhpMyAdmin\\\\Tests\\\\Gis\\\\GisMultiPolygonTest\\:\\:providerForTestGenerateWkt\\(\\) return type has no value type specified in iterable type array\\.$#"
			count: 1
			path: test/classes/Gis/GisMultiPolygonTest.php

		-
			message: "#^Method PhpMyAdmin\\\\Tests\\\\Gis\\\\GisMultiPolygonTest\\:\\:providerForTestGetShape\\(\\) return type has no value type specified in iterable type array\\.$#"
			count: 1
			path: test/classes/Gis/GisMultiPolygonTest.php

		-
			message: "#^Method PhpMyAdmin\\\\Tests\\\\Gis\\\\GisMultiPolygonTest\\:\\:providerForTestScaleRow\\(\\) return type has no value type specified in iterable type array\\.$#"
			count: 1
			path: test/classes/Gis/GisMultiPolygonTest.php

		-
			message: "#^Method PhpMyAdmin\\\\Tests\\\\Gis\\\\GisMultiPolygonTest\\:\\:testGetShape\\(\\) has parameter \\$row_data with no value type specified in iterable type array\\.$#"
			count: 1
			path: test/classes/Gis/GisMultiPolygonTest.php

		-
			message: "#^Method PhpMyAdmin\\\\Tests\\\\Gis\\\\GisMultiPolygonTest\\:\\:testPrepareRowAsOl\\(\\) has parameter \\$fill_color with no value type specified in iterable type array\\.$#"
			count: 1
			path: test/classes/Gis/GisMultiPolygonTest.php

		-
			message: "#^Method PhpMyAdmin\\\\Tests\\\\Gis\\\\GisMultiPolygonTest\\:\\:testPrepareRowAsOl\\(\\) has parameter \\$scale_data with no value type specified in iterable type array\\.$#"
			count: 1
			path: test/classes/Gis/GisMultiPolygonTest.php

		-
			message: "#^Method PhpMyAdmin\\\\Tests\\\\Gis\\\\GisMultiPolygonTest\\:\\:testPrepareRowAsPdf\\(\\) has parameter \\$scale_data with no value type specified in iterable type array\\.$#"
			count: 1
			path: test/classes/Gis/GisMultiPolygonTest.php

		-
			message: "#^Method PhpMyAdmin\\\\Tests\\\\Gis\\\\GisMultiPolygonTest\\:\\:testPrepareRowAsSvg\\(\\) has parameter \\$scaleData with no value type specified in iterable type array\\.$#"
			count: 1
			path: test/classes/Gis/GisMultiPolygonTest.php

		-
			message: "#^Method PhpMyAdmin\\\\Tests\\\\Gis\\\\GisPointTest\\:\\:providerForPrepareRowAsOl\\(\\) return type has no value type specified in iterable type array\\.$#"
			count: 1
			path: test/classes/Gis/GisPointTest.php

		-
			message: "#^Method PhpMyAdmin\\\\Tests\\\\Gis\\\\GisPointTest\\:\\:providerForPrepareRowAsPdf\\(\\) return type has no value type specified in iterable type array\\.$#"
			count: 1
			path: test/classes/Gis/GisPointTest.php

		-
			message: "#^Method PhpMyAdmin\\\\Tests\\\\Gis\\\\GisPointTest\\:\\:providerForPrepareRowAsSvg\\(\\) return type has no value type specified in iterable type array\\.$#"
			count: 1
			path: test/classes/Gis/GisPointTest.php

		-
			message: "#^Method PhpMyAdmin\\\\Tests\\\\Gis\\\\GisPointTest\\:\\:providerForTestGenerateParams\\(\\) return type has no value type specified in iterable type array\\.$#"
			count: 1
			path: test/classes/Gis/GisPointTest.php

		-
			message: "#^Method PhpMyAdmin\\\\Tests\\\\Gis\\\\GisPointTest\\:\\:providerForTestGenerateWkt\\(\\) return type has no value type specified in iterable type array\\.$#"
			count: 1
			path: test/classes/Gis/GisPointTest.php

		-
			message: "#^Method PhpMyAdmin\\\\Tests\\\\Gis\\\\GisPointTest\\:\\:providerForTestGetShape\\(\\) return type has no value type specified in iterable type array\\.$#"
			count: 1
			path: test/classes/Gis/GisPointTest.php

		-
			message: "#^Method PhpMyAdmin\\\\Tests\\\\Gis\\\\GisPointTest\\:\\:providerForTestScaleRow\\(\\) return type has no value type specified in iterable type array\\.$#"
			count: 1
			path: test/classes/Gis/GisPointTest.php

		-
			message: "#^Method PhpMyAdmin\\\\Tests\\\\Gis\\\\GisPointTest\\:\\:testGetShape\\(\\) has parameter \\$row_data with no value type specified in iterable type array\\.$#"
			count: 1
			path: test/classes/Gis/GisPointTest.php

		-
			message: "#^Method PhpMyAdmin\\\\Tests\\\\Gis\\\\GisPointTest\\:\\:testPrepareRowAsOl\\(\\) has parameter \\$point_color with no value type specified in iterable type array\\.$#"
			count: 1
			path: test/classes/Gis/GisPointTest.php

		-
			message: "#^Method PhpMyAdmin\\\\Tests\\\\Gis\\\\GisPointTest\\:\\:testPrepareRowAsOl\\(\\) has parameter \\$scale_data with no value type specified in iterable type array\\.$#"
			count: 1
			path: test/classes/Gis/GisPointTest.php

		-
			message: "#^Method PhpMyAdmin\\\\Tests\\\\Gis\\\\GisPointTest\\:\\:testPrepareRowAsPdf\\(\\) has parameter \\$scale_data with no value type specified in iterable type array\\.$#"
			count: 1
			path: test/classes/Gis/GisPointTest.php

		-
			message: "#^Method PhpMyAdmin\\\\Tests\\\\Gis\\\\GisPointTest\\:\\:testPrepareRowAsSvg\\(\\) has parameter \\$scaleData with no value type specified in iterable type array\\.$#"
			count: 1
			path: test/classes/Gis/GisPointTest.php

		-
			message: "#^Method PhpMyAdmin\\\\Tests\\\\Gis\\\\GisPolygonTest\\:\\:getData\\(\\) return type has no value type specified in iterable type array\\.$#"
			count: 1
			path: test/classes/Gis/GisPolygonTest.php

		-
			message: "#^Method PhpMyAdmin\\\\Tests\\\\Gis\\\\GisPolygonTest\\:\\:providerForIsOuterRing\\(\\) return type has no value type specified in iterable type array\\.$#"
			count: 1
			path: test/classes/Gis/GisPolygonTest.php

		-
			message: "#^Method PhpMyAdmin\\\\Tests\\\\Gis\\\\GisPolygonTest\\:\\:providerForPrepareRowAsOl\\(\\) return type has no value type specified in iterable type array\\.$#"
			count: 1
			path: test/classes/Gis/GisPolygonTest.php

		-
			message: "#^Method PhpMyAdmin\\\\Tests\\\\Gis\\\\GisPolygonTest\\:\\:providerForPrepareRowAsPdf\\(\\) return type has no value type specified in iterable type array\\.$#"
			count: 1
			path: test/classes/Gis/GisPolygonTest.php

		-
			message: "#^Method PhpMyAdmin\\\\Tests\\\\Gis\\\\GisPolygonTest\\:\\:providerForPrepareRowAsSvg\\(\\) return type has no value type specified in iterable type array\\.$#"
			count: 1
			path: test/classes/Gis/GisPolygonTest.php

		-
			message: "#^Method PhpMyAdmin\\\\Tests\\\\Gis\\\\GisPolygonTest\\:\\:providerForTestArea\\(\\) return type has no value type specified in iterable type array\\.$#"
			count: 1
			path: test/classes/Gis/GisPolygonTest.php

		-
			message: "#^Method PhpMyAdmin\\\\Tests\\\\Gis\\\\GisPolygonTest\\:\\:providerForTestGenerateParams\\(\\) return type has no value type specified in iterable type array\\.$#"
			count: 1
			path: test/classes/Gis/GisPolygonTest.php

		-
			message: "#^Method PhpMyAdmin\\\\Tests\\\\Gis\\\\GisPolygonTest\\:\\:providerForTestGenerateWkt\\(\\) return type has no value type specified in iterable type array\\.$#"
			count: 1
			path: test/classes/Gis/GisPolygonTest.php

		-
			message: "#^Method PhpMyAdmin\\\\Tests\\\\Gis\\\\GisPolygonTest\\:\\:providerForTestGetPointOnSurface\\(\\) return type has no value type specified in iterable type array\\.$#"
			count: 1
			path: test/classes/Gis/GisPolygonTest.php

		-
			message: "#^Method PhpMyAdmin\\\\Tests\\\\Gis\\\\GisPolygonTest\\:\\:providerForTestIsPointInsidePolygon\\(\\) return type has no value type specified in iterable type array\\.$#"
			count: 1
			path: test/classes/Gis/GisPolygonTest.php

		-
			message: "#^Method PhpMyAdmin\\\\Tests\\\\Gis\\\\GisPolygonTest\\:\\:providerForTestScaleRow\\(\\) return type has no value type specified in iterable type array\\.$#"
			count: 1
			path: test/classes/Gis/GisPolygonTest.php

		-
			message: "#^Method PhpMyAdmin\\\\Tests\\\\Gis\\\\GisPolygonTest\\:\\:testArea\\(\\) has parameter \\$ring with no value type specified in iterable type array\\.$#"
			count: 1
			path: test/classes/Gis/GisPolygonTest.php

		-
			message: "#^Method PhpMyAdmin\\\\Tests\\\\Gis\\\\GisPolygonTest\\:\\:testGetPointOnSurface\\(\\) has parameter \\$ring with no value type specified in iterable type array\\.$#"
			count: 1
			path: test/classes/Gis/GisPolygonTest.php

		-
			message: "#^Method PhpMyAdmin\\\\Tests\\\\Gis\\\\GisPolygonTest\\:\\:testIsOuterRing\\(\\) has parameter \\$ring with no value type specified in iterable type array\\.$#"
			count: 1
			path: test/classes/Gis/GisPolygonTest.php

		-
			message: "#^Method PhpMyAdmin\\\\Tests\\\\Gis\\\\GisPolygonTest\\:\\:testIsPointInsidePolygon\\(\\) has parameter \\$point with no value type specified in iterable type array\\.$#"
			count: 1
			path: test/classes/Gis/GisPolygonTest.php

		-
			message: "#^Method PhpMyAdmin\\\\Tests\\\\Gis\\\\GisPolygonTest\\:\\:testIsPointInsidePolygon\\(\\) has parameter \\$polygon with no value type specified in iterable type array\\.$#"
			count: 1
			path: test/classes/Gis/GisPolygonTest.php

		-
			message: "#^Method PhpMyAdmin\\\\Tests\\\\Gis\\\\GisPolygonTest\\:\\:testPrepareRowAsOl\\(\\) has parameter \\$fill_color with no value type specified in iterable type array\\.$#"
			count: 1
			path: test/classes/Gis/GisPolygonTest.php

		-
			message: "#^Method PhpMyAdmin\\\\Tests\\\\Gis\\\\GisPolygonTest\\:\\:testPrepareRowAsOl\\(\\) has parameter \\$scale_data with no value type specified in iterable type array\\.$#"
			count: 1
			path: test/classes/Gis/GisPolygonTest.php

		-
			message: "#^Method PhpMyAdmin\\\\Tests\\\\Gis\\\\GisPolygonTest\\:\\:testPrepareRowAsPdf\\(\\) has parameter \\$scale_data with no value type specified in iterable type array\\.$#"
			count: 1
			path: test/classes/Gis/GisPolygonTest.php

		-
			message: "#^Method PhpMyAdmin\\\\Tests\\\\Gis\\\\GisPolygonTest\\:\\:testPrepareRowAsSvg\\(\\) has parameter \\$scaleData with no value type specified in iterable type array\\.$#"
			count: 1
			path: test/classes/Gis/GisPolygonTest.php

		-
			message: "#^Method PhpMyAdmin\\\\Tests\\\\HeaderTest\\:\\:providerForTestGetHttpHeaders\\(\\) return type has no value type specified in iterable type array\\.$#"
			count: 1
			path: test/classes/HeaderTest.php

		-
			message: "#^Method PhpMyAdmin\\\\Tests\\\\Html\\\\GeneratorTest\\:\\:linksOrButtons\\(\\) return type has no value type specified in iterable type array\\.$#"
			count: 1
			path: test/classes/Html/GeneratorTest.php

		-
			message: "#^Method PhpMyAdmin\\\\Tests\\\\Html\\\\GeneratorTest\\:\\:testLinkOrButton\\(\\) has parameter \\$params with no value type specified in iterable type array\\.$#"
			count: 1
			path: test/classes/Html/GeneratorTest.php

		-
			message: "#^Method PhpMyAdmin\\\\Tests\\\\ImportTest\\:\\:provDetectType\\(\\) return type has no value type specified in iterable type array\\.$#"
			count: 1
			path: test/classes/ImportTest.php

		-
			message: "#^Method PhpMyAdmin\\\\Tests\\\\ImportTest\\:\\:provGetColumnAlphaName\\(\\) return type has no value type specified in iterable type array\\.$#"
			count: 1
			path: test/classes/ImportTest.php

		-
			message: "#^Method PhpMyAdmin\\\\Tests\\\\ImportTest\\:\\:provGetColumnNumberFromName\\(\\) return type has no value type specified in iterable type array\\.$#"
			count: 1
			path: test/classes/ImportTest.php

		-
			message: "#^Method PhpMyAdmin\\\\Tests\\\\ImportTest\\:\\:provGetDecimalPrecision\\(\\) return type has no value type specified in iterable type array\\.$#"
			count: 1
			path: test/classes/ImportTest.php

		-
			message: "#^Method PhpMyAdmin\\\\Tests\\\\ImportTest\\:\\:provGetDecimalScale\\(\\) return type has no value type specified in iterable type array\\.$#"
			count: 1
			path: test/classes/ImportTest.php

		-
			message: "#^Method PhpMyAdmin\\\\Tests\\\\ImportTest\\:\\:provGetDecimalSize\\(\\) return type has no value type specified in iterable type array\\.$#"
			count: 1
			path: test/classes/ImportTest.php

		-
			message: "#^Method PhpMyAdmin\\\\Tests\\\\ImportTest\\:\\:providerContentWithByteOrderMarks\\(\\) return type has no value type specified in iterable type array\\.$#"
			count: 1
			path: test/classes/ImportTest.php

		-
			message: "#^Method PhpMyAdmin\\\\Tests\\\\ImportTest\\:\\:testGetDecimalSize\\(\\) has parameter \\$expected with no value type specified in iterable type array\\.$#"
			count: 1
			path: test/classes/ImportTest.php

		-
			message: "#^Property PhpMyAdmin\\\\Tests\\\\IndexTest\\:\\:\\$params type has no value type specified in iterable type array\\.$#"
			count: 1
			path: test/classes/IndexTest.php

		-
			message: "#^Cannot access offset 'Field' on mixed\\.$#"
			count: 1
			path: test/classes/InsertEditTest.php

		-
			message: "#^Cannot access offset 'Field_md5' on mixed\\.$#"
			count: 1
			path: test/classes/InsertEditTest.php

		-
			message: "#^Cannot access offset 'Field_title' on mixed\\.$#"
			count: 1
			path: test/classes/InsertEditTest.php

		-
			message: "#^Cannot access offset 'True_Type' on mixed\\.$#"
			count: 1
			path: test/classes/InsertEditTest.php

		-
			message: "#^Cannot access offset 'is_binary' on mixed\\.$#"
			count: 1
			path: test/classes/InsertEditTest.php

		-
			message: "#^Cannot access offset 'is_blob' on mixed\\.$#"
			count: 1
			path: test/classes/InsertEditTest.php

		-
			message: "#^Cannot access offset 'is_char' on mixed\\.$#"
			count: 1
			path: test/classes/InsertEditTest.php

		-
			message: "#^Cannot access offset 'len' on mixed\\.$#"
			count: 1
			path: test/classes/InsertEditTest.php

		-
			message: "#^Cannot access offset 'pma_type' on mixed\\.$#"
			count: 1
			path: test/classes/InsertEditTest.php

		-
			message: "#^Cannot access offset 'wrap' on mixed\\.$#"
			count: 1
			path: test/classes/InsertEditTest.php

		-
			message: "#^Method PhpMyAdmin\\\\Tests\\\\InsertEditTest\\:\\:dataProviderConfigValueInsertRows\\(\\) return type has no value type specified in iterable type array\\.$#"
			count: 1
			path: test/classes/InsertEditTest.php

		-
			message: "#^Method PhpMyAdmin\\\\Tests\\\\InsertEditTest\\:\\:testLoadFirstRow\\(\\) has parameter \\$rowsValue with no value type specified in iterable type array\\.$#"
			count: 1
			path: test/classes/InsertEditTest.php

		-
			message: "#^Parameter \\#2 \\$haystack of method PHPUnit\\\\Framework\\\\Assert\\:\\:assertStringContainsString\\(\\) expects string, mixed given\\.$#"
			count: 26
			path: test/classes/InsertEditTest.php

		-
			message: "#^Method PhpMyAdmin\\\\Tests\\\\IpAllowDenyTest\\:\\:proxyIPs\\(\\) return type has no value type specified in iterable type array\\.$#"
			count: 1
			path: test/classes/IpAllowDenyTest.php

		-
			message: "#^Method PhpMyAdmin\\\\Tests\\\\LanguageTest\\:\\:listLocales\\(\\) return type has no value type specified in iterable type array\\.$#"
			count: 1
			path: test/classes/LanguageTest.php

		-
			message: "#^Method PhpMyAdmin\\\\Tests\\\\LanguageTest\\:\\:selectDataProvider\\(\\) return type has no value type specified in iterable type array\\.$#"
			count: 1
			path: test/classes/LanguageTest.php

		-
			message: "#^Method PhpMyAdmin\\\\Tests\\\\LinterTest\\:\\:lintProvider\\(\\) return type has no value type specified in iterable type array\\.$#"
			count: 1
			path: test/classes/LinterTest.php

		-
			message: "#^Method PhpMyAdmin\\\\Tests\\\\LinterTest\\:\\:testLint\\(\\) has parameter \\$expected with no value type specified in iterable type array\\.$#"
			count: 1
			path: test/classes/LinterTest.php

		-
			message: "#^Method PhpMyAdmin\\\\Tests\\\\MessageTest\\:\\:decodeBBDataProvider\\(\\) return type has no value type specified in iterable type array\\.$#"
			count: 1
			path: test/classes/MessageTest.php

		-
			message: "#^Method PhpMyAdmin\\\\Tests\\\\MessageTest\\:\\:providerAffectedRows\\(\\) return type has no value type specified in iterable type array\\.$#"
			count: 1
			path: test/classes/MessageTest.php

		-
			message: "#^Method PhpMyAdmin\\\\Tests\\\\MessageTest\\:\\:providerDeletedRows\\(\\) return type has no value type specified in iterable type array\\.$#"
			count: 1
			path: test/classes/MessageTest.php

		-
			message: "#^Method PhpMyAdmin\\\\Tests\\\\MessageTest\\:\\:providerInsertedRows\\(\\) return type has no value type specified in iterable type array\\.$#"
			count: 1
			path: test/classes/MessageTest.php

		-
			message: "#^Method PhpMyAdmin\\\\Tests\\\\MimeTest\\:\\:providerForTestDetect\\(\\) return type has no value type specified in iterable type array\\.$#"
			count: 1
			path: test/classes/MimeTest.php

		-
			message: "#^Method PhpMyAdmin\\\\Tests\\\\Navigation\\\\Nodes\\\\NodeTableTest\\:\\:providerForTestIcon\\(\\) return type has no value type specified in iterable type array\\.$#"
			count: 1
			path: test/classes/Navigation/Nodes/NodeTableTest.php

		-
			message: "#^Method PhpMyAdmin\\\\Tests\\\\OperationsTest\\:\\:testGetPartitionMaintenanceChoices\\(\\) has parameter \\$extraChoice with no value type specified in iterable type array\\.$#"
			count: 1
			path: test/classes/OperationsTest.php

		-
			message: "#^Method PhpMyAdmin\\\\Tests\\\\Partitioning\\\\TablePartitionDefinitionTest\\:\\:testGetDetails\\(\\) has parameter \\$partitions with no value type specified in iterable type array\\.$#"
			count: 1
			path: test/classes/Partitioning/TablePartitionDefinitionTest.php

		-
			message: "#^Method PhpMyAdmin\\\\Tests\\\\Plugins\\\\Auth\\\\AuthenticationCookieTest\\:\\:checkRulesProvider\\(\\) return type has no value type specified in iterable type array\\.$#"
			count: 1
			path: test/classes/Plugins/Auth/AuthenticationCookieTest.php

		-
			message: "#^Method PhpMyAdmin\\\\Tests\\\\Plugins\\\\Auth\\\\AuthenticationCookieTest\\:\\:dataProviderPasswordLength\\(\\) return type has no value type specified in iterable type array\\.$#"
			count: 1
			path: test/classes/Plugins/Auth/AuthenticationCookieTest.php

		-
			message: "#^Method PhpMyAdmin\\\\Tests\\\\Plugins\\\\Auth\\\\AuthenticationCookieTest\\:\\:testCheckRules\\(\\) has parameter \\$rules with no value type specified in iterable type array\\.$#"
			count: 1
			path: test/classes/Plugins/Auth/AuthenticationCookieTest.php

		-
			message: "#^Method PhpMyAdmin\\\\Tests\\\\Plugins\\\\Auth\\\\AuthenticationHttpTest\\:\\:readCredentialsProvider\\(\\) return type has no value type specified in iterable type array\\.$#"
			count: 1
			path: test/classes/Plugins/Auth/AuthenticationHttpTest.php

		-
			message: "#^Parameter \\#1 \\$count of method PHPUnit\\\\Framework\\\\TestCase\\:\\:exactly\\(\\) expects int, mixed given\\.$#"
			count: 6
			path: test/classes/Plugins/Auth/AuthenticationHttpTest.php

		-
			message: "#^Parameter \\#2 \\$haystack of method PHPUnit\\\\Framework\\\\Assert\\:\\:assertStringContainsString\\(\\) expects string, mixed given\\.$#"
			count: 1
			path: test/classes/Plugins/Export/ExportHtmlwordTest.php

		-
			message: "#^Parameter \\#2 \\$haystack of method PHPUnit\\\\Framework\\\\Assert\\:\\:assertStringContainsString\\(\\) expects string, mixed given\\.$#"
			count: 5
			path: test/classes/Plugins/Export/ExportOdtTest.php

		-
			message: "#^Parameter \\#2 \\$haystack of method PHPUnit\\\\Framework\\\\Assert\\:\\:assertStringContainsString\\(\\) expects string, mixed given\\.$#"
			count: 2
			path: test/classes/Plugins/Export/ExportSqlTest.php

		-
			message: "#^Method PhpMyAdmin\\\\Tests\\\\Plugins\\\\Export\\\\Helpers\\\\TablePropertyTest\\:\\:getDotNetObjectTypeProvider\\(\\) return type has no value type specified in iterable type array\\.$#"
			count: 1
			path: test/classes/Plugins/Export/Helpers/TablePropertyTest.php

		-
			message: "#^Method PhpMyAdmin\\\\Tests\\\\Plugins\\\\Export\\\\Helpers\\\\TablePropertyTest\\:\\:getDotNetPrimitiveTypeProvider\\(\\) return type has no value type specified in iterable type array\\.$#"
			count: 1
			path: test/classes/Plugins/Export/Helpers/TablePropertyTest.php

		-
			message: "#^Method PhpMyAdmin\\\\Tests\\\\Plugins\\\\Export\\\\Helpers\\\\TablePropertyTest\\:\\:isNotNullProvider\\(\\) return type has no value type specified in iterable type array\\.$#"
			count: 1
			path: test/classes/Plugins/Export/Helpers/TablePropertyTest.php

		-
			message: "#^Method PhpMyAdmin\\\\Tests\\\\Plugins\\\\Export\\\\Helpers\\\\TablePropertyTest\\:\\:isUniqueProvider\\(\\) return type has no value type specified in iterable type array\\.$#"
			count: 1
			path: test/classes/Plugins/Export/Helpers/TablePropertyTest.php

		-
			message: "#^Method PhpMyAdmin\\\\Tests\\\\Plugins\\\\Import\\\\ImportOdsTest\\:\\:dataProviderOdsEmptyRows\\(\\) return type has no value type specified in iterable type array\\.$#"
			count: 1
			path: test/classes/Plugins/Import/ImportOdsTest.php

		-
			message: "#^Method PhpMyAdmin\\\\Tests\\\\Plugins\\\\Transformations\\\\TransformationPluginsTest\\:\\:multiDataProvider\\(\\) return type has no value type specified in iterable type array\\.$#"
			count: 1
			path: test/classes/Plugins/Transformations/TransformationPluginsTest.php

		-
			message: "#^Method PhpMyAdmin\\\\Tests\\\\Plugins\\\\Transformations\\\\TransformationPluginsTest\\:\\:testGetMulti\\(\\) has parameter \\$args with no value type specified in iterable type array\\.$#"
			count: 1
			path: test/classes/Plugins/Transformations/TransformationPluginsTest.php

		-
			message: "#^Method PhpMyAdmin\\\\Tests\\\\Plugins\\\\Transformations\\\\TransformationPluginsTest\\:\\:testTransformation\\(\\) has parameter \\$applyArgs with no value type specified in iterable type array\\.$#"
			count: 1
			path: test/classes/Plugins/Transformations/TransformationPluginsTest.php

		-
			message: "#^Method PhpMyAdmin\\\\Tests\\\\Plugins\\\\Transformations\\\\TransformationPluginsTest\\:\\:transformationDataProvider\\(\\) return type has no value type specified in iterable type array\\.$#"
			count: 1
			path: test/classes/Plugins/Transformations/TransformationPluginsTest.php

		-
			message: "#^Parameter \\#1 \\$subgroupHeader of method PhpMyAdmin\\\\Properties\\\\Options\\\\Groups\\\\OptionsPropertySubgroup\\:\\:setSubgroupHeader\\(\\) expects PhpMyAdmin\\\\Properties\\\\PropertyItem, string given\\.$#"
			count: 1
			path: test/classes/Properties/Options/Groups/OptionsPropertySubgroupTest.php

		-
			message: "#^Parameter \\#1 \\$property of method PhpMyAdmin\\\\Properties\\\\Options\\\\OptionsPropertyGroup\\:\\:addProperty\\(\\) expects PhpMyAdmin\\\\Properties\\\\Options\\\\OptionsPropertyItem, int given\\.$#"
			count: 1
			path: test/classes/Properties/Options/OptionsPropertyGroupTest.php

		-
			message: "#^Parameter \\#1 \\$property of method PhpMyAdmin\\\\Properties\\\\Options\\\\OptionsPropertyGroup\\:\\:addProperty\\(\\) expects PhpMyAdmin\\\\Properties\\\\Options\\\\OptionsPropertyItem, string given\\.$#"
			count: 1
			path: test/classes/Properties/Options/OptionsPropertyGroupTest.php

		-
			message: "#^Parameter \\#1 \\$property of method PhpMyAdmin\\\\Properties\\\\Options\\\\OptionsPropertyGroup\\:\\:removeProperty\\(\\) expects PhpMyAdmin\\\\Properties\\\\Options\\\\OptionsPropertyItem, string given\\.$#"
			count: 1
			path: test/classes/Properties/Options/OptionsPropertyGroupTest.php

		-
			message: "#^PHPDoc type PhpMyAdmin\\\\Properties\\\\Plugins\\\\ExportPluginProperties of property PhpMyAdmin\\\\Tests\\\\Properties\\\\Plugins\\\\ExportPluginPropertiesTest\\:\\:\\$object is not covariant with PHPDoc type PhpMyAdmin\\\\Properties\\\\Plugins\\\\ImportPluginProperties of overridden property PhpMyAdmin\\\\Tests\\\\Properties\\\\Plugins\\\\ImportPluginPropertiesTest\\:\\:\\$object\\.$#"
			count: 1
			path: test/classes/Properties/Plugins/ExportPluginPropertiesTest.php

		-
			message: "#^Method PhpMyAdmin\\\\Tests\\\\SanitizeTest\\:\\:dataProviderCheckLinks\\(\\) return type has no value type specified in iterable type array\\.$#"
			count: 1
			path: test/classes/SanitizeTest.php

		-
			message: "#^Method PhpMyAdmin\\\\Tests\\\\SanitizeTest\\:\\:docLinks\\(\\) return type has no value type specified in iterable type array\\.$#"
			count: 1
			path: test/classes/SanitizeTest.php

		-
			message: "#^Method PhpMyAdmin\\\\Tests\\\\SanitizeTest\\:\\:escapeDataProvider\\(\\) return type has no value type specified in iterable type array\\.$#"
			count: 1
			path: test/classes/SanitizeTest.php

		-
			message: "#^Method PhpMyAdmin\\\\Tests\\\\SanitizeTest\\:\\:variables\\(\\) return type has no value type specified in iterable type array\\.$#"
			count: 1
			path: test/classes/SanitizeTest.php

		-
			message: "#^PHPDoc tag @var for variable \\$actual has no value type specified in iterable type array\\.$#"
			count: 1
			path: test/classes/Server/PrivilegesTest.php

		-
			message: "#^Method PhpMyAdmin\\\\Tests\\\\Server\\\\SelectTest\\:\\:renderDataProvider\\(\\) return type has no value type specified in iterable type array\\.$#"
			count: 1
			path: test/classes/Server/SelectTest.php

		-
			message: "#^Method PhpMyAdmin\\\\Tests\\\\Server\\\\SysInfo\\\\SysInfoTest\\:\\:sysInfoOsProvider\\(\\) return type has no value type specified in iterable type array\\.$#"
			count: 1
			path: test/classes/Server/SysInfo/SysInfoTest.php

		-
			message: "#^Method PhpMyAdmin\\\\Tests\\\\SqlTest\\:\\:dataProviderCountQueryResults\\(\\) return type has no value type specified in iterable type array\\.$#"
			count: 1
			path: test/classes/SqlTest.php

		-
			message: "#^Method PhpMyAdmin\\\\Tests\\\\SqlTest\\:\\:testCountQueryResults\\(\\) has parameter \\$sessionTmpVal with no value type specified in iterable type array\\.$#"
			count: 1
			path: test/classes/SqlTest.php

		-
			message: "#^Parameter \\#1 \\$analyzedSqlResults of method PhpMyAdmin\\\\Sql\\:\\:hasNoRightsToDropDatabase\\(\\) expects array, mixed given\\.$#"
			count: 3
			path: test/classes/SqlTest.php

		-
			message: "#^Parameter \\#1 \\$analyzedSqlResults of static method PhpMyAdmin\\\\Sql\\:\\:isJustBrowsing\\(\\) expects array\\<string, mixed\\>, mixed given\\.$#"
			count: 3
			path: test/classes/SqlTest.php

		-
			message: "#^Method PhpMyAdmin\\\\Tests\\\\StorageEngineTest\\:\\:providerGetEngine\\(\\) return type has no value type specified in iterable type array\\.$#"
			count: 1
			path: test/classes/StorageEngineTest.php

		-
			message: "#^Method PhpMyAdmin\\\\Tests\\\\Stubs\\\\DbiDummy\\:\\:connect\\(\\) has parameter \\$server with no value type specified in iterable type array\\.$#"
			count: 1
			path: test/classes/Stubs/DbiDummy.php

		-
			message: "#^Method PhpMyAdmin\\\\Tests\\\\Stubs\\\\DbiDummy\\:\\:fetchAny\\(\\) return type has no value type specified in iterable type array\\.$#"
			count: 1
			path: test/classes/Stubs/DbiDummy.php

		-
			message: "#^Method PhpMyAdmin\\\\Tests\\\\Stubs\\\\DbiDummy\\:\\:fetchAssoc\\(\\) return type has no value type specified in iterable type array\\.$#"
			count: 1
			path: test/classes/Stubs/DbiDummy.php

		-
			message: "#^Method PhpMyAdmin\\\\Tests\\\\Stubs\\\\DbiDummy\\:\\:fetchRow\\(\\) return type has no value type specified in iterable type array\\.$#"
			count: 1
			path: test/classes/Stubs/DbiDummy.php

		-
			message: "#^Method PhpMyAdmin\\\\Tests\\\\Stubs\\\\DbiDummy\\:\\:getQueryData\\(\\) return type has no value type specified in iterable type array\\.$#"
			count: 1
			path: test/classes/Stubs/DbiDummy.php

		-
			message: "#^Method PhpMyAdmin\\\\Tests\\\\Stubs\\\\DbiDummy\\:\\:getUnUsedQueries\\(\\) return type has no value type specified in iterable type array\\.$#"
			count: 1
			path: test/classes/Stubs/DbiDummy.php

		-
			message: "#^PHPDoc tag @var for property PhpMyAdmin\\\\Tests\\\\Stubs\\\\DbiDummy\\:\\:\\$dummyQueries contains unresolvable type\\.$#"
			count: 1
			path: test/classes/Stubs/DbiDummy.php

		-
			message: "#^PHPDoc tag @var for property PhpMyAdmin\\\\Tests\\\\Stubs\\\\DbiDummy\\:\\:\\$filoQueries contains unresolvable type\\.$#"
			count: 1
			path: test/classes/Stubs/DbiDummy.php

		-
			message: "#^Property PhpMyAdmin\\\\Tests\\\\Stubs\\\\DbiDummy\\:\\:\\$dummyQueries type has no value type specified in iterable type array\\<string, mixed\\>\\.$#"
			count: 1
			path: test/classes/Stubs/DbiDummy.php

		-
			message: "#^Property PhpMyAdmin\\\\Tests\\\\Stubs\\\\DbiDummy\\:\\:\\$filoQueries type has no value type specified in iterable type array\\<string, mixed\\>\\.$#"
			count: 1
			path: test/classes/Stubs/DbiDummy.php

		-
			message: "#^Method PhpMyAdmin\\\\Tests\\\\Stubs\\\\ResponseRenderer\\:\\:getJSONResult\\(\\) return type has no value type specified in iterable type array\\.$#"
			count: 1
			path: test/classes/Stubs/ResponseRenderer.php

		-
			message: "#^Property PhpMyAdmin\\\\Tests\\\\Stubs\\\\ResponseRenderer\\:\\:\\$json type has no value type specified in iterable type array\\.$#"
			count: 1
			path: test/classes/Stubs/ResponseRenderer.php

		-
			message: "#^Method PhpMyAdmin\\\\Tests\\\\TableTest\\:\\:dataValidateName\\(\\) return type has no value type specified in iterable type array\\.$#"
			count: 1
			path: test/classes/TableTest.php

		-
			message: "#^Method PhpMyAdmin\\\\Tests\\\\TemplateTest\\:\\:providerTestDynamicRender\\(\\) return type has no value type specified in iterable type array\\.$#"
			count: 1
			path: test/classes/TemplateTest.php

		-
			message: "#^Method PhpMyAdmin\\\\Tests\\\\TemplateTest\\:\\:providerTestRender\\(\\) return type has no value type specified in iterable type array\\.$#"
			count: 1
			path: test/classes/TemplateTest.php

		-
			message: "#^Method PhpMyAdmin\\\\Tests\\\\TemplateTest\\:\\:providerTestRenderGettext\\(\\) return type has no value type specified in iterable type array\\.$#"
			count: 1
			path: test/classes/TemplateTest.php

		-
			message: "#^Method PhpMyAdmin\\\\Tests\\\\TemplateTest\\:\\:providerTestSet\\(\\) return type has no value type specified in iterable type array\\.$#"
			count: 1
			path: test/classes/TemplateTest.php

		-
			message: "#^Method PhpMyAdmin\\\\Tests\\\\TemplateTest\\:\\:testRenderGettext\\(\\) has parameter \\$renderParams with no value type specified in iterable type array\\.$#"
			count: 1
			path: test/classes/TemplateTest.php

		-
			message: "#^Method PhpMyAdmin\\\\Tests\\\\ThemeTest\\:\\:providerForGetImgPath\\(\\) return type has no value type specified in iterable type array\\.$#"
			count: 1
			path: test/classes/ThemeTest.php

		-
			message: "#^Method PhpMyAdmin\\\\Tests\\\\TrackerTest\\:\\:getTableNameData\\(\\) return type has no value type specified in iterable type array\\.$#"
			count: 1
			path: test/classes/TrackerTest.php

		-
			message: "#^Method PhpMyAdmin\\\\Tests\\\\TrackerTest\\:\\:getTrackedDataProvider\\(\\) return type has no value type specified in iterable type array\\.$#"
			count: 1
			path: test/classes/TrackerTest.php

		-
			message: "#^Method PhpMyAdmin\\\\Tests\\\\TrackerTest\\:\\:parseQueryData\\(\\) return type has no value type specified in iterable type array\\.$#"
			count: 1
			path: test/classes/TrackerTest.php

		-
			message: "#^Method PhpMyAdmin\\\\Tests\\\\TrackerTest\\:\\:testGetTrackedData\\(\\) has parameter \\$expectedArray with no value type specified in iterable type array\\.$#"
			count: 1
			path: test/classes/TrackerTest.php

		-
			message: "#^Method PhpMyAdmin\\\\Tests\\\\TrackerTest\\:\\:testGetTrackedData\\(\\) has parameter \\$fetchArrayReturn with no value type specified in iterable type array\\.$#"
			count: 1
			path: test/classes/TrackerTest.php

		-
			message: "#^Method PhpMyAdmin\\\\Tests\\\\TransformationsTest\\:\\:fixupData\\(\\) return type has no value type specified in iterable type array\\.$#"
			count: 1
			path: test/classes/TransformationsTest.php

		-
			message: "#^Method PhpMyAdmin\\\\Tests\\\\TransformationsTest\\:\\:getOptionsData\\(\\) return type has no value type specified in iterable type array\\.$#"
			count: 1
			path: test/classes/TransformationsTest.php

		-
			message: "#^Method PhpMyAdmin\\\\Tests\\\\TransformationsTest\\:\\:providerGetDescription\\(\\) return type has no value type specified in iterable type array\\.$#"
			count: 1
			path: test/classes/TransformationsTest.php

		-
			message: "#^Method PhpMyAdmin\\\\Tests\\\\TransformationsTest\\:\\:providerGetName\\(\\) return type has no value type specified in iterable type array\\.$#"
			count: 1
			path: test/classes/TransformationsTest.php

		-
			message: "#^Method PhpMyAdmin\\\\Tests\\\\TransformationsTest\\:\\:testGetOptions\\(\\) has parameter \\$expected with no value type specified in iterable type array\\.$#"
			count: 1
			path: test/classes/TransformationsTest.php

		-
			message: "#^Method PhpMyAdmin\\\\Tests\\\\TwoFactorTest\\:\\:getTwoFactorAndLoadConfig\\(\\) has parameter \\$config with no value type specified in iterable type array\\.$#"
			count: 1
			path: test/classes/TwoFactorTest.php

		-
<<<<<<< HEAD
			message: "#^Method PhpMyAdmin\\\\Tests\\\\TwoFactorTest\\:\\:loadQueriesForConfigure\\(\\) has parameter \\$backendSettings with no value type specified in iterable type array\\.$#"
=======
			message: "#^Parameter \\#2 \\$version2 of function version_compare expects string, string\\|false given\\.$#"
			count: 1
			path: libraries/classes/VersionInformation.php

		-
			message: "#^Argument of an invalid type array\\|false supplied for foreach, only iterables are supported\\.$#"
>>>>>>> e33e164e
			count: 1
			path: test/classes/TwoFactorTest.php

		-
			message: "#^Method PhpMyAdmin\\\\Tests\\\\TwoFactorTest\\:\\:loadResultForConfig\\(\\) has parameter \\$config with no value type specified in iterable type array\\.$#"
			count: 1
			path: test/classes/TwoFactorTest.php

		-
			message: "#^Missing call to parent\\:\\:tearDown\\(\\) method\\.$#"
			count: 1
			path: test/classes/TwoFactorTest.php

		-
			message: "#^Method PhpMyAdmin\\\\Tests\\\\TypesTest\\:\\:providerForGetTypeOperators\\(\\) return type has no value type specified in iterable type array\\.$#"
			count: 1
			path: test/classes/TypesTest.php

		-
			message: "#^Method PhpMyAdmin\\\\Tests\\\\TypesTest\\:\\:providerForTestGetTypeDescription\\(\\) return type has no value type specified in iterable type array\\.$#"
			count: 1
			path: test/classes/TypesTest.php

		-
			message: "#^Method PhpMyAdmin\\\\Tests\\\\TypesTest\\:\\:providerForTestGetTypeOperatorsHtml\\(\\) return type has no value type specified in iterable type array\\.$#"
			count: 1
			path: test/classes/TypesTest.php

		-
			message: "#^Method PhpMyAdmin\\\\Tests\\\\TypesTest\\:\\:providerFortTestGetFunctionsClass\\(\\) return type has no value type specified in iterable type array\\.$#"
			count: 1
			path: test/classes/TypesTest.php

		-
			message: "#^Method PhpMyAdmin\\\\Tests\\\\TypesTest\\:\\:providerFortTestGetTypeClass\\(\\) return type has no value type specified in iterable type array\\.$#"
			count: 1
			path: test/classes/TypesTest.php

		-
			message: "#^Method PhpMyAdmin\\\\Tests\\\\TypesTest\\:\\:testGetFunctionsClass\\(\\) has parameter \\$output with no value type specified in iterable type array\\.$#"
			count: 1
			path: test/classes/TypesTest.php

		-
			message: "#^Method PhpMyAdmin\\\\Tests\\\\TypesTest\\:\\:testGetTypeOperators\\(\\) has parameter \\$output with no value type specified in iterable type array\\.$#"
			count: 1
			path: test/classes/TypesTest.php

		-
			message: "#^Method PhpMyAdmin\\\\Tests\\\\UtilTest\\:\\:charsetQueryData\\(\\) return type has no value type specified in iterable type array\\.$#"
			count: 1
			path: test/classes/UtilTest.php

		-
			message: "#^Method PhpMyAdmin\\\\Tests\\\\UtilTest\\:\\:dataProviderScriptNames\\(\\) return type has no value type specified in iterable type array\\.$#"
			count: 1
			path: test/classes/UtilTest.php

		-
			message: "#^Method PhpMyAdmin\\\\Tests\\\\UtilTest\\:\\:providerConvertBitDefaultValue\\(\\) return type has no value type specified in iterable type array\\.$#"
			count: 1
			path: test/classes/UtilTest.php

		-
			message: "#^Method PhpMyAdmin\\\\Tests\\\\UtilTest\\:\\:providerDuplicateFirstNewline\\(\\) return type has no value type specified in iterable type array\\.$#"
			count: 1
			path: test/classes/UtilTest.php

		-
			message: "#^Method PhpMyAdmin\\\\Tests\\\\UtilTest\\:\\:providerExpandUserString\\(\\) return type has no value type specified in iterable type array\\.$#"
			count: 1
			path: test/classes/UtilTest.php

		-
			message: "#^Method PhpMyAdmin\\\\Tests\\\\UtilTest\\:\\:providerExtractColumnSpec\\(\\) return type has no value type specified in iterable type array\\.$#"
			count: 1
			path: test/classes/UtilTest.php

		-
			message: "#^Method PhpMyAdmin\\\\Tests\\\\UtilTest\\:\\:providerExtractValueFromFormattedSize\\(\\) return type has no value type specified in iterable type array\\.$#"
			count: 1
			path: test/classes/UtilTest.php

		-
			message: "#^Method PhpMyAdmin\\\\Tests\\\\UtilTest\\:\\:providerFormatByteDown\\(\\) return type has no value type specified in iterable type array\\.$#"
			count: 1
			path: test/classes/UtilTest.php

		-
			message: "#^Method PhpMyAdmin\\\\Tests\\\\UtilTest\\:\\:providerFormatNumber\\(\\) return type has no value type specified in iterable type array\\.$#"
			count: 1
			path: test/classes/UtilTest.php

		-
			message: "#^Method PhpMyAdmin\\\\Tests\\\\UtilTest\\:\\:providerForwardedHeaders\\(\\) return type has no value type specified in iterable type array\\.$#"
			count: 1
			path: test/classes/UtilTest.php

		-
			message: "#^Method PhpMyAdmin\\\\Tests\\\\UtilTest\\:\\:providerGetFormattedMaximumUploadSize\\(\\) return type has no value type specified in iterable type array\\.$#"
			count: 1
			path: test/classes/UtilTest.php

		-
			message: "#^Method PhpMyAdmin\\\\Tests\\\\UtilTest\\:\\:providerGetTitleForTarget\\(\\) return type has no value type specified in iterable type array\\.$#"
			count: 1
			path: test/classes/UtilTest.php

		-
			message: "#^Method PhpMyAdmin\\\\Tests\\\\UtilTest\\:\\:providerIsInteger\\(\\) return type has no value type specified in iterable type array\\.$#"
			count: 1
			path: test/classes/UtilTest.php

		-
			message: "#^Method PhpMyAdmin\\\\Tests\\\\UtilTest\\:\\:providerLocalisedDate\\(\\) return type has no value type specified in iterable type array\\.$#"
			count: 1
			path: test/classes/UtilTest.php

		-
			message: "#^Method PhpMyAdmin\\\\Tests\\\\UtilTest\\:\\:providerPrintableBitValue\\(\\) return type has no value type specified in iterable type array\\.$#"
			count: 1
			path: test/classes/UtilTest.php

		-
			message: "#^Method PhpMyAdmin\\\\Tests\\\\UtilTest\\:\\:providerTimespanFormat\\(\\) return type has no value type specified in iterable type array\\.$#"
			count: 1
			path: test/classes/UtilTest.php

		-
			message: "#^Method PhpMyAdmin\\\\Tests\\\\UtilTest\\:\\:providerUnEscapeMysqlWildcards\\(\\) return type has no value type specified in iterable type array\\.$#"
			count: 1
			path: test/classes/UtilTest.php

		-
			message: "#^Method PhpMyAdmin\\\\Tests\\\\UtilTest\\:\\:providerUnQuote\\(\\) return type has no value type specified in iterable type array\\.$#"
			count: 1
			path: test/classes/UtilTest.php

		-
			message: "#^Method PhpMyAdmin\\\\Tests\\\\UtilTest\\:\\:providerUnQuoteSelectedChar\\(\\) return type has no value type specified in iterable type array\\.$#"
			count: 1
			path: test/classes/UtilTest.php

		-
			message: "#^Method PhpMyAdmin\\\\Tests\\\\UtilTest\\:\\:providerUserDir\\(\\) return type has no value type specified in iterable type array\\.$#"
			count: 1
			path: test/classes/UtilTest.php

		-
			message: "#^Method PhpMyAdmin\\\\Tests\\\\UtilTest\\:\\:testExtractColumnSpec\\(\\) has parameter \\$out with no value type specified in iterable type array\\.$#"
			count: 1
			path: test/classes/UtilTest.php

		-
			message: "#^Method PhpMyAdmin\\\\Tests\\\\UtilTest\\:\\:testFormatByteDown\\(\\) has parameter \\$e with no value type specified in iterable type array\\.$#"
			count: 1
			path: test/classes/UtilTest.php

		-
			message: "#^Method PhpMyAdmin\\\\Tests\\\\Utils\\\\ForeignKeyTest\\:\\:providerCheckCleanup\\(\\) return type has no value type specified in iterable type array\\.$#"
			count: 1
			path: test/classes/Utils/ForeignKeyTest.php

		-
			message: "#^Method PhpMyAdmin\\\\Tests\\\\Utils\\\\ForeignKeyTest\\:\\:providerCheckInit\\(\\) return type has no value type specified in iterable type array\\.$#"
			count: 1
			path: test/classes/Utils/ForeignKeyTest.php

		-
			message: "#^Method PhpMyAdmin\\\\Tests\\\\Utils\\\\ForeignKeyTest\\:\\:providerIsSupported\\(\\) return type has no value type specified in iterable type array\\.$#"
			count: 1
			path: test/classes/Utils/ForeignKeyTest.php

		-
			message: "#^Method PhpMyAdmin\\\\Tests\\\\Utils\\\\FormatConverterTest\\:\\:providerBinaryToIp\\(\\) return type has no value type specified in iterable type array\\.$#"
			count: 1
			path: test/classes/Utils/FormatConverterTest.php

		-
			message: "#^Method PhpMyAdmin\\\\Tests\\\\Utils\\\\FormatConverterTest\\:\\:providerIpToBinary\\(\\) return type has no value type specified in iterable type array\\.$#"
			count: 1
			path: test/classes/Utils/FormatConverterTest.php

		-
			message: "#^Method PhpMyAdmin\\\\Tests\\\\Utils\\\\FormatConverterTest\\:\\:providerIpToLong\\(\\) return type has no value type specified in iterable type array\\.$#"
			count: 1
			path: test/classes/Utils/FormatConverterTest.php

		-
			message: "#^Method PhpMyAdmin\\\\Tests\\\\Utils\\\\FormatConverterTest\\:\\:providerLongToIp\\(\\) return type has no value type specified in iterable type array\\.$#"
			count: 1
			path: test/classes/Utils/FormatConverterTest.php

		-
			message: "#^Method PhpMyAdmin\\\\Tests\\\\Utils\\\\GisTest\\:\\:providerConvertToWellKnownText\\(\\) return type has no value type specified in iterable type array\\.$#"
			count: 1
			path: test/classes/Utils/GisTest.php

		-
			message: "#^Method PhpMyAdmin\\\\Tests\\\\Utils\\\\GisTest\\:\\:testConvertToWellKnownText\\(\\) has parameter \\$returnData with no value type specified in iterable type array\\.$#"
			count: 1
			path: test/classes/Utils/GisTest.php

		-
			message: "#^Method PhpMyAdmin\\\\Tests\\\\Utils\\\\HttpRequestTest\\:\\:httpRequests\\(\\) return type has no value type specified in iterable type array\\.$#"
			count: 1
			path: test/classes/Utils/HttpRequestTest.php

		-
			message: "#^Parameter \\#1 \\$needle of method PHPUnit\\\\Framework\\\\Assert\\:\\:assertStringContainsString\\(\\) expects string, mixed given\\.$#"
			count: 1
			path: test/classes/Utils/HttpRequestTest.php

		-
			message: "#^Parameter \\#2 \\$haystack of method PHPUnit\\\\Framework\\\\Assert\\:\\:assertStringContainsString\\(\\) expects string, mixed given\\.$#"
			count: 1
			path: test/classes/Utils/HttpRequestTest.php

		-
			message: "#^Method PhpMyAdmin\\\\Tests\\\\VersionInformationTest\\:\\:dataProviderVersionConditions\\(\\) return type has no value type specified in iterable type array\\.$#"
			count: 1
			path: test/classes/VersionInformationTest.php

		-
			message: "#^Method PhpMyAdmin\\\\Tests\\\\VersionInformationTest\\:\\:dataVersions\\(\\) return type has no value type specified in iterable type array\\.$#"
			count: 1
			path: test/classes/VersionInformationTest.php

		-
			message: "#^Method PhpMyAdmin\\\\Tests\\\\VersionInformationTest\\:\\:testGetLatestCompatibleVersionWithNewPHPVersion\\(\\) has parameter \\$conditions with no value type specified in iterable type array\\.$#"
			count: 1
			path: test/classes/VersionInformationTest.php

		-
			message: "#^Method PhpMyAdmin\\\\Tests\\\\VersionInformationTest\\:\\:testGetLatestCompatibleVersionWithNewPHPVersion\\(\\) has parameter \\$versions with no value type specified in iterable type array\\.$#"
			count: 1
			path: test/classes/VersionInformationTest.php

		-
			message: "#^Method PhpMyAdmin\\\\Tests\\\\ZipExtensionTest\\:\\:provideTestFindFile\\(\\) return type has no value type specified in iterable type array\\.$#"
			count: 1
			path: test/classes/ZipExtensionTest.php

		-
			message: "#^Method PhpMyAdmin\\\\Tests\\\\ZipExtensionTest\\:\\:provideTestGetContents\\(\\) return type has no value type specified in iterable type array\\.$#"
			count: 1
			path: test/classes/ZipExtensionTest.php

		-
			message: "#^Property PhpMyAdmin\\\\Tests\\\\Selenium\\\\ChangePasswordTest\\:\\:\\$verificationErrors is never written, only read\\.$#"
			count: 1
			path: test/selenium/ChangePasswordTest.php

		-
			message: "#^Method PhpMyAdmin\\\\Tests\\\\Selenium\\\\ExportTest\\:\\:exportDataProvider\\(\\) return type has no value type specified in iterable type array\\.$#"
			count: 1
			path: test/selenium/ExportTest.php

		-
			message: "#^Method PhpMyAdmin\\\\Tests\\\\Selenium\\\\ExportTest\\:\\:testDbExport\\(\\) has parameter \\$expected with no value type specified in iterable type array\\.$#"
			count: 1
			path: test/selenium/ExportTest.php

		-
			message: "#^Method PhpMyAdmin\\\\Tests\\\\Selenium\\\\ExportTest\\:\\:testServerExport\\(\\) has parameter \\$expected with no value type specified in iterable type array\\.$#"
			count: 1
			path: test/selenium/ExportTest.php

		-
			message: "#^Method PhpMyAdmin\\\\Tests\\\\Selenium\\\\ExportTest\\:\\:testTableExport\\(\\) has parameter \\$expected with no value type specified in iterable type array\\.$#"
			count: 1
			path: test/selenium/ExportTest.php

		-
			message: "#^Method PhpMyAdmin\\\\Tests\\\\Selenium\\\\TestBase\\:\\:waitForElement\\(\\) should return Facebook\\\\WebDriver\\\\Remote\\\\RemoteWebElement but returns mixed\\.$#"
			count: 1
			path: test/selenium/TestBase.php

		-
			message: "#^Method PhpMyAdmin\\\\Tests\\\\Selenium\\\\TestBase\\:\\:waitUntilElementIsPresent\\(\\) should return Facebook\\\\WebDriver\\\\Remote\\\\RemoteWebElement but returns mixed\\.$#"
			count: 1
			path: test/selenium/TestBase.php

		-
			message: "#^Method PhpMyAdmin\\\\Tests\\\\Selenium\\\\TestBase\\:\\:waitUntilElementIsVisible\\(\\) should return Facebook\\\\WebDriver\\\\WebDriverElement but returns mixed\\.$#"
			count: 1
			path: test/selenium/TestBase.php
<|MERGE_RESOLUTION|>--- conflicted
+++ resolved
@@ -381,11 +381,7 @@
 			path: libraries/classes/Config/Form.php
 
 		-
-<<<<<<< HEAD
 			message: "#^PHPDoc tag @var for variable \\$value has no value type specified in iterable type array\\.$#"
-=======
-			message: "#^Offset 'pass'\\|'port'\\|'user' does not exist on array\\{scheme\\?\\: string, host\\: non\\-empty\\-string, port\\?\\: int, user\\?\\: string, pass\\?\\: string, path\\?\\: string, query\\?\\: string, fragment\\?\\: string\\}\\.$#"
->>>>>>> e33e164e
 			count: 1
 			path: libraries/classes/Config/Form.php
 
@@ -1845,7 +1841,7 @@
 			path: libraries/classes/Core.php
 
 		-
-			message: "#^Offset 'pass'\\|'port'\\|'user' does not exist on array\\{host\\: non\\-empty\\-string, scheme\\?\\: string, port\\?\\: int, user\\?\\: string, pass\\?\\: string, path\\?\\: string, query\\?\\: string, fragment\\?\\: string\\}\\.$#"
+			message: "#^Offset 'pass'\\|'port'\\|'user' does not exist on array\\{scheme\\?\\: string, host\\: non\\-empty\\-string, port\\?\\: int, user\\?\\: string, pass\\?\\: string, path\\?\\: string, query\\?\\: string, fragment\\?\\: string\\}\\.$#"
 			count: 1
 			path: libraries/classes/Core.php
 
@@ -4600,11 +4596,6 @@
 			path: libraries/classes/IndexColumn.php
 
 		-
-			message: "#^Else branch is unreachable because ternary operator condition is always true\\.$#"
-			count: 1
-			path: libraries/classes/InsertEdit.php
-
-		-
 			message: "#^Method PhpMyAdmin\\\\InsertEdit\\:\\:analyzeTableColumnsArray\\(\\) has parameter \\$column with no value type specified in iterable type array\\.$#"
 			count: 1
 			path: libraries/classes/InsertEdit.php
@@ -9040,6 +9031,11 @@
 			path: libraries/classes/VersionInformation.php
 
 		-
+			message: "#^Parameter \\#2 \\$version2 of function version_compare expects string, string\\|false given\\.$#"
+			count: 1
+			path: libraries/classes/VersionInformation.php
+
+		-
 			message: "#^Method PhpMyAdmin\\\\ZipExtension\\:\\:createFile\\(\\) has parameter \\$data with no value type specified in iterable type array\\.$#"
 			count: 1
 			path: libraries/classes/ZipExtension.php
@@ -9335,16 +9331,12 @@
 			path: test/classes/CoreTest.php
 
 		-
-<<<<<<< HEAD
 			message: "#^Method PhpMyAdmin\\\\Tests\\\\CoreTest\\:\\:testGotoNowhere\\(\\) has parameter \\$allowList with no value type specified in iterable type array\\.$#"
 			count: 1
 			path: test/classes/CoreTest.php
 
 		-
 			message: "#^Method PhpMyAdmin\\\\Tests\\\\CreateAddFieldTest\\:\\:providerGetColumnCreationQueryRequest\\(\\) return type has no value type specified in iterable type array\\.$#"
-=======
-			message: "#^Offset 0 does not exist on array\\|null\\.$#"
->>>>>>> e33e164e
 			count: 1
 			path: test/classes/CreateAddFieldTest.php
 
@@ -10879,16 +10871,7 @@
 			path: test/classes/TwoFactorTest.php
 
 		-
-<<<<<<< HEAD
 			message: "#^Method PhpMyAdmin\\\\Tests\\\\TwoFactorTest\\:\\:loadQueriesForConfigure\\(\\) has parameter \\$backendSettings with no value type specified in iterable type array\\.$#"
-=======
-			message: "#^Parameter \\#2 \\$version2 of function version_compare expects string, string\\|false given\\.$#"
-			count: 1
-			path: libraries/classes/VersionInformation.php
-
-		-
-			message: "#^Argument of an invalid type array\\|false supplied for foreach, only iterables are supported\\.$#"
->>>>>>> e33e164e
 			count: 1
 			path: test/classes/TwoFactorTest.php
 

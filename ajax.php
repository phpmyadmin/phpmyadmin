--- conflicted
+++ resolved
@@ -27,37 +27,20 @@
         $response->addJSON('databases', $GLOBALS['dblist']->databases);
         break;
     case 'list-tables':
-<<<<<<< HEAD
         Util::checkParameters(['db'], true);
-        $response->addJSON('tables', $GLOBALS['dbi']->getTables($_REQUEST['db']));
+        $response->addJSON('tables', $GLOBALS['dbi']->getTables($_POST['db']));
         break;
     case 'list-columns':
         Util::checkParameters(['db', 'table'], true);
-        $response->addJSON('columns', $GLOBALS['dbi']->getColumnNames($_REQUEST['db'], $_REQUEST['table']));
+        $response->addJSON('columns', $GLOBALS['dbi']->getColumnNames($_POST['db'], $_POST['table']));
         break;
     case 'config-get':
         Util::checkParameters(['key'], true);
-        $response->addJSON('value', $GLOBALS['PMA_Config']->get($_REQUEST['key']));
+        $response->addJSON('value', $GLOBALS['PMA_Config']->get($_POST['key']));
         break;
     case 'config-set':
         Util::checkParameters(['key', 'value'], true);
-        $result = $GLOBALS['PMA_Config']->setUserValue(null, $_REQUEST['key'], json_decode($_REQUEST['value']));
-=======
-        Util::checkParameters(array('db'), true);
-        $response->addJSON('tables', $GLOBALS['dbi']->getTables($_POST['db']));
-        break;
-    case 'list-columns':
-        Util::checkParameters(array('db', 'table'), true);
-        $response->addJSON('columns', $GLOBALS['dbi']->getColumnNames($_POST['db'], $_POST['table']));
-        break;
-    case 'config-get':
-        Util::checkParameters(array('key'), true);
-        $response->addJSON('value', $GLOBALS['PMA_Config']->get($_POST['key']));
-        break;
-    case 'config-set':
-        Util::checkParameters(array('key', 'value'), true);
         $result = $GLOBALS['PMA_Config']->setUserValue(null, $_POST['key'], json_decode($_POST['value']));
->>>>>>> 09c18849
         if ($result !== true) {
             $response = Response::getInstance();
             $response->setRequestStatus(false);

--- conflicted
+++ resolved
@@ -68,15 +68,9 @@
              style="width:{{ visualization_settings['width'] }}px;height:{{ visualization_settings['height'] }}px;">
             {{ visualization|raw }}
         </div>
-<<<<<<< HEAD
-      <div id="openlayersmap"></div>
-        <input type="hidden" id="pmaThemeImage" value="{{ pma_theme_image }}">
-          <script language="javascript" type="text/javascript">
-=======
         <div id="openlayersmap"></div>
         <input type="hidden" id="themeImagePath" value="{{ theme_image_path }}">
         <script language="javascript" type="text/javascript">
->>>>>>> 2ac29e7c
             function drawOpenLayers()
             {
                 {{ draw_ol|raw }}

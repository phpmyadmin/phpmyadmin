--- conflicted
+++ resolved
@@ -34,7 +34,6 @@
             <label class="form-check-label" for="choice" id="labelChoice">{% trans 'Use OpenStreetMaps as Base Layer' %}</label>
           </div>
         </div>
-<<<<<<< HEAD
         <div class="col text-xxl-end">
           <div class="dropdown">
             <button class="btn btn-secondary dropdown-toggle" type="button" id="saveImageButton" data-bs-toggle="dropdown" aria-expanded="false">
@@ -57,15 +56,7 @@
       </div>
       <div id="openlayersmap"></div>
       <input type="hidden" id="themeImagePath" value="{{ image() }}">
-      <script type="text/javascript">function drawOpenLayers() { {{ draw_ol|raw }} }</script>
+      <script type="text/javascript">{{ draw_ol|raw }}</script>
     </div>
   </div>
-=======
-        <div id="openlayersmap"></div>
-        <input type="hidden" id="themeImagePath" value="{{ theme_image_path }}">
-        <script language="javascript" type="text/javascript">
-            {{ draw_ol|raw }}
-        </script>
-    </fieldset>
->>>>>>> 53faf984
 </div>
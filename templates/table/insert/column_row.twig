<tr class="noclick">
  <td class="text-center">
    {{ field_title|raw }}
    <input type="hidden" name="fields_name[multi_edit][{{ row_id }}][{{ column.md5 }}]" value="{{ column.field }}">
  </td>

  {% if show_field_types_in_data_edit_view %}
    <td class="text-center{{ column.trueType not in ['set', 'enum'] ? ' text-nowrap' }}">
      <span class="column_type" dir="ltr">{{ column.pmaType }}</span>
    </td>
  {% endif %}

  {% if show_function_fields %}
    {% if is_column_binary %}
      <td class="text-center">{% trans 'Binary' %}</td>
    {% elseif 'enum' in column.trueType or 'set' in column.trueType %}
      <td class="text-center">--</td>
    {% else %}
      <td>
        <select name="funcs[multi_edit][{{ row_id }}][{{ column.md5 }}]" onchange="return verificationsAfterFieldChange('{{ column.md5|escape('js') }}', '{{ row_id|escape('js') }}', '{{ column.pmaType }}')" id="field_{{ id_index }}_1">
          {{ function_options|raw }}
        </select>
      </td>
    {% endif %}
  {% endif %}

  <td>
    {% if column.isNull %}
      <input type="hidden" name="fields_null_prev[multi_edit][{{ row_id }}][{{ column.md5 }}]"{{ real_null_value and not column.firstTimestamp ? ' value="on"' }}>
      <input type="checkbox" class="checkbox_null" name="fields_null[multi_edit][{{ row_id }}][{{ column.md5 }}]" id="field_{{ id_index }}_2" aria-label="{% trans 'Use the NULL value for this column.' %}"{{ real_null_value ? ' checked' }}>
      <input type="hidden" class="nullify_code" name="nullify_code[multi_edit][{{ row_id }}][{{ column.md5 }}]" value="{{ nullify_code }}">
      <input type="hidden" class="hashed_field" name="hashed_field[multi_edit][{{ row_id }}][{{ column.md5 }}]" value="{{ column.md5 }}">
      <input type="hidden" class="multi_edit" name="multi_edit[multi_edit][{{ row_id }}][{{ column.md5 }}]" value="{{ ('[multi_edit][' ~ row_id ~ ']') }}">
    {% endif %}
  </td>

  <td data-type="{{ type }}" data-decimals="{{ decimals }}">
    {# Will be used by table/change.js to set the default value for the "Continue insertion" feature. #}
    <span class="default_value hide">{{ special_chars|raw }}</span>

    {% if transformed_value is not empty %}
      {{ transformed_value|raw }}
    {% else %}
      {% if is_value_foreign_link %}
        {{ backup_field|raw }}
        <input type="hidden" name="fields_type[multi_edit][{{ row_id }}][{{ column.md5 }}]" value="foreign">
        <input type="text" name="fields[multi_edit][{{ row_id }}][{{ column.md5 }}]" class="textfield" onchange="return verificationsAfterFieldChange('{{ column.md5|escape('js') }}', '{{ row_id|escape('js') }}', '{{ column.pmaType }}')" id="field_{{ id_index }}_3" value="{{ data }}">
        <a class="ajax browse_foreign" href="{{ url('/browse-foreigners') }}" data-post="{{ get_common({'db': db, 'table': table, 'field': column.field, 'rownumber': row_id, 'data': data}) }}">{{ get_icon('b_browse', 'Browse foreign values'|trans) }}</a>
      {% elseif foreign_dropdown is not empty %}
        {{ backup_field|raw }}
        <input type="hidden" name="fields_type[multi_edit][{{ row_id }}][{{ column.md5 }}]" value="{{ column.isBinary ? 'hex' : 'foreign' }}">
        <select name="fields[multi_edit][{{ row_id }}][{{ column.md5 }}]" class="textfield" id="field_{{ id_index }}_3" onchange="return verificationsAfterFieldChange('{{ column.md5|escape('js') }}', '{{ row_id|escape('js') }}', '{{ column.pmaType }}')">
          {{ foreign_dropdown|raw }}
        </select>
      {% elseif (longtext_double_textarea and 'longtext' in column.pmaType) or 'json' in column.pmaType or 'text' in column.pmaType %}
        {{ backup_field|raw }}
        <textarea name="fields[multi_edit][{{ row_id }}][{{ column.md5 }}]" id="field_{{ id_index }}_3" data-type="{{ data_type }}" dir="{{ text_dir }}" rows="{{ textarea_rows }}" cols="{{ textarea_cols }}"
          {{- max_length ? ' data-maxlength="' ~  max_length ~ '"' }}{{ column.isChar ? ' class="char charField"' }} onchange="return verificationsAfterFieldChange('{{ column.md5|escape('js') }}', '{{ row_id|escape('js') }}', '{{ column.pmaType }}')">
          {#- We need to duplicate the first \n or otherwise we will lose the first newline entered in a VARCHAR or TEXT column -#}
          {{- special_chars starts with "\r\n" ? "\n" }}{{ special_chars|raw -}}
        </textarea>
        {% if 'text' in column.pmaType and special_chars|length > 32000 %}
          </td>
          <td>
          {% trans 'Because of its length,<br> this column might not be editable.' %}
        {% endif %}
      {% elseif column.pmaType == 'enum' %}
        {{ backup_field|raw }}
        <input type="hidden" name="fields_type[multi_edit][{{ row_id }}][{{ column.md5 }}]" value="enum">
        {% if column.type|length > 20 %}
          <select name="fields[multi_edit][{{ row_id }}][{{ column.md5 }}]" class="textfield" id="field_{{ id_index }}_3" onchange="return verificationsAfterFieldChange('{{ column.md5|escape('js') }}', '{{ row_id|escape('js') }}', '{{ column.pmaType }}')">
            <option value=""></option>
            {% for enum_value in enum_values %}
              <option value="{{ enum_value }}"{{ enum_value == enum_selected_value ? ' selected' }}>{{ enum_value }}</option>
            {% endfor %}
          </select>
        {% else %}
          {% for enum_value in enum_values %}
            <input type="radio" name="fields[multi_edit][{{ row_id }}][{{ column.md5 }}]" value="{{ enum_value }}" class="textfield" id="field_{{ id_index }}_3_{{ loop.index0 }}" onchange="return verificationsAfterFieldChange('{{ column.md5|escape('js') }}', '{{ row_id|escape('js') }}', '{{ column.pmaType }}')"{{ enum_value == enum_selected_value ? ' checked' }}>
            <label for="field_{{ id_index }}_3_{{ loop.index0 }}">{{ enum_value }}</label>
          {% endfor %}
        {% endif %}
      {% elseif column.pmaType == 'set' %}
        {{ backup_field|raw }}
        <input type="hidden" name="fields_type[multi_edit][{{ row_id }}][{{ column.md5 }}]" value="set">
        <select name="fields[multi_edit][{{ row_id }}][{{ column.md5 }}][]" class="textfield" size="{{ set_select_size }}" id="field_{{ id_index }}_3" onchange="return verificationsAfterFieldChange('{{ column.md5|escape('js') }}', '{{ row_id|escape('js') }}', '{{ column.pmaType }}')" multiple>
          {% for set_value in set_values %}
            <option value="{{ set_value }}"{{ set_value in data|split(',') ? ' selected' }}>{{ set_value }}</option>
          {% endfor %}
        </select>
      {% elseif column.isBinary or column.isBlob %}
        {% if is_column_protected_blob %}
          {% trans 'Binary - do not edit' %}
          ({{ blob_value }} {{ blob_value_unit }})
          <input type="hidden" name="fields[multi_edit][{{ row_id }}][{{ column.md5 }}]" value="">
          <input type="hidden" name="fields_type[multi_edit][{{ row_id }}][{{ column.md5 }}]" value="protected">
        {% elseif column.isBlob or (column.length > limit_chars) %}
          {{ backup_field|raw }}
          <input type="hidden" name="fields_type[multi_edit][{{ row_id }}][{{ column.md5 }}]" value="hex">
          <textarea name="fields[multi_edit][{{ row_id }}][{{ column.md5 }}]" id="field_{{ id_index }}_3" data-type="HEX" dir="{{ text_dir }}" rows="{{ textarea_rows }}" cols="{{ textarea_cols }}"
            {{- max_length ? ' data-maxlength="' ~  max_length ~ '"' }}{{ column.isChar ? ' class="char charField"' }} onchange="return verificationsAfterFieldChange('{{ column.md5|escape('js') }}', '{{ row_id|escape('js') }}', '{{ column.pmaType }}')">
            {#- We need to duplicate the first \n or otherwise we will lose the first newline entered in a VARCHAR or TEXT column -#}
            {{- special_chars starts with "\r\n" ? "\n" }}{{ special_chars|raw -}}
          </textarea>
        {% else %}
          {{ backup_field|raw }}
          <input type="hidden" name="fields_type[multi_edit][{{ row_id }}][{{ column.md5 }}]" value="hex">
          {{ input_field_html|raw }}
        {% endif %}
        {% if is_upload and column.isBlob %}
          <br>
          {# We don't want to prevent users from using browser's default drag-drop feature on some page(s), so we add noDragDrop class to the input #}
          <input type="file" name="fields_upload[multi_edit][{{ row_id }}][{{ column.md5 }}]" class="textfield noDragDrop" id="field_{{ id_index }}_3" size="10" onchange="return verificationsAfterFieldChange('{{ column.md5|escape('js') }}', '{{ row_id|escape('js') }}', '{{ column.pmaType }}')">
          {{ max_upload_size }}
        {% endif %}
        {{ select_option_for_upload|raw }}
      {% else %}
        {{ value|raw }}
      {% endif %}

<<<<<<< HEAD
      {% if column.pmaType in gis_data_types %}
        <span class="open_gis_editor" data-row-id="{{ row_id }}">{{ link_or_button('#', null, get_icon('b_edit', 'Edit/Insert'|trans), [], '_blank') }}</span>
=======
      {% if column.pma_type in gis_data_types %}
        <span class="open_gis_editor" data-row-id="{{ row_id }}">
          {{ link_or_button('#', null, get_icon('b_edit', 'Edit/Insert'|trans)) }}
        </span>
>>>>>>> 80865af2
      {% endif %}
    {% endif %}
  </td>
</tr><|MERGE_RESOLUTION|>--- conflicted
+++ resolved
@@ -118,15 +118,10 @@
         {{ value|raw }}
       {% endif %}
 
-<<<<<<< HEAD
       {% if column.pmaType in gis_data_types %}
-        <span class="open_gis_editor" data-row-id="{{ row_id }}">{{ link_or_button('#', null, get_icon('b_edit', 'Edit/Insert'|trans), [], '_blank') }}</span>
-=======
-      {% if column.pma_type in gis_data_types %}
         <span class="open_gis_editor" data-row-id="{{ row_id }}">
           {{ link_or_button('#', null, get_icon('b_edit', 'Edit/Insert'|trans)) }}
         </span>
->>>>>>> 80865af2
       {% endif %}
     {% endif %}
   </td>

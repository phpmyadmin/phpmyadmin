--- conflicted
+++ resolved
@@ -1,11 +1,6 @@
-<<<<<<< HEAD
+<div class="row">
 <fieldset class="form-group">
   <legend class="form-control">{% trans 'Slave replication' %}</legend>
-=======
-<div class="row">
-<fieldset>
-  <legend>{% trans 'Slave replication' %}</legend>
->>>>>>> e4982d67
   {% if server_slave_multi_replication %}
     {% trans 'Master connection:' %}
     <form method="get" action="server_replication.php">

<div class="container-fluid">
<div class="row">
<h2>
  {{ get_image('s_replication') }}
  {% trans 'Replication' %}
</h2>
</div>

{% if is_super_user %}
<div class="row">
  <div id="replication" class="container-fluid">
    {{ error_messages|raw }}

    {% if is_primary %}
      {{ primary_replication_html|raw }}
    {% elseif primary_configure is null and clear_screen is null %}
      <div class="card mb-2">
        <div class="card-header">{% trans 'Primary replication' %}</div>
        <div class="card-body">
<<<<<<< HEAD
        {% apply format('<a href="' ~ url('/server/replication') ~ '" data-post="' ~ get_common(url_params|merge({'primary_configure': true}), '') ~ '">', '</a>')|raw %}
=======
        {% apply format('<a href="' ~ url('/server/replication') ~ '" data-post="' ~ get_common(url_params|merge({'mr_configure': true}), '', false) ~ '">', '</a>')|raw %}
>>>>>>> 7dde0d01
          {% trans %}
            This server is not configured as primary in a replication process. Would you like to %sconfigure%s it?
          {% endtrans %}
        {% endapply %}
        </div>
      </div>
    {% endif %}

    {% if primary_configure is not null %}
      {{ primary_configuration_html|raw }}
    {% else %}
      {% if clear_screen is null %}
        {{ replica_configuration_html|raw }}
      {% endif %}
      {% if replica_configure is not null %}
        {{ change_primary_html|raw }}
      {% endif %}
    {% endif %}
  </div>
</div>
</div>
{% else %}
  {{ 'No privileges'|trans|error }}
{% endif %}<|MERGE_RESOLUTION|>--- conflicted
+++ resolved
@@ -17,11 +17,7 @@
       <div class="card mb-2">
         <div class="card-header">{% trans 'Primary replication' %}</div>
         <div class="card-body">
-<<<<<<< HEAD
-        {% apply format('<a href="' ~ url('/server/replication') ~ '" data-post="' ~ get_common(url_params|merge({'primary_configure': true}), '') ~ '">', '</a>')|raw %}
-=======
-        {% apply format('<a href="' ~ url('/server/replication') ~ '" data-post="' ~ get_common(url_params|merge({'mr_configure': true}), '', false) ~ '">', '</a>')|raw %}
->>>>>>> 7dde0d01
+        {% apply format('<a href="' ~ url('/server/replication') ~ '" data-post="' ~ get_common(url_params|merge({'primary_configure': true}), '', false) ~ '">', '</a>')|raw %}
           {% trans %}
             This server is not configured as primary in a replication process. Would you like to %sconfigure%s it?
           {% endtrans %}

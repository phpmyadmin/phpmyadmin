--- conflicted
+++ resolved
@@ -14,14 +14,9 @@
     {% if is_master %}
       {{ master_replication_html|raw }}
     {% elseif master_configure is null and clear_screen is null %}
-<<<<<<< HEAD
+    <div class="row">  
       <fieldset class="form-group">
         <legend class="form-control">{% trans 'Master replication' %}</legend>
-=======
-    <div class="row">  
-      <fieldset>
-        <legend>{% trans 'Master replication' %}</legend>
->>>>>>> e4982d67
         {% filter format('<a href="server_replication.php" data-post="' ~ get_common(url_params|merge({'mr_configure': true}), '') ~ '">', '</a>')|raw %}
           {% trans %}
             This server is not configured as master in a replication process. Would you like to %sconfigure%s it?

--- conflicted
+++ resolved
@@ -4,13 +4,8 @@
 
 <div class="row">
 <fieldset id="tableFilter">
-<<<<<<< HEAD
   <legend class="form-control">{% trans 'Filters' %}</legend>
-  <form action="server_status_processes.php" method="post">
-=======
-  <legend>{% trans 'Filters' %}</legend>
   <form action="{{ url('/server/status/processes') }}" method="post">
->>>>>>> a2308ee9
     {{ get_hidden_inputs(url_params) }}
     <input class="btn btn-secondary" type="submit" value="{% trans 'Refresh' %}">
     <div class="formelement form-check">

<<<<<<< HEAD
<div class="responsivetable">
  <table id="tableprocesslist" class="clearfloat noclick sortable table table-responsive table-hover table-striped">
=======
<div class="responsivetable row">
  <table id="tableprocesslist" class="data clearfloat noclick sortable">
>>>>>>> 74e1b028
    <thead>
      <tr>
        <th scope="col">{% trans 'Processes' %}</th>
        {% for column in columns %}
          <th scope="col">
            <a href="server_status_processes.php" data-post="{{ get_common(column.params) }}" class="sortlink">
              {{ column.name }}
              {% if column.is_sorted %}
                <img class="icon ic_s_desc soimg" alt="
                  {%- trans 'Descending' %}" src="themes/dot.gif" style="display: {{ column.sort_order == 'DESC' ? 'none' : 'inline' }}">
                <img class="icon ic_s_asc soimg hide" alt="
                  {%- trans 'Ascending' %}" src="themes/dot.gif" style="display: {{ column.sort_order == 'DESC' ? 'inline' : 'none' }}">
              {% endif %}
            </a>
            {% if column.has_full_query %}
              <a href="server_status_processes.php" data-post="{{ get_common(refresh_params, '') }}">
                {% if column.is_full %}
                  {{ get_image(
                    's_partialtext',
                    'Truncate shown queries'|trans,
                    {'class': 'icon_fulltext'}
                  ) }}
                {% else %}
                  {{ get_image(
                    's_fulltext',
                    'Show full queries'|trans,
                    {'class': 'icon_fulltext'}
                  ) }}
                {% endif %}
              </a>
            {% endif %}
          </th>
        {% endfor %}
      </tr>
    </thead>

    <tbody>
      {% for row in rows %}
        <tr>
          <td>
            <a class="ajax kill_process" href="server_status_processes.php" data-post="{{ get_common({'kill': row.id}, '') }}">
              {% trans 'Kill' %}
            </a>
          </td>
          <td class="value">{{ row.id }}</td>
          <td>{{ row.user }}</td>
          <td>{{ row.host }}</td>
          <td>
            {% if row.db != '' %}
              {{ row.db }}
            {% else %}
              <em>{% trans 'None' %}</em>
            {% endif %}
          </td>
          <td>{{ row.command }}</td>
          <td class="value">{{ row.time }}</td>
          <td>{{ row.state }}</td>
          <td>{{ row.progress }}</td>
          <td>{{ row.info|raw }}</td>
      {% endfor %}
    </tbody>
  </table>
</div><|MERGE_RESOLUTION|>--- conflicted
+++ resolved
@@ -1,10 +1,5 @@
-<<<<<<< HEAD
-<div class="responsivetable">
+<div class="responsivetable row">
   <table id="tableprocesslist" class="clearfloat noclick sortable table table-responsive table-hover table-striped">
-=======
-<div class="responsivetable row">
-  <table id="tableprocesslist" class="data clearfloat noclick sortable">
->>>>>>> 74e1b028
     <thead>
       <tr>
         <th scope="col">{% trans 'Processes' %}</th>

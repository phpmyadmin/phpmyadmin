--- conflicted
+++ resolved
@@ -4,13 +4,8 @@
       <tr>
         <th scope="col">{% trans 'Processes' %}</th>
         {% for column in columns %}
-<<<<<<< HEAD
           <th scope="col">
-            <a href="server_status_processes.php" data-post="{{ get_common(column.params) }}" class="sortlink">
-=======
-          <th>
             <a href="{{ url('/server/status/processes') }}" data-post="{{ get_common(column.params) }}" class="sortlink">
->>>>>>> a2308ee9
               {{ column.name }}
               {% if column.is_sorted %}
                 <img class="icon ic_s_desc soimg" alt="

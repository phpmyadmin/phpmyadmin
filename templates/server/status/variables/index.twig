{% extends 'server/status/base.twig' %}
{% set active = 'variables' %}
{% block content %}

{% if is_data_loaded %}
<div class="row">
  <fieldset id="tableFilter">
<<<<<<< HEAD
    <legend class="form-control">{% trans 'Filters' %}</legend>
    <form action="server_status_variables.php" method="post">
=======
    <legend>{% trans 'Filters' %}</legend>
    <form action="{{ url('/server/status/variables') }}" method="post">
>>>>>>> a2308ee9
      {{ get_hidden_inputs() }}

      <input class="btn btn-secondary" type="submit" value="{% trans 'Refresh' %}">

      <div class="formelement form-row">
        <label for="filterText" class="col-form-label col-auto">{% trans 'Containing the word:' %}</label>
        <div class="col-auto">
          <input name="filterText" type="text" id="filterText" class="form-control" value="{{ filter_text }}">
      </div>

      <div class="formelement form-check">
        <input type="checkbox" name="filterAlert" class="form-check-input" id="filterAlert"{{ is_only_alerts ? ' checked' }}>
        <label for="filterAlert" class="form-check-label">
          {% trans 'Show only alert values' %}
        </label>
      </div>

      <div class="formelement">
        <select id="filterCategory" name="filterCategory">
          <option value="">{% trans 'Filter by category…' %}</option>
          {% for category in categories %}
            <option value="{{ category.id }}"{{ category.is_selected ? ' selected' }}>{{ category.name }}</option>
          {% endfor %}
        </select>
      </div>

      <div class="formelement form-check">
        <input type="checkbox" name="dontFormat" class="form-check-input" id="dontFormat"{{ is_not_formatted ? ' checked' }}>
        <label for="dontFormat" class="form-check-label">
          {% trans 'Show unformatted values' %}
        </label>
      </div>
    </form>
  </fieldset>
</div>

  <div id="linkSuggestions" class="defaultLinks hide">
    <p class="notice">
      {% trans 'Related links:' %}
      {% for link in links %}
        <span class="{{ link.name }}">
          {% for link_name, link_url in link.links %}
            {% if link_name == 'doc' %}
              {{ show_mysql_docu(link_url) }}
            {% else %}
              <a href="{{ link_url.url }}"{% if link_url.params is not empty %} data-post="{{ link_url.params }}"{% endif %}>{{ link_name }}</a>
            {% endif %}
            |
          {% endfor %}
        </span>
      {% endfor %}
    </p>
  </div>

  <div class="responsivetable row">
    <table class="data noclick" id="serverstatusvariables">
      <colgroup>
        <col class="namecol">
        <col class="valuecol">
        <col class="descrcol">
      </colgroup>
      <thead>
        <tr>
          <th>{% trans 'Variable' %}</th>
          <th>{% trans 'Value' %}</th>
          <th>{% trans 'Description' %}</th>
        </tr>
      </thead>
      <tbody>
        {% for variable in variables %}
          <tr{% if variable.class is not empty %} class="s_{{ variable.class }}"{% endif %}>
            <th class="name">
              {{ variable.name|replace({'_': ' '}) }}
              {{ variable.doc|raw }}
            </th>

            <td class="value">
              <span class="formatted">
                {% if variable.has_alert %}
                  <span class="{{ variable.is_alert ? 'attention' : 'allfine' }}">
                {% endif %}

                {% if variable.name ends with '%' %}
                  {{ format_number(variable.value, 0, 2) }} %
                {% elseif 'Uptime' in variable.name %}
                  {{ timespan_format(variable.value) }}
                {% elseif variable.is_numeric and variable.value >= 1000 %}
                  <abbr title="{{ format_number(variable.value, 0) }}">
                    {{ format_number(variable.value, 3, 1) }}
                  </abbr>
                {% elseif variable.is_numeric %}
                  {{ format_number(variable.value, 3, 1) }}
                {% else %}
                  {{ variable.value }}
                {% endif %}

                {% if variable.has_alert %}
                  </span>
                {% endif %}
              </span>
              <span class="original hide">
                {% if variable.has_alert %}
                  <span class="{{ variable.is_alert ? 'attention' : 'allfine' }}">
                {% endif %}
                {{ variable.value }}
                {% if variable.has_alert %}
                  </span>
                {% endif %}
              </span>
            </td>

            <td class="descr">
              {{ variable.description }}
              {% for doc in variable.description_doc %}
                {% if doc.name == 'doc' %}
                  {{ show_mysql_docu(doc.url) }}
                {% else %}
                  <a href="{{ doc.url.url }}" data-post="{{ doc.url.params }}">{{ doc.name }}</a>
                {% endif %}
              {% endfor %}
            </td>
          </tr>
        {% endfor %}
      </tbody>
    </table>
  </div>
{% else %}
  {{ 'Not enough privilege to view status variables.'|trans|error }}
{% endif %}

{% endblock %}<|MERGE_RESOLUTION|>--- conflicted
+++ resolved
@@ -5,13 +5,8 @@
 {% if is_data_loaded %}
 <div class="row">
   <fieldset id="tableFilter">
-<<<<<<< HEAD
     <legend class="form-control">{% trans 'Filters' %}</legend>
-    <form action="server_status_variables.php" method="post">
-=======
-    <legend>{% trans 'Filters' %}</legend>
     <form action="{{ url('/server/status/variables') }}" method="post">
->>>>>>> a2308ee9
       {{ get_hidden_inputs() }}
 
       <input class="btn btn-secondary" type="submit" value="{% trans 'Refresh' %}">

{% extends 'server/status/base.twig' %}
{% set active = 'variables' %}
{% block content %}

{% if is_data_loaded %}
<div class="row">
  <fieldset id="tableFilter">
    <legend>{% trans 'Filters' %}</legend>
    <form action="server_status_variables.php" method="post">
      {{ get_hidden_inputs() }}

      <input class="btn btn-secondary" type="submit" value="{% trans 'Refresh' %}">

      <div class="formelement">
        <label for="filterText">{% trans 'Containing the word:' %}</label>
        <input name="filterText" type="text" id="filterText" value="{{ filter_text }}">
      </div>

      <div class="formelement">
        <input type="checkbox" name="filterAlert" id="filterAlert"{{ is_only_alerts ? ' checked' }}>
        <label for="filterAlert">
          {% trans 'Show only alert values' %}
        </label>
      </div>

      <div class="formelement">
        <select id="filterCategory" name="filterCategory">
          <option value="">{% trans 'Filter by category…' %}</option>
          {% for category in categories %}
            <option value="{{ category.id }}"{{ category.is_selected ? ' selected' }}>{{ category.name }}</option>
          {% endfor %}
        </select>
      </div>

      <div class="formelement">
        <input type="checkbox" name="dontFormat" id="dontFormat"{{ is_not_formatted ? ' checked' }}>
        <label for="dontFormat">
          {% trans 'Show unformatted values' %}
        </label>
      </div>
    </form>
  </fieldset>
</div>

  <div id="linkSuggestions" class="defaultLinks hide">
    <p class="notice">
      {% trans 'Related links:' %}
      {% for link in links %}
        <span class="{{ link.name }}">
          {% for link_name, link_url in link.links %}
            {% if link_name == 'doc' %}
              {{ show_mysql_docu(link_url) }}
            {% else %}
              <a href="{{ link_url.url }}"{% if link_url.params is not empty %} data-post="{{ link_url.params }}"{% endif %}>{{ link_name }}</a>
            {% endif %}
            |
          {% endfor %}
        </span>
      {% endfor %}
    </p>
  </div>

<<<<<<< HEAD
  <div class="responsivetable">
    <table class="noclick table table-responsive table-hover table-striped" id="serverstatusvariables">
=======
  <div class="responsivetable row">
    <table class="data noclick" id="serverstatusvariables">
>>>>>>> 74e1b028
      <colgroup>
        <col class="namecol">
        <col class="valuecol">
        <col class="descrcol">
      </colgroup>
      <thead>
        <tr>
          <th scope="col">{% trans 'Variable' %}</th>
          <th scope="col">{% trans 'Value' %}</th>
          <th scope="col">{% trans 'Description' %}</th>
        </tr>
      </thead>
      <tbody>
        {% for variable in variables %}
          <tr{% if variable.class is not empty %} class="s_{{ variable.class }}"{% endif %}>
            <th class="name" scope="row">
              {{ variable.name|replace({'_': ' '}) }}
              {{ variable.doc|raw }}
            </th>

            <td class="value">
              <span class="formatted">
                {% if variable.has_alert %}
                  <span class="{{ variable.is_alert ? 'attention' : 'allfine' }}">
                {% endif %}

                {% if variable.name ends with '%' %}
                  {{ format_number(variable.value, 0, 2) }} %
                {% elseif 'Uptime' in variable.name %}
                  {{ timespan_format(variable.value) }}
                {% elseif variable.is_numeric and variable.value >= 1000 %}
                  <abbr title="{{ format_number(variable.value, 0) }}">
                    {{ format_number(variable.value, 3, 1) }}
                  </abbr>
                {% elseif variable.is_numeric %}
                  {{ format_number(variable.value, 3, 1) }}
                {% else %}
                  {{ variable.value }}
                {% endif %}

                {% if variable.has_alert %}
                  </span>
                {% endif %}
              </span>
              <span class="original hide">
                {% if variable.has_alert %}
                  <span class="{{ variable.is_alert ? 'attention' : 'allfine' }}">
                {% endif %}
                {{ variable.value }}
                {% if variable.has_alert %}
                  </span>
                {% endif %}
              </span>
            </td>

            <td class="descr">
              {{ variable.description }}
              {% for doc in variable.description_doc %}
                {% if doc.name == 'doc' %}
                  {{ show_mysql_docu(doc.url) }}
                {% else %}
                  <a href="{{ doc.url.url }}" data-post="{{ doc.url.params }}">{{ doc.name }}</a>
                {% endif %}
              {% endfor %}
            </td>
          </tr>
        {% endfor %}
      </tbody>
    </table>
  </div>
{% else %}
  {{ 'Not enough privilege to view status variables.'|trans|error }}
{% endif %}

{% endblock %}<|MERGE_RESOLUTION|>--- conflicted
+++ resolved
@@ -60,13 +60,8 @@
     </p>
   </div>
 
-<<<<<<< HEAD
-  <div class="responsivetable">
+  <div class="responsivetable row">
     <table class="noclick table table-responsive table-hover table-striped" id="serverstatusvariables">
-=======
-  <div class="responsivetable row">
-    <table class="data noclick" id="serverstatusvariables">
->>>>>>> 74e1b028
       <colgroup>
         <col class="namecol">
         <col class="valuecol">

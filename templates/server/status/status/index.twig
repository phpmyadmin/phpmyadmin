--- conflicted
+++ resolved
@@ -6,20 +6,8 @@
   <div class="row"><h3>{{ 'Network traffic since startup: %s'|trans|format(network_traffic) }}</h3></div>
   <div class="row"><p>{{ 'This MySQL server has been running for %1$s. It started up on %2$s.'|trans|format(uptime, start_time) }}</p></div>
 
-<<<<<<< HEAD
-  <table id="serverstatustraffic" class="width100 noclick table table-responsive table-hover table-striped">
-=======
 <div class="row justify-content-between">
-<<<<<<< HEAD
   <table id="serverstatustraffic" class="width100 noclick col-12 col-md-5 table table-responsive table-hover table-striped">
-=======
-<<<<<<< HEAD
-  <table id="serverstatustraffic" class="width100 noclick table table-responsive table-hover table-striped col-12 col-md-5">
-=======
-  <table id="serverstatustraffic" class="width100 data noclick col-12 col-md-5">
->>>>>>> 469fd5c05c35f2eab9b566b4ed59531fe0ec4683
->>>>>>> e48b9c0e3f90d049258210fb7388e6e9f73ea776
->>>>>>> 89ab9f1d
     <thead>
       <tr>
         <th scope="col">
@@ -42,19 +30,7 @@
     </tbody>
   </table>
 
-<<<<<<< HEAD
-  <table id="serverstatusconnections" class="width100 noclick table table-responsive table-hover table-striped">
-=======
-<<<<<<< HEAD
   <table id="serverstatusconnections" class="width100 noclick table table-responsive table-hover table-striped col-12 col-md-6">
-=======
-<<<<<<< HEAD
-  <table id="serverstatusconnections" class="width100 noclick table table-responsive table-hover table-striped">
-=======
-  <table id="serverstatusconnections" class="width100 data noclick col-12 col-md-6">
->>>>>>> 469fd5c05c35f2eab9b566b4ed59531fe0ec4683
->>>>>>> e48b9c0e3f90d049258210fb7388e6e9f73ea776
->>>>>>> 89ab9f1d
     <thead>
       <tr>
         <th scope="col">{% trans 'Connections' %}</th>

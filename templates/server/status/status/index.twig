{% extends 'server/status/base.twig' %}
{% set active = 'status' %}
{% block content %}

{% if is_data_loaded %}
  <div class="row"><h3>{{ 'Network traffic since startup: %s'|trans|format(network_traffic) }}</h3></div>
  <div class="row"><p>{{ 'This MySQL server has been running for %1$s. It started up on %2$s.'|trans|format(uptime, start_time) }}</p></div>

<<<<<<< HEAD
  <table id="serverstatustraffic" class="width100 noclick table table-responsive table-hover table-striped">
=======
<div class="row justify-content-between">
  <table id="serverstatustraffic" class="width100 data noclick col-12 col-md-5">
>>>>>>> 74e1b028
    <thead>
      <tr>
        <th scope="col">
          {% trans 'Traffic' %}
          {{ show_hint('On a busy server, the byte counters may overrun, so those statistics as reported by the MySQL server may be incorrect.'|trans) }}
        </th>
        <th scope="col">#</th>
        <th scope="col">&oslash; {% trans 'per hour' %}</th>
      </tr>
    </thead>

    <tbody>
      {% for each_traffic in traffic %}
        <tr>
          <th class="name" scope="row">{{ each_traffic.name }}</th>
          <td class="value" scope="row">{{ each_traffic.number }}</td>
          <td class="value" scope="row">{{ each_traffic.per_hour }}</td>
        </tr>
      {% endfor %}
    </tbody>
  </table>

<<<<<<< HEAD
  <table id="serverstatusconnections" class="width100 noclick table table-responsive table-hover table-striped">
=======
  <table id="serverstatusconnections" class="width100 data noclick col-12 col-md-6">
>>>>>>> 74e1b028
    <thead>
      <tr>
        <th scope="col">{% trans 'Connections' %}</th>
        <th scope="col">#</th>
        <th scope="col">&oslash; {% trans 'per hour' %}</th>
        <th scope="col">%</th>
      </tr>
    </thead>

    <tbody>
      {% for connection in connections %}
        <tr>
          <th class="name" scope="row">{{ connection.name }}</th>
          <td class="value" scope="row">{{ connection.number }}</td>
          <td class="value" scope="row">{{ connection.per_hour }}</td>
          <td class="value" scope="row">{{ connection.percentage }}</td>
        </tr>
      {% endfor %}
    </tbody>
  </table>
</div>

  {% if is_master or is_slave %}
    <p class="notice clearfloat">
      {% if is_master and is_slave %}
        {% trans 'This MySQL server works as <b>master</b> and <b>slave</b> in <b>replication</b> process.' %}
      {% elseif is_master %}
        {% trans 'This MySQL server works as <b>master</b> in <b>replication</b> process.' %}
      {% elseif is_slave %}
        {% trans 'This MySQL server works as <b>slave</b> in <b>replication</b> process.' %}
      {% endif %}
    </p>

    <hr class="clearfloat">

    <h3>
      <a name="replication">{% trans 'Replication status' %}</a>
    </h3>

    {{ replication|raw }}
  {% endif %}

{% else %}
  {{ 'Not enough privilege to view server status.'|trans|error }}
{% endif %}

{% endblock %}<|MERGE_RESOLUTION|>--- conflicted
+++ resolved
@@ -6,12 +6,8 @@
   <div class="row"><h3>{{ 'Network traffic since startup: %s'|trans|format(network_traffic) }}</h3></div>
   <div class="row"><p>{{ 'This MySQL server has been running for %1$s. It started up on %2$s.'|trans|format(uptime, start_time) }}</p></div>
 
-<<<<<<< HEAD
-  <table id="serverstatustraffic" class="width100 noclick table table-responsive table-hover table-striped">
-=======
 <div class="row justify-content-between">
-  <table id="serverstatustraffic" class="width100 data noclick col-12 col-md-5">
->>>>>>> 74e1b028
+  <table id="serverstatustraffic" class="width100 noclick col-12 col-md-5 table table-responsive table-hover table-striped">
     <thead>
       <tr>
         <th scope="col">
@@ -34,11 +30,7 @@
     </tbody>
   </table>
 
-<<<<<<< HEAD
   <table id="serverstatusconnections" class="width100 noclick table table-responsive table-hover table-striped">
-=======
-  <table id="serverstatusconnections" class="width100 data noclick col-12 col-md-6">
->>>>>>> 74e1b028
     <thead>
       <tr>
         <th scope="col">{% trans 'Connections' %}</th>

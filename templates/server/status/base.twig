<div class="container-fluid">
<div class="row">
  <ul id="topmenu2" class="nav">
    <li class="nav-item">
      <a href="{{ url('/server/status') }}"{{ active == 'status' ? ' class="tabactive nav-link"':'class="nav-link"' }}>
        {% trans 'Server' %}
      </a>
    </li>
<<<<<<< HEAD
    <li class="nav-item">
      <a href="server_status_processes.php{{ get_common() }}"{{ active == 'processes' ? ' class="tabactive nav-link"':'class="nav-link"' }}>
=======
    <li>
      <a href="{{ url('/server/status/processes') }}"{{ active == 'processes' ? ' class="tabactive"' }}>
>>>>>>> a2308ee9
        {% trans 'Processes' %}
      </a>
    </li>
    <li class="nav-item">
      <a href="{{ url('/server/status/queries') }}"{{ active == 'queries' ? ' class="tabactive nav-link"':'class="nav-link"' }}>
        {% trans 'Query statistics' %}
      </a>
    </li>
<<<<<<< HEAD
    <li class="nav-item">
      <a href="server_status_variables.php{{ get_common() }}"{{ active == 'variables' ? ' class="tabactive nav-link"':'class="nav-link"' }}>
=======
    <li>
      <a href="{{ url('/server/status/variables') }}"{{ active == 'variables' ? ' class="tabactive"' }}>
>>>>>>> a2308ee9
        {% trans 'All status variables' %}
      </a>
    </li>
    <li class="nav-item">
      <a href="{{ url('/server/status/monitor') }}"{{ active == 'monitor' ? ' class="tabactive nav-link"':'class="nav-link"' }}>
        {% trans 'Monitor' %}
      </a>
    </li>
    <li>
      <a href="{{ url('/server/status/advisor') }}"{{ active == 'advisor' ? ' class="tabactive nav-link"':'class="nav-link"' }}>
        {% trans 'Advisor' %}
      </a>
    </li>
  </ul>
  </div>
  <div class="clearfloat"></div>

    {% block content %}{% endblock %}
</div><|MERGE_RESOLUTION|>--- conflicted
+++ resolved
@@ -6,13 +6,8 @@
         {% trans 'Server' %}
       </a>
     </li>
-<<<<<<< HEAD
     <li class="nav-item">
-      <a href="server_status_processes.php{{ get_common() }}"{{ active == 'processes' ? ' class="tabactive nav-link"':'class="nav-link"' }}>
-=======
-    <li>
-      <a href="{{ url('/server/status/processes') }}"{{ active == 'processes' ? ' class="tabactive"' }}>
->>>>>>> a2308ee9
+      <a href="{{ url('/server/status/processes') }}"{{ active == 'processes' ? ' class="tabactive nav-link"':'class="nav-link"' }}>
         {% trans 'Processes' %}
       </a>
     </li>
@@ -21,13 +16,8 @@
         {% trans 'Query statistics' %}
       </a>
     </li>
-<<<<<<< HEAD
-    <li class="nav-item">
-      <a href="server_status_variables.php{{ get_common() }}"{{ active == 'variables' ? ' class="tabactive nav-link"':'class="nav-link"' }}>
-=======
     <li>
-      <a href="{{ url('/server/status/variables') }}"{{ active == 'variables' ? ' class="tabactive"' }}>
->>>>>>> a2308ee9
+      <a href="{{ url('/server/status/variables') }}"{{ active == 'variables' ? ' class="tabactive nav-link"':'class="nav-link"' }}>
         {% trans 'All status variables' %}
       </a>
     </li>

--- conflicted
+++ resolved
@@ -1,13 +1,8 @@
 <form name="usersForm" id="usersForm" action="{{ url('/server/privileges') }}" method="post">
   {{ get_hidden_inputs() }}
   <div class="table-responsive">
-<<<<<<< HEAD
-    <table id="userRightsTable" class="table table-light table-striped table-hover">
+    <table id="userRightsTable" class="table table-light table-striped table-hover w-auto">
       <thead class="table-light">
-=======
-    <table id="userRightsTable" class="table table-light table-striped table-hover w-auto">
-      <thead class="thead-light">
->>>>>>> 34ad4a2e
         <tr>
           <th></th>
           <th scope="col">{% trans 'User name' %}</th>

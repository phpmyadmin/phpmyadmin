<form class="submenu-item" action="{{ url('/server/privileges') }}" id="{{ form_id }}" method="post">
    {{ get_hidden_inputs() }}
    <input type="hidden" name="username" value="{{ username }}">
    <input type="hidden" name="hostname" value="{{ hostname }}">

    <div class="card mb-3">
        <div class="card-header js-submenu-label" data-submenu-label="{{ sub_menu_label }}">
            {{ legend }}
        </div>

<<<<<<< HEAD
        <div class="card-body">
        <table class="table table-light table-striped table-hover w-auto">
            <thead class="table-light">
=======
        <table class="table table-striped table-hover w-auto">
            <thead>
>>>>>>> e406ddb1
                <tr>
                    <th scope="col">{{ type_label }}</th>
                    <th scope="col">{% trans 'Privileges' %}</th>
                    <th scope="col">{% trans 'Grant' %}</th>
                    {% if type == 'database' %}
                        <th scope="col">{% trans 'Table-specific privileges' %}</th>
                    {% elseif type == 'table' %}
                        <th scope="col">{% trans 'Column-specific privileges' %}</th>
                    {% endif %}
                    <th scope="col" colspan="2">{% trans 'Action' %}</th>
                </tr>
            </thead>

            <tbody>
                {% if privileges|length == 0 %}
                    {% set colspan = type == 'database' ? 7 : (type == 'table' ? 6 : 5) %}
                    <tr>
                        <td class="text-center" colspan="{{ colspan }}"><em>{% trans 'None' %}</em></td>
                    </tr>
                {% else %}
                    {% for privilege in privileges %}
                        <tr>
                            <td>{{ privilege['name'] }}</td>
                            <td><code>{{ privilege['privileges']|raw }}</code></td>
                            <td>{{ privilege['grant'] ? 'Yes'|trans : 'No'|trans }}</td>

                            {% if type == 'database' %}
                                <td>{{ privilege['table_privs'] ? 'Yes'|trans : 'No'|trans }}</td>
                            {% elseif type == 'table' %}
                                <td>{{ privilege['column_privs'] ? 'Yes'|trans : 'No'|trans }}</td>
                            {% endif %}

                            <td>{{ privilege['edit_link']|raw }}</td>
                            <td>{{ privilege['revoke_link']|raw }}</td>
                        </tr>
                    {% endfor %}
                {% endif %}
            </tbody>
        </table>

        {% if type == 'database' %}
            <label for="text_dbname">{% trans 'Add privileges on the following database(s):' %}</label>

            {%- if databases is not empty %}
                <select class="resize-vertical" name="pred_dbname[]" multiple="multiple">
                    {% for database in databases %}
                        <option value="{{ escaped_databases[loop.index0] }}">
                            {{ database }}
                        </option>
                    {% endfor %}
                </select>
            {% endif -%}

            <input type="text" id="text_dbname" name="dbname">
            {{ show_hint("Wildcards % and _ should be escaped with a \\ to use them literally."|trans) }}
        {% elseif type == 'table' %}
            <input type="hidden" name="dbname" value="{{ database|escape_mysql_wildcards }}">

            <label for="text_tablename">{% trans 'Add privileges on the following table:' %}</label>

            {%- if tables is not empty %}
                <select name="pred_tablename" class="autosubmit">
                    <option value="" selected="selected">{% trans 'Use text field' %}:</option>
                    {% for table in tables %}
                        <option value="{{ table }}">{{ table }}</option>
                    {% endfor %}
                </select>
            {% endif -%}

            <input type="text" id="text_tablename" name="tablename">
        {% else %}
            <input type="hidden" name="dbname" value="{{ database|escape_mysql_wildcards }}">

            <label for="text_routinename">{% trans 'Add privileges on the following routine:' %}</label>

            {%- if routines is not empty %}
                <select name="pred_routinename" class="autosubmit">
                    <option value="" selected="selected">{% trans 'Use text field' %}:</option>
                    {% for routine in routines %}
                        <option value="{{ routine }}">{{ routine }}</option>
                    {% endfor %}
                </select>
            {% endif -%}

            <input type="text" id="text_routinename" name="routinename">
        {% endif %}
        </div>
    </div>

    <div>
        <input class="btn btn-primary" type="submit" value="{% trans 'Go' %}">
    </div>
</form><|MERGE_RESOLUTION|>--- conflicted
+++ resolved
@@ -8,14 +8,9 @@
             {{ legend }}
         </div>
 
-<<<<<<< HEAD
         <div class="card-body">
-        <table class="table table-light table-striped table-hover w-auto">
-            <thead class="table-light">
-=======
         <table class="table table-striped table-hover w-auto">
             <thead>
->>>>>>> e406ddb1
                 <tr>
                     <th scope="col">{{ type_label }}</th>
                     <th scope="col">{% trans 'Privileges' %}</th>

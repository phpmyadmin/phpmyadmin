--- conflicted
+++ resolved
@@ -5,69 +5,21 @@
 </h2>
 
 <div id="plugins_plugins">
-<<<<<<< HEAD
-  <div id="sectionlinks">
-    {% for type in plugins|keys %}
-      <a class="btn btn-primary" href="#plugins-{{ clean_types[type] }}">
-          {{ type }}
-      </a>
-    {% endfor %}
-  </div>
-  {% for type, list in plugins %}
-    <div class="responsivetable">
-      <table class="data_full_width" id="plugins-{{ clean_types[type] }}">
-        <caption class="tblHeaders">
-          {{ type }}
-        </caption>
-        <thead>
-          <tr>
-            <th>{% trans 'Plugin' %}</th>
-            <th>{% trans 'Description' %}</th>
-            <th>{% trans 'Version' %}</th>
-            <th>{% trans 'Author' %}</th>
-            <th>{% trans 'License' %}</th>
-          </tr>
-        </thead>
-        <tbody>
-          {% for plugin in list %}
-            <tr class="noclick">
-              <th>
-                {{ plugin.name }}
-                {% if plugin.status != 'ACTIVE' %}
-                  <small class="attention">
-                    {% if plugin.status == 'INACTIVE' %}
-                      {% trans 'inactive' %}
-                    {% elseif plugin.status == 'DISABLED' %}
-                      {% trans 'disabled' %}
-                    {% elseif plugin.status == 'DELETING' %}
-                      {% trans 'deleting' %}
-                    {% elseif plugin.status == 'DELETED' %}
-                      {% trans 'deleted' %}
-                    {% endif %}
-                  </small>
-                {% endif %}
-              </th>
-              <td>{{ plugin.description }}</td>
-              <td>{{ plugin.version }}</td>
-              <td>{{ plugin.author }}</td>
-              <td>{{ plugin.license }}</td>
-=======
   <div id="sectionlinks" class="row no-gutters">
     <div class="col-12">
-      {% for plugin_type in plugins|keys %}
-        <a class="btn btn-primary" href="#plugins-{{- plugins_type_clean[plugin_type] }}">
-            {{ plugin_type }}
+      {% for type in plugins|keys %}
+        <a class="btn btn-primary" href="#plugins-{{ clean_types[type] }}">
+          {{ type }}
         </a>
       {% endfor %}
     </div>
   </div>
-  {% for plugin_type, plugin_list in plugins %}
+  {% for type, list in plugins %}
     <div class="responsivetable row">
       <div class="col-12">
-        <table class="data_full_width" id="plugins-
-          {{- plugins_type_clean[plugin_type] }}">
+        <table class="data_full_width" id="plugins-{{ clean_types[type] }}">
           <caption class="tblHeaders">
-            {{ plugin_type }}
+            {{ type }}
           </caption>
           <thead>
             <tr>
@@ -76,24 +28,31 @@
               <th>{% trans 'Version' %}</th>
               <th>{% trans 'Author' %}</th>
               <th>{% trans 'License' %}</th>
->>>>>>> 200e709f
             </tr>
           </thead>
           <tbody>
-            {% for plugin in plugin_list %}
+            {% for plugin in list %}
               <tr class="noclick">
                 <th>
-                  {{ plugin.plugin_name }}
-                  {% if not plugin.is_active %}
+                  {{ plugin.name }}
+                  {% if plugin.status != 'ACTIVE' %}
                     <small class="attention">
-                      {% trans 'disabled' %}
+                      {% if plugin.status == 'INACTIVE' %}
+                        {% trans 'inactive' %}
+                      {% elseif plugin.status == 'DISABLED' %}
+                        {% trans 'disabled' %}
+                      {% elseif plugin.status == 'DELETING' %}
+                        {% trans 'deleting' %}
+                      {% elseif plugin.status == 'DELETED' %}
+                        {% trans 'deleted' %}
+                      {% endif %}
                     </small>
                   {% endif %}
                 </th>
-                <td>{{ plugin.plugin_description }}</td>
-                <td>{{ plugin.plugin_type_version }}</td>
-                <td>{{ plugin.plugin_author }}</td>
-                <td>{{ plugin.plugin_license }}</td>
+                <td>{{ plugin.description }}</td>
+                <td>{{ plugin.version }}</td>
+                <td>{{ plugin.author }}</td>
+                <td>{{ plugin.license }}</td>
               </tr>
             {% endfor %}
           </tbody>

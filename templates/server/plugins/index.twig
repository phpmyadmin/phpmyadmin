<div class="container-fluid">
<h2>
  {{ get_image('b_plugin') }}
  {% trans 'Plugins' %}
</h2>

<div id="plugins_plugins">
  <div id="sectionlinks" class="row no-gutters">
    <div class="col-12">
<<<<<<< HEAD
      <ul class="nav">
        {% for plugin_type in plugins|keys %}
          <li class="nav-item">  
            <a class="btn nav-link" href="#plugins-{{- plugins_type_clean[plugin_type] }}">
                {{ plugin_type }}
            </a>
          </li>
        {% endfor %}
=======
      {% for type in plugins|keys %}
        <a class="btn btn-primary" href="#plugins-{{ clean_types[type] }}">
          {{ type }}
        </a>
      {% endfor %}
>>>>>>> a7357d22
    </div>
  </div>
  {% for type, list in plugins %}
    <div class="responsivetable row">
      <div class="col-12">
        <table class="data_full_width" id="plugins-{{ clean_types[type] }}">
          <caption class="tblHeaders">
            {{ type }}
          </caption>
          <thead>
            <tr>
              <th>{% trans 'Plugin' %}</th>
              <th>{% trans 'Description' %}</th>
              <th>{% trans 'Version' %}</th>
              <th>{% trans 'Author' %}</th>
              <th>{% trans 'License' %}</th>
            </tr>
          </thead>
          <tbody>
            {% for plugin in list %}
              <tr class="noclick">
                <th>
                  {{ plugin.name }}
                  {% if plugin.status != 'ACTIVE' %}
                    <small class="attention">
                      {% if plugin.status == 'INACTIVE' %}
                        {% trans 'inactive' %}
                      {% elseif plugin.status == 'DISABLED' %}
                        {% trans 'disabled' %}
                      {% elseif plugin.status == 'DELETING' %}
                        {% trans 'deleting' %}
                      {% elseif plugin.status == 'DELETED' %}
                        {% trans 'deleted' %}
                      {% endif %}
                    </small>
                  {% endif %}
                </th>
                <td>{{ plugin.description }}</td>
                <td>{{ plugin.version }}</td>
                <td>{{ plugin.author }}</td>
                <td>{{ plugin.license }}</td>
              </tr>
            {% endfor %}
          </tbody>
        </table>
      </div>
    </div>
  {% endfor %}
</div>
</div><|MERGE_RESOLUTION|>--- conflicted
+++ resolved
@@ -7,22 +7,15 @@
 <div id="plugins_plugins">
   <div id="sectionlinks" class="row no-gutters">
     <div class="col-12">
-<<<<<<< HEAD
-      <ul class="nav">
-        {% for plugin_type in plugins|keys %}
-          <li class="nav-item">  
-            <a class="btn nav-link" href="#plugins-{{- plugins_type_clean[plugin_type] }}">
-                {{ plugin_type }}
-            </a>
-          </li>
-        {% endfor %}
-=======
+    <ul class="nav">
       {% for type in plugins|keys %}
+        <li class="nav-item">
         <a class="btn btn-primary" href="#plugins-{{ clean_types[type] }}">
           {{ type }}
         </a>
+        </li>
       {% endfor %}
->>>>>>> a7357d22
+    </ul>
     </div>
   </div>
   {% for type, list in plugins %}

--- conflicted
+++ resolved
@@ -6,7 +6,7 @@
   </h2>
   </div>
 
-<<<<<<< HEAD
+<div class="row">
 <table class="noclick table table-responsive table-hover table-striped">
   <thead>
     <tr>
@@ -25,29 +25,8 @@
           </a>
         </td>
         <td>{{ details['Comment'] }}</td>
-=======
-  <div class="row">
-  <table class="noclick">
-    <thead>
-      <tr>
-        <th>{% trans 'Storage Engine' %}</th>
-        <th>{% trans 'Description' %}</th>
->>>>>>> 74e1b028
       </tr>
-    </thead>
-    <tbody>
-      {% for engine, details in engines %}
-        <tr class="
-          {{- details['Support'] == 'NO' or details['Support'] == 'DISABLED' ? ' disabled' }}
-          {{ details['Support'] == 'DEFAULT' ? ' marked' }}">
-          <td>
-            <a rel="newpage" href="{{ url('/server/engines', {'engine': engine}) }}">
-              {{ details['Engine'] }}
-            </a>
-          </td>
-          <td>{{ details['Comment'] }}</td>
-        </tr>
-      {% endfor %}
+     {% endfor %}
     </tbody>
   </table>
   </div>

{% for designerTable in tables %}
    {% set i = loop.index0 %}
<<<<<<< HEAD
    {% set t_n_url = table_names_url[i] %}
    <input name="t_x[{{ t_n_url|url_encode }}]" type="hidden" id="t_x_{{ t_n_url|url_encode }}_">
    <input name="t_y[{{ t_n_url|url_encode }}]" type="hidden" id="t_y_{{ t_n_url|url_encode }}_">
    <input name="t_v[{{ t_n_url|url_encode }}]" type="hidden" id="t_v_{{ t_n_url|url_encode }}_">
    <input name="t_h[{{ t_n_url|url_encode }}]" type="hidden" id="t_h_{{ t_n_url|url_encode }}_">
    <table id="{{ t_n_url|url_encode }}"
=======
    {% set t_n_url = designerTable.getDbTableString()|escape('url') %}
    {% set t_n = designerTable.getDbTableString() %}
    <input name="t_x[{{ t_n_url }}]" type="hidden" id="t_x_{{ t_n_url }}_" />
    <input name="t_y[{{ t_n_url }}]" type="hidden" id="t_y_{{ t_n_url }}_" />
    <input name="t_v[{{ t_n_url }}]" type="hidden" id="t_v_{{ t_n_url }}_" />
    <input name="t_h[{{ t_n_url }}]" type="hidden" id="t_h_{{ t_n_url }}_" />
    <table id="{{ t_n_url }}"
        db_url="{{ designerTable.getDatabaseName()|escape('url') }}"
        table_name_url="{{ designerTable.getTableName()|escape('url') }}"
>>>>>>> 9c5195d4
        cellpadding="0"
        cellspacing="0"
        class="designer_tab"
        style="position:absolute; left:
            {{- tab_pos[t_n] is defined ? tab_pos[t_n]['X'] : random(range(20, 700)) }}px; top:
            {{- tab_pos[t_n] is defined ? tab_pos[t_n]['Y'] : random(range(20, 550)) }}px; display:
            {{- tab_pos[t_n] is defined or display_page == -1 ? 'block' : 'none' }}; z-index: 1;"> <!--"-->
        <thead>
            <tr class="header">
                {% if has_query %}
                    <td class="select_all">
                        <input class="select_all_1"
                            type="checkbox"
                            style="margin: 0;"
                            value="select_all_{{ t_n_url }}"
                            id="select_all_{{ t_n_url }}"
                            title="select all"
                            designer_url_table_name="{{ t_n_url }}"
                            designer_out_owner="{{ designerTable.getDatabaseName() }}">
                    </td>
                {% endif %}
                <td class="small_tab"
                    title="{% trans 'Show/hide columns' %}"
                    id="id_hide_tbody_{{ t_n_url }}"
                    table_name="{{ t_n_url }}">{{ tab_pos[t_n] is not defined or tab_pos[t_n]['V'] is not empty ? 'v' : '&gt;' }}</td>
                <td class="small_tab_pref small_tab_pref_1"
                    db="{{ designerTable.getDatabaseName() }}"
                    db_url="{{ designerTable.getDatabaseName()|escape('url') }}"
                    table_name="{{ designerTable.getTableName() }}"
                    table_name_url="{{ designerTable.getTableName()|escape('url') }}">
                    <img src="{{ theme.getImgPath('designer/exec_small.png') }}"
                        title="{% trans 'See table structure' %}">
                </td>
                <td id="id_zag_{{ t_n_url }}"
                    class="tab_zag nowrap tab_zag_noquery"
                    table_name="{{ t_n_url }}"
                    query_set="{{ has_query ? 1 : 0 }}">
                    <span class="owner">{{ designerTable.getDatabaseName() }}</span>
                    {{ designerTable.getTableName()|raw }}
                </td>
                {% if has_query %}
                    <td class="tab_zag tab_zag_query"
                        id="id_zag_{{ t_n_url }}_2"
                        table_name="{{ t_n_url }}">
                    </td>
               {% endif %}
            </tr>
        </thead>
        <tbody id="id_tbody_{{ t_n_url }}"
            {{- tab_pos[t_n] is defined and tab_pos[t_n]['V'] is empty ? ' style="display: none"' }}>
<<<<<<< HEAD
            {% set display_field = get_display_field(get_db, table_names_small[i]) %}
=======
            {% set display_field = Relation_getDisplayField(get_db, t_n) %}
>>>>>>> 9c5195d4
            {% for j in 0..tab_column[t_n]['COLUMN_ID']|length - 1 %}
                {% set tmp_column = t_n ~ '.' ~ tab_column[t_n]['COLUMN_NAME'][j] %}
                {% set click_field_param = [
                    t_n,
                    tab_column[t_n]['COLUMN_NAME'][j]|url_encode
                ] %}
<<<<<<< HEAD
                {% if not is_foreign_key_supported(table_types[i]) %}
=======
                {% if not designerTable.supportsForeignkeys() %}
>>>>>>> 9c5195d4
                    {% set click_field_param = click_field_param|merge([tables_pk_or_unique_keys[tmp_column] is defined ? 1 : 0]) %}
                {% else %}
                    {# if foreign keys are supported, it's not necessary that the
                    index is a primary key #}
                    {% set click_field_param = click_field_param|merge([tables_all_keys[tmp_column] is defined ? 1 : 0]) %}
                {% endif %}
                {% set click_field_param = click_field_param|merge([db]) %}
                <tr id="id_tr_{{ t_n }}.{{ tab_column[t_n]['COLUMN_NAME'][j] }}" class="tab_field
                    {{- display_field == tab_column[t_n]['COLUMN_NAME'][j] ? '_3' }}" click_field_param="
                    {{- click_field_param|join(',') }}">
                    {% if has_query %}
                        <td class="select_all">
                            <input class="select_all_store_col"
                                value="{{ t_n_url }}{{ tab_column[t_n]['COLUMN_NAME'][j]|url_encode }}"
                                type="checkbox"
                                id="select_{{ t_n_url }}._{{ tab_column[t_n]['COLUMN_NAME'][j]|url_encode }}"
                                style="margin: 0;"
                                title="select_{{ tab_column[t_n]['COLUMN_NAME'][j]|url_encode }}"
                                store_column_param="{{ t_n_url }},
                                    {{- owner_out[i] }},
                                    {{- tab_column[t_n]['COLUMN_NAME'][j]|url_encode }}">
                        </td>
                    {% endif %}
                    <td width="10px" colspan="3" id="{{ t_n_url }}.
                        {{- tab_column[t_n]['COLUMN_NAME'][j]|url_encode }}">
                        <div class="nowrap">
                            {% set type = columns_type[t_n ~ '.' ~ tab_column[t_n]['COLUMN_NAME'][j]] %}
                            <img src="{{ theme.getImgPath(type) }}.png" alt="*">
                            {{ tab_column[t_n]['COLUMN_NAME'][j] }} : {{ tab_column[t_n]['TYPE'][j] }}
                        </div>
                    </td>
                    {% if has_query %}
                        <td class="small_tab_pref small_tab_pref_click_opt"
                            click_option_param="designer_optionse,
                                {{- tab_column[t_n]['COLUMN_NAME'][j]|url_encode }},
<<<<<<< HEAD
                                {{- table_names_small_out[i] }}">
                            <img src="{{ theme.getImgPath('designer/exec_small.png') }}" title="options">
=======
                                {{- t_n }}">
                            <img src="{{ theme.getImgPath('designer/exec_small.png') }}" title="options" />
>>>>>>> 9c5195d4
                        </td>
                    {% endif %}
                </tr>
            {% endfor %}
        </tbody>
    </table>
{% endfor %}<|MERGE_RESOLUTION|>--- conflicted
+++ resolved
@@ -1,13 +1,5 @@
 {% for designerTable in tables %}
     {% set i = loop.index0 %}
-<<<<<<< HEAD
-    {% set t_n_url = table_names_url[i] %}
-    <input name="t_x[{{ t_n_url|url_encode }}]" type="hidden" id="t_x_{{ t_n_url|url_encode }}_">
-    <input name="t_y[{{ t_n_url|url_encode }}]" type="hidden" id="t_y_{{ t_n_url|url_encode }}_">
-    <input name="t_v[{{ t_n_url|url_encode }}]" type="hidden" id="t_v_{{ t_n_url|url_encode }}_">
-    <input name="t_h[{{ t_n_url|url_encode }}]" type="hidden" id="t_h_{{ t_n_url|url_encode }}_">
-    <table id="{{ t_n_url|url_encode }}"
-=======
     {% set t_n_url = designerTable.getDbTableString()|escape('url') %}
     {% set t_n = designerTable.getDbTableString() %}
     <input name="t_x[{{ t_n_url }}]" type="hidden" id="t_x_{{ t_n_url }}_" />
@@ -17,7 +9,6 @@
     <table id="{{ t_n_url }}"
         db_url="{{ designerTable.getDatabaseName()|escape('url') }}"
         table_name_url="{{ designerTable.getTableName()|escape('url') }}"
->>>>>>> 9c5195d4
         cellpadding="0"
         cellspacing="0"
         class="designer_tab"
@@ -68,22 +59,14 @@
         </thead>
         <tbody id="id_tbody_{{ t_n_url }}"
             {{- tab_pos[t_n] is defined and tab_pos[t_n]['V'] is empty ? ' style="display: none"' }}>
-<<<<<<< HEAD
-            {% set display_field = get_display_field(get_db, table_names_small[i]) %}
-=======
-            {% set display_field = Relation_getDisplayField(get_db, t_n) %}
->>>>>>> 9c5195d4
+            {% set display_field = get_display_field(get_db, t_n) %}
             {% for j in 0..tab_column[t_n]['COLUMN_ID']|length - 1 %}
                 {% set tmp_column = t_n ~ '.' ~ tab_column[t_n]['COLUMN_NAME'][j] %}
                 {% set click_field_param = [
                     t_n,
                     tab_column[t_n]['COLUMN_NAME'][j]|url_encode
                 ] %}
-<<<<<<< HEAD
-                {% if not is_foreign_key_supported(table_types[i]) %}
-=======
                 {% if not designerTable.supportsForeignkeys() %}
->>>>>>> 9c5195d4
                     {% set click_field_param = click_field_param|merge([tables_pk_or_unique_keys[tmp_column] is defined ? 1 : 0]) %}
                 {% else %}
                     {# if foreign keys are supported, it's not necessary that the
@@ -119,13 +102,8 @@
                         <td class="small_tab_pref small_tab_pref_click_opt"
                             click_option_param="designer_optionse,
                                 {{- tab_column[t_n]['COLUMN_NAME'][j]|url_encode }},
-<<<<<<< HEAD
-                                {{- table_names_small_out[i] }}">
+                                {{- t_n }}">
                             <img src="{{ theme.getImgPath('designer/exec_small.png') }}" title="options">
-=======
-                                {{- t_n }}">
-                            <img src="{{ theme.getImgPath('designer/exec_small.png') }}" title="options" />
->>>>>>> 9c5195d4
                         </td>
                     {% endif %}
                 </tr>

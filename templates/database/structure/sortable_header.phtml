<?php
$requested_sort = 'table';
$requested_sort_order = $future_sort_order = $initial_sort_order;
// If the user requested a sort
if (isset($_REQUEST['sort'])) {
    $requested_sort = $_REQUEST['sort'];
    if (isset($_REQUEST['sort_order'])) {
        $requested_sort_order = $_REQUEST['sort_order'];
    }
}
$order_img = '';
$order_link_params = array();
$order_link_params['title'] = __('Sort');
// If this column was requested to be sorted.
if ($requested_sort == $sort) {
    if ($requested_sort_order == 'ASC') {
        $future_sort_order = 'DESC';
        // current sort order is ASC
        $order_img  = ' ' . PMA\libraries\Util::getImage(
            's_asc.png',
            __('Ascending'),
            array('class' => 'sort_arrow', 'title' => '')
        );
        $order_img .= ' ' . PMA\libraries\Util::getImage(
            's_desc.png',
             __('Descending'),
            array('class' => 'sort_arrow hide', 'title' => '')
        );
        // but on mouse over, show the reverse order (DESC)
        $order_link_params['onmouseover'] = "$('.sort_arrow').toggle();";
        // on mouse out, show current sort order (ASC)
        $order_link_params['onmouseout'] = "$('.sort_arrow').toggle();";
    } else {
        $future_sort_order = 'ASC';
        // current sort order is DESC
        $order_img  = ' ' . PMA\libraries\Util::getImage(
            's_asc.png',
            __('Ascending'),
            array('class' => 'sort_arrow hide', 'title' => '')
        );
        $order_img .= ' ' . PMA\libraries\Util::getImage(
            's_desc.png',
            __('Descending'),
            array('class' => 'sort_arrow', 'title' => '')
        );
        // but on mouse over, show the reverse order (ASC)
        $order_link_params['onmouseover'] = "$('.sort_arrow').toggle();";
        // on mouse out, show current sort order (DESC)
        $order_link_params['onmouseout'] = "$('.sort_arrow').toggle();";
    }
}
$_url_params = array(
    'db' => $_REQUEST['db'],
    'pos' => 0, // We set the position back to 0 every time they sort.
    'sort' => $sort,
    'sort_order' => $future_sort_order,
);

if (PMA_isValid($_REQUEST['tbl_type'], array('view', 'table'))) {
     $_url_params['tbl_type'] = $_REQUEST['tbl_type'];
}
if (! empty($_REQUEST['tbl_group'])) {
    $_url_params['tbl_group'] = $_REQUEST['tbl_group'];
}
<<<<<<< HEAD
echo PMA\libraries\Util::linkOrButton(
=======

$url = 'db_structure.php' . PMA_URL_getCommon($_url_params);

echo PMA_Util::linkOrButton(
>>>>>>> 2925d646
    $url, $title . $order_img, $order_link_params
);<|MERGE_RESOLUTION|>--- conflicted
+++ resolved
@@ -62,13 +62,10 @@
 if (! empty($_REQUEST['tbl_group'])) {
     $_url_params['tbl_group'] = $_REQUEST['tbl_group'];
 }
-<<<<<<< HEAD
-echo PMA\libraries\Util::linkOrButton(
-=======
 
 $url = 'db_structure.php' . PMA_URL_getCommon($_url_params);
 
 echo PMA_Util::linkOrButton(
->>>>>>> 2925d646
+echo PMA\libraries\Util::linkOrButton(
     $url, $title . $order_img, $order_link_params
 );
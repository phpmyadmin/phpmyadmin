<tr id="row_tbl_{{ curr }}"{{ table_is_view ? ' class="is_view"' }} data-filter-row="{{ current_table['TABLE_NAME']|upper }}">
    <td class="text-center print_ignore">
        <input type="checkbox"
            name="selected_tbl[]"
            class="{{ input_class }}"
            value="{{ current_table['TABLE_NAME'] }}"
            id="checkbox_tbl_{{ curr }}">
    </td>
    <th>
        <a href="{{ url('/sql', table_url_params|merge({'pos': 0})) }}" title="{{ browse_table_label_title }}">
            {{ browse_table_label_truename }}
        </a>
        {{ tracking_icon|raw }}
    </th>
    {% if server_slave_status %}
        <td class="text-center">
            {{ ignored ? get_image('s_cancel', 'Not replicated'|trans) }}
            {{ do ? get_image('s_success', 'Replicated'|trans) }}
        </td>
    {% endif %}

    {# Favorite table anchor #}
    {% if num_favorite_tables > 0 %}
        <td class="text-center print_ignore">
            {# Check if current table is already in favorite list #}
            {% set fav_params = {
                'db': db,
                'ajax_request': true,
                'favorite_table': current_table['TABLE_NAME'],
                ((already_favorite ? 'remove' : 'add') ~ '_favorite'): true
            } %}
            {% include 'database/structure/favorite_anchor.twig' with {
                'table_name_hash': table_name_hash,
                'db_table_name_hash': db_table_name_hash,
                'fav_params': fav_params,
                'already_favorite': already_favorite,
                'titles': titles
            } only %}
        </td>
    {% endif %}

    <td class="text-center print_ignore">
        <a href="{{ url('/sql', table_url_params|merge({'pos': 0})) }}">
            {{ browse_table_title|raw }}
        </a>

    </td>
    <td class="text-center print_ignore">
        <a href="{{ url('/table/structure', table_url_params) }}">
            {{ titles['Structure']|raw }}
        </a>
    </td>
    <td class="text-center print_ignore">
        <a href="{{ url('/table/search', table_url_params) }}">
            {{ search_table_title|raw }}
        </a>
    </td>

    {% if not db_is_system_schema %}
        <td class="insert_table text-center print_ignore">
            <a href="{{ url('/table/change', table_url_params) }}">{{ titles['Insert']|raw }}</a>
        </td>
        {% if table_is_view %}
            <td class="text-center print_ignore">
                <a href="{{ url('/view/create', {
                    'db': db,
                    'table': current_table['TABLE_NAME']
                }) }}">{{ titles['Edit']|raw }}</a>
            </td>
        {% else %}
          <td class="text-center print_ignore">
                <a class="truncate_table_anchor ajax" href="{{ url('/sql') }}" data-post="{{ get_common(table_url_params|merge({
                  'sql_query': empty_table_sql_query,
                  'message_to_show': empty_table_message_to_show
                }), '') }}">
                    {{ empty_table_title|raw }}
                </a>
          </td>
        {% endif %}
        <td class="text-center print_ignore">
            <a class="ajax drop_table_anchor
                {{- table_is_view or current_table['ENGINE'] == null ? ' view' }}" href="{{ url('/sql') }}" data-post="
                {{- get_common(table_url_params|merge({
                  'reload': 1,
                  'purge': 1,
                  'sql_query': drop_query,
                  'message_to_show': drop_message
                }), '') }}">
                {{ titles['Drop']|raw }}
            </a>
        </td>
    {% endif %}

    {% if current_table['TABLE_ROWS'] is defined
        and (current_table['ENGINE'] != null or table_is_view) %}
        {# Get the row count #}
        {% set row_count = format_number(current_table['TABLE_ROWS'], 0) %}

        {# Content to be appended into 'tbl_rows' cell.
        If row count is approximate, display it as an anchor to get real count. #}
        <td class="value tbl_rows"
            data-table="{{ current_table['TABLE_NAME'] }}">
            {% if approx_rows %}
                <a href="{{ url('/database/structure/real-row-count', {
                    'ajax_request': true,
                    'db': db,
                    'table': current_table['TABLE_NAME']
                }) }}" class="ajax real_row_count">
                    <bdi>
                        ~{{ row_count }}
                    </bdi>
                </a>
            {% else %}
                {{ row_count }}
            {% endif %}
            {{ show_superscript|raw }}
        </td>

        {% if not (properties_num_columns > 1) %}
            <td class="nowrap">
                {% if current_table['ENGINE'] is not empty %}
                    {{ current_table['ENGINE'] }}
                {% elseif table_is_view %}
                    {% trans 'View' %}
                {% endif %}
            </td>
            {% if collation|length > 0 %}
                <td class="nowrap">
                    {{ collation|raw }}
                </td>
            {% endif %}
        {% endif %}

        {% if is_show_stats %}
            <td class="value tbl_size">
<<<<<<< HEAD
                <a href="{{ url('/table/structure', table_url_params) }}#showusage">
                    <span>{{ formatted_size }}</span>
                    <span class="unit">{{ unit }}</span>
=======
                <a href="tbl_structure.php{{ tbl_url_query|raw }}#showusage">
                    <span>{{ formatted_size }}</span>&nbsp;<span class="unit">{{ unit }}</span>
>>>>>>> 0fac6a16
                </a>
            </td>
            <td class="value tbl_overhead">
                {{ overhead|raw }}
            </td>
        {% endif %}

        {% if not (show_charset > 1) %}
            {% if charset|length > 0 %}
                <td class="nowrap">
                    {{ charset|raw }}
                </td>
            {% endif %}
        {% endif %}

        {% if show_comment %}
            {% set comment = current_table['Comment'] %}
            <td>
                {% if comment|length > limit_chars %}
                    <abbr title="{{ comment }}">
                        {{ comment|slice(0, limit_chars) }}
                        ...
                    </abbr>
                {% else %}
                    {{ comment }}
                {% endif %}
            </td>
        {% endif %}

        {% if show_creation %}
            <td class="value tbl_creation">
                {{ create_time }}
            </td>
        {% endif %}

        {% if show_last_update %}
            <td class="value tbl_last_update">
                {{ update_time }}
            </td>
        {% endif %}

        {% if show_last_check %}
            <td class="value tbl_last_check">
                {{ check_time }}
            </td>
        {% endif %}

    {% elseif table_is_view %}
        <td class="value tbl_rows">-</td>
        <td class="nowrap">
            {% trans 'View' %}
        </td>
        <td class="nowrap">---</td>
        {% if is_show_stats %}
            <td class="value tbl_size">-</td>
            <td class="value tbl_overhead">-</td>
        {% endif %}
        {% if show_charset %}
            <td></td>
        {% endif %}
        {% if show_comment %}
            <td></td>
        {% endif %}
        {% if show_creation %}
            <td class="value tbl_creation">-</td>
        {% endif %}
        {% if show_last_update %}
            <td class="value tbl_last_update">-</td>
        {% endif %}
        {% if show_last_check %}
            <td class="value tbl_last_check">-</td>
        {% endif %}

    {% else %}

        {% if db_is_system_schema %}
            {% set action_colspan = 3 %}
        {% else %}
            {% set action_colspan = 6 %}
        {% endif %}
        {% if num_favorite_tables > 0 %}
            {% set action_colspan = action_colspan + 1 %}
        {% endif %}

        {% set colspan_for_structure = action_colspan + 3 %}
        <td colspan="{{ colspan_for_structure - db_is_system_schema ? 6 : 9 }}"
            class="text-center">
            {% trans 'in use' %}
        </td>
    {% endif %}
</tr><|MERGE_RESOLUTION|>--- conflicted
+++ resolved
@@ -133,14 +133,8 @@
 
         {% if is_show_stats %}
             <td class="value tbl_size">
-<<<<<<< HEAD
                 <a href="{{ url('/table/structure', table_url_params) }}#showusage">
-                    <span>{{ formatted_size }}</span>
-                    <span class="unit">{{ unit }}</span>
-=======
-                <a href="tbl_structure.php{{ tbl_url_query|raw }}#showusage">
                     <span>{{ formatted_size }}</span>&nbsp;<span class="unit">{{ unit }}</span>
->>>>>>> 0fac6a16
                 </a>
             </td>
             <td class="value tbl_overhead">

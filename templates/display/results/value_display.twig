--- conflicted
+++ resolved
@@ -1,8 +1,3 @@
-<<<<<<< HEAD
 <td class="text-start {{ class }}{{ condition_field ? ' condition' }}">
-    {{ value|raw }}
-=======
-<td class="left {{ class }}{{ condition_field ? ' condition' }}">
     {{- value|raw -}}
->>>>>>> 2b8468cb
 </td>
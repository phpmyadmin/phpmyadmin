<fieldset class="pma-fieldset index_info">
  <legend id="index_header">
    {% trans 'Indexes' %}
    {{ show_mysql_docu('optimizing-database-structure') }}
  </legend>

  {% if indexes is not empty %}
    {{ indexes_duplicates|raw }}

    {{ include('modals/preview_sql_confirmation.twig') }}
    <div class="table-responsive jsresponsive">
      <table class="table table-light table-striped table-hover table-sm w-auto align-middle" id="table_index">
        <thead class="table-light">
        <tr>
            <th colspan="3" class="d-print-none">{% trans 'Action' %}</th>
            <th>{% trans 'Keyname' %}</th>
            <th>{% trans 'Type' %}</th>
            <th>{% trans 'Unique' %}</th>
            <th>{% trans 'Packed' %}</th>
            <th>{% trans 'Column' %}</th>
            <th>{% trans 'Cardinality' %}</th>
            <th>{% trans 'Collation' %}</th>
            <th>{% trans 'Null' %}</th>
            <th>{% trans 'Comment' %}</th>
          </tr>
        </thead>

        {% for index in indexes %}
          <tbody class="row_span">
            {% set columns_count = index.getColumnCount() %}
            <tr class="noclick">
<<<<<<< HEAD
              <td rowspan="{{ columns_count }}" class="edit_index d-print-none ajax">
                <a class="ajax" href="{{ url('/table/indexes') }}" data-post="{{ get_common(url_params|merge({'index': index.getName()}), '') }}">
                  {{ get_icon('b_edit', 'Edit'|trans) }}
                </a>
              </td>
              <td rowspan="{{ columns_count }}" class="rename_index d-print-none ajax" >
                <a class="ajax" href="{{ url('/table/indexes/rename') }}" data-post="{{ get_common(url_params|merge({'index': index.getName()}), '') }}">
=======
              <td rowspan="{{ columns_count }}" class="edit_index print_ignore ajax">
                <a class="ajax" href="{{ url('/table/indexes') }}" data-post="{{ get_common(url_params|merge({'index': index.getName()}), '', false) }}">
                  {{ get_icon('b_edit', 'Edit'|trans) }}
                </a>
              </td>
              <td rowspan="{{ columns_count }}" class="rename_index print_ignore ajax" >
                <a class="ajax" href="{{ url('/table/indexes/rename') }}" data-post="{{ get_common(url_params|merge({'index': index.getName()}), '', false) }}">
>>>>>>> 7dde0d01
                  {{ get_icon('b_rename', 'Rename'|trans) }}
                </a>
              </td>
              <td rowspan="{{ columns_count }}" class="d-print-none">
                {% if index.getName() == 'PRIMARY' %}
                  {% set index_params = {
                    'sql_query': 'ALTER TABLE ' ~ backquote(table) ~ ' DROP PRIMARY KEY;',
                    'message_to_show': 'The primary key has been dropped.'|trans
                  } %}
                {% else %}
                  {% set index_params = {
                    'sql_query': 'ALTER TABLE ' ~ backquote(table) ~ ' DROP INDEX ' ~ backquote(index.getName()) ~ ';',
                    'message_to_show': 'Index %s has been dropped.'|trans|format(index.getName())
                  } %}
                {% endif %}

                <input type="hidden" class="drop_primary_key_index_msg" value="{{ index_params.sql_query }}">
                {{ link_or_button(
                  url('/sql'),
                  url_params|merge(index_params),
                  get_icon('b_drop', 'Drop'|trans),
                  {'class': 'drop_primary_key_index_anchor ajax'}
                ) }}
              </td>
              <th rowspan="{{ columns_count }}">{{ index.getName() }}</th>
              <td rowspan="{{ columns_count }}">{{ index.getType()|default(index.getChoice()) }}</td>
              <td rowspan="{{ columns_count }}">{{ index.isUnique() ? 'Yes'|trans : 'No'|trans }}</td>
              <td rowspan="{{ columns_count }}">{{ index.isPacked()|raw }}</td>

              {% for column in index.getColumns() %}
                {% if column.getSeqInIndex() > 1 %}
                  <tr class="noclick">
                {% endif %}
                <td>
                  {% if column.hasExpression() %}{{ column.getExpression() }}{% else %}{{ column.getName() }}{% endif %}
                  {% if column.getSubPart() is not empty %}
                    ({{ column.getSubPart() }})
                  {% endif %}
                </td>
                <td>{{ column.getCardinality() }}</td>
                <td>{{ column.getCollation() }}</td>
                <td>{{ column.getNull(true) }}</td>

                {% if column.getSeqInIndex() == 1 %}
                  <td rowspan="{{ columns_count }}">{{ index.getComments() }}</td>
                {% endif %}
            </tr>
              {% endfor %}
          </tbody>
        {% endfor %}
      </table>
    </div>
  {% else %}
    <div class="no_indexes_defined">{{ 'No index defined!'|trans|notice }}</div>
  {% endif %}
</fieldset><|MERGE_RESOLUTION|>--- conflicted
+++ resolved
@@ -29,23 +29,13 @@
           <tbody class="row_span">
             {% set columns_count = index.getColumnCount() %}
             <tr class="noclick">
-<<<<<<< HEAD
               <td rowspan="{{ columns_count }}" class="edit_index d-print-none ajax">
-                <a class="ajax" href="{{ url('/table/indexes') }}" data-post="{{ get_common(url_params|merge({'index': index.getName()}), '') }}">
+                <a class="ajax" href="{{ url('/table/indexes') }}" data-post="{{ get_common(url_params|merge({'index': index.getName()}), '', false) }}">
                   {{ get_icon('b_edit', 'Edit'|trans) }}
                 </a>
               </td>
               <td rowspan="{{ columns_count }}" class="rename_index d-print-none ajax" >
-                <a class="ajax" href="{{ url('/table/indexes/rename') }}" data-post="{{ get_common(url_params|merge({'index': index.getName()}), '') }}">
-=======
-              <td rowspan="{{ columns_count }}" class="edit_index print_ignore ajax">
-                <a class="ajax" href="{{ url('/table/indexes') }}" data-post="{{ get_common(url_params|merge({'index': index.getName()}), '', false) }}">
-                  {{ get_icon('b_edit', 'Edit'|trans) }}
-                </a>
-              </td>
-              <td rowspan="{{ columns_count }}" class="rename_index print_ignore ajax" >
                 <a class="ajax" href="{{ url('/table/indexes/rename') }}" data-post="{{ get_common(url_params|merge({'index': index.getName()}), '', false) }}">
->>>>>>> 7dde0d01
                   {{ get_icon('b_rename', 'Rename'|trans) }}
                 </a>
               </td>

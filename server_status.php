<?php
/* vim: set expandtab sw=4 ts=4 sts=4: */
/**
 * displays status variables with descriptions and some hints an optmizing
 *  + reset status variables
 *
 * @package phpMyAdmin
 */

/**
 * no need for variables importing
 * @ignore
 */
if (! defined('PMA_NO_VARIABLES_IMPORT')) {
    define('PMA_NO_VARIABLES_IMPORT', true);
}

if (isset($_REQUEST['ajax_request']) && $_REQUEST['ajax_request'] == true) {
    $GLOBALS['is_header_sent'] = true;
}

require_once './libraries/common.inc.php';

/**
 * Ajax request
 */

if (isset($_REQUEST['ajax_request']) && $_REQUEST['ajax_request'] == true) {
    // Send with correct charset
    header('Content-Type: text/html; charset=UTF-8');

    // real-time charting data
    if (isset($_REQUEST['chart_data'])) {
        switch($_REQUEST['type']) {
        // Process and Connections realtime chart
        case 'proc':
            $c = PMA_DBI_fetch_result("SHOW GLOBAL STATUS WHERE Variable_name = 'Connections'", 0, 1);
            $result = PMA_DBI_query('SHOW PROCESSLIST');
            $num_procs = PMA_DBI_num_rows($result);

            $ret = array(
                'x'      => microtime(true) * 1000,
                'y_proc' => $num_procs,
                'y_conn' => $c['Connections']
            );

            exit(json_encode($ret));

        // Query realtime chart
        case 'queries':
<<<<<<< HEAD
                if (PMA_DRIZZLE) {
                    $sql = "SELECT concat('Com_', variable_name), variable_value
                        FROM data_dictionary.GLOBAL_STATEMENTS
                        WHERE variable_value > 0
                          UNION
                        SELECT variable_name, variable_value
                        FROM data_dictionary.GLOBAL_STATUS
                        WHERE variable_name = 'Questions'";
                    $queries = PMA_DBI_fetch_result($sql, 0, 1);
                } else {
                    $queries = PMA_DBI_fetch_result(
                        "SHOW GLOBAL STATUS
                        WHERE (Variable_name LIKE 'Com_%' OR Variable_name = 'Questions')
                            AND Value > 0'", 0, 1);
                }
=======
            $queries = PMA_DBI_fetch_result(
                "SHOW GLOBAL STATUS
                WHERE (Variable_name LIKE 'Com_%' OR Variable_name = 'Questions')
                    AND Value > 0", 0, 1);
>>>>>>> b739dfd0
            cleanDeprecated($queries);
            // admin commands are not queries
            unset($queries['Com_admin_commands']);
            $questions = $queries['Questions'];
            unset($queries['Questions']);

            //$sum=array_sum($queries);
            $ret = array(
                'x'         => microtime(true) * 1000,
                'y'         => $questions,
                'pointInfo' => $queries
            );

            exit(json_encode($ret));

        // Traffic realtime chart
        case 'traffic':
            $traffic = PMA_DBI_fetch_result(
                "SHOW GLOBAL STATUS
                WHERE Variable_name = 'Bytes_received'
                    OR Variable_name = 'Bytes_sent'", 0, 1);

            $ret = array(
                'x'          => microtime(true) * 1000,
                'y_sent'     => $traffic['Bytes_sent'],
                'y_received' => $traffic['Bytes_received']
            );

            exit(json_encode($ret));

        // Data for the monitor
        case 'chartgrid':
            $ret = json_decode($_REQUEST['requiredData'], true);
            $statusVars = array();
            $serverVars = array();
            $sysinfo = $cpuload = $memory = 0;
            $pName = '';

            /* Accumulate all required variables and data */
            // For each chart
            foreach ($ret as $chart_id => $chartNodes) {
                // For each data series
                foreach ($chartNodes as $node_id => $nodeDataPoints) {
                    // For each data point in the series (usually just 1)
                    foreach ($nodeDataPoints as $point_id => $dataPoint) {
                        $pName = $dataPoint['name'];

                        switch ($dataPoint['type']) {
                        /* We only collect the status and server variables here to
                         * read them all in one query, and only afterwards assign them.
                         * Also do some white list filtering on the names
                        */
                        case 'servervar':
                            if (!preg_match('/[^a-zA-Z_]+/', $pName)) {
                                $serverVars[] = $pName;
                            }
                            break;

                        case 'statusvar':
                            if (!preg_match('/[^a-zA-Z_]+/', $pName)) {
                                $statusVars[] = $pName;
                            }
                            break;

                        case 'proc':
                            $result = PMA_DBI_query('SHOW PROCESSLIST');
                            $ret[$chart_id][$node_id][$point_id]['value'] = PMA_DBI_num_rows($result);
                            break;

                        case 'cpu':
                            if (!$sysinfo) {
                                require_once 'libraries/sysinfo.lib.php';
                                $sysinfo = getSysInfo();
                            }
                            if (!$cpuload) {
                                $cpuload = $sysinfo->loadavg();
                            }

                            if (PHP_OS == 'Linux') {
                                $ret[$chart_id][$node_id][$point_id]['idle'] = $cpuload['idle'];
                                $ret[$chart_id][$node_id][$point_id]['busy'] = $cpuload['busy'];
                            } else
                                $ret[$chart_id][$node_id][$point_id]['value'] = $cpuload['loadavg'];

                            break;

                        case 'memory':
                            if (!$sysinfo) {
                                require_once 'libraries/sysinfo.lib.php';
                                $sysinfo = getSysInfo();
                            }
                            if (!$memory) {
                                $memory  = $sysinfo->memory();
                            }

                            $ret[$chart_id][$node_id][$point_id]['value'] = $memory[$pName];
                            break;
                        } /* switch */
                    } /* foreach */
                } /* foreach */
            } /* foreach */

            // Retrieve all required status variables
            if (count($statusVars)) {
                $statusVarValues = PMA_DBI_fetch_result(
                    "SHOW GLOBAL STATUS
                    WHERE Variable_name='" . implode("' OR Variable_name='", $statusVars) . "'", 0, 1);
            } else {
                $statusVarValues = array();
            }

            // Retrieve all required server variables
            if (count($serverVars)) {
                $serverVarValues = PMA_DBI_fetch_result(
                    "SHOW GLOBAL VARIABLES
                    WHERE Variable_name='" . implode("' OR Variable_name='", $serverVars) . "'", 0, 1);
            } else {
                $serverVarValues = array();
            }

            // ...and now assign them
            foreach ($ret as $chart_id => $chartNodes) {
                foreach ($chartNodes as $node_id => $nodeDataPoints) {
                    foreach ($nodeDataPoints as $point_id => $dataPoint) {
                        switch($dataPoint['type']) {
                        case 'statusvar':
                            $ret[$chart_id][$node_id][$point_id]['value'] = $statusVarValues[$dataPoint['name']];
                            break;
                        case 'servervar':
                            $ret[$chart_id][$node_id][$point_id]['value'] = $serverVarValues[$dataPoint['name']];
                            break;
                        }
                    }
                }
            }

            $ret['x'] = microtime(true) * 1000;

            exit(json_encode($ret));
        }
    }

    if (isset($_REQUEST['log_data'])) {
        if (PMA_MYSQL_INT_VERSION < 50106) {
            /* FIXME: why this? */
            exit('""');
        }

        $start = intval($_REQUEST['time_start']);
        $end = intval($_REQUEST['time_end']);

        if ($_REQUEST['type'] == 'slow') {
            $q = 'SELECT start_time, user_host, Sec_to_Time(Sum(Time_to_Sec(query_time))) as query_time, Sec_to_Time(Sum(Time_to_Sec(lock_time))) as lock_time, '.
                 'SUM(rows_sent) AS rows_sent, SUM(rows_examined) AS rows_examined, db, sql_text, COUNT(sql_text) AS \'#\' '.
                 'FROM `mysql`.`slow_log` WHERE start_time > FROM_UNIXTIME(' . $start . ') '.
                 'AND start_time < FROM_UNIXTIME(' . $end . ') GROUP BY sql_text';

            $result = PMA_DBI_try_query($q);

            $return = array('rows' => array(), 'sum' => array());
            $type = '';

            while ($row = PMA_DBI_fetch_assoc($result)) {
                $type = strtolower(substr($row['sql_text'], 0, strpos($row['sql_text'], ' ')));

                switch($type) {
                case 'insert':
                case 'update':
                    // Cut off big inserts and updates, but append byte count therefor
                    if (strlen($row['sql_text']) > 220) {
                        $row['sql_text'] = substr($row['sql_text'], 0, 200)
                            . '... ['
                            .  implode(' ', PMA_formatByteDown(strlen($row['sql_text']), 2, 2))
                            . ']';
                    }
                    break;
                default:
                    break;
                }

                if (!isset($return['sum'][$type])) {
                    $return['sum'][$type] = 0;
                }
                $return['sum'][$type] += $row['#'];
                $return['rows'][] = $row;
            }

            $return['sum']['TOTAL'] = array_sum($return['sum']);
            $return['numRows'] = count($return['rows']);

            PMA_DBI_free_result($result);

            exit(json_encode($return));
        }

        if ($_REQUEST['type'] == 'general') {
            $limitTypes = (isset($_REQUEST['limitTypes']) && $_REQUEST['limitTypes'])
                            ? 'AND argument REGEXP \'^(INSERT|SELECT|UPDATE|DELETE)\' ' : '';

            $q = 'SELECT TIME(event_time) as event_time, user_host, thread_id, server_id, argument, count(argument) as \'#\' '.
                 'FROM `mysql`.`general_log` WHERE command_type=\'Query\' '.
                 'AND event_time > FROM_UNIXTIME(' . $start . ') AND event_time < FROM_UNIXTIME(' . $end . ') '.
                 $limitTypes . 'GROUP by argument'; // HAVING count > 1';

            $result = PMA_DBI_try_query($q);

            $return = array('rows' => array(), 'sum' => array());
            $type = '';
            $insertTables = array();
            $insertTablesFirst = -1;
            $i = 0;
            $removeVars = isset($_REQUEST['removeVariables']) && $_REQUEST['removeVariables'];

            while ($row = PMA_DBI_fetch_assoc($result)) {
                preg_match('/^(\w+)\s/', $row['argument'], $match);
                $type = strtolower($match[1]);

                if (!isset($return['sum'][$type])) {
                    $return['sum'][$type] = 0;
                }
                $return['sum'][$type] += $row['#'];

                switch($type) {
                case 'insert':
                    // Group inserts if selected
                    if ($removeVars && preg_match('/^INSERT INTO (`|\'|"|)([^\s\\1]+)\\1/i', $row['argument'], $matches)) {
                        $insertTables[$matches[2]]++;
                        if ($insertTables[$matches[2]] > 1) {
                            $return['rows'][$insertTablesFirst]['#'] = $insertTables[$matches[2]];

                            // Add a ... to the end of this query to indicate that there's been other queries
                            if ($return['rows'][$insertTablesFirst]['argument'][strlen($return['rows'][$insertTablesFirst]['argument'])-1] != '.') {
                                $return['rows'][$insertTablesFirst]['argument'] .= '<br/>...';
                            }

                            // Group this value, thus do not add to the result list
                            continue 2;
                        } else {
                            $insertTablesFirst = $i;
                            $insertTables[$matches[2]] += $row['#'] - 1;
                        }
                    }
                    // No break here

                case 'update':
                    // Cut off big inserts and updates, but append byte count therefor
                    if (strlen($row['argument']) > 220) {
                        $row['argument'] = substr($row['argument'], 0, 200)
                            . '... ['
                            .  implode(' ', PMA_formatByteDown(strlen($row['argument'])), 2, 2)
                            . ']';
                    }
                    break;

                default: break;
                }

                $return['rows'][] = $row;
                $i++;
            }

            $return['sum']['TOTAL'] = array_sum($return['sum']);
            $return['numRows'] = count($return['rows']);

            PMA_DBI_free_result($result);

            exit(json_encode($return));
        }
    }

    if (isset($_REQUEST['logging_vars'])) {
        if (isset($_REQUEST['varName']) && isset($_REQUEST['varValue'])) {
            $value = PMA_sqlAddslashes($_REQUEST['varValue']);
            if (!is_numeric($value)) {
                $value="'" . $value . "'";
            }

            if (! preg_match("/[^a-zA-Z0-9_]+/", $_REQUEST['varName'])) {
                PMA_DBI_query('SET GLOBAL ' . $_REQUEST['varName'] . ' = ' . $value);
            }

        }

        $loggingVars = PMA_DBI_fetch_result('SHOW GLOBAL VARIABLES WHERE Variable_name IN ("general_log","slow_query_log","long_query_time","log_output")', 0, 1);
        exit(json_encode($loggingVars));
    }

    if (isset($_REQUEST['query_analyzer'])) {
        $return = array();

        if (strlen($_REQUEST['database'])) {
            PMA_DBI_select_db($_REQUEST['database']);
        }

        if ($profiling = PMA_profilingSupported()) {
            PMA_DBI_query('SET PROFILING=1;');
        }

        // Do not cache query
        $query = preg_replace('/^(\s*SELECT)/i', '\\1 SQL_NO_CACHE', $_REQUEST['query']);

        $result = PMA_DBI_try_query($query);
        $return['affectedRows'] = $GLOBALS['cached_affected_rows'];

        $result = PMA_DBI_try_query('EXPLAIN ' . $query);
        while ($row = PMA_DBI_fetch_assoc($result)) {
            $return['explain'][] = $row;
        }

        // In case an error happened
        $return['error'] = PMA_DBI_getError();

        PMA_DBI_free_result($result);

        if ($profiling) {
            $return['profiling'] = array();
            $result = PMA_DBI_try_query('SELECT seq,state,duration FROM INFORMATION_SCHEMA.PROFILING WHERE QUERY_ID=1 ORDER BY seq');
            while ($row = PMA_DBI_fetch_assoc($result)) {
                $return['profiling'][]= $row;
            }
            PMA_DBI_free_result($result);
        }

        exit(json_encode($return));
    }

    if (isset($_REQUEST['advisor'])) {
        include 'libraries/Advisor.class.php';
        $advisor = new Advisor();
        exit(json_encode($advisor->run()));
    }
}


/**
 * Replication library
 */
if (PMA_DRIZZLE) {
    $server_master_status = false;
    $server_slave_status = false;
} else {
    require './libraries/replication.inc.php';
    require_once './libraries/replication_gui.lib.php';
}

/**
 * JS Includes
 */

$GLOBALS['js_include'][] = 'server_status.js';
$GLOBALS['js_include'][] = 'jquery/jquery-ui-1.8.custom.js';
$GLOBALS['js_include'][] = 'jquery/jquery.tablesorter.js';
$GLOBALS['js_include'][] = 'jquery/jquery.cookie.js'; // For tab persistence
// Charting
$GLOBALS['js_include'][] = 'highcharts/highcharts.js';
/* Files required for chart exporting */
$GLOBALS['js_include'][] = 'highcharts/exporting.js';
/* < IE 9 doesn't support canvas natively */
if(PMA_USR_BROWSER_AGENT == 'IE' && PMA_USR_BROWSER_VER < 9) {
    $GLOBALS['js_include'][] = 'canvg/flashcanvas.js';
}
$GLOBALS['js_include'][] = 'canvg/canvg.js';

/**
 * flush status variables if requested
 */
if (isset($_REQUEST['flush'])) {
    $_flush_commands = array(
        'STATUS',
        'TABLES',
        'QUERY CACHE',
    );

    if (in_array($_REQUEST['flush'], $_flush_commands)) {
        PMA_DBI_query('FLUSH ' . $_REQUEST['flush'] . ';');
    }
    unset($_flush_commands);
}

/**
 * Kills a selected process
 */
if (!empty($_REQUEST['kill'])) {
    if (PMA_DBI_try_query('KILL ' . $_REQUEST['kill'] . ';')) {
        $message = PMA_Message::success(__('Thread %s was successfully killed.'));
    } else {
        $message = PMA_Message::error(__('phpMyAdmin was unable to kill thread %s. It probably has already been closed.'));
    }
    $message->addParam($_REQUEST['kill']);
    //$message->display();
}



/**
 * get status from server
 */
$server_status = PMA_DBI_fetch_result('SHOW GLOBAL STATUS', 0, 1);
if (PMA_DRIZZLE) {
    // Drizzle doesn't put query statistics into variables, add it
    $sql = "SELECT concat('Com_', variable_name), variable_value
        FROM data_dictionary.GLOBAL_STATEMENTS";
    $statements = PMA_DBI_fetch_result($sql, 0, 1);
    $server_status = array_merge($server_status, $statements);
}

/**
 * for some calculations we require also some server settings
 */
$server_variables = PMA_DBI_fetch_result('SHOW GLOBAL VARIABLES', 0, 1);

/**
 * cleanup of some deprecated values
 */
cleanDeprecated($server_status);

/**
 * calculate some values
 */
// Key_buffer_fraction
if (isset($server_status['Key_blocks_unused'])
        && isset($server_variables['key_cache_block_size'])
        && isset($server_variables['key_buffer_size'])) {
    $server_status['Key_buffer_fraction_%'] =
        100
        - $server_status['Key_blocks_unused']
        * $server_variables['key_cache_block_size']
        / $server_variables['key_buffer_size']
        * 100;
} elseif (isset($server_status['Key_blocks_used'])
        && isset($server_variables['key_buffer_size'])) {
    $server_status['Key_buffer_fraction_%'] =
        $server_status['Key_blocks_used']
        * 1024
        / $server_variables['key_buffer_size'];
  }

// Ratio for key read/write
if (isset($server_status['Key_writes'])
        && isset($server_status['Key_write_requests'])
        && $server_status['Key_write_requests'] > 0) {
    $server_status['Key_write_ratio_%'] = 100 * $server_status['Key_writes'] / $server_status['Key_write_requests'];
}

if (isset($server_status['Key_reads'])
        && isset($server_status['Key_read_requests'])
        && $server_status['Key_read_requests'] > 0) {
    $server_status['Key_read_ratio_%'] = 100 * $server_status['Key_reads'] / $server_status['Key_read_requests'];
}

// Threads_cache_hitrate
if (isset($server_status['Threads_created'])
    && isset($server_status['Connections'])
    && $server_status['Connections'] > 0) {

    $server_status['Threads_cache_hitrate_%'] =
        100 - $server_status['Threads_created'] / $server_status['Connections'] * 100;
}

/**
 * split variables in sections
 */
$allocations = array(
    // variable name => section
    // variable names match when they begin with the given string

    'Com_'              => 'com',
    'Innodb_'           => 'innodb',
    'Ndb_'              => 'ndb',
    'Handler_'          => 'handler',
    'Qcache_'           => 'qcache',
    'Threads_'          => 'threads',
    'Slow_launch_threads' => 'threads',

    'Binlog_cache_'     => 'binlog_cache',
    'Created_tmp_'      => 'created_tmp',
    'Key_'              => 'key',

    'Delayed_'          => 'delayed',
    'Not_flushed_delayed_rows' => 'delayed',

    'Flush_commands'    => 'query',
    'Last_query_cost'   => 'query',
    'Slow_queries'      => 'query',
    'Queries'           => 'query',
    'Prepared_stmt_count' => 'query',

    'Select_'           => 'select',
    'Sort_'             => 'sort',

    'Open_tables'       => 'table',
    'Opened_tables'     => 'table',
    'Open_table_definitions' => 'table',
    'Opened_table_definitions' => 'table',
    'Table_locks_'      => 'table',

    'Rpl_status'        => 'repl',
    'Slave_'            => 'repl',

    'Tc_'               => 'tc',

    'Ssl_'              => 'ssl',

    'Open_files'        => 'files',
    'Open_streams'      => 'files',
    'Opened_files'      => 'files',
);

$sections = array(
    // section => section name (description)
    'com'           => 'Com',
    'query'         => __('SQL query'),
    'innodb'        => 'InnoDB',
    'ndb'           => 'NDB',
    'handler'       => __('Handler'),
    'qcache'        => __('Query cache'),
    'threads'       => __('Threads'),
    'binlog_cache'  => __('Binary log'),
    'created_tmp'   => __('Temporary data'),
    'delayed'       => __('Delayed inserts'),
    'key'           => __('Key cache'),
    'select'        => __('Joins'),
    'repl'          => __('Replication'),
    'sort'          => __('Sorting'),
    'table'         => __('Tables'),
    'tc'            => __('Transaction coordinator'),
    'files'         => __('Files'),
    'ssl'           => 'SSL',
    'other'         => __('Other')
);

/**
 * define some needfull links/commands
 */
// variable or section name => (name => url)
$links = array();

$links['table'][__('Flush (close) all tables')]
    = $PMA_PHP_SELF . '?flush=TABLES&amp;' . PMA_generate_common_url();
$links['table'][__('Show open tables')]
    = 'sql.php?sql_query=' . urlencode('SHOW OPEN TABLES') .
        '&amp;goto=server_status.php&amp;' . PMA_generate_common_url();

if ($server_master_status) {
    $links['repl'][__('Show slave hosts')]
        = 'sql.php?sql_query=' . urlencode('SHOW SLAVE HOSTS') .
            '&amp;goto=server_status.php&amp;' . PMA_generate_common_url();
    $links['repl'][__('Show master status')] = '#replication_master';
}
if ($server_slave_status) {
    $links['repl'][__('Show slave status')] = '#replication_slave';
}

$links['repl']['doc'] = 'replication';

$links['qcache'][__('Flush query cache')]
    = $PMA_PHP_SELF . '?flush=' . urlencode('QUERY CACHE') . '&amp;' .
        PMA_generate_common_url();
$links['qcache']['doc'] = 'query_cache';

//$links['threads'][__('Show processes')]
//    = 'server_processlist.php?' . PMA_generate_common_url();
$links['threads']['doc'] = 'mysql_threads';

$links['key']['doc'] = 'myisam_key_cache';

$links['binlog_cache']['doc'] = 'binary_log';

$links['Slow_queries']['doc'] = 'slow_query_log';

$links['innodb'][__('Variables')]
    = 'server_engines.php?engine=InnoDB&amp;' . PMA_generate_common_url();
$links['innodb'][__('InnoDB Status')]
    = 'server_engines.php?engine=InnoDB&amp;page=Status&amp;' .
        PMA_generate_common_url();
$links['innodb']['doc'] = 'innodb';


// Variable to contain all com_ variables (query statistics)
$used_queries = array();

// Variable to map variable names to their respective section name
// (used for js category filtering)
$allocationMap = array();

// Variable to mark used sections
$categoryUsed = array();

// sort vars into arrays
foreach ($server_status as $name => $value) {
    $section_found = false;
    foreach ($allocations as $filter => $section) {
        if (strpos($name, $filter) !== false) {
            $allocationMap[$name] = $section;
            $categoryUsed[$section] = true;
            $section_found = true;
            if ($section == 'com' && $value > 0) {
                $used_queries[$name] = $value;
            }
            break; // Only exits inner loop
        }
    }
    if (!$section_found) {
        $allocationMap[$name] = 'other';
        $categoryUsed['other'] = true;
    }
}

if(PMA_DRIZZLE) {
    $used_queries = PMA_DBI_fetch_result(
        'SELECT * FROM data_dictionary.global_statements',
        0,
        1
    );
    unset($used_queries['admin_commands']);
} else {
    // admin commands are not queries (e.g. they include COM_PING,
    // which is excluded from $server_status['Questions'])
    unset($used_queries['Com_admin_commands']);
}

/* Ajax request refresh */
if (isset($_REQUEST['show']) && isset($_REQUEST['ajax_request'])) {
    switch($_REQUEST['show']) {
    case 'query_statistics':
        printQueryStatistics();
        exit();
    case 'server_traffic':
        printServerTraffic();
        exit();
    case 'variables_table':
        // Prints the variables table
        printVariablesTable();
        exit();

    default:
        break;
    }
}

$server_db_isLocal = strtolower($cfg['Server']['host']) == 'localhost'
                              || $cfg['Server']['host'] == '127.0.0.1'
                              || $cfg['Server']['host'] == '::1';

PMA_AddJSVar(
    'pma_token',
    $_SESSION[' PMA_token ']
);
PMA_AddJSVar(
    'url_query',
    str_replace('&amp;', '&', PMA_generate_common_url($db))
);
PMA_AddJSVar(
    'server_time_diff',
    'new Date().getTime() - ' . (microtime(true) * 1000),
    false
);
PMA_AddJSVar(
    'server_os',
    PHP_OS
);
PMA_AddJSVar(
    'is_superuser',
    PMA_isSuperuser()
);
PMA_AddJSVar(
    'server_db_isLocal',
    $server_db_isLocal
);
PMA_AddJSVar(
    'profiling_docu',
    PMA_showMySQLDocu('general-thread-states', 'general-thread-states')
);
PMA_AddJSVar(
    'explain_docu',
    PMA_showMySQLDocu('explain-output', 'explain-output')
);

/**
 * start output
 */

 /**
 * Does the common work
 */
require './libraries/server_common.inc.php';



/**
 * Displays the links
 */
require './libraries/server_links.inc.php';

?>
<div id="serverstatus">
    <h2><?php
/**
 * Displays the sub-page heading
 */
if ($GLOBALS['cfg']['MainPageIconic']) {
    echo '<img class="icon ic_s_status" src="themes/dot.gif" width="16" height="16" alt="" />';
}

echo __('Runtime Information');

?></h2>
    <div id="serverStatusTabs">
        <ul>
            <li><a href="#statustabs_traffic"><?php echo __('Server'); ?></a></li>
            <li><a href="#statustabs_queries"><?php echo __('Query statistics'); ?></a></li>
            <li><a href="#statustabs_allvars"><?php echo __('All status variables'); ?></a></li>
            <li class="jsfeature"><a href="#statustabs_charting"><?php echo __('Monitor'); ?></a></li>
            <li class="jsfeature"><a href="#statustabs_advisor"><?php echo __('Advisor'); ?></a></li>
        </ul>

        <div id="statustabs_traffic" class="clearfloat">
            <div class="buttonlinks jsfeature">
                <a class="tabRefresh" href="<?php echo $PMA_PHP_SELF . '?show=server_traffic&amp;' . PMA_generate_common_url(); ?>" >
                    <img src="<?php echo $GLOBALS['pmaThemeImage'];?>ajax_clock_small.gif" alt="ajax clock" style="display: none;" />
                    <?php echo __('Refresh'); ?>
                </a>
                <span class="refreshList" style="display:none;">
                    <label for="id_trafficChartRefresh"><?php echo __('Refresh rate: '); ?></label>
                    <?php refreshList('trafficChartRefresh'); ?>
                </span>

                <a class="tabChart livetrafficLink" href="#">
                    <?php echo __('Live traffic chart'); ?>
                </a>
                <a class="tabChart liveconnectionsLink" href="#">
                    <?php echo __('Live conn./process chart'); ?>
                </a>
            </div>
            <div class="tabInnerContent">
                <?php printServerTraffic(); ?>
            </div>
        </div>
        <div id="statustabs_queries" class="clearfloat">
            <div class="buttonlinks jsfeature">
                <a class="tabRefresh"  href="<?php echo $PMA_PHP_SELF . '?show=query_statistics&amp;' . PMA_generate_common_url(); ?>" >
                    <img src="<?php echo $GLOBALS['pmaThemeImage'];?>ajax_clock_small.gif" alt="ajax clock" style="display: none;" />
                    <?php echo __('Refresh'); ?>
                </a>
                <span class="refreshList" style="display:none;">
                    <label for="id_queryChartRefresh"><?php echo __('Refresh rate: '); ?></label>
                       <?php refreshList('queryChartRefresh'); ?>
                </span>
                <a class="tabChart livequeriesLink" href="#">
                    <?php echo __('Live query chart'); ?>
                </a>
            </div>
            <div class="tabInnerContent">
                <?php printQueryStatistics(); ?>
            </div>
        </div>
        <div id="statustabs_allvars" class="clearfloat">
            <fieldset id="tableFilter" class="jsfeature">
                <div class="buttonlinks">
                    <a class="tabRefresh" href="<?php echo $PMA_PHP_SELF . '?show=variables_table&amp;' . PMA_generate_common_url(); ?>" >
                        <img src="<?php echo $GLOBALS['pmaThemeImage'];?>ajax_clock_small.gif" alt="ajax clock" style="display: none;" />
                        <?php echo __('Refresh'); ?>
                    </a>
                </div>
                <legend>Filters</legend>
                <div class="formelement">
                    <label for="filterText"><?php echo __('Containing the word:'); ?></label>
                    <input name="filterText" type="text" id="filterText" style="vertical-align: baseline;" />
                </div>
                <div class="formelement">
                    <input type="checkbox" name="filterAlert" id="filterAlert" />
                    <label for="filterAlert"><?php echo __('Show only alert values'); ?></label>
                </div>
                <div class="formelement">
                    <select id="filterCategory" name="filterCategory">
                        <option value=''><?php echo __('Filter by category...'); ?></option>
                <?php
                        foreach ($sections as $section_id => $section_name) {
                            if (isset($categoryUsed[$section_id])) {
                ?>
                                <option value='<?php echo $section_id; ?>'><?php echo $section_name; ?></option>
                <?php
                            }
                        }
                ?>
                    </select>
                </div>
                <div class="formelement">
                    <input type="checkbox" name="dontFormat" id="dontFormat" />
                    <label for="dontFormat"><?php echo __('Show unformatted values'); ?></label>
                </div>
            </fieldset>
            <div id="linkSuggestions" class="defaultLinks" style="display:none">
                <p class="notice"><?php echo __('Related links:'); ?>
                <?php
                foreach ($links as $section_name => $section_links) {
                    echo '<span class="status_' . $section_name . '"> ';
                    $i=0;
                    foreach ($section_links as $link_name => $link_url) {
                        if ($i > 0) {
                            echo ', ';
                        }
                        if ('doc' == $link_name) {
                            echo PMA_showMySQLDocu($link_url, $link_url);
                        } else {
                            echo '<a href="' . $link_url . '">' . $link_name . '</a>';
                        }
                        $i++;
                    }
                    echo '</span>';
                }
                unset($link_url, $link_name, $i);
                ?>
                </p>
            </div>
            <div class="tabInnerContent">
                <?php printVariablesTable(); ?>
            </div>
        </div>

        <div id="statustabs_charting" class="jsfeature">
            <?php printMonitor(); ?>
        </div>

        <div id="statustabs_advisor" class="jsfeature">
            <div class="tabLinks">
                <img src="themes/dot.gif" class="icon ic_play" alt="" /> <a href="#startAnalyzer"><?php echo __('Run analyzer'); ?></a>
                <img src="themes/dot.gif" class="icon ic_b_help" alt="" /> <a href="#openAdvisorInstructions"><?php echo __('Instructions'); ?></a>
            </div>
            <div class="tabInnerContent clearfloat">
            </div>
            <div id="advisorInstructionsDialog" style="display:none;">
            <?php
            echo '<p>';
            echo __('The Advisor system can provide recommendations on server variables by analyzing the server status variables.');
            echo '</p> <p>';
            echo __('Do note however that this system provides recommendations based on simple calculations and by rule of thumb which may not necessarily apply to your system.');
            echo '</p> <p>';
            echo __('Prior to changing any of the configuration, be sure to know what you are changing (by reading the documentation) and how to undo the change. Wrong tuning can have a very negative effect on performance.');
            echo '</p> <p>';
            echo __('The best way to tune your system would be to change only one setting at a time, observe or benchmark your database, and undo the change if there was no clearly measurable improvement.');
            echo '</p>';
            ?>
            </div>
        </div>
    </div>
</div>

<?php

function printQueryStatistics()
{
    global $server_status, $used_queries, $url_query, $PMA_PHP_SELF;

    $hour_factor   = 3600 / $server_status['Uptime'];

    $total_queries = array_sum($used_queries);

    ?>
    <h3 id="serverstatusqueries">
        <?php
        /* l10n: Questions is the name of a MySQL Status variable */
        echo sprintf(__('Questions since startup: %s'), PMA_formatNumber($total_queries, 0)) . ' ';
        echo PMA_showMySQLDocu('server-status-variables', 'server-status-variables', false, 'statvar_Questions');
        ?>
        <br />
        <span>
        <?php
        echo '&oslash; ' . __('per hour') . ': ';
        echo PMA_formatNumber($total_queries * $hour_factor, 0);
        echo '<br />';

        echo '&oslash; ' . __('per minute') . ': ';
        echo PMA_formatNumber( $total_queries * 60 / $server_status['Uptime'], 0);
        echo '<br />';

        if ($total_queries / $server_status['Uptime'] >= 1) {
            echo '&oslash; ' . __('per second') . ': ';
            echo PMA_formatNumber( $total_queries / $server_status['Uptime'], 0);
        }
        ?>
        </span>
    </h3>
    <?php

    // reverse sort by value to show most used statements first
    arsort($used_queries);

    $odd_row        = true;
    $count_displayed_rows = 0;
    $perc_factor    = 100 / $total_queries; //(- $server_status['Connections']);

    ?>

        <table id="serverstatusqueriesdetails" class="data sortable noclick">
        <col class="namecol" />
        <col class="valuecol" span="3" />
        <thead>
            <tr><th><?php echo __('Statements'); ?></th>
                <th><?php
                    /* l10n: # = Amount of queries */
                    echo __('#');
                    ?>
                </th>
                <th>&oslash; <?php echo __('per hour'); ?></th>
                <th>%</th>
            </tr>
        </thead>
        <tbody>

    <?php
    $chart_json = array();
    $query_sum = array_sum($used_queries);
    $other_sum = 0;
    foreach ($used_queries as $name => $value) {
        $odd_row = !$odd_row;

        // For the percentage column, use Questions - Connections, because
        // the number of connections is not an item of the Query types
        // but is included in Questions. Then the total of the percentages is 100.
        $name = str_replace(array('Com_', '_'), array('', ' '), $name);

        // Group together values that make out less than 2% into "Other", but only if we have more than 6 fractions already
        if ($value < $query_sum * 0.02 && count($chart_json)>6) {
            $other_sum += $value;
        } else {
            $chart_json[$name] = $value;
        }
    ?>
            <tr class="<?php echo $odd_row ? 'odd' : 'even'; ?>">
                <th class="name"><?php echo htmlspecialchars($name); ?></th>
                <td class="value"><?php echo htmlspecialchars(PMA_formatNumber($value, 5, 0, true)); ?></td>
                <td class="value"><?php echo
                    htmlspecialchars(PMA_formatNumber($value * $hour_factor, 4, 1, true)); ?></td>
                <td class="value"><?php echo
                    htmlspecialchars(PMA_formatNumber($value * $perc_factor, 0, 2)); ?>%</td>
            </tr>
    <?php
    }
    ?>
        </tbody>
        </table>

        <div id="serverstatusquerieschart">
            <span style="display:none;">
        <?php
            if ($other_sum > 0) {
                $chart_json[__('Other')] = $other_sum;
            }

            echo json_encode($chart_json);
        ?>
            </span>
        </div>
        <?php
}

function printServerTraffic()
{
    global $server_status, $PMA_PHP_SELF;
    global $server_master_status, $server_slave_status, $replication_types;

    $hour_factor    = 3600 / $server_status['Uptime'];

    /**
     * starttime calculation
     */
    $start_time = PMA_DBI_fetch_value(
        'SELECT UNIX_TIMESTAMP() - ' . $server_status['Uptime']);

    ?>
    <h3><?php
    echo sprintf(
        __('Network traffic since startup: %s'),
        implode(' ', PMA_formatByteDown( $server_status['Bytes_received'] + $server_status['Bytes_sent'], 3, 1))
        );
    ?>
    </h3>

    <p>
    <?php
    echo sprintf(__('This MySQL server has been running for %1$s. It started up on %2$s.'),
        PMA_timespanFormat($server_status['Uptime']),
        PMA_localisedDate($start_time)) . "\n";
    ?>
    </p>

    <?php
    if ($server_master_status || $server_slave_status) {
        echo '<p class="notice">';
        if ($server_master_status && $server_slave_status) {
            echo __('This MySQL server works as <b>master</b> and <b>slave</b> in <b>replication</b> process.');
        } elseif ($server_master_status) {
            echo __('This MySQL server works as <b>master</b> in <b>replication</b> process.');
        } elseif ($server_slave_status) {
            echo __('This MySQL server works as <b>slave</b> in <b>replication</b> process.');
        }
        echo ' ';
        echo __('For further information about replication status on the server, please visit the <a href="#replication">replication section</a>.');
        echo '</p>';
    }

    /* if the server works as master or slave in replication process, display useful information */
    if ($server_master_status || $server_slave_status) {
    ?>
      <hr class="clearfloat" />

      <h3><a name="replication"></a><?php echo __('Replication status'); ?></h3>
    <?php

        foreach ($replication_types as $type)
        {
            if (${"server_{$type}_status"}) {
                PMA_replication_print_status_table($type);
            }
        }
        unset($types);
    }
    ?>

    <table id="serverstatustraffic" class="data noclick">
    <thead>
    <tr>
        <th colspan="2"><?php echo __('Traffic') . '&nbsp;' . PMA_showHint(__('On a busy server, the byte counters may overrun, so those statistics as reported by the MySQL server may be incorrect.')); ?></th>
        <th>&oslash; <?php echo __('per hour'); ?></th>
    </tr>
    </thead>
    <tbody>
    <tr class="odd">
        <th class="name"><?php echo __('Received'); ?></th>
        <td class="value"><?php echo
            implode(' ',
                PMA_formatByteDown($server_status['Bytes_received'], 3, 1)); ?></td>
        <td class="value"><?php echo
            implode(' ',
                PMA_formatByteDown(
                    $server_status['Bytes_received'] * $hour_factor, 3, 1)); ?></td>
    </tr>
    <tr class="even">
        <th class="name"><?php echo __('Sent'); ?></th>
        <td class="value"><?php echo
            implode(' ',
                PMA_formatByteDown($server_status['Bytes_sent'], 3, 1)); ?></td>
        <td class="value"><?php echo
            implode(' ',
                PMA_formatByteDown(
                    $server_status['Bytes_sent'] * $hour_factor, 3, 1)); ?></td>
    </tr>
    <tr class="odd">
        <th class="name"><?php echo __('Total'); ?></th>
        <td class="value"><?php echo
            implode(' ',
                PMA_formatByteDown(
                    $server_status['Bytes_received'] + $server_status['Bytes_sent'], 3, 1)
            ); ?></td>
        <td class="value"><?php echo
            implode(' ',
                PMA_formatByteDown(
                    ($server_status['Bytes_received'] + $server_status['Bytes_sent'])
                    * $hour_factor, 3, 1)
            ); ?></td>
    </tr>
    </tbody>
    </table>

    <table id="serverstatusconnections" class="data noclick">
    <thead>
    <tr>
        <th colspan="2"><?php echo __('Connections'); ?></th>
        <th>&oslash; <?php echo __('per hour'); ?></th>
        <th>%</th>
    </tr>
    </thead>
    <tbody>
    <tr class="odd">
        <th class="name"><?php echo __('max. concurrent connections'); ?></th>
        <td class="value"><?php echo
            PMA_formatNumber($server_status['Max_used_connections'], 0); ?>  </td>
        <td class="value">--- </td>
        <td class="value">--- </td>
    </tr>
    <tr class="even">
        <th class="name"><?php echo __('Failed attempts'); ?></th>
        <td class="value"><?php echo
            PMA_formatNumber($server_status['Aborted_connects'], 4, 1, true); ?></td>
        <td class="value"><?php echo
            PMA_formatNumber($server_status['Aborted_connects'] * $hour_factor,
                4, 2, true); ?></td>
        <td class="value"><?php echo
            $server_status['Connections'] > 0
          ? PMA_formatNumber(
                $server_status['Aborted_connects'] * 100 / $server_status['Connections'],
                0, 2, true) . '%'
          : '--- '; ?></td>
    </tr>
    <tr class="odd">
        <th class="name"><?php echo __('Aborted'); ?></th>
        <td class="value"><?php echo
            PMA_formatNumber($server_status['Aborted_clients'], 4, 1, true); ?></td>
        <td class="value"><?php echo
            PMA_formatNumber($server_status['Aborted_clients'] * $hour_factor,
                4, 2, true); ?></td>
        <td class="value"><?php echo
            $server_status['Connections'] > 0
          ? PMA_formatNumber(
                $server_status['Aborted_clients'] * 100 / $server_status['Connections'],
                0, 2, true) . '%'
          : '--- '; ?></td>
    </tr>
    <tr class="even">
        <th class="name"><?php echo __('Total'); ?></th>
        <td class="value"><?php echo
            PMA_formatNumber($server_status['Connections'], 4, 0); ?></td>
        <td class="value"><?php echo
            PMA_formatNumber($server_status['Connections'] * $hour_factor,
                4, 2); ?></td>
        <td class="value"><?php echo
            PMA_formatNumber(100, 0, 2); ?>%</td>
    </tr>
    </tbody>
    </table>
    <?php

    $url_params = array();

    $show_full_sql = !empty($_REQUEST['full']);
    if ($show_full_sql) {
        $url_params['full'] = 1;
        $full_text_link = 'server_status.php' . PMA_generate_common_url(array(), 'html', '?');
    } else {
        $full_text_link = 'server_status.php' . PMA_generate_common_url(array('full' => 1));
    }
    if (PMA_DRIZZLE) {
        $sql_query = "SELECT
                p.id       AS Id,
                p.username AS User,
                p.host     AS Host,
                p.db       AS db,
                p.command  AS Command,
                p.time     AS Time,
                p.state    AS State,
                " . ($show_full_sql ? 's.query' : 'left(p.info, ' . (int)$GLOBALS['cfg']['MaxCharactersInDisplayedSQL'] . ')') . " AS Info
            FROM data_dictionary.PROCESSLIST p
                " . ($show_full_sql ? 'LEFT JOIN data_dictionary.SESSIONS s ON s.session_id = p.id' : '');
    } else {
        $sql_query = $show_full_sql
            ? 'SHOW FULL PROCESSLIST'
            : 'SHOW PROCESSLIST';
    }
    $result = PMA_DBI_query($sql_query);

    /**
     * Displays the page
     */
    ?>
    <table id="tableprocesslist" class="data clearfloat noclick">
    <thead>
    <tr>
        <th><?php echo __('Processes'); ?></th>
        <th><?php echo __('ID'); ?></th>
        <th><?php echo __('User'); ?></th>
        <th><?php echo __('Host'); ?></th>
        <th><?php echo __('Database'); ?></th>
        <th><?php echo __('Command'); ?></th>
        <th><?php echo __('Time'); ?></th>
        <th><?php echo __('Status'); ?></th>
        <th><?php
            echo __('SQL query');
            if (! PMA_DRIZZLE) {
                ?>
            <a href="<?php echo $full_text_link; ?>"
                title="<?php echo $show_full_sql ? __('Truncate Shown Queries') : __('Show Full Queries'); ?>">
                <img src="<?php echo $GLOBALS['pmaThemeImage'] . 's_' . ($show_full_sql ? 'partial' : 'full'); ?>text.png"
                alt="<?php echo $show_full_sql ? __('Truncate Shown Queries') : __('Show Full Queries'); ?>" />
            </a>
            <?php } ?>
        </th>
    </tr>
    </thead>
    <tbody>
    <?php
    $odd_row = true;
    while ($process = PMA_DBI_fetch_assoc($result)) {
        $url_params['kill'] = $process['Id'];
        $kill_process = 'server_status.php' . PMA_generate_common_url($url_params);
        ?>
    <tr class="<?php echo $odd_row ? 'odd' : 'even'; ?>">
        <td><a href="<?php echo $kill_process ; ?>"><?php echo __('Kill'); ?></a></td>
        <td class="value"><?php echo $process['Id']; ?></td>
        <td><?php echo $process['User']; ?></td>
        <td><?php echo $process['Host']; ?></td>
        <td><?php echo ((! isset($process['db']) || ! strlen($process['db'])) ? '<i>' . __('None') . '</i>' : $process['db']); ?></td>
        <td><?php echo $process['Command']; ?></td>
        <td class="value"><?php echo $process['Time']; ?></td>
        <td><?php echo (empty($process['State']) ? '---' : $process['State']); ?></td>
        <td>
        <?php
        if (empty($process['Info'])) {
            echo '---';
        } else {
            if (!$show_full_sql && strlen($process['Info']) > $GLOBALS['cfg']['MaxCharactersInDisplayedSQL']) {
                echo htmlspecialchars(substr($process['Info'], 0, $GLOBALS['cfg']['MaxCharactersInDisplayedSQL'])) . '[...]';
            } else {
                echo PMA_SQP_formatHtml(PMA_SQP_parse($process['Info']));
            }
        }
        ?>
        </td>
    </tr>
        <?php
        $odd_row = ! $odd_row;
    }
    ?>
    </tbody>
    </table>
    <?php
}

function printVariablesTable()
{
    global $server_status, $server_variables, $allocationMap, $links;
    /**
     * Messages are built using the message name
     */
    $strShowStatus = array(
        'Aborted_clients' => __('The number of connections that were aborted because the client died without closing the connection properly.'),
        'Aborted_connects' => __('The number of failed attempts to connect to the MySQL server.'),
        'Binlog_cache_disk_use' => __('The number of transactions that used the temporary binary log cache but that exceeded the value of binlog_cache_size and used a temporary file to store statements from the transaction.'),
        'Binlog_cache_use' => __('The number of transactions that used the temporary binary log cache.'),
        'Connections' => __('The number of connection attempts (successful or not) to the MySQL server.'),
        'Created_tmp_disk_tables' => __('The number of temporary tables on disk created automatically by the server while executing statements. If Created_tmp_disk_tables is big, you may want to increase the tmp_table_size  value to cause temporary tables to be memory-based instead of disk-based.'),
        'Created_tmp_files' => __('How many temporary files mysqld has created.'),
        'Created_tmp_tables' => __('The number of in-memory temporary tables created automatically by the server while executing statements.'),
        'Delayed_errors' => __('The number of rows written with INSERT DELAYED for which some error occurred (probably duplicate key).'),
        'Delayed_insert_threads' => __('The number of INSERT DELAYED handler threads in use. Every different table on which one uses INSERT DELAYED gets its own thread.'),
        'Delayed_writes' => __('The number of INSERT DELAYED rows written.'),
        'Flush_commands'  => __('The number of executed FLUSH statements.'),
        'Handler_commit' => __('The number of internal COMMIT statements.'),
        'Handler_delete' => __('The number of times a row was deleted from a table.'),
        'Handler_discover' => __('The MySQL server can ask the NDB Cluster storage engine if it knows about a table with a given name. This is called discovery. Handler_discover indicates the number of time tables have been discovered.'),
        'Handler_read_first' => __('The number of times the first entry was read from an index. If this is high, it suggests that the server is doing a lot of full index scans; for example, SELECT col1 FROM foo, assuming that col1 is indexed.'),
        'Handler_read_key' => __('The number of requests to read a row based on a key. If this is high, it is a good indication that your queries and tables are properly indexed.'),
        'Handler_read_next' => __('The number of requests to read the next row in key order. This is incremented if you are querying an index column with a range constraint or if you are doing an index scan.'),
        'Handler_read_prev' => __('The number of requests to read the previous row in key order. This read method is mainly used to optimize ORDER BY ... DESC.'),
        'Handler_read_rnd' => __('The number of requests to read a row based on a fixed position. This is high if you are doing a lot of queries that require sorting of the result. You probably have a lot of queries that require MySQL to scan whole tables or you have joins that don\'t use keys properly.'),
        'Handler_read_rnd_next' => __('The number of requests to read the next row in the data file. This is high if you are doing a lot of table scans. Generally this suggests that your tables are not properly indexed or that your queries are not written to take advantage of the indexes you have.'),
        'Handler_rollback' => __('The number of internal ROLLBACK statements.'),
        'Handler_update' => __('The number of requests to update a row in a table.'),
        'Handler_write' => __('The number of requests to insert a row in a table.'),
        'Innodb_buffer_pool_pages_data' => __('The number of pages containing data (dirty or clean).'),
        'Innodb_buffer_pool_pages_dirty' => __('The number of pages currently dirty.'),
        'Innodb_buffer_pool_pages_flushed' => __('The number of buffer pool pages that have been requested to be flushed.'),
        'Innodb_buffer_pool_pages_free' => __('The number of free pages.'),
        'Innodb_buffer_pool_pages_latched' => __('The number of latched pages in InnoDB buffer pool. These are pages currently being read or written or that can\'t be flushed or removed for some other reason.'),
        'Innodb_buffer_pool_pages_misc' => __('The number of pages busy because they have been allocated for administrative overhead such as row locks or the adaptive hash index. This value can also be calculated as Innodb_buffer_pool_pages_total - Innodb_buffer_pool_pages_free - Innodb_buffer_pool_pages_data.'),
        'Innodb_buffer_pool_pages_total' => __('Total size of buffer pool, in pages.'),
        'Innodb_buffer_pool_read_ahead_rnd' => __('The number of "random" read-aheads InnoDB initiated. This happens when a query is to scan a large portion of a table but in random order.'),
        'Innodb_buffer_pool_read_ahead_seq' => __('The number of sequential read-aheads InnoDB initiated. This happens when InnoDB does a sequential full table scan.'),
        'Innodb_buffer_pool_read_requests' => __('The number of logical read requests InnoDB has done.'),
        'Innodb_buffer_pool_reads' => __('The number of logical reads that InnoDB could not satisfy from buffer pool and had to do a single-page read.'),
        'Innodb_buffer_pool_wait_free' => __('Normally, writes to the InnoDB buffer pool happen in the background. However, if it\'s necessary to read or create a page and no clean pages are available, it\'s necessary to wait for pages to be flushed first. This counter counts instances of these waits. If the buffer pool size was set properly, this value should be small.'),
        'Innodb_buffer_pool_write_requests' => __('The number writes done to the InnoDB buffer pool.'),
        'Innodb_data_fsyncs' => __('The number of fsync() operations so far.'),
        'Innodb_data_pending_fsyncs' => __('The current number of pending fsync() operations.'),
        'Innodb_data_pending_reads' => __('The current number of pending reads.'),
        'Innodb_data_pending_writes' => __('The current number of pending writes.'),
        'Innodb_data_read' => __('The amount of data read so far, in bytes.'),
        'Innodb_data_reads' => __('The total number of data reads.'),
        'Innodb_data_writes' => __('The total number of data writes.'),
        'Innodb_data_written' => __('The amount of data written so far, in bytes.'),
        'Innodb_dblwr_pages_written' => __('The number of pages that have been written for doublewrite operations.'),
        'Innodb_dblwr_writes' => __('The number of doublewrite operations that have been performed.'),
        'Innodb_log_waits' => __('The number of waits we had because log buffer was too small and we had to wait for it to be flushed before continuing.'),
        'Innodb_log_write_requests' => __('The number of log write requests.'),
        'Innodb_log_writes' => __('The number of physical writes to the log file.'),
        'Innodb_os_log_fsyncs' => __('The number of fsync() writes done to the log file.'),
        'Innodb_os_log_pending_fsyncs' => __('The number of pending log file fsyncs.'),
        'Innodb_os_log_pending_writes' => __('Pending log file writes.'),
        'Innodb_os_log_written' => __('The number of bytes written to the log file.'),
        'Innodb_pages_created' => __('The number of pages created.'),
        'Innodb_page_size' => __('The compiled-in InnoDB page size (default 16KB). Many values are counted in pages; the page size allows them to be easily converted to bytes.'),
        'Innodb_pages_read' => __('The number of pages read.'),
        'Innodb_pages_written' => __('The number of pages written.'),
        'Innodb_row_lock_current_waits' => __('The number of row locks currently being waited for.'),
        'Innodb_row_lock_time_avg' => __('The average time to acquire a row lock, in milliseconds.'),
        'Innodb_row_lock_time' => __('The total time spent in acquiring row locks, in milliseconds.'),
        'Innodb_row_lock_time_max' => __('The maximum time to acquire a row lock, in milliseconds.'),
        'Innodb_row_lock_waits' => __('The number of times a row lock had to be waited for.'),
        'Innodb_rows_deleted' => __('The number of rows deleted from InnoDB tables.'),
        'Innodb_rows_inserted' => __('The number of rows inserted in InnoDB tables.'),
        'Innodb_rows_read' => __('The number of rows read from InnoDB tables.'),
        'Innodb_rows_updated' => __('The number of rows updated in InnoDB tables.'),
        'Key_blocks_not_flushed' => __('The number of key blocks in the key cache that have changed but haven\'t yet been flushed to disk. It used to be known as Not_flushed_key_blocks.'),
        'Key_blocks_unused' => __('The number of unused blocks in the key cache. You can use this value to determine how much of the key cache is in use.'),
        'Key_blocks_used' => __('The number of used blocks in the key cache. This value is a high-water mark that indicates the maximum number of blocks that have ever been in use at one time.'),
        'Key_read_requests' => __('The number of requests to read a key block from the cache.'),
        'Key_reads' => __('The number of physical reads of a key block from disk. If Key_reads is big, then your key_buffer_size value is probably too small. The cache miss rate can be calculated as Key_reads/Key_read_requests.'),
        'Key_write_requests' => __('The number of requests to write a key block to the cache.'),
        'Key_writes' => __('The number of physical writes of a key block to disk.'),
        'Last_query_cost' => __('The total cost of the last compiled query as computed by the query optimizer. Useful for comparing the cost of different query plans for the same query. The default value of 0 means that no query has been compiled yet.'),
        'Max_used_connections' => __('The maximum number of connections that have been in use simultaneously since the server started.'),
        'Not_flushed_delayed_rows' => __('The number of rows waiting to be written in INSERT DELAYED queues.'),
        'Opened_tables' => __('The number of tables that have been opened. If opened tables is big, your table cache value is probably too small.'),
        'Open_files' => __('The number of files that are open.'),
        'Open_streams' => __('The number of streams that are open (used mainly for logging).'),
        'Open_tables' => __('The number of tables that are open.'),
        'Qcache_free_blocks' => __('The number of free memory blocks in query cache. High numbers can indicate fragmentation issues, which may be solved by issuing a FLUSH QUERY CACHE statement.'),
        'Qcache_free_memory' => __('The amount of free memory for query cache.'),
        'Qcache_hits' => __('The number of cache hits.'),
        'Qcache_inserts' => __('The number of queries added to the cache.'),
        'Qcache_lowmem_prunes' => __('The number of queries that have been removed from the cache to free up memory for caching new queries. This information can help you tune the query cache size. The query cache uses a least recently used (LRU) strategy to decide which queries to remove from the cache.'),
        'Qcache_not_cached' => __('The number of non-cached queries (not cachable, or not cached due to the query_cache_type setting).'),
        'Qcache_queries_in_cache' => __('The number of queries registered in the cache.'),
        'Qcache_total_blocks' => __('The total number of blocks in the query cache.'),
        'Rpl_status' => __('The status of failsafe replication (not yet implemented).'),
        'Select_full_join' => __('The number of joins that do not use indexes. If this value is not 0, you should carefully check the indexes of your tables.'),
        'Select_full_range_join' => __('The number of joins that used a range search on a reference table.'),
        'Select_range_check' => __('The number of joins without keys that check for key usage after each row. (If this is not 0, you should carefully check the indexes of your tables.)'),
        'Select_range' => __('The number of joins that used ranges on the first table. (It\'s normally not critical even if this is big.)'),
        'Select_scan' => __('The number of joins that did a full scan of the first table.'),
        'Slave_open_temp_tables' => __('The number of temporary tables currently open by the slave SQL thread.'),
        'Slave_retried_transactions' => __('Total (since startup) number of times the replication slave SQL thread has retried transactions.'),
        'Slave_running' => __('This is ON if this server is a slave that is connected to a master.'),
        'Slow_launch_threads' => __('The number of threads that have taken more than slow_launch_time seconds to create.'),
        'Slow_queries' => __('The number of queries that have taken more than long_query_time seconds.'),
        'Sort_merge_passes' => __('The number of merge passes the sort algorithm has had to do. If this value is large, you should consider increasing the value of the sort_buffer_size system variable.'),
        'Sort_range' => __('The number of sorts that were done with ranges.'),
        'Sort_rows' => __('The number of sorted rows.'),
        'Sort_scan' => __('The number of sorts that were done by scanning the table.'),
        'Table_locks_immediate' => __('The number of times that a table lock was acquired immediately.'),
        'Table_locks_waited' => __('The number of times that a table lock could not be acquired immediately and a wait was needed. If this is high, and you have performance problems, you should first optimize your queries, and then either split your table or tables or use replication.'),
        'Threads_cached' => __('The number of threads in the thread cache. The cache hit rate can be calculated as Threads_created/Connections. If this value is red you should raise your thread_cache_size.'),
        'Threads_connected' => __('The number of currently open connections.'),
        'Threads_created' => __('The number of threads created to handle connections. If Threads_created is big, you may want to increase the thread_cache_size value. (Normally this doesn\'t give a notable performance improvement if you have a good thread implementation.)'),
        'Threads_running' => __('The number of threads that are not sleeping.')
    );

    /**
     * define some alerts
     */
    // name => max value before alert
    $alerts = array(
        // lower is better
        // variable => max value
        'Aborted_clients' => 0,
        'Aborted_connects' => 0,

        'Binlog_cache_disk_use' => 0,

        'Created_tmp_disk_tables' => 0,

        'Handler_read_rnd' => 0,
        'Handler_read_rnd_next' => 0,

        'Innodb_buffer_pool_pages_dirty' => 0,
        'Innodb_buffer_pool_reads' => 0,
        'Innodb_buffer_pool_wait_free' => 0,
        'Innodb_log_waits' => 0,
        'Innodb_row_lock_time_avg' => 10, // ms
        'Innodb_row_lock_time_max' => 50, // ms
        'Innodb_row_lock_waits' => 0,

        'Slow_queries' => 0,
        'Delayed_errors' => 0,
        'Select_full_join' => 0,
        'Select_range_check' => 0,
        'Sort_merge_passes' => 0,
        'Opened_tables' => 0,
        'Table_locks_waited' => 0,
        'Qcache_lowmem_prunes' => 0,

        'Qcache_free_blocks' => isset($server_status['Qcache_total_blocks']) ? $server_status['Qcache_total_blocks'] / 5 : 0,
        'Slow_launch_threads' => 0,

        // depends on Key_read_requests
        // normaly lower then 1:0.01
        'Key_reads' => isset($server_status['Key_read_requests']) ? (0.01 * $server_status['Key_read_requests']) : 0,
        // depends on Key_write_requests
        // normaly nearly 1:1
        'Key_writes' => isset($server_status['Key_write_requests']) ? (0.9 * $server_status['Key_write_requests']) : 0,

        'Key_buffer_fraction' => 0.5,

        // alert if more than 95% of thread cache is in use
        'Threads_cached' => isset($server_variables['thread_cache_size']) ? 0.95 * $server_variables['thread_cache_size'] : 0

        // higher is better
        // variable => min value
        //'Handler read key' => '> ',
    );

?>
<table class="data sortable noclick" id="serverstatusvariables">
    <col class="namecol" />
    <col class="valuecol" />
    <col class="descrcol" />
    <thead>
        <tr>
            <th><?php echo __('Variable'); ?></th>
            <th><?php echo __('Value'); ?></th>
            <th><?php echo __('Description'); ?></th>
        </tr>
    </thead>
    <tbody>
    <?php

    $odd_row = false;
    foreach ($server_status as $name => $value) {
            $odd_row = !$odd_row;
?>
        <tr class="<?php echo $odd_row ? 'odd' : 'even'; echo isset($allocationMap[$name])?' s_' . $allocationMap[$name]:''; ?>">
            <th class="name"><?php echo htmlspecialchars(str_replace('_', ' ', $name)) . PMA_showMySQLDocu('server-status-variables', 'server-status-variables', false, 'statvar_' . $name); ?>
            </th>
            <td class="value"><span class="formatted"><?php
            if (isset($alerts[$name])) {
                if ($value > $alerts[$name]) {
                    echo '<span class="attention">';
                } else {
                    echo '<span class="allfine">';
                }
            }
            if ('%' === substr($name, -1, 1)) {
                echo htmlspecialchars(PMA_formatNumber($value, 0, 2)) . ' %';
            } elseif (strpos($name, 'Uptime')!==FALSE) {
                echo htmlspecialchars(PMA_timespanFormat($value));
            } elseif (is_numeric($value) && $value == (int) $value && $value > 1000) {
                echo htmlspecialchars(PMA_formatNumber($value, 3, 1));
            } elseif (is_numeric($value) && $value == (int) $value) {
                echo htmlspecialchars(PMA_formatNumber($value, 3, 0));
            } elseif (is_numeric($value)) {
                echo htmlspecialchars(PMA_formatNumber($value, 3, 1));
            } else {
                echo htmlspecialchars($value);
            }
            if (isset($alerts[$name])) {
                echo '</span>';
            }
            ?></span><span style="display:none;" class="original"><?php echo $value; ?></span>
            </td>
            <td class="descr">
            <?php
            if (isset($strShowStatus[$name ])) {
                echo $strShowStatus[$name];
            }

            if (isset($links[$name])) {
                foreach ($links[$name] as $link_name => $link_url) {
                    if ('doc' == $link_name) {
                        echo PMA_showMySQLDocu($link_url, $link_url);
                    } else {
                        echo ' <a href="' . $link_url . '">' . $link_name . '</a>' .
                        "\n";
                    }
                }
                unset($link_url, $link_name);
            }
            ?>
            </td>
        </tr>
    <?php
    }
    ?>
    </tbody>
    </table>
    <?php
}

function printMonitor()
{
    global $server_status, $server_db_isLocal;
?>
    <div class="tabLinks" style="display:none;">
        <a href="#pauseCharts">
            <img src="themes/dot.gif" class="icon ic_play" alt="" />
            <?php echo __('Start Monitor'); ?>
        </a>
        <a href="#settingsPopup" rel="popupLink" style="display:none;">
            <img src="themes/dot.gif" class="icon ic_s_cog" alt="" />
            <?php echo __('Settings'); ?>
        </a>
        <?php if (!PMA_DRIZZLE) { ?>
        <a href="#monitorInstructionsDialog">
            <img src="themes/dot.gif" class="icon ic_b_help" alt="" />
            <?php echo __('Instructions/Setup'); ?>
        </a>
        <?php } ?>
        <a href="#endChartEditMode" style="display:none;">
            <img src="themes/dot.gif" class="icon ic_s_okay" alt="" />
            <?php echo __('Done rearranging/editing charts'); ?>
        </a>
    </div>

    <div class="popupContent settingsPopup">
        <a href="#addNewChart">
            <img src="themes/dot.gif" class="icon ic_b_chart" alt="" />
            <?php echo __('Add chart'); ?>
        </a>
        <a href="#rearrangeCharts"><img class="icon ic_b_tblops" src="themes/dot.gif" width="16" height="16" alt="" /><?php echo __('Rearrange/edit charts'); ?></a>
        <div class="clearfloat paddingtop"></div>
        <div class="floatleft">
            <?php
            echo __('Refresh rate') . '<br />';
            refreshList('gridChartRefresh', 5, Array(2, 3, 4, 5, 10, 20, 40, 60, 120, 300, 600, 1200));
        ?><br />
        </div>
        <div class="floatleft">
            <?php echo __('Chart columns'); ?> <br />
            <select name="chartColumns">
                <option>1</option>
                <option>2</option>
                <option>3</option>
                <option>4</option>
                <option>5</option>
                <option>6</option>
                <option>7</option>
                <option>8</option>
                <option>9</option>
                <option>10</option>
            </select>
        </div>

        <div class="clearfloat paddingtop">
        <b><?php echo __('Chart arrangement'); ?></b> <?php echo PMA_showHint(__('The arrangement of the charts is stored to the browsers local storage. You may want to export it if you have a complicated set up.')); ?><br/>
        <a href="#importMonitorConfig"><?php echo __('Import'); ?></a>&nbsp;&nbsp;<a href="#exportMonitorConfig"><?php echo __('Export'); ?></a>&nbsp;&nbsp;<a href="#clearMonitorConfig"><?php echo __('Reset to default'); ?></a>
        </div>
    </div>

    <div id="monitorInstructionsDialog" title="<?php echo __('Monitor Instructions'); ?>" style="display:none;">
        <?php echo __('The phpMyAdmin Monitor can assist you in optimizing the server configuration and track down time intensive queries. For the latter you will need to set log_output to \'TABLE\' and have either the slow_query_log or general_log enabled. Note however, that the general_log produces a lot of data and increases server load by up to 15%'); ?>
    <?php if (PMA_MYSQL_INT_VERSION < 50106) { ?>
        <p>
        <img class="icon ic_s_attention" src="themes/dot.gif" alt="" />
        <?php
            echo __('Unfortunately your Database server does not support logging to table, which is a requirement for analyzing the database logs with phpMyAdmin. Logging to table is supported by MySQL 5.1.6 and onwards. You may still use the server charting features however.');
        ?>
        </p>
    <?php
    } else {
    ?>
        <p></p>
        <img class="ajaxIcon" src="<?php echo $GLOBALS['pmaThemeImage']; ?>ajax_clock_small.gif" alt="Loading" />
        <div class="ajaxContent"></div>
        <div class="monitorUse" style="display:none;">
            <p></p>
            <?php
                echo '<strong>';
                echo __('Using the monitor:');
                echo '</strong><p>';
                echo __('Ok, you are good to go! Once you click \'Start monitor\' your browser will refresh all displayed charts in a regular interval. You may add charts and change the refresh rate under \'Settings\', or remove any chart using the cog icon on each respective chart.');
                echo '</p><p>';
                echo __('To display queries from the logs, select the relevant time span on any chart by holding down the left mouse button and panning over the chart. Once confirmed, this will load a table of grouped queries, there you may click on any occuring SELECT statements to further analyze them.');
                echo '</p>';
            ?>
            <p>
            <img class="icon ic_s_attention" src="themes/dot.gif" alt="" />
            <?php
                echo '<strong>';
                echo __('Please note:');
                echo '</strong><br />';
                echo __('Enabling the general_log may increase the server load by 5-15%. Also be aware that generating statistics from the logs is a load intensive task, so it is advisable to select only a small time span and to disable the general_log and empty its table once monitoring is not required any more.');
            ?>
            </p>
        </div>
    <?php } ?>
    </div>

    <div id="addChartDialog" title="Add chart" style="display:none;">
        <div id="tabGridVariables">
            <p><input type="text" name="chartTitle" value="<?php echo __('Chart Title'); ?>" /></p>

            <input type="radio" name="chartType" value="preset" id="chartPreset" />
            <label for="chartPreset"><?php echo __('Preset chart'); ?></label>
            <select name="presetCharts"></select><br/>

            <input type="radio" name="chartType" value="variable" id="chartStatusVar" checked="checked" />
            <label for="chartStatusVar"><?php echo __('Status variable(s)'); ?></label><br/>
            <div id="chartVariableSettings">
                <label for="chartSeries"><?php echo __('Select series:'); ?></label><br />
                <select id="chartSeries" name="varChartList" size="1">
                    <option><?php echo __('Commonly monitored'); ?></option>
                    <option>Processes</option>
                    <option>Questions</option>
                    <option>Connections</option>
                    <option>Bytes_sent</option>
                    <option>Bytes_received</option>
                    <option>Threads_connected</option>
                    <option>Created_tmp_disk_tables</option>
                    <option>Handler_read_first</option>
                    <option>Innodb_buffer_pool_wait_free</option>
                    <option>Key_reads</option>
                    <option>Open_tables</option>
                    <option>Select_full_join</option>
                    <option>Slow_queries</option>
                </select><br />
                <label for="variableInput"><?php echo __('or type variable name:'); ?> </label>
                <input type="text" name="variableInput" id="variableInput" />
                <p></p>
                <input type="checkbox" name="differentialValue" id="differentialValue" value="differential" checked="checked" />
                <label for="differentialValue"><?php echo __('Display as differential value'); ?></label><br />
                <input type="checkbox" id="useDivisor" name="useDivisor" value="1" />
                <label for="useDivisor"><?php echo __('Apply a divisor'); ?></label>
                <span class="divisorInput" style="display:none;">
                    <input type="text" name="valueDivisor" size="4" value="1" />
                    (<a href="#kibDivisor"><?php echo __('KiB'); ?></a>, <a href="#mibDivisor"><?php echo __('MiB'); ?></a>)
                </span><br />

                <input type="checkbox" id="useUnit" name="useUnit" value="1" />
                <label for="useUnit"><?php echo __('Append unit to data values'); ?></label>

                <span class="unitInput" style="display:none;">
                    <input type="text" name="valueUnit" size="4" value="" />
                </span>
                <p>
                    <a href="#submitAddSeries"><b><?php echo __('Add this series'); ?></b></a>
                    <span id="clearSeriesLink" style="display:none;">
                       | <a href="#submitClearSeries"><?php echo __('Clear series'); ?></a>
                    </span>
                </p>
                <?php echo __('Series in Chart:'); ?><br/>
                <span id="seriesPreview">
                <i><?php echo __('None'); ?></i>
                </span>
            </div>
        </div>
    </div>

    <!-- For generic use -->
    <div id="emptyDialog" title="Dialog" style="display:none;">
    </div>

    <?php if (!PMA_DRIZZLE) { ?>
    <div id="logAnalyseDialog" title="<?php echo __('Log statistics'); ?>" style="display:none;">
        <p> <?php echo __('Selected time range:'); ?>
        <input type="text" name="dateStart" class="datetimefield" value="" /> -
        <input type="text" name="dateEnd" class="datetimefield" value="" /></p>
        <input type="checkbox" id="limitTypes" value="1" checked="checked" />
        <label for="limitTypes">
            <?php echo __('Only retrieve SELECT,INSERT,UPDATE and DELETE Statements'); ?>
        </label>
        <br/>
        <input type="checkbox" id="removeVariables" value="1" checked="checked" />
        <label for="removeVariables">
            <?php echo __('Remove variable data in INSERT statements for better grouping'); ?>
        </label>

        <?php
        echo '<p>';
        echo __('Choose from which log you want the statistics to be generated from.');
        echo '</p><p>';
        echo __('Results are grouped by query text.');
        echo '</p>';
        ?>
    </div>

    <div id="queryAnalyzerDialog" title="<?php echo __('Query analyzer'); ?>" style="display:none;">
        <textarea id="sqlquery"> </textarea>
        <p></p>
        <div class="placeHolder"></div>
    </div>
    <?php } ?>

    <table border="0" class="clearfloat" id="chartGrid">

    </table>
    <div id="logTable">
        <br/>
    </div>

    <script type="text/javascript">
        variableNames = [ <?php
            $i=0;
            foreach ($server_status as $name=>$value) {
                if (is_numeric($value)) {
                    if ($i++ > 0) {
                        echo ", ";
                    }
                    echo "'" . $name . "'";
                }
            }
            ?> ];
    </script>
<?php
}

/* Builds a <select> list for refresh rates */
function refreshList($name, $defaultRate=5, $refreshRates=Array(1, 2, 5, 10, 20, 40, 60, 120, 300, 600))
{
?>
    <select name="<?php echo $name; ?>" id="id_<?php echo $name; ?>">
        <?php
            foreach ($refreshRates as $rate) {
                $selected = ($rate == $defaultRate)?' selected="selected"':'';

                if ($rate<60) {
                    echo '<option value="' . $rate . '"' . $selected . '>' . sprintf(_ngettext('%d second', '%d seconds', $rate), $rate) . '</option>';
                } else {
                    echo '<option value="' . $rate . '"' . $selected . '>' . sprintf(_ngettext('%d minute', '%d minutes', $rate/60), $rate/60) . '</option>';
                }
            }
        ?>
    </select>
<?php
}

/**
 * cleanup of some deprecated values
 *
 * @param array &$server_status
 */
function cleanDeprecated(&$server_status)
{
    $deprecated = array(
        'Com_prepare_sql' => 'Com_stmt_prepare',
        'Com_execute_sql' => 'Com_stmt_execute',
        'Com_dealloc_sql' => 'Com_stmt_close',
    );

    foreach ($deprecated as $old => $new) {
        if (isset($server_status[$old]) && isset($server_status[$new])) {
            unset($server_status[$old]);
        }
    }
}

/**
 * Sends the footer
 */
require './libraries/footer.inc.php';
?><|MERGE_RESOLUTION|>--- conflicted
+++ resolved
@@ -48,7 +48,6 @@
 
         // Query realtime chart
         case 'queries':
-<<<<<<< HEAD
                 if (PMA_DRIZZLE) {
                     $sql = "SELECT concat('Com_', variable_name), variable_value
                         FROM data_dictionary.GLOBAL_STATEMENTS
@@ -62,14 +61,8 @@
                     $queries = PMA_DBI_fetch_result(
                         "SHOW GLOBAL STATUS
                         WHERE (Variable_name LIKE 'Com_%' OR Variable_name = 'Questions')
-                            AND Value > 0'", 0, 1);
+                            AND Value > 0", 0, 1);
                 }
-=======
-            $queries = PMA_DBI_fetch_result(
-                "SHOW GLOBAL STATUS
-                WHERE (Variable_name LIKE 'Com_%' OR Variable_name = 'Questions')
-                    AND Value > 0", 0, 1);
->>>>>>> b739dfd0
             cleanDeprecated($queries);
             // admin commands are not queries
             unset($queries['Com_admin_commands']);

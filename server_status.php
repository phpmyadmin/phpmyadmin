<?php
/* vim: set expandtab sw=4 ts=4 sts=4: */
/**
 * displays status variables with descriptions and some hints an optmizing
 *  + reset status variables
 *
 * @package phpMyAdmin
 */

/**
 * no need for variables importing
 * @ignore
 */
if (! defined('PMA_NO_VARIABLES_IMPORT')) {
    define('PMA_NO_VARIABLES_IMPORT', true);
}

if (isset($_REQUEST['ajax_request']) && $_REQUEST['ajax_request'] == true)
	$GLOBALS['is_header_sent'] = true;

require_once './libraries/common.inc.php';

/**
 * Function to output refresh rate selection.
 */
function PMA_choose_refresh_rate() {
    echo '<option value="5">' . __('Refresh rate') . '</option>';
    foreach(array(1, 2, 5, 1, 20, 40, 60, 120, 300, 600) as $key => $rate) {
        if ($rate % 60 == 0) {
            $minrate = $rate / 60;
            echo '<option value="' . $rate . '">' . sprintf(_ngettext('%d minute', '%d minutes', $minrate), $minrate) . '</option>';
        } else {
            echo '<option value="' . $rate . '">' . sprintf(_ngettext('%d second', '%d seconds', $rate), $rate) . '</option>';
        }
    }
}

/**
 * Ajax request
 */

if (isset($_REQUEST['ajax_request']) && $_REQUEST['ajax_request'] == true) {
    // Send with correct charset
    header('Content-Type: text/html; charset=UTF-8');

    // real-time charting data
    if(isset($_REQUEST['chart_data'])) {
        switch($_REQUEST['type']) {
            case 'proc':
                $c = PMA_DBI_fetch_result('SHOW GLOBAL STATUS WHERE Variable_name="Connections"', 0, 1);
                $result = PMA_DBI_query('SHOW PROCESSLIST');
                $num_procs = PMA_DBI_num_rows($result);

                $ret = array(
                    'x'      => microtime(true)*1000,
                    'y_proc' => $num_procs,
                    'y_conn' => $c['Connections']
                );

                exit(json_encode($ret));
            case 'queries':
                $queries = PMA_DBI_fetch_result('SHOW GLOBAL STATUS WHERE Variable_name LIKE "Com_%" AND Value>0', 0, 1);
                cleanDeprecated($queries);
                // admin commands are not queries
                unset($queries['Com_admin_commands']);

                $sum=array_sum($queries);
                $ret = array(
                    'x'         => microtime(true)*1000,
                    'y'         => $sum,
                    'pointInfo' => $queries
                );

                exit(json_encode($ret));
            case 'traffic':
                $traffic = PMA_DBI_fetch_result('SHOW GLOBAL STATUS WHERE Variable_name="Bytes_received" OR Variable_name="Bytes_sent"', 0, 1);

                $ret = array(
                    'x'          => microtime(true)*1000,
                    'y_sent'     => $traffic['Bytes_sent'],
                    'y_received' => $traffic['Bytes_received']
                );

                exit(json_encode($ret));

        }
    }
}


/**
 * Replication library
 */
if (PMA_DRIZZLE) {
    $server_master_status = false;
    $server_slave_status = false;
} else {
    require './libraries/replication.inc.php';
    require_once './libraries/replication_gui.lib.php';
}

/**
 * JS Includes
 */

$GLOBALS['js_include'][] = 'server_status.js';
$GLOBALS['js_include'][] = 'jquery/jquery-ui-1.8.custom.js';
$GLOBALS['js_include'][] = 'jquery/jquery.tablesorter.js';
$GLOBALS['js_include'][] = 'jquery/jquery.cookie.js'; // For tab persistence
$GLOBALS['js_include'][] = 'highcharts/highcharts.js';
/* Files required for chart exporting */
$GLOBALS['js_include'][] = 'highcharts/exporting.js';
$GLOBALS['js_include'][] = 'canvg/flashcanvas.js';
$GLOBALS['js_include'][] = 'canvg/canvg.js';
$GLOBALS['js_include'][] = 'canvg/rgbcolor.js';


/**
 * flush status variables if requested
 */
if (isset($_REQUEST['flush'])) {
    $_flush_commands = array(
        'STATUS',
        'TABLES',
        'QUERY CACHE',
    );

    if (in_array($_REQUEST['flush'], $_flush_commands)) {
        PMA_DBI_query('FLUSH ' . $_REQUEST['flush'] . ';');
    }
    unset($_flush_commands);
}

/**
 * Kills a selected process
 */
if (!empty($_REQUEST['kill'])) {
    if (PMA_DBI_try_query('KILL ' . $_REQUEST['kill'] . ';')) {
        $message = PMA_Message::success(__('Thread %s was successfully killed.'));
    } else {
        $message = PMA_Message::error(__('phpMyAdmin was unable to kill thread %s. It probably has already been closed.'));
    }
    $message->addParam($_REQUEST['kill']);
    //$message->display();
}



/**
 * get status from server
 */
$server_status = PMA_DBI_fetch_result('SHOW GLOBAL STATUS', 0, 1);
if (PMA_DRIZZLE) {
    // Drizzle doesn't put query statistics into variables, add it
    $sql = "SELECT 'Com_' || variable_name, variable_value
        FROM data_dictionary.GLOBAL_STATEMENTS";
    $statements = PMA_DBI_fetch_result($sql, 0, 1);
    $server_status = array_merge($server_status, $statements);
}

/**
 * for some calculations we require also some server settings
 */
$server_variables = PMA_DBI_fetch_result('SHOW GLOBAL VARIABLES', 0, 1);

/**
 * cleanup of some deprecated values
 */
cleanDeprecated($server_status);

/**
 * calculate some values
 */
// Key_buffer_fraction
if (isset($server_status['Key_blocks_unused'])
  && isset($server_variables['key_cache_block_size'])
  && isset($server_variables['key_buffer_size'])) {
    $server_status['Key_buffer_fraction_%'] =
        100
      - $server_status['Key_blocks_unused']
      * $server_variables['key_cache_block_size']
      / $server_variables['key_buffer_size']
      * 100;
} elseif (
     isset($server_status['Key_blocks_used'])
  && isset($server_variables['key_buffer_size'])) {
    $server_status['Key_buffer_fraction_%'] =
        $server_status['Key_blocks_used']
      * 1024
      / $server_variables['key_buffer_size'];
  }

// Ratio for key read/write
if (isset($server_status['Key_writes'])
    && isset($server_status['Key_write_requests'])
    && $server_status['Key_write_requests'] > 0)
        $server_status['Key_write_ratio_%'] = 100 * $server_status['Key_writes'] / $server_status['Key_write_requests'];

if (isset($server_status['Key_reads'])
    && isset($server_status['Key_read_requests'])
    && $server_status['Key_read_requests'] > 0)
        $server_status['Key_read_ratio_%'] = 100 * $server_status['Key_reads'] / $server_status['Key_read_requests'];

// Threads_cache_hitrate
if (isset($server_status['Threads_created'])
  && isset($server_status['Connections'])
  && $server_status['Connections'] > 0) {
    $server_status['Threads_cache_hitrate_%'] =
        100
      - $server_status['Threads_created']
      / $server_status['Connections']
      * 100;
}

// Format Uptime_since_flush_status : show as days, hours, minutes, seconds
if (isset($server_status['Uptime_since_flush_status'])) {
    $server_status['Uptime_since_flush_status'] = PMA_timespanFormat($server_status['Uptime_since_flush_status']);
}

/**
 * split variables in sections
 */
$allocations = array(
    // variable name => section
    // variable names match when they begin with the given string

    'Com_'              => 'com',
    'Innodb_'           => 'innodb',
    'Ndb_'              => 'ndb',
    'Handler_'          => 'handler',
    'Qcache_'           => 'qcache',
    'Threads_'          => 'threads',
    'Slow_launch_threads' => 'threads',

    'Binlog_cache_'     => 'binlog_cache',
    'Created_tmp_'      => 'created_tmp',
    'Key_'              => 'key',

    'Delayed_'          => 'delayed',
    'Not_flushed_delayed_rows' => 'delayed',

    'Flush_commands'    => 'query',
    'Last_query_cost'   => 'query',
    'Slow_queries'      => 'query',
    'Queries'           => 'query',
    'Prepared_stmt_count' => 'query',

    'Select_'           => 'select',
    'Sort_'             => 'sort',

    'Open_tables'       => 'table',
    'Opened_tables'     => 'table',
    'Open_table_definitions' => 'table',
    'Opened_table_definitions' => 'table',
    'Table_locks_'      => 'table',

    'Rpl_status'        => 'repl',
    'Slave_'            => 'repl',

    'Tc_'               => 'tc',

    'Ssl_'              => 'ssl',

    'Open_files'        => 'files',
    'Open_streams'      => 'files',
    'Opened_files'      => 'files',
);

$sections = array(
    // section => section name (description)
    'com'           => 'Com',
    'query'         => __('SQL query'),
    'innodb'        => 'InnoDB',
    'ndb'           => 'NDB',
    'handler'       => __('Handler'),
    'qcache'        => __('Query cache'),
    'threads'       => __('Threads'),
    'binlog_cache'  => __('Binary log'),
    'created_tmp'   => __('Temporary data'),
    'delayed'       => __('Delayed inserts'),
    'key'           => __('Key cache'),
    'select'        => __('Joins'),
    'repl'          => __('Replication'),
    'sort'          => __('Sorting'),
    'table'         => __('Tables'),
    'tc'            => __('Transaction coordinator'),
    'files'         => __('Files'),
    'ssl'           => 'SSL',
    'other'         => __('Other')
);

/**
 * define some needfull links/commands
 */
// variable or section name => (name => url)
$links = array();

$links['table'][__('Flush (close) all tables')]
    = $PMA_PHP_SELF . '?flush=TABLES&amp;' . PMA_generate_common_url();
$links['table'][__('Show open tables')]
    = 'sql.php?sql_query=' . urlencode('SHOW OPEN TABLES') .
      '&amp;goto=server_status.php&amp;' . PMA_generate_common_url();

if ($server_master_status) {
  $links['repl'][__('Show slave hosts')]
    = 'sql.php?sql_query=' . urlencode('SHOW SLAVE HOSTS') .
      '&amp;goto=server_status.php&amp;' . PMA_generate_common_url();
  $links['repl'][__('Show master status')] = '#replication_master';
}
if ($server_slave_status) {
  $links['repl'][__('Show slave status')] = '#replication_slave';
}

$links['repl']['doc'] = 'replication';

$links['qcache'][__('Flush query cache')]
    = $PMA_PHP_SELF . '?flush=' . urlencode('QUERY CACHE') . '&amp;' .
      PMA_generate_common_url();
$links['qcache']['doc'] = 'query_cache';

//$links['threads'][__('Show processes')]
//    = 'server_processlist.php?' . PMA_generate_common_url();
$links['threads']['doc'] = 'mysql_threads';

$links['key']['doc'] = 'myisam_key_cache';

$links['binlog_cache']['doc'] = 'binary_log';

$links['Slow_queries']['doc'] = 'slow_query_log';

$links['innodb'][__('Variables')]
    = 'server_engines.php?engine=InnoDB&amp;' . PMA_generate_common_url();
$links['innodb'][__('InnoDB Status')]
    = 'server_engines.php?engine=InnoDB&amp;page=Status&amp;' .
      PMA_generate_common_url();
$links['innodb']['doc'] = 'innodb';


<<<<<<< HEAD
// Variable to contain all com_ variables (query statistics)
$used_queries = Array();
=======
// Variable to contain all com_ variables
$used_queries = array();
>>>>>>> fc2b6993

// Variable to map variable names to their respective section name (used for js category filtering)
$allocationMap = array();

// Variable to mark used sections
$categoryUsed = Array();

// sort vars into arrays
foreach ($server_status as $name => $value) {
    $section_found = false;
    foreach ($allocations as $filter => $section) {
        if (strpos($name, $filter) !== FALSE) {
            $allocationMap[$name] = $section;
<<<<<<< HEAD
            $categoryUsed[$section] = true;
            $section_found = true;
            if($section=='com' && $value>0) $used_queries[$name] = $value;
=======
            if($section == 'com' && $value > 0) $used_queries[$name] = $value;
>>>>>>> fc2b6993
            break; // Only exits inner loop
        }
    }
    if (!$section_found) {
        $allocationMap[$name] = 'other';
        $categoryUsed['other'] = true;
    }
}

// admin commands are not queries (e.g. they include COM_PING, which is excluded from $server_status['Questions'])
unset($used_queries['Com_admin_commands']);

/* Ajax request refresh */
if(isset($_REQUEST['show']) && isset($_REQUEST['ajax_request'])) {
    switch($_REQUEST['show']) {
        case 'query_statistics':
            printQueryStatistics();
            exit();
        case 'server_traffic':
            printServerTraffic();
            exit();
        case 'variables_table':
            // Prints the variables table
            printVariablesTable();
            exit();

        default:
            break;
    }
}

/**
 * start output
 */

 /**
 * Does the common work
 */
require './libraries/server_common.inc.php';


/**
 * Displays the links
 */
require './libraries/server_links.inc.php';

?>
<script type="text/javascript">
pma_token = '<?php echo $_SESSION[' PMA_token ']; ?>';
url_query = '<?php echo $url_query;?>';
pma_theme_image = '<?php echo $GLOBALS['pmaThemeImage']; ?>';
</script>
<div id="serverstatus">
    <h2><?php

/**
 * Displays the sub-page heading
 */
if($GLOBALS['cfg']['MainPageIconic'])
    echo '<img class="icon" src="' . $GLOBALS['pmaThemeImage'] . 's_status.png" width="16" height="16" alt="" />';

echo __('Runtime Information');

?></h2>
    <div id="serverStatusTabs">
        <ul>
            <li><a href="#statustabs_traffic"><?php echo __('Server traffic'); ?></a></li>
            <li><a href="#statustabs_queries"><?php echo __('Query statistics'); ?></a></li>
            <li><a href="#statustabs_allvars"><?php echo __('All status variables'); ?></a></li>
        </ul>

        <div id="statustabs_traffic">
            <div class="statuslinks">
                <a class="tabRefresh" href="<?php echo $PMA_PHP_SELF . '?show=server_traffic&amp;' . PMA_generate_common_url(); ?>" >
                    <img src="<?php echo $GLOBALS['pmaThemeImage'];?>ajax_clock_small.gif" alt="ajax clock" style="display: none;" />
                    <?php echo __('Refresh'); ?>
                </a>
                <select name="trafficChartRefresh" style="display:none;">
                    <?php PMA_choose_refresh_rate(); ?>
                </select>

                <a class="tabChart livetrafficLink" href="#">
                    <?php echo __('Live traffic chart'); ?>
                </a>
                <a class="tabChart liveconnectionsLink" href="#">
                    <?php echo __('Live conn./process chart'); ?>


                </a>
            </div>
            <div class="tabInnerContent">
                <?php printServerTraffic(); ?>
            </div>
        </div>
        <div id="statustabs_queries">
            <div class="statuslinks">
                <a class="tabRefresh"  href="<?php echo $PMA_PHP_SELF . '?show=query_statistics&amp;' . PMA_generate_common_url(); ?>" >
                    <img src="<?php echo $GLOBALS['pmaThemeImage'];?>ajax_clock_small.gif" alt="ajax clock" style="display: none;" />
                    <?php echo __('Refresh'); ?>
                </a>
                <select name="queryChartRefresh" style="display:none;">
                    <?php PMA_choose_refresh_rate(); ?>
                </select>
                <a class="tabChart livequeriesLink" href="#">
                    <?php echo __('Live query chart'); ?>
                </a>
            </div>
            <div class="tabInnerContent">
                <?php printQueryStatistics(); ?>
            </div>
        </div>
        <div id="statustabs_allvars">
            <fieldset id="tableFilter">
                <div class="statuslinks">
                    <a class="tabRefresh" href="<?php echo $PMA_PHP_SELF . '?show=variables_table&amp;' . PMA_generate_common_url(); ?>" >
                        <img src="<?php echo $GLOBALS['pmaThemeImage'];?>ajax_clock_small.gif" alt="ajax clock" style="display: none;" />
                        <?php echo __('Refresh'); ?>
                    </a>
                </div>
                <legend>Filters</legend>
                <div class="formelement">
                    <label for="filterText"><?php echo __('Containing the word:'); ?></label>
                    <input name="filterText" type="text" id="filterText" style="vertical-align: baseline;" />
                </div>
                <div class="formelement">
                    <input type="checkbox" name="filterAlert" id="filterAlert">
                    <label for="filterAlert"><?php echo __('Show only alert values'); ?></label>
                </div>
                <div class="formelement">
                    <select id="filterCategory" name="filterCategory">
                        <option value=''><?php echo __('Filter by category...'); ?></option>
                <?php
<<<<<<< HEAD
                        foreach($sections as $section_id=>$section_name) {
                            if (isset($categoryUsed[$section_id])) {
=======
                        foreach($sections as $section_id => $section_name) {
>>>>>>> fc2b6993
                ?>
                                <option value='<?php echo $section_id; ?>'><?php echo $section_name; ?></option>
                <?php
                            }
                        }
                ?>
                    </select>
                </div>
            </fieldset>
            <div id="linkSuggestions" class="defaultLinks" style="display:none">
                <p><?php echo __('Related links:'); ?>
                <?php
                foreach ($links as $section_name => $section_links) {
                    echo '<span class="status_'.$section_name.'"> ';
                    $i=0;
                    foreach ($section_links as $link_name => $link_url) {
                        if($i > 0) echo ', ';
                        if ('doc' == $link_name) {
                            echo PMA_showMySQLDocu($link_url, $link_url);
                        } else {
                            echo '<a href="' . $link_url . '">' . $link_name . '</a>';
                        }
                        $i++;
                    }
                    echo '</span>';
                }
                unset($link_url, $link_name, $i);
                ?>
                </p>
            </div>
            <div class="tabInnerContent">
                <?php printVariablesTable(); ?>
            </div>
        </div>
    </div>
</div>

<?php

function printQueryStatistics() {
    global $server_status, $used_queries, $url_query, $PMA_PHP_SELF;

    $hour_factor   = 3600 / $server_status['Uptime'];

    $total_queries = array_sum($used_queries);

    ?>
    <h3 id="serverstatusqueries">
        <?php
        echo sprintf('Queries since startup: %s',PMA_formatNumber($total_queries, 0));
        ?>
        <br>
        <span>
        <?php
        echo '&oslash;'.__('per hour').':';
        echo PMA_formatNumber($total_queries * $hour_factor, 0);
        echo '<br>';

        echo '&oslash;'.__('per minute').':';
        echo PMA_formatNumber( $total_queries * 60 / $server_status['Uptime'], 0);
        echo '<br>';

        if($total_queries / $server_status['Uptime'] >= 1) {
            echo '&oslash;'.__('per second').':';
            echo PMA_formatNumber( $total_queries / $server_status['Uptime'], 0);
        ?>
        </span><br>
    </h3>
    <?php
    }

    // reverse sort by value to show most used statements first
    arsort($used_queries);

    $odd_row        = true;
    $count_displayed_rows = 0;
    $perc_factor    = 100 / $total_queries; //(- $server_status['Connections']);

    ?>

        <table id="serverstatusqueriesdetails" class="data sortable">
        <col class="namecol" />
        <col class="valuecol" span="3" />
        <thead>
            <tr><th><?php echo __('Query type'); ?></th>
                <th><?php
                    /* l10n: # = Amount of queries */
                    echo __('#');
                    ?>
                <th>&oslash; <?php echo __('per hour'); ?></th>
                <th>%</th>
            </tr>
        </thead>
        <tbody>

    <?php
    $chart_json = array();
    $query_sum = array_sum($used_queries);
    $other_sum = 0;
    foreach ($used_queries as $name => $value) {
        $odd_row = !$odd_row;

        // For the percentage column, use Questions - Connections, because
        // the number of connections is not an item of the Query types
        // but is included in Questions. Then the total of the percentages is 100.
        $name = str_replace(Array('Com_', '_'), Array('', ' '), $name);

        if($value < $query_sum * 0.02)
            $other_sum += $value;
        else $chart_json[$name] = $value;
    ?>
            <tr class="noclick <?php echo $odd_row ? 'odd' : 'even'; ?>">
                <th class="name"><?php echo htmlspecialchars($name); ?></th>
                <td class="value"><?php echo PMA_formatNumber($value, 5, 0, true); ?></td>
                <td class="value"><?php echo
                    PMA_formatNumber($value * $hour_factor, 4, 1, true); ?></td>
                <td class="value"><?php echo
                    PMA_formatNumber($value * $perc_factor, 0, 2); ?>%</td>
            </tr>
    <?php
    }
    ?>
        </tbody>
        </table>

        <div id="serverstatusquerieschart">
        <?php
            if($other_sum > 0)
                $chart_json[__('Other')] = $other_sum;

            echo json_encode($chart_json);
        ?>
        </div>
        <?php
}

function printServerTraffic() {
    global $server_status,$PMA_PHP_SELF;
    global $server_master_status, $server_slave_status;

    $hour_factor    = 3600 / $server_status['Uptime'];

    /**
     * starttime calculation
     */
    $start_time = PMA_DBI_fetch_value(
        'SELECT UNIX_TIMESTAMP() - ' . $server_status['Uptime']);

    ?>
    <h3><?php
    echo sprintf(
        __('Network traffic since startup: %s'),
        implode(' ', PMA_formatByteDown( $server_status['Bytes_received'] + $server_status['Bytes_sent'], 3, 1))
        );
    ?>
    </h3>

    <p>
    <?php
    echo sprintf(__('This MySQL server has been running for %s. It started up on %s.'),
        PMA_timespanFormat($server_status['Uptime']),
        PMA_localisedDate($start_time)) . "\n";
    ?>
    </p>

    <?php
    if ($server_master_status || $server_slave_status) {
        echo '<p>';
        if ($server_master_status && $server_slave_status) {
            echo __('This MySQL server works as <b>master</b> and <b>slave</b> in <b>replication</b> process.');
        } elseif ($server_master_status) {
            echo __('This MySQL server works as <b>master</b> in <b>replication</b> process.');
        } elseif ($server_slave_status) {
            echo __('This MySQL server works as <b>slave</b> in <b>replication</b> process.');
        }
        echo __('For further information about replication status on the server, please visit the <a href="#replication">replication section</a>.');
        echo '</p>';
    }

    /* if the server works as master or slave in replication process, display useful information */
    if ($server_master_status || $server_slave_status)
    {
    ?>
      <hr class="clearfloat" />

      <h3><a name="replication"></a><?php echo __('Replication status'); ?></h3>
    <?php

        foreach ($replication_types as $type)
        {
            if (${"server_{$type}_status"}) {
                PMA_replication_print_status_table($type);
            }
        }
        unset($types);
    }
    ?>

    <table id="serverstatustraffic" class="data">
    <thead>
    <tr>
        <th colspan="2"><?php echo __('Traffic') . '&nbsp;' . PMA_showHint(__('On a busy server, the byte counters may overrun, so those statistics as reported by the MySQL server may be incorrect.')); ?></th>
        <th>&oslash; <?php echo __('per hour'); ?></th>
    </tr>
    </thead>
    <tbody>
    <tr class="noclick odd">
        <th class="name"><?php echo __('Received'); ?></th>
        <td class="value"><?php echo
            implode(' ',
                PMA_formatByteDown($server_status['Bytes_received'], 3, 1)); ?></td>
        <td class="value"><?php echo
            implode(' ',
                PMA_formatByteDown(
                    $server_status['Bytes_received'] * $hour_factor, 3, 1)); ?></td>
    </tr>
    <tr class="noclick even">
        <th class="name"><?php echo __('Sent'); ?></th>
        <td class="value"><?php echo
            implode(' ',
                PMA_formatByteDown($server_status['Bytes_sent'], 3, 1)); ?></td>
        <td class="value"><?php echo
            implode(' ',
                PMA_formatByteDown(
                    $server_status['Bytes_sent'] * $hour_factor, 3, 1)); ?></td>
    </tr>
    <tr class="noclick odd">
        <th class="name"><?php echo __('Total'); ?></th>
        <td class="value"><?php echo
            implode(' ',
                PMA_formatByteDown(
                    $server_status['Bytes_received'] + $server_status['Bytes_sent'], 3, 1)
            ); ?></td>
        <td class="value"><?php echo
            implode(' ',
                PMA_formatByteDown(
                    ($server_status['Bytes_received'] + $server_status['Bytes_sent'])
                    * $hour_factor, 3, 1)
            ); ?></td>
    </tr>
    </tbody>
    </table>

    <table id="serverstatusconnections" class="data">
    <thead>
    <tr>
        <th colspan="2"><?php echo __('Connections'); ?></th>
        <th>&oslash; <?php echo __('per hour'); ?></th>
        <th>%</th>
    </tr>
    </thead>
    <tbody>
    <tr class="noclick odd">
        <th class="name"><?php echo __('max. concurrent connections'); ?></th>
        <td class="value"><?php echo
            PMA_formatNumber($server_status['Max_used_connections'], 0); ?>  </td>
        <td class="value">--- </td>
        <td class="value">--- </td>
    </tr>
    <tr class="noclick even">
        <th class="name"><?php echo __('Failed attempts'); ?></th>
        <td class="value"><?php echo
            PMA_formatNumber($server_status['Aborted_connects'], 4, 1, true); ?></td>
        <td class="value"><?php echo
            PMA_formatNumber($server_status['Aborted_connects'] * $hour_factor,
                4, 2, true); ?></td>
        <td class="value"><?php echo
            $server_status['Connections'] > 0
          ? PMA_formatNumber(
                $server_status['Aborted_connects'] * 100 / $server_status['Connections'],
                0, 2, true) . '%'
          : '--- '; ?></td>
    </tr>
    <tr class="noclick odd">
        <th class="name"><?php echo __('Aborted'); ?></th>
        <td class="value"><?php echo
            PMA_formatNumber($server_status['Aborted_clients'], 4, 1, true); ?></td>
        <td class="value"><?php echo
            PMA_formatNumber($server_status['Aborted_clients'] * $hour_factor,
                4, 2, true); ?></td>
        <td class="value"><?php echo
            $server_status['Connections'] > 0
          ? PMA_formatNumber(
                $server_status['Aborted_clients'] * 100 / $server_status['Connections'],
                0, 2, true) . '%'
          : '--- '; ?></td>
    </tr>
    <tr class="noclick even">
        <th class="name"><?php echo __('Total'); ?></th>
        <td class="value"><?php echo
            PMA_formatNumber($server_status['Connections'], 4, 0); ?></td>
        <td class="value"><?php echo
            PMA_formatNumber($server_status['Connections'] * $hour_factor,
                4, 2); ?></td>
        <td class="value"><?php echo
            PMA_formatNumber(100, 0, 2); ?>%</td>
    </tr>
    </tbody>
    </table>
    <?php

    $url_params = array();

    if (! empty($_REQUEST['full'])) {
        $sql_query = 'SHOW FULL PROCESSLIST';
        $url_params['full'] = 1;
        $full_text_link = 'server_status.php' . PMA_generate_common_url(array(), 'html', '?');
    } else {
        $sql_query = 'SHOW PROCESSLIST';
        $full_text_link = 'server_status.php' . PMA_generate_common_url(array('full' => 1));
    }
    $result = PMA_DBI_query($sql_query);

    /**
     * Displays the page
     */
    ?>
    <table id="tableprocesslist" class="data clearfloat">
    <thead>
    <tr>
        <th><?php echo __('Processes'); ?></th>
        <th><?php echo __('ID'); ?></th>
        <th><?php echo __('User'); ?></th>
        <th><?php echo __('Host'); ?></th>
        <th><?php echo __('Database'); ?></th>
        <th><?php echo __('Command'); ?></th>
        <th><?php echo __('Time'); ?></th>
        <th><?php echo __('Status'); ?></th>
        <th><?php
            echo __('SQL query');
            if (! PMA_DRIZZLE) { ?>
                <a href="<?php echo $full_text_link; ?>"
                    title="<?php echo empty($full) ? __('Show Full Queries') : __('Truncate Shown Queries'); ?>">
                    <img src="<?php echo $GLOBALS['pmaThemeImage'] . 's_' . (empty($_REQUEST['full']) ? 'full' : 'partial'); ?>text.png"
                    alt="<?php echo empty($_REQUEST['full']) ? __('Show Full Queries') : __('Truncate Shown Queries'); ?>" />
                </a>
            <?php } ?>
        </th>
    </tr>
    </thead>
    <tbody>
    <?php
    $odd_row = true;
    while($process = PMA_DBI_fetch_assoc($result)) {
        if (PMA_DRIZZLE) {
            // Drizzle uses uppercase keys
            foreach ($process as $k => $v) {
                $k = $k !== 'DB'
                    ? $k = ucfirst(strtolower($k))
                    : 'db';
                $process[$k] = $v;
            }
        }
        $url_params['kill'] = $process['Id'];
        $kill_process = 'server_status.php' . PMA_generate_common_url($url_params);
        ?>
    <tr class="noclick <?php echo $odd_row ? 'odd' : 'even'; ?>">
        <td><a href="<?php echo $kill_process ; ?>"><?php echo __('Kill'); ?></a></td>
        <td class="value"><?php echo $process['Id']; ?></td>
        <td><?php echo PMA_DRIZZLE ? $process['Username'] : $process['User']; ?></td>
        <td><?php echo $process['Host']; ?></td>
        <td><?php echo ((! isset($process['db']) || ! strlen($process['db'])) ? '<i>' . __('None') . '</i>' : $process['db']); ?></td>
        <td><?php echo $process['Command']; ?></td>
        <td class="value"><?php echo $process['Time']; ?></td>
        <td><?php echo (empty($process['State']) ? '---' : $process['State']); ?></td>
        <td><?php echo (empty($process['Info']) ? '---' : PMA_SQP_formatHtml(PMA_SQP_parse($process['Info']))); ?></td>
    </tr>
        <?php
        $odd_row = ! $odd_row;
    }
    ?>
    </tbody>
    </table>
    <?php
}

function printVariablesTable() {
    global $server_status, $server_variables, $allocationMap, $links;
    /**
     * Messages are built using the message name
     */
    $strShowStatus = array(
        'Aborted_connects' => __('The number of failed attempts to connect to the MySQL server.'),
        'Binlog_cache_disk_use' => __('The number of transactions that used the temporary binary log cache but that exceeded the value of binlog_cache_size and used a temporary file to store statements from the transaction.'),
        'Binlog_cache_use' => __('The number of transactions that used the temporary binary log cache.'),
        'Connections' => __('The number of connection attempts (successful or not) to the MySQL server.'),
        'Created_tmp_disk_tables' => __('The number of temporary tables on disk created automatically by the server while executing statements. If Created_tmp_disk_tables is big, you may want to increase the tmp_table_size  value to cause temporary tables to be memory-based instead of disk-based.'),
        'Created_tmp_files' => __('How many temporary files mysqld has created.'),
        'Created_tmp_tables' => __('The number of in-memory temporary tables created automatically by the server while executing statements.'),
        'Delayed_errors' => __('The number of rows written with INSERT DELAYED for which some error occurred (probably duplicate key).'),
        'Delayed_insert_threads' => __('The number of INSERT DELAYED handler threads in use. Every different table on which one uses INSERT DELAYED gets its own thread.'),
        'Delayed_writes' => __('The number of INSERT DELAYED rows written.'),
        'Flush_commands'  => __('The number of executed FLUSH statements.'),
        'Handler_commit' => __('The number of internal COMMIT statements.'),
        'Handler_delete' => __('The number of times a row was deleted from a table.'),
        'Handler_discover' => __('The MySQL server can ask the NDB Cluster storage engine if it knows about a table with a given name. This is called discovery. Handler_discover indicates the number of time tables have been discovered.'),
        'Handler_read_first' => __('The number of times the first entry was read from an index. If this is high, it suggests that the server is doing a lot of full index scans; for example, SELECT col1 FROM foo, assuming that col1 is indexed.'),
        'Handler_read_key' => __('The number of requests to read a row based on a key. If this is high, it is a good indication that your queries and tables are properly indexed.'),
        'Handler_read_next' => __('The number of requests to read the next row in key order. This is incremented if you are querying an index column with a range constraint or if you are doing an index scan.'),
        'Handler_read_prev' => __('The number of requests to read the previous row in key order. This read method is mainly used to optimize ORDER BY ... DESC.'),
        'Handler_read_rnd' => __('The number of requests to read a row based on a fixed position. This is high if you are doing a lot of queries that require sorting of the result. You probably have a lot of queries that require MySQL to scan whole tables or you have joins that don\'t use keys properly.'),
        'Handler_read_rnd_next' => __('The number of requests to read the next row in the data file. This is high if you are doing a lot of table scans. Generally this suggests that your tables are not properly indexed or that your queries are not written to take advantage of the indexes you have.'),
        'Handler_rollback' => __('The number of internal ROLLBACK statements.'),
        'Handler_update' => __('The number of requests to update a row in a table.'),
        'Handler_write' => __('The number of requests to insert a row in a table.'),
        'Innodb_buffer_pool_pages_data' => __('The number of pages containing data (dirty or clean).'),
        'Innodb_buffer_pool_pages_dirty' => __('The number of pages currently dirty.'),
        'Innodb_buffer_pool_pages_flushed' => __('The number of buffer pool pages that have been requested to be flushed.'),
        'Innodb_buffer_pool_pages_free' => __('The number of free pages.'),
        'Innodb_buffer_pool_pages_latched' => __('The number of latched pages in InnoDB buffer pool. These are pages currently being read or written or that can\'t be flushed or removed for some other reason.'),
        'Innodb_buffer_pool_pages_misc' => __('The number of pages busy because they have been allocated for administrative overhead such as row locks or the adaptive hash index. This value can also be calculated as Innodb_buffer_pool_pages_total - Innodb_buffer_pool_pages_free - Innodb_buffer_pool_pages_data.'),
        'Innodb_buffer_pool_pages_total' => __('Total size of buffer pool, in pages.'),
        'Innodb_buffer_pool_read_ahead_rnd' => __('The number of "random" read-aheads InnoDB initiated. This happens when a query is to scan a large portion of a table but in random order.'),
        'Innodb_buffer_pool_read_ahead_seq' => __('The number of sequential read-aheads InnoDB initiated. This happens when InnoDB does a sequential full table scan.'),
        'Innodb_buffer_pool_read_requests' => __('The number of logical read requests InnoDB has done.'),
        'Innodb_buffer_pool_reads' => __('The number of logical reads that InnoDB could not satisfy from buffer pool and had to do a single-page read.'),
        'Innodb_buffer_pool_wait_free' => __('Normally, writes to the InnoDB buffer pool happen in the background. However, if it\'s necessary to read or create a page and no clean pages are available, it\'s necessary to wait for pages to be flushed first. This counter counts instances of these waits. If the buffer pool size was set properly, this value should be small.'),
        'Innodb_buffer_pool_write_requests' => __('The number writes done to the InnoDB buffer pool.'),
        'Innodb_data_fsyncs' => __('The number of fsync() operations so far.'),
        'Innodb_data_pending_fsyncs' => __('The current number of pending fsync() operations.'),
        'Innodb_data_pending_reads' => __('The current number of pending reads.'),
        'Innodb_data_pending_writes' => __('The current number of pending writes.'),
        'Innodb_data_read' => __('The amount of data read so far, in bytes.'),
        'Innodb_data_reads' => __('The total number of data reads.'),
        'Innodb_data_writes' => __('The total number of data writes.'),
        'Innodb_data_written' => __('The amount of data written so far, in bytes.'),
        'Innodb_dblwr_pages_written' => __('The number of pages that have been written for doublewrite operations.'),
        'Innodb_dblwr_writes' => __('The number of doublewrite operations that have been performed.'),
        'Innodb_log_waits' => __('The number of waits we had because log buffer was too small and we had to wait for it to be flushed before continuing.'),
        'Innodb_log_write_requests' => __('The number of log write requests.'),
        'Innodb_log_writes' => __('The number of physical writes to the log file.'),
        'Innodb_os_log_fsyncs' => __('The number of fsync() writes done to the log file.'),
        'Innodb_os_log_pending_fsyncs' => __('The number of pending log file fsyncs.'),
        'Innodb_os_log_pending_writes' => __('Pending log file writes.'),
        'Innodb_os_log_written' => __('The number of bytes written to the log file.'),
        'Innodb_pages_created' => __('The number of pages created.'),
        'Innodb_page_size' => __('The compiled-in InnoDB page size (default 16KB). Many values are counted in pages; the page size allows them to be easily converted to bytes.'),
        'Innodb_pages_read' => __('The number of pages read.'),
        'Innodb_pages_written' => __('The number of pages written.'),
        'Innodb_row_lock_current_waits' => __('The number of row locks currently being waited for.'),
        'Innodb_row_lock_time_avg' => __('The average time to acquire a row lock, in milliseconds.'),
        'Innodb_row_lock_time' => __('The total time spent in acquiring row locks, in milliseconds.'),
        'Innodb_row_lock_time_max' => __('The maximum time to acquire a row lock, in milliseconds.'),
        'Innodb_row_lock_waits' => __('The number of times a row lock had to be waited for.'),
        'Innodb_rows_deleted' => __('The number of rows deleted from InnoDB tables.'),
        'Innodb_rows_inserted' => __('The number of rows inserted in InnoDB tables.'),
        'Innodb_rows_read' => __('The number of rows read from InnoDB tables.'),
        'Innodb_rows_updated' => __('The number of rows updated in InnoDB tables.'),
        'Key_blocks_not_flushed' => __('The number of key blocks in the key cache that have changed but haven\'t yet been flushed to disk. It used to be known as Not_flushed_key_blocks.'),
        'Key_blocks_unused' => __('The number of unused blocks in the key cache. You can use this value to determine how much of the key cache is in use.'),
        'Key_blocks_used' => __('The number of used blocks in the key cache. This value is a high-water mark that indicates the maximum number of blocks that have ever been in use at one time.'),
        'Key_read_requests' => __('The number of requests to read a key block from the cache.'),
        'Key_reads' => __('The number of physical reads of a key block from disk. If Key_reads is big, then your key_buffer_size value is probably too small. The cache miss rate can be calculated as Key_reads/Key_read_requests.'),
        'Key_write_requests' => __('The number of requests to write a key block to the cache.'),
        'Key_writes' => __('The number of physical writes of a key block to disk.'),
        'Last_query_cost' => __('The total cost of the last compiled query as computed by the query optimizer. Useful for comparing the cost of different query plans for the same query. The default value of 0 means that no query has been compiled yet.'),
        'Max_used_connections' => __('The maximum number of connections that have been in use simultaneously since the server started.'),
        'Not_flushed_delayed_rows' => __('The number of rows waiting to be written in INSERT DELAYED queues.'),
        'Opened_tables' => __('The number of tables that have been opened. If opened tables is big, your table cache value is probably too small.'),
        'Open_files' => __('The number of files that are open.'),
        'Open_streams' => __('The number of streams that are open (used mainly for logging).'),
        'Open_tables' => __('The number of tables that are open.'),
        'Qcache_free_blocks' => __('The number of free memory blocks in query cache. High numbers can indicate fragmentation issues, which may be solved by issuing a FLUSH QUERY CACHE statement.'),
        'Qcache_free_memory' => __('The amount of free memory for query cache.'),
        'Qcache_hits' => __('The number of cache hits.'),
        'Qcache_inserts' => __('The number of queries added to the cache.'),
        'Qcache_lowmem_prunes' => __('The number of queries that have been removed from the cache to free up memory for caching new queries. This information can help you tune the query cache size. The query cache uses a least recently used (LRU) strategy to decide which queries to remove from the cache.'),
        'Qcache_not_cached' => __('The number of non-cached queries (not cachable, or not cached due to the query_cache_type setting).'),
        'Qcache_queries_in_cache' => __('The number of queries registered in the cache.'),
        'Qcache_total_blocks' => __('The total number of blocks in the query cache.'),
        'Rpl_status' => __('The status of failsafe replication (not yet implemented).'),
        'Select_full_join' => __('The number of joins that do not use indexes. If this value is not 0, you should carefully check the indexes of your tables.'),
        'Select_full_range_join' => __('The number of joins that used a range search on a reference table.'),
        'Select_range_check' => __('The number of joins without keys that check for key usage after each row. (If this is not 0, you should carefully check the indexes of your tables.)'),
        'Select_range' => __('The number of joins that used ranges on the first table. (It\'s normally not critical even if this is big.)'),
        'Select_scan' => __('The number of joins that did a full scan of the first table.'),
        'Slave_open_temp_tables' => __('The number of temporary tables currently open by the slave SQL thread.'),
        'Slave_retried_transactions' => __('Total (since startup) number of times the replication slave SQL thread has retried transactions.'),
        'Slave_running' => __('This is ON if this server is a slave that is connected to a master.'),
        'Slow_launch_threads' => __('The number of threads that have taken more than slow_launch_time seconds to create.'),
        'Slow_queries' => __('The number of queries that have taken more than long_query_time seconds.'),
        'Sort_merge_passes' => __('The number of merge passes the sort algorithm has had to do. If this value is large, you should consider increasing the value of the sort_buffer_size system variable.'),
        'Sort_range' => __('The number of sorts that were done with ranges.'),
        'Sort_rows' => __('The number of sorted rows.'),
        'Sort_scan' => __('The number of sorts that were done by scanning the table.'),
        'Table_locks_immediate' => __('The number of times that a table lock was acquired immediately.'),
        'Table_locks_waited' => __('The number of times that a table lock could not be acquired immediately and a wait was needed. If this is high, and you have performance problems, you should first optimize your queries, and then either split your table or tables or use replication.'),
        'Threads_cached' => __('The number of threads in the thread cache. The cache hit rate can be calculated as Threads_created/Connections. If this value is red you should raise your thread_cache_size.'),
        'Threads_connected' => __('The number of currently open connections.'),
        'Threads_created' => __('The number of threads created to handle connections. If Threads_created is big, you may want to increase the thread_cache_size value. (Normally this doesn\'t give a notable performance improvement if you have a good thread implementation.)'),
        'Threads_running' => __('The number of threads that are not sleeping.')
    );

    /**
     * define some alerts
     */
    // name => max value before alert
    $alerts = array(
        // lower is better
        // variable => max value
        'Aborted_clients' => 0,
        'Aborted_connects' => 0,

        'Binlog_cache_disk_use' => 0,

        'Created_tmp_disk_tables' => 0,

        'Handler_read_rnd' => 0,
        'Handler_read_rnd_next' => 0,

        'Innodb_buffer_pool_pages_dirty' => 0,
        'Innodb_buffer_pool_reads' => 0,
        'Innodb_buffer_pool_wait_free' => 0,
        'Innodb_log_waits' => 0,
        'Innodb_row_lock_time_avg' => 10, // ms
        'Innodb_row_lock_time_max' => 50, // ms
        'Innodb_row_lock_waits' => 0,

        'Slow_queries' => 0,
        'Delayed_errors' => 0,
        'Select_full_join' => 0,
        'Select_range_check' => 0,
        'Sort_merge_passes' => 0,
        'Opened_tables' => 0,
        'Table_locks_waited' => 0,
        'Qcache_lowmem_prunes' => 0,

        'Qcache_free_blocks' => isset($server_status['Qcache_total_blocks']) ? $server_status['Qcache_total_blocks'] / 5 : 0,
        'Slow_launch_threads' => 0,

        // depends on Key_read_requests
        // normaly lower then 1:0.01
        'Key_reads' => isset($server_status['Key_read_requests']) ? (0.01 * $server_status['Key_read_requests']) : 0,
        // depends on Key_write_requests
        // normaly nearly 1:1
        'Key_writes' => isset($server_status['Key_write_requests']) ? (0.9 * $server_status['Key_write_requests']) : 0,

        'Key_buffer_fraction' => 0.5,

        // alert if more than 95% of thread cache is in use
        'Threads_cached' => isset($server_variables['thread_cache_size']) ? 0.95 * $server_variables['thread_cache_size'] : 0

        // higher is better
        // variable => min value
        //'Handler read key' => '> ',
    );

?>
<table class="data sortable" id="serverstatusvariables">
    <col class="namecol" />
    <col class="valuecol" />
    <col class="descrcol" />
    <thead>
        <tr>
            <th><?php echo __('Variable'); ?></th>
            <th><?php echo __('Value'); ?></th>
            <th><?php echo __('Description'); ?></th>
        </tr>
    </thead>
    <tbody>
    <?php

    $odd_row = false;
    foreach ($server_status as $name => $value) {
            $odd_row = !$odd_row;
?>
        <tr class="noclick <?php echo $odd_row ? 'odd' : 'even'; echo isset($allocationMap[$name])?' s_'.$allocationMap[$name]:''; ?>">
            <th class="name"><?php echo htmlspecialchars($name) . PMA_showMySQLDocu('server-status-variables', 'server-status-variables', false, 'statvar_' . $name); ?>
            </th>
            <td class="value"><?php
            if (isset($alerts[$name])) {
                if ($value > $alerts[$name]) {
                    echo '<span class="attention">';
                } else {
                    echo '<span class="allfine">';
                }
            }
            if ('%' === substr($name, -1, 1)) {
                echo PMA_formatNumber($value, 0, 2) . ' %';
            } elseif (is_numeric($value) && $value == (int) $value && $value > 1000) {
                echo PMA_formatNumber($value, 3, 1);
            } elseif (is_numeric($value) && $value == (int) $value) {
                echo PMA_formatNumber($value, 3, 0);
            } elseif (is_numeric($value)) {
                echo PMA_formatNumber($value, 3, 1);
            } else {
                echo htmlspecialchars($value);
            }
            if (isset($alerts[$name])) {
                echo '</span>';
            }
            ?></td>
            <td class="descr">
            <?php
            if (isset($strShowStatus[$name ])) {
                echo $strShowStatus[$name];
            }

            if (isset($links[$name])) {
                foreach ($links[$name] as $link_name => $link_url) {
                    if ('doc' == $link_name) {
                        echo PMA_showMySQLDocu($link_url, $link_url);
                    } else {
                        echo ' <a href="' . $link_url . '">' . $link_name . '</a>' .
                        "\n";
                    }
                }
                unset($link_url, $link_name);
            }
            ?>
            </td>
        </tr>
    <?php
    }
    ?>
    </tbody>
    </table>
    <?php
}

<<<<<<< HEAD
function createQueryChart($com_vars=FALSE) {
    /**
     * Chart generation
     */
    require_once './libraries/chart.lib.php';

    if(!$com_vars)
        if (PMA_DRIZZLE) {
            $sql = "SELECT 'Com_' || variable_name, variable_value
                FROM data_dictionary.GLOBAL_STATEMENTS";
            $com_vars = PMA_DBI_fetch_result($sql, 0, 1);
        } else {
            $com_vars = PMA_DBI_fetch_result("SHOW GLOBAL STATUS LIKE 'Com\_%'", 0, 1);
        }

    // admin commands are not queries (e.g. they include COM_PING, which is excluded from $server_status['Questions'])
    unset($com_vars['Com_admin_commands']);

    arsort($com_vars);

    $merge_minimum = array_sum($com_vars) * 0.005;
    $merged_value = 0;

    // remove zero values from the end, as well as merge together every value that is below 0.5%
    // variable empty for Drizzle
    if ($com_vars) {
        while (($last_element=end($com_vars)) <= $merge_minimum) {
            array_pop($com_vars);
            $merged_value += $last_element;
        }

        $com_vars['Other'] = $merged_value;
        return PMA_chart_status($com_vars);
    }

    return '';
}

=======
>>>>>>> fc2b6993
/**
 * cleanup of some deprecated values
 */
function cleanDeprecated(&$server_status) {
    $deprecated = array(
        'Com_prepare_sql' => 'Com_stmt_prepare',
        'Com_execute_sql' => 'Com_stmt_execute',
        'Com_dealloc_sql' => 'Com_stmt_close',
    );

    foreach ($deprecated as $old => $new) {
        if (isset($server_status[$old])
          && isset($server_status[$new])) {
            unset($server_status[$old]);
        }
    }
}

/**
 * Sends the footer
 */
require './libraries/footer.inc.php';
?><|MERGE_RESOLUTION|>--- conflicted
+++ resolved
@@ -59,7 +59,14 @@
 
                 exit(json_encode($ret));
             case 'queries':
-                $queries = PMA_DBI_fetch_result('SHOW GLOBAL STATUS WHERE Variable_name LIKE "Com_%" AND Value>0', 0, 1);
+                if (PMA_DRIZZLE) {
+                    $sql = "SELECT 'Com_' || variable_name, variable_value
+                        FROM data_dictionary.GLOBAL_STATEMENTS
+                        WHERE variable_value > 0";
+                    $queries = PMA_DBI_fetch_result($sql, 0, 1);
+                } else {
+                    $queries = PMA_DBI_fetch_result('SHOW GLOBAL STATUS WHERE Variable_name LIKE "Com_%" AND Value>0', 0, 1);
+                }
                 cleanDeprecated($queries);
                 // admin commands are not queries
                 unset($queries['Com_admin_commands']);
@@ -336,19 +343,14 @@
 $links['innodb']['doc'] = 'innodb';
 
 
-<<<<<<< HEAD
 // Variable to contain all com_ variables (query statistics)
-$used_queries = Array();
-=======
-// Variable to contain all com_ variables
 $used_queries = array();
->>>>>>> fc2b6993
 
 // Variable to map variable names to their respective section name (used for js category filtering)
 $allocationMap = array();
 
 // Variable to mark used sections
-$categoryUsed = Array();
+$categoryUsed = array();
 
 // sort vars into arrays
 foreach ($server_status as $name => $value) {
@@ -356,13 +358,9 @@
     foreach ($allocations as $filter => $section) {
         if (strpos($name, $filter) !== FALSE) {
             $allocationMap[$name] = $section;
-<<<<<<< HEAD
             $categoryUsed[$section] = true;
             $section_found = true;
-            if($section=='com' && $value>0) $used_queries[$name] = $value;
-=======
             if($section == 'com' && $value > 0) $used_queries[$name] = $value;
->>>>>>> fc2b6993
             break; // Only exits inner loop
         }
     }
@@ -495,12 +493,8 @@
                     <select id="filterCategory" name="filterCategory">
                         <option value=''><?php echo __('Filter by category...'); ?></option>
                 <?php
-<<<<<<< HEAD
-                        foreach($sections as $section_id=>$section_name) {
+                        foreach($sections as $section_id => $section_name) {
                             if (isset($categoryUsed[$section_id])) {
-=======
-                        foreach($sections as $section_id => $section_name) {
->>>>>>> fc2b6993
                 ?>
                                 <option value='<?php echo $section_id; ?>'><?php echo $section_name; ?></option>
                 <?php
@@ -1121,47 +1115,6 @@
     <?php
 }
 
-<<<<<<< HEAD
-function createQueryChart($com_vars=FALSE) {
-    /**
-     * Chart generation
-     */
-    require_once './libraries/chart.lib.php';
-
-    if(!$com_vars)
-        if (PMA_DRIZZLE) {
-            $sql = "SELECT 'Com_' || variable_name, variable_value
-                FROM data_dictionary.GLOBAL_STATEMENTS";
-            $com_vars = PMA_DBI_fetch_result($sql, 0, 1);
-        } else {
-            $com_vars = PMA_DBI_fetch_result("SHOW GLOBAL STATUS LIKE 'Com\_%'", 0, 1);
-        }
-
-    // admin commands are not queries (e.g. they include COM_PING, which is excluded from $server_status['Questions'])
-    unset($com_vars['Com_admin_commands']);
-
-    arsort($com_vars);
-
-    $merge_minimum = array_sum($com_vars) * 0.005;
-    $merged_value = 0;
-
-    // remove zero values from the end, as well as merge together every value that is below 0.5%
-    // variable empty for Drizzle
-    if ($com_vars) {
-        while (($last_element=end($com_vars)) <= $merge_minimum) {
-            array_pop($com_vars);
-            $merged_value += $last_element;
-        }
-
-        $com_vars['Other'] = $merged_value;
-        return PMA_chart_status($com_vars);
-    }
-
-    return '';
-}
-
-=======
->>>>>>> fc2b6993
 /**
  * cleanup of some deprecated values
  */

--- conflicted
+++ resolved
@@ -32,23 +32,22 @@
     // real-time charting data
     if (isset($_REQUEST['chart_data'])) {
         switch($_REQUEST['type']) {
-<<<<<<< HEAD
-            // Process and Connections realtime chart
-            case 'proc':
-                $c = PMA_DBI_fetch_result("SHOW GLOBAL STATUS WHERE Variable_name = 'Connections'", 0, 1);
-                $result = PMA_DBI_query('SHOW PROCESSLIST');
-                $num_procs = PMA_DBI_num_rows($result);
-
-                $ret = array(
-                    'x'      => microtime(true)*1000,
-                    'y_proc' => $num_procs,
-                    'y_conn' => $c['Connections']
-                );
-
-                exit(json_encode($ret));
-
-            // Query realtime chart
-            case 'queries':
+        // Process and Connections realtime chart
+        case 'proc':
+            $c = PMA_DBI_fetch_result("SHOW GLOBAL STATUS WHERE Variable_name = 'Connections'", 0, 1);
+            $result = PMA_DBI_query('SHOW PROCESSLIST');
+            $num_procs = PMA_DBI_num_rows($result);
+
+            $ret = array(
+                'x'      => microtime(true) * 1000,
+                'y_proc' => $num_procs,
+                'y_conn' => $c['Connections']
+            );
+
+            exit(json_encode($ret));
+
+        // Query realtime chart
+        case 'queries':
                 if (PMA_DRIZZLE) {
                     $sql = "SELECT concat('Com_', variable_name), variable_value
                         FROM data_dictionary.GLOBAL_STATEMENTS
@@ -59,125 +58,11 @@
                         WHERE variable_name = 'Questions'";
                     $queries = PMA_DBI_fetch_result($sql, 0, 1);
                 } else {
-                    $queries = PMA_DBI_fetch_result(
-                        "SHOW GLOBAL STATUS
-                        WHERE (Variable_name LIKE 'Com_%' OR Variable_name = 'Questions')
-                            AND Value > 0'", 0, 1);
+                $queries = PMA_DBI_fetch_result(
+                    "SHOW GLOBAL STATUS
+                    WHERE (Variable_name LIKE 'Com_%' OR Variable_name = 'Questions')
+                        AND Value > 0'", 0, 1);
                 }
-                cleanDeprecated($queries);
-                // admin commands are not queries
-                unset($queries['Com_admin_commands']);
-                $questions = $queries['Questions'];
-                unset($queries['Questions']);
-
-                //$sum=array_sum($queries);
-                $ret = array(
-                    'x'         => microtime(true)*1000,
-                    'y'         => $questions,
-                    'pointInfo' => $queries
-                );
-
-                exit(json_encode($ret));
-
-            // Traffic realtime chart
-            case 'traffic':
-                $traffic = PMA_DBI_fetch_result(
-                    "SHOW GLOBAL STATUS
-                    WHERE Variable_name = 'Bytes_received'
-                        OR Variable_name = 'Bytes_sent'", 0, 1);
-
-                $ret = array(
-                    'x'          => microtime(true)*1000,
-                    'y_sent'     => $traffic['Bytes_sent'],
-                    'y_received' => $traffic['Bytes_received']
-                );
-
-                exit(json_encode($ret));
-
-            // Data for the monitor
-            case 'chartgrid':
-                $ret = json_decode($_REQUEST['requiredData'], true);
-                $statusVars = array();
-                $serverVars = array();
-                $sysinfo = $cpuload = $memory = 0;
-                $pName = '';
-
-                /* Accumulate all required variables and data */
-                // For each chart
-                foreach ($ret as $chart_id => $chartNodes) {
-                    // For each data series
-                    foreach ($chartNodes as $node_id => $nodeDataPoints) {
-                        // For each data point in the series (usually just 1)
-                        foreach ($nodeDataPoints as $point_id => $dataPoint) {
-                            $pName = $dataPoint['name'];
-
-                            switch ($dataPoint['type']) {
-                                /* We only collect the status and server variables here to
-                                 * read them all in one query, and only afterwards assign them.
-                                 * Also do some white list filtering on the names
-                                */
-                                case 'servervar':
-                                    if (!preg_match('/[^a-zA-Z_]+/', $pName))
-                                        $serverVars[] = $pName;
-                                    break;
-
-                                case 'statusvar':
-                                    if (!preg_match('/[^a-zA-Z_]+/', $pName))
-                                        $statusVars[] = $pName;
-                                    break;
-
-                                case 'proc':
-                                    $result = PMA_DBI_query('SHOW PROCESSLIST');
-                                    $ret[$chart_id][$node_id][$point_id]['value'] = PMA_DBI_num_rows($result);
-                                    break;
-
-                                case 'cpu':
-                                    if (!$sysinfo) {
-                                        require_once('libraries/sysinfo.lib.php');
-                                        $sysinfo = getSysInfo();
-                                    }
-                                    if (!$cpuload)
-                                        $cpuload = $sysinfo->loadavg();
-
-                                    if (PHP_OS == 'Linux') {
-                                        $ret[$chart_id][$node_id][$point_id]['idle'] = $cpuload['idle'];
-                                        $ret[$chart_id][$node_id][$point_id]['busy'] = $cpuload['busy'];
-                                    } else
-                                        $ret[$chart_id][$node_id][$point_id]['value'] = $cpuload['loadavg'];
-
-                                    break;
-
-                                case 'memory':
-                                    if (!$sysinfo) {
-                                        require_once('libraries/sysinfo.lib.php');
-                                        $sysinfo = getSysInfo();
-                                    }
-                                    if (!$memory)
-                                        $memory  = $sysinfo->memory();
-
-                                    $ret[$chart_id][$node_id][$point_id]['value'] = $memory[$pName];
-                                    break;
-=======
-        // Process and Connections realtime chart
-        case 'proc':
-            $c = PMA_DBI_fetch_result("SHOW GLOBAL STATUS WHERE Variable_name = 'Connections'", 0, 1);
-            $result = PMA_DBI_query('SHOW PROCESSLIST');
-            $num_procs = PMA_DBI_num_rows($result);
-
-            $ret = array(
-                'x'      => microtime(true) * 1000,
-                'y_proc' => $num_procs,
-                'y_conn' => $c['Connections']
-            );
-
-            exit(json_encode($ret));
-
-        // Query realtime chart
-        case 'queries':
-            $queries = PMA_DBI_fetch_result(
-                "SHOW GLOBAL STATUS
-                WHERE (Variable_name LIKE 'Com_%' OR Variable_name = 'Questions')
-                    AND Value > 0'", 0, 1);
             cleanDeprecated($queries);
             // admin commands are not queries
             unset($queries['Com_admin_commands']);
@@ -233,7 +118,6 @@
                         case 'servervar':
                             if (!preg_match('/[^a-zA-Z_]+/', $pName)) {
                                 $serverVars[] = $pName;
->>>>>>> d7e40041
                             }
                             break;
 
@@ -773,15 +657,11 @@
     foreach ($allocations as $filter => $section) {
         if (strpos($name, $filter) !== false) {
             $allocationMap[$name] = $section;
-<<<<<<< HEAD
             $categoryUsed[$section] = true;
             $section_found = true;
-            if ($section == 'com' && $value > 0) $used_queries[$name] = $value;
-=======
             if ($section == 'com' && $value > 0) {
                 $used_queries[$name] = $value;
             }
->>>>>>> d7e40041
             break; // Only exits inner loop
         }
     }
@@ -1348,25 +1228,16 @@
         <th><?php echo __('Command'); ?></th>
         <th><?php echo __('Time'); ?></th>
         <th><?php echo __('Status'); ?></th>
-<<<<<<< HEAD
-        <th><?php echo __('SQL query'); ?>
+        <th><?php
+            echo __('SQL query');
+            if (! PMA_DRIZZLE) {
+                ?>
             <a href="<?php echo $full_text_link; ?>"
                 title="<?php echo $show_full_sql ? __('Truncate Shown Queries') : __('Show Full Queries'); ?>">
                 <img src="<?php echo $GLOBALS['pmaThemeImage'] . 's_' . ($show_full_sql ? 'partial' : 'full'); ?>text.png"
                 alt="<?php echo $show_full_sql ? __('Truncate Shown Queries') : __('Show Full Queries'); ?>" />
             </a>
-=======
-        <th><?php
-            echo __('SQL query');
-            if (! PMA_DRIZZLE) {
-                ?>
-                <a href="<?php echo $full_text_link; ?>"
-                    title="<?php echo empty($full) ? __('Show Full Queries') : __('Truncate Shown Queries'); ?>">
-                    <img src="<?php echo $GLOBALS['pmaThemeImage'] . 's_' . (empty($_REQUEST['full']) ? 'full' : 'partial'); ?>text.png"
-                    alt="<?php echo empty($_REQUEST['full']) ? __('Show Full Queries') : __('Truncate Shown Queries'); ?>" />
-                </a>
             <?php } ?>
->>>>>>> d7e40041
         </th>
     </tr>
     </thead>

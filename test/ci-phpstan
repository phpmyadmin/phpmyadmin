--- conflicted
+++ resolved
@@ -3,9 +3,4 @@
 cd $(dirname $0)/../
 echo "Running in : $(pwd)"
 
-<<<<<<< HEAD
-# 1G is a litte high, should use < 512M (less ram + a lot of code = bigger risk of crash)
-./vendor/bin/phpstan analyse ./ --configuration=phpstan.neon --level=1 --memory-limit=1G
-=======
-./vendor/bin/phpstan analyse
->>>>>>> ce94e193
+./vendor/bin/phpstan analyse
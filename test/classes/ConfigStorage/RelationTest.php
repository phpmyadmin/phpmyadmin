<?php

declare(strict_types=1);

namespace PhpMyAdmin\Tests\ConfigStorage;

use PhpMyAdmin\ConfigStorage\Relation;
use PhpMyAdmin\ConfigStorage\RelationParameters;
use PhpMyAdmin\DatabaseInterface;
use PhpMyAdmin\RecentFavoriteTable;
use PhpMyAdmin\Tests\AbstractTestCase;
use PhpMyAdmin\Tests\Stubs\DummyResult;
use PHPUnit\Framework\Attributes\CoversClass;
use PHPUnit\Framework\Attributes\DataProvider;
use PHPUnit\Framework\Attributes\Group;
use ReflectionClass;

use function implode;

#[CoversClass(Relation::class)]
#[Group('medium')]
class RelationTest extends AbstractTestCase
{
    /**
     * Test for getDisplayField
     */
    public function testPMAGetDisplayField(): void
    {
        $GLOBALS['cfg']['Server']['user'] = 'root';
        $GLOBALS['cfg']['Server']['pmadb'] = 'phpmyadmin';
        $GLOBALS['cfg']['Server']['DisableIS'] = false;

        $dummyDbi = $this->createDbiDummy();
        $dbi = $this->createDatabaseInterface($dummyDbi);

        $relation = new Relation($dbi);

        $dummyDbi->addSelectDb('phpmyadmin');
        $db = 'information_schema';
        $table = 'CHARACTER_SETS';
        $this->assertEquals(
            'DESCRIPTION',
            $relation->getDisplayField($db, $table),
        );
        $dummyDbi->assertAllSelectsConsumed();

        $db = 'information_schema';
        $table = 'TABLES';
        $this->assertEquals(
            'TABLE_COMMENT',
            $relation->getDisplayField($db, $table),
        );

        $db = 'information_schema';
        $table = 'PMA';
        $this->assertSame(
            '',
            $relation->getDisplayField($db, $table),
        );
    }

    /**
     * Test for getComments
     */
    public function testPMAGetComments(): void
    {
        $GLOBALS['cfg']['Server']['DisableIS'] = false;
        $GLOBALS['cfg']['ServerDefault'] = 0;

        $dbi = $this->getMockBuilder(DatabaseInterface::class)
            ->disableOriginalConstructor()
            ->getMock();

        $getColumnsResult = [
            ['Field' => 'field1', 'Type' => 'int(11)', 'Comment' => 'Comment1'],
            ['Field' => 'field2', 'Type' => 'text', 'Comment' => 'Comment1'],
        ];
        $dbi->expects($this->any())->method('getColumns')
            ->will($this->returnValue($getColumnsResult));

        $relation = new Relation($dbi);

        $GLOBALS['dbi'] = $dbi;

        $db = 'information_schema';
        $this->assertEquals(
            [''],
            $relation->getComments($db),
        );

        $db = 'information_schema';
        $table = 'TABLES';
        $this->assertEquals(
            ['field1' => 'Comment1', 'field2' => 'Comment1'],
            $relation->getComments($db, $table),
        );
    }

    /**
     * Test for tryUpgradeTransformations
     */
    public function testPMATryUpgradeTransformations(): void
    {
        $resultStub = $this->createMock(DummyResult::class);

        $dbi = $this->getMockBuilder(DatabaseInterface::class)
            ->disableOriginalConstructor()
            ->getMock();
        $dbi->expects($this->any())
            ->method('tryQueryAsControlUser')
            ->will($this->returnValue($resultStub));
        $resultStub->expects($this->any())
            ->method('numRows')
            ->will($this->returnValue(0));
        $dbi->expects($this->any())
            ->method('getError')
            ->will($this->onConsecutiveCalls('Error', ''));
        $GLOBALS['dbi'] = $dbi;

        $relation = new Relation($dbi);

        $GLOBALS['cfg']['Server']['pmadb'] = 'pmadb';
        $GLOBALS['cfg']['Server']['column_info'] = 'column_info';

        // Case 1
        $actual = $relation->tryUpgradeTransformations();
        $this->assertFalse($actual);

        // Case 2
        $actual = $relation->tryUpgradeTransformations();
        $this->assertTrue($actual);
    }

    public function testSearchColumnInForeignersError(): void
    {
        $relation = new Relation($this->createDatabaseInterface());
        $this->assertFalse($relation->searchColumnInForeigners([], 'id'));
    }

    /**
     * Test for searchColumnInForeigners
     */
    public function testPMASearchColumnInForeigners(): void
    {
        $foreigners = [
            'value' => [
                'master_field' => 'value',
                'foreign_db' => 'GSoC14',
                'foreign_table' => 'test',
                'foreign_field' => 'value',
            ],
            'foreign_keys_data' => [
                0 => [
                    'constraint' => 'ad',
                    'index_list' => ['id', 'value'],
                    'ref_db_name' => 'GSoC14',
                    'ref_table_name' => 'table_1',
                    'ref_index_list' => ['id', 'value'],
                    'on_delete' => 'CASCADE',
                    'on_update' => 'CASCADE',
                ],
            ],
        ];

        $relation = new Relation($this->createDatabaseInterface());

        $foreigner = $relation->searchColumnInForeigners($foreigners, 'id');
        $expected = [];
        $expected['foreign_field'] = 'id';
        $expected['foreign_db'] = 'GSoC14';
        $expected['foreign_table'] = 'table_1';
        $expected['constraint'] = 'ad';
        $expected['on_delete'] = 'CASCADE';
        $expected['on_update'] = 'CASCADE';

        $this->assertEquals($expected, $foreigner);
    }

    public function testFixPmaTablesNothingWorks(): void
    {
        $dummyDbi = $this->createDbiDummy();
        $dbi = $this->createDatabaseInterface($dummyDbi);

        $relation = new Relation($dbi);

        $dummyDbi->removeDefaultResults();
        $dummyDbi->addResult('SHOW TABLES FROM `db_pma`;', false);

        $relation->fixPmaTables('db_pma', false);
        $dummyDbi->assertAllQueriesConsumed();
    }

    public function testFixPmaTablesNormal(): void
    {
        $GLOBALS['db'] = '';
        $GLOBALS['server'] = 1;
        $GLOBALS['cfg']['Server']['user'] = '';
        $GLOBALS['cfg']['Server']['pmadb'] = '';
        $GLOBALS['cfg']['Server']['bookmarktable'] = '';
        $GLOBALS['cfg']['Server']['relation'] = '';
        $GLOBALS['cfg']['Server']['table_info'] = '';
        $GLOBALS['cfg']['Server']['table_coords'] = '';
        $GLOBALS['cfg']['Server']['column_info'] = '';
        $GLOBALS['cfg']['Server']['pdf_pages'] = '';
        $GLOBALS['cfg']['Server']['history'] = '';
        $GLOBALS['cfg']['Server']['recent'] = '';
        $GLOBALS['cfg']['Server']['favorite'] = '';
        $GLOBALS['cfg']['Server']['table_uiprefs'] = '';
        $GLOBALS['cfg']['Server']['tracking'] = '';
        $GLOBALS['cfg']['Server']['userconfig'] = '';
        $GLOBALS['cfg']['Server']['users'] = '';
        $GLOBALS['cfg']['Server']['usergroups'] = '';
        $GLOBALS['cfg']['Server']['navigationhiding'] = '';
        $GLOBALS['cfg']['Server']['savedsearches'] = '';
        $GLOBALS['cfg']['Server']['central_columns'] = '';
        $GLOBALS['cfg']['Server']['designer_settings'] = '';
        $GLOBALS['cfg']['Server']['export_templates'] = '';

        $dummyDbi = $this->createDbiDummy();
        $dbi = $this->createDatabaseInterface($dummyDbi);
        $relation = new Relation($dbi);

        $dummyDbi->removeDefaultResults();
        $dummyDbi->addResult(
            'SHOW TABLES FROM `db_pma`;',
            [['pma__userconfig']],
            ['Tables_in_db_pma'],
        );

        $dummyDbi->addResult(
            'SHOW TABLES FROM `db_pma`',
            [['pma__userconfig']],
            ['Tables_in_db_pma'],
        );

        $dummyDbi->addResult('SELECT NULL FROM `pma__userconfig` LIMIT 0', []);
        $dummyDbi->addSelectDb('db_pma');

        $_SESSION['relation'] = [];
        (new ReflectionClass(Relation::class))->getProperty('cache')->setValue([]);

        $relation->fixPmaTables('db_pma', false);

        $this->assertArrayHasKey($GLOBALS['server'], $_SESSION['relation'], 'The cache is expected to be filled');
        /** @psalm-suppress EmptyArrayAccess */
        $this->assertIsArray($_SESSION['relation'][$GLOBALS['server']]);

        $relationParameters = RelationParameters::fromArray([
            'db' => 'db_pma',
            'userconfigwork' => true,
            'userconfig' => 'pma__userconfig',
        ]);
        $this->assertSame($relationParameters->toArray(), $_SESSION['relation'][$GLOBALS['server']]);

        $dummyDbi->assertAllQueriesConsumed();
        $dummyDbi->assertAllSelectsConsumed();
    }

    public function testFixPmaTablesNormalFixTables(): void
    {
        $GLOBALS['db'] = '';
        $GLOBALS['server'] = 1;
        $GLOBALS['cfg']['Server']['user'] = '';
        $GLOBALS['cfg']['Server']['pmadb'] = '';
        $GLOBALS['cfg']['Server']['bookmarktable'] = '';
        $GLOBALS['cfg']['Server']['relation'] = '';
        $GLOBALS['cfg']['Server']['table_info'] = '';
        $GLOBALS['cfg']['Server']['table_coords'] = '';
        $GLOBALS['cfg']['Server']['column_info'] = '';
        $GLOBALS['cfg']['Server']['pdf_pages'] = '';
        $GLOBALS['cfg']['Server']['history'] = '';
        $GLOBALS['cfg']['Server']['recent'] = '';
        $GLOBALS['cfg']['Server']['favorite'] = '';
        $GLOBALS['cfg']['Server']['table_uiprefs'] = '';
        $GLOBALS['cfg']['Server']['tracking'] = '';
        $GLOBALS['cfg']['Server']['userconfig'] = '';
        $GLOBALS['cfg']['Server']['users'] = '';
        $GLOBALS['cfg']['Server']['usergroups'] = '';
        $GLOBALS['cfg']['Server']['navigationhiding'] = '';
        $GLOBALS['cfg']['Server']['savedsearches'] = '';
        $GLOBALS['cfg']['Server']['central_columns'] = '';
        $GLOBALS['cfg']['Server']['designer_settings'] = '';
        $GLOBALS['cfg']['Server']['export_templates'] = '';

        $dummyDbi = $this->createDbiDummy();
        $dbi = $this->createDatabaseInterface($dummyDbi);

        $relation = new Relation($dbi);

        $dummyDbi->removeDefaultResults();
        $dummyDbi->addResult(
            'SHOW TABLES FROM `db_pma`;',
            [['pma__userconfig']],
            ['Tables_in_db_pma'],
        );

        $dummyDbi->addResult(
            'SHOW TABLES FROM `db_pma`',
            [['pma__userconfig']],
            ['Tables_in_db_pma'],
        );

        $dummyDbi->addResult('SELECT NULL FROM `pma__userconfig` LIMIT 0', []);
        $dummyDbi->addSelectDb('db_pma');
        $dummyDbi->addSelectDb('db_pma');

        $dummyDbi->addResult(
            '-- -------------------------------------------------------- -- --'
            . ' Table structure for table `pma__bookmark` '
            . '-- CREATE TABLE IF NOT EXISTS `pma__bookmark` ( '
                . '`id` int(10) unsigned NOT NULL auto_increment,'
                . ' `dbase` varchar(255) NOT NULL default \'\','
                . ' `user` varchar(255) NOT NULL default \'\','
                . ' `label` varchar(255) COLLATE utf8_general_ci NOT NULL default \'\','
                . ' `query` text NOT NULL, PRIMARY KEY (`id`) )'
                . ' COMMENT=\'Bookmarks\' DEFAULT CHARACTER SET utf8 COLLATE utf8_bin;',
            true,
        );
        $dummyDbi->addResult(
            '-- -------------------------------------------------------- -- --'
            . ' Table structure for table `pma__relation` '
            . '-- CREATE TABLE IF NOT EXISTS `pma__relation` ( '
                . '`master_db` varchar(64) NOT NULL default \'\', `master_table` varchar(64) NOT NULL default \'\','
                . ' `master_field` varchar(64) NOT NULL default \'\', `foreign_db` varchar(64) NOT NULL default \'\','
                . ' `foreign_table` varchar(64) NOT NULL default \'\','
                . ' `foreign_field` varchar(64) NOT NULL default \'\','
                . ' PRIMARY KEY (`master_db`,`master_table`,`master_field`),'
                . ' KEY `foreign_field` (`foreign_db`,`foreign_table`) ) COMMENT=\'Relation table\''
                . ' DEFAULT CHARACTER SET utf8 COLLATE utf8_bin;',
            true,
        );
        $dummyDbi->addResult(
            '-- -------------------------------------------------------- -- --'
            . ' Table structure for table `pma__table_info`'
            . ' -- CREATE TABLE IF NOT EXISTS `pma__table_info` ( '
                . '`db_name` varchar(64) NOT NULL default \'\', `table_name` varchar(64) NOT NULL default \'\','
                . ' `display_field` varchar(64) NOT NULL default \'\', PRIMARY KEY (`db_name`,`table_name`) )'
                . ' COMMENT=\'Table information for phpMyAdmin\' DEFAULT CHARACTER SET utf8 COLLATE utf8_bin;',
            true,
        );

        $dummyDbi->addResult(
            '-- -------------------------------------------------------- -- --'
            . ' Table structure for table `pma__table_coords`'
            . ' -- CREATE TABLE IF NOT EXISTS `pma__table_coords` ( '
                . '`db_name` varchar(64) NOT NULL default \'\', `table_name` varchar(64) NOT NULL default \'\','
                . ' `pdf_page_number` int(11) NOT NULL default \'0\', `x` float unsigned NOT NULL default \'0\','
                . ' `y` float unsigned NOT NULL default \'0\','
                . ' PRIMARY KEY (`db_name`,`table_name`,`pdf_page_number`) )'
                . ' COMMENT=\'Table coordinates for phpMyAdmin PDF output\''
                . ' DEFAULT CHARACTER SET utf8 COLLATE utf8_bin;',
            true,
        );
        $dummyDbi->addResult(
            '-- -------------------------------------------------------- -- --'
            . ' Table structure for table `pma__pdf_pages`'
            . ' -- CREATE TABLE IF NOT EXISTS `pma__pdf_pages` ( '
                . '`db_name` varchar(64) NOT NULL default \'\', `page_nr` int(10) unsigned NOT NULL auto_increment,'
                . ' `page_descr` varchar(50) COLLATE utf8_general_ci NOT NULL default \'\', PRIMARY KEY (`page_nr`),'
                . ' KEY `db_name` (`db_name`) ) COMMENT=\'PDF relation pages for phpMyAdmin\''
                . ' DEFAULT CHARACTER SET utf8 COLLATE utf8_bin;',
            true,
        );
        $dummyDbi->addResult(
            '-- -------------------------------------------------------- -- --'
            . ' Table structure for table `pma__column_info`'
            . ' -- CREATE TABLE IF NOT EXISTS `pma__column_info` ( '
                . '`id` int(5) unsigned NOT NULL auto_increment, `db_name` varchar(64) NOT NULL default \'\','
                . ' `table_name` varchar(64) NOT NULL default \'\', `column_name` varchar(64) NOT NULL default \'\','
                . ' `comment` varchar(255) COLLATE utf8_general_ci NOT NULL default \'\','
                . ' `mimetype` varchar(255) COLLATE utf8_general_ci NOT NULL default \'\','
                . ' `transformation` varchar(255) NOT NULL default \'\','
                . ' `transformation_options` varchar(255) NOT NULL default \'\','
                . ' `input_transformation` varchar(255) NOT NULL default \'\','
                . ' `input_transformation_options` varchar(255) NOT NULL default \'\','
                . ' PRIMARY KEY (`id`), UNIQUE KEY `db_name` (`db_name`,`table_name`,`column_name`) )'
                . ' COMMENT=\'Column information for phpMyAdmin\' DEFAULT CHARACTER SET utf8 COLLATE utf8_bin;',
            true,
        );
        $dummyDbi->addResult(
            '-- -------------------------------------------------------- -- --'
            . ' Table structure for table `pma__history` '
            . '-- CREATE TABLE IF NOT EXISTS `pma__history` ( '
                . '`id` bigint(20) unsigned NOT NULL auto_increment, `username` varchar(64) NOT NULL default \'\','
                . ' `db` varchar(64) NOT NULL default \'\', `table` varchar(64) NOT NULL default \'\','
                . ' `timevalue` timestamp NOT NULL default CURRENT_TIMESTAMP, `sqlquery` text NOT NULL,'
                . ' PRIMARY KEY (`id`), KEY `username` (`username`,`db`,`table`,`timevalue`) )'
                . ' COMMENT=\'SQL history for phpMyAdmin\' DEFAULT CHARACTER SET utf8 COLLATE utf8_bin;',
            true,
        );
        $dummyDbi->addResult(
            '-- -------------------------------------------------------- -- --'
            . ' Table structure for table `pma__recent` '
            . '-- CREATE TABLE IF NOT EXISTS `pma__recent` ( '
                . '`username` varchar(64) NOT NULL, `tables` text NOT NULL, PRIMARY KEY (`username`) )'
                . ' COMMENT=\'Recently accessed tables\' DEFAULT CHARACTER SET utf8 COLLATE utf8_bin;',
            true,
        );
        $dummyDbi->addResult(
            '-- -------------------------------------------------------- -- --'
            . ' Table structure for table `pma__favorite` '
            . '-- CREATE TABLE IF NOT EXISTS `pma__favorite` ( '
                . '`username` varchar(64) NOT NULL, `tables` text NOT NULL, PRIMARY KEY (`username`) )'
                . ' COMMENT=\'Favorite tables\' DEFAULT CHARACTER SET utf8 COLLATE utf8_bin;',
            true,
        );
        $dummyDbi->addResult(
            '-- -------------------------------------------------------- -- --'
            . ' Table structure for table `pma__table_uiprefs`'
            . ' -- CREATE TABLE IF NOT EXISTS `pma__table_uiprefs` ( '
                . '`username` varchar(64) NOT NULL, `db_name` varchar(64) NOT NULL,'
                . ' `table_name` varchar(64) NOT NULL, `prefs` text NOT NULL,'
                . ' `last_update` timestamp NOT NULL DEFAULT CURRENT_TIMESTAMP ON UPDATE CURRENT_TIMESTAMP,'
                . ' PRIMARY KEY (`username`,`db_name`,`table_name`) ) COMMENT=\'Tables\'\' UI preferences\''
                . ' DEFAULT CHARACTER SET utf8 COLLATE utf8_bin;',
            true,
        );
        $dummyDbi->addResult(
            '-- -------------------------------------------------------- -- --'
            . ' Table structure for table `pma__tracking` '
            . '-- CREATE TABLE IF NOT EXISTS `pma__tracking` ( '
                . '`db_name` varchar(64) NOT NULL, `table_name` varchar(64) NOT NULL,'
                . ' `version` int(10) unsigned NOT NULL, `date_created` datetime NOT NULL,'
                . ' `date_updated` datetime NOT NULL, `schema_snapshot` text NOT NULL,'
                . ' `schema_sql` text, `data_sql` longtext, `tracking`'
                . ' set(\'UPDATE\',\'REPLACE\',\'INSERT\',\'DELETE\','
                . '\'TRUNCATE\',\'CREATE DATABASE\',\'ALTER DATABASE\','
                . '\'DROP DATABASE\',\'CREATE TABLE\',\'ALTER TABLE\','
                . '\'RENAME TABLE\',\'DROP TABLE\',\'CREATE INDEX\','
                . '\'DROP INDEX\',\'CREATE VIEW\',\'ALTER VIEW\',\'DROP VIEW\')'
                . ' default NULL, `tracking_active` int(1) unsigned NOT NULL'
                . ' default \'1\', PRIMARY KEY (`db_name`,`table_name`,`version`) )'
                . ' COMMENT=\'Database changes tracking for phpMyAdmin\''
                . ' DEFAULT CHARACTER SET utf8 COLLATE utf8_bin;',
            true,
        );
        $dummyDbi->addResult(
            '-- -------------------------------------------------------- -- --'
            . ' Table structure for table `pma__users` '
            . '-- CREATE TABLE IF NOT EXISTS `pma__users` ( '
                . '`username` varchar(64) NOT NULL, `usergroup` varchar(64) NOT NULL,'
                . ' PRIMARY KEY (`username`,`usergroup`) )'
                . ' COMMENT=\'Users and their assignments to user groups\''
                . ' DEFAULT CHARACTER SET utf8 COLLATE utf8_bin;',
            true,
        );
        $dummyDbi->addResult(
            '-- -------------------------------------------------------- -- --'
            . ' Table structure for table `pma__usergroups`'
            . ' -- CREATE TABLE IF NOT EXISTS `pma__usergroups` ( '
                . '`usergroup` varchar(64) NOT NULL, `tab` varchar(64) NOT NULL,'
                . ' `allowed` enum(\'Y\',\'N\') NOT NULL DEFAULT \'N\','
                . ' PRIMARY KEY (`usergroup`,`tab`,`allowed`) )'
                . ' COMMENT=\'User groups with configured menu items\''
                . ' DEFAULT CHARACTER SET utf8 COLLATE utf8_bin;',
            true,
        );
        $dummyDbi->addResult(
            '-- -------------------------------------------------------- -- --'
            . ' Table structure for table `pma__navigationhiding`'
            . ' -- CREATE TABLE IF NOT EXISTS `pma__navigationhiding` ( '
                . '`username` varchar(64) NOT NULL, `item_name` varchar(64)'
                . ' NOT NULL, `item_type` varchar(64) NOT NULL, `db_name` varchar(64) NOT NULL,'
                . ' `table_name` varchar(64) NOT NULL,'
                . ' PRIMARY KEY (`username`,`item_name`,`item_type`,`db_name`,`table_name`) )'
                . ' COMMENT=\'Hidden items of navigation tree\' DEFAULT CHARACTER SET utf8 COLLATE utf8_bin;',
            true,
        );
        $dummyDbi->addResult(
            '-- -------------------------------------------------------- -- --'
            . ' Table structure for table `pma__savedsearches`'
            . ' -- CREATE TABLE IF NOT EXISTS `pma__savedsearches` ( '
                . '`id` int(5) unsigned NOT NULL auto_increment, `username` varchar(64) NOT NULL default \'\','
                . ' `db_name` varchar(64) NOT NULL default \'\', `search_name` varchar(64) NOT NULL default \'\','
                . ' `search_data` text NOT NULL, PRIMARY KEY (`id`),'
                . ' UNIQUE KEY `u_savedsearches_username_dbname` (`username`,`db_name`,`search_name`) )'
                . ' COMMENT=\'Saved searches\' DEFAULT CHARACTER SET utf8 COLLATE utf8_bin;',
            true,
        );
        $dummyDbi->addResult(
            '-- -------------------------------------------------------- -- --'
            . ' Table structure for table `pma__central_columns`'
            . ' -- CREATE TABLE IF NOT EXISTS `pma__central_columns` ( '
                . '`db_name` varchar(64) NOT NULL, `col_name` varchar(64) NOT NULL, `col_type` varchar(64) NOT NULL,'
                . ' `col_length` text, `col_collation` varchar(64) NOT NULL, `col_isNull` boolean NOT NULL,'
                . ' `col_extra` varchar(255) default \'\', `col_default` text,'
                . ' PRIMARY KEY (`db_name`,`col_name`) )'
                . ' COMMENT=\'Central list of columns\' DEFAULT CHARACTER SET utf8 COLLATE utf8_bin;',
            true,
        );
        $dummyDbi->addResult(
            '-- -------------------------------------------------------- -- --'
            . ' Table structure for table `pma__designer_settings`'
            . ' -- CREATE TABLE IF NOT EXISTS `pma__designer_settings` ( '
                . '`username` varchar(64) NOT NULL, `settings_data` text NOT NULL,'
                . ' PRIMARY KEY (`username`) )'
                . ' COMMENT=\'Settings related to Designer\' DEFAULT CHARACTER SET utf8 COLLATE utf8_bin;',
            true,
        );
        $dummyDbi->addResult(
            '-- -------------------------------------------------------- -- --'
            . ' Table structure for table `pma__export_templates`'
            . ' -- CREATE TABLE IF NOT EXISTS `pma__export_templates` ( '
                . '`id` int(5) unsigned NOT NULL AUTO_INCREMENT, `username` varchar(64) NOT NULL,'
                . ' `export_type` varchar(10) NOT NULL, `template_name` varchar(64) NOT NULL,'
                . ' `template_data` text NOT NULL, PRIMARY KEY (`id`),'
                . ' UNIQUE KEY `u_user_type_template` (`username`,`export_type`,`template_name`) )'
                . ' COMMENT=\'Saved export templates\' DEFAULT CHARACTER SET utf8 COLLATE utf8_bin;',
            true,
        );

        $this->assertSame('', $GLOBALS['cfg']['Server']['pmadb']);

        $_SESSION['relation'] = [];
        (new ReflectionClass(Relation::class))->getProperty('cache')->setValue([]);

        $relation->fixPmaTables('db_pma', true);
        $this->assertArrayNotHasKey('message', $GLOBALS);
        $this->assertArrayHasKey($GLOBALS['server'], $_SESSION['relation'], 'The cache is expected to be filled');
        /** @psalm-suppress EmptyArrayAccess */
        $this->assertIsArray($_SESSION['relation'][$GLOBALS['server']]);
        $this->assertSame('db_pma', $GLOBALS['cfg']['Server']['pmadb']);

        $relationParameters = RelationParameters::fromArray([
            'db' => 'db_pma',
            'userconfigwork' => true,
            'userconfig' => 'pma__userconfig',
        ]);
        $this->assertSame($relationParameters->toArray(), $_SESSION['relation'][$GLOBALS['server']]);

        $dummyDbi->assertAllQueriesConsumed();
        $dummyDbi->assertAllSelectsConsumed();
    }

    public function testFixPmaTablesNormalFixTablesWithCustomOverride(): void
    {
        $GLOBALS['db'] = '';
        $GLOBALS['server'] = 1;
        $GLOBALS['cfg']['Server']['user'] = '';
        $GLOBALS['cfg']['Server']['pmadb'] = 'db_pma';
        $GLOBALS['cfg']['Server']['bookmarktable'] = '';
        $GLOBALS['cfg']['Server']['relation'] = 'custom_relation_pma';
        $GLOBALS['cfg']['Server']['table_info'] = '';
        $GLOBALS['cfg']['Server']['table_coords'] = '';
        $GLOBALS['cfg']['Server']['column_info'] = '';
        $GLOBALS['cfg']['Server']['pdf_pages'] = '';
        $GLOBALS['cfg']['Server']['history'] = '';
        $GLOBALS['cfg']['Server']['recent'] = '';
        $GLOBALS['cfg']['Server']['favorite'] = '';
        $GLOBALS['cfg']['Server']['table_uiprefs'] = '';
        $GLOBALS['cfg']['Server']['tracking'] = '';
        $GLOBALS['cfg']['Server']['userconfig'] = '';
        $GLOBALS['cfg']['Server']['users'] = '';
        $GLOBALS['cfg']['Server']['usergroups'] = '';
        $GLOBALS['cfg']['Server']['navigationhiding'] = '';
        $GLOBALS['cfg']['Server']['savedsearches'] = '';
        $GLOBALS['cfg']['Server']['central_columns'] = '';
        $GLOBALS['cfg']['Server']['designer_settings'] = '';
        $GLOBALS['cfg']['Server']['export_templates'] = '';

        $dummyDbi = $this->createDbiDummy();
        $dbi = $this->createDatabaseInterface($dummyDbi);

        $relation = new Relation($dbi);

        $dummyDbi->removeDefaultResults();
        $dummyDbi->addResult(
            'SHOW TABLES FROM `db_pma`;',
            [
                ['pma__userconfig'],
                // This is important as it tricks default existing table detection
                // If the check does not consider the custom name it will skip the table
                ['pma__relation'],
            ],
            ['Tables_in_db_pma'],
        );

        $dummyDbi->addResult(
            'SHOW TABLES FROM `db_pma`',
            [
                ['pma__userconfig'],
                // This is important as it tricks default existing table detection
                // If the check does not consider the custom name it will skip the table
                ['pma__relation'],
            ],
            ['Tables_in_db_pma'],
        );

        $dummyDbi->addResult('SELECT NULL FROM `pma__userconfig` LIMIT 0', []);

        $dummyDbi->addResult(
            '-- -------------------------------------------------------- -- --'
            . ' Table structure for table `pma__bookmark` '
            . '-- CREATE TABLE IF NOT EXISTS `pma__bookmark` ( '
                . '`id` int(10) unsigned NOT NULL auto_increment,'
                . ' `dbase` varchar(255) NOT NULL default \'\','
                . ' `user` varchar(255) NOT NULL default \'\','
                . ' `label` varchar(255) COLLATE utf8_general_ci NOT NULL default \'\','
                . ' `query` text NOT NULL, PRIMARY KEY (`id`) )'
                . ' COMMENT=\'Bookmarks\' DEFAULT CHARACTER SET utf8 COLLATE utf8_bin;',
            true,
        );
        $dummyDbi->addResult(
            '-- -------------------------------------------------------- -- --'
            . ' Table structure for table `custom_relation_pma` '
            . '-- CREATE TABLE IF NOT EXISTS `custom_relation_pma` ( '
                . '`master_db` varchar(64) NOT NULL default \'\', `master_table` varchar(64) NOT NULL default \'\','
                . ' `master_field` varchar(64) NOT NULL default \'\', `foreign_db` varchar(64) NOT NULL default \'\','
                . ' `foreign_table` varchar(64) NOT NULL default \'\','
                . ' `foreign_field` varchar(64) NOT NULL default \'\','
                . ' PRIMARY KEY (`master_db`,`master_table`,`master_field`),'
                . ' KEY `foreign_field` (`foreign_db`,`foreign_table`) ) COMMENT=\'Relation table\''
                . ' DEFAULT CHARACTER SET utf8 COLLATE utf8_bin;',
            true,
        );
        $dummyDbi->addResult(
            '-- -------------------------------------------------------- -- --'
            . ' Table structure for table `pma__table_info`'
            . ' -- CREATE TABLE IF NOT EXISTS `pma__table_info` ( '
                . '`db_name` varchar(64) NOT NULL default \'\', `table_name` varchar(64) NOT NULL default \'\','
                . ' `display_field` varchar(64) NOT NULL default \'\', PRIMARY KEY (`db_name`,`table_name`) )'
                . ' COMMENT=\'Table information for phpMyAdmin\' DEFAULT CHARACTER SET utf8 COLLATE utf8_bin;',
            true,
        );

        $dummyDbi->addResult(
            '-- -------------------------------------------------------- -- --'
            . ' Table structure for table `pma__table_coords`'
            . ' -- CREATE TABLE IF NOT EXISTS `pma__table_coords` ( '
                . '`db_name` varchar(64) NOT NULL default \'\', `table_name` varchar(64) NOT NULL default \'\','
                . ' `pdf_page_number` int(11) NOT NULL default \'0\', `x` float unsigned NOT NULL default \'0\','
                . ' `y` float unsigned NOT NULL default \'0\','
                . ' PRIMARY KEY (`db_name`,`table_name`,`pdf_page_number`) )'
                . ' COMMENT=\'Table coordinates for phpMyAdmin PDF output\''
                . ' DEFAULT CHARACTER SET utf8 COLLATE utf8_bin;',
            true,
        );
        $dummyDbi->addResult(
            '-- -------------------------------------------------------- -- --'
            . ' Table structure for table `pma__pdf_pages`'
            . ' -- CREATE TABLE IF NOT EXISTS `pma__pdf_pages` ( '
                . '`db_name` varchar(64) NOT NULL default \'\', `page_nr` int(10) unsigned NOT NULL auto_increment,'
                . ' `page_descr` varchar(50) COLLATE utf8_general_ci NOT NULL default \'\', PRIMARY KEY (`page_nr`),'
                . ' KEY `db_name` (`db_name`) ) COMMENT=\'PDF relation pages for phpMyAdmin\''
                . ' DEFAULT CHARACTER SET utf8 COLLATE utf8_bin;',
            true,
        );
        $dummyDbi->addResult(
            '-- -------------------------------------------------------- -- --'
            . ' Table structure for table `pma__column_info`'
            . ' -- CREATE TABLE IF NOT EXISTS `pma__column_info` ( '
                . '`id` int(5) unsigned NOT NULL auto_increment, `db_name` varchar(64) NOT NULL default \'\','
                . ' `table_name` varchar(64) NOT NULL default \'\', `column_name` varchar(64) NOT NULL default \'\','
                . ' `comment` varchar(255) COLLATE utf8_general_ci NOT NULL default \'\','
                . ' `mimetype` varchar(255) COLLATE utf8_general_ci NOT NULL default \'\','
                . ' `transformation` varchar(255) NOT NULL default \'\','
                . ' `transformation_options` varchar(255) NOT NULL default \'\','
                . ' `input_transformation` varchar(255) NOT NULL default \'\','
                . ' `input_transformation_options` varchar(255) NOT NULL default \'\','
                . ' PRIMARY KEY (`id`), UNIQUE KEY `db_name` (`db_name`,`table_name`,`column_name`) )'
                . ' COMMENT=\'Column information for phpMyAdmin\' DEFAULT CHARACTER SET utf8 COLLATE utf8_bin;',
            true,
        );
        $dummyDbi->addResult(
            '-- -------------------------------------------------------- -- --'
            . ' Table structure for table `pma__history` '
            . '-- CREATE TABLE IF NOT EXISTS `pma__history` ( '
                . '`id` bigint(20) unsigned NOT NULL auto_increment, `username` varchar(64) NOT NULL default \'\','
                . ' `db` varchar(64) NOT NULL default \'\', `table` varchar(64) NOT NULL default \'\','
                . ' `timevalue` timestamp NOT NULL default CURRENT_TIMESTAMP, `sqlquery` text NOT NULL,'
                . ' PRIMARY KEY (`id`), KEY `username` (`username`,`db`,`table`,`timevalue`) )'
                . ' COMMENT=\'SQL history for phpMyAdmin\' DEFAULT CHARACTER SET utf8 COLLATE utf8_bin;',
            true,
        );
        $dummyDbi->addResult(
            '-- -------------------------------------------------------- -- --'
            . ' Table structure for table `pma__recent` '
            . '-- CREATE TABLE IF NOT EXISTS `pma__recent` ( '
                . '`username` varchar(64) NOT NULL, `tables` text NOT NULL, PRIMARY KEY (`username`) )'
                . ' COMMENT=\'Recently accessed tables\' DEFAULT CHARACTER SET utf8 COLLATE utf8_bin;',
            true,
        );
        $dummyDbi->addResult(
            '-- -------------------------------------------------------- -- --'
            . ' Table structure for table `pma__favorite` '
            . '-- CREATE TABLE IF NOT EXISTS `pma__favorite` ( '
                . '`username` varchar(64) NOT NULL, `tables` text NOT NULL, PRIMARY KEY (`username`) )'
                . ' COMMENT=\'Favorite tables\' DEFAULT CHARACTER SET utf8 COLLATE utf8_bin;',
            true,
        );
        $dummyDbi->addResult(
            '-- -------------------------------------------------------- -- --'
            . ' Table structure for table `pma__table_uiprefs`'
            . ' -- CREATE TABLE IF NOT EXISTS `pma__table_uiprefs` ( '
                . '`username` varchar(64) NOT NULL, `db_name` varchar(64) NOT NULL,'
                . ' `table_name` varchar(64) NOT NULL, `prefs` text NOT NULL,'
                . ' `last_update` timestamp NOT NULL DEFAULT CURRENT_TIMESTAMP ON UPDATE CURRENT_TIMESTAMP,'
                . ' PRIMARY KEY (`username`,`db_name`,`table_name`) ) COMMENT=\'Tables\'\' UI preferences\''
                . ' DEFAULT CHARACTER SET utf8 COLLATE utf8_bin;',
            true,
        );
        $dummyDbi->addResult(
            '-- -------------------------------------------------------- -- --'
            . ' Table structure for table `pma__tracking` '
            . '-- CREATE TABLE IF NOT EXISTS `pma__tracking` ( '
                . '`db_name` varchar(64) NOT NULL, `table_name` varchar(64) NOT NULL,'
                . ' `version` int(10) unsigned NOT NULL, `date_created` datetime NOT NULL,'
                . ' `date_updated` datetime NOT NULL, `schema_snapshot` text NOT NULL,'
                . ' `schema_sql` text, `data_sql` longtext, `tracking`'
                . ' set(\'UPDATE\',\'REPLACE\',\'INSERT\',\'DELETE\','
                . '\'TRUNCATE\',\'CREATE DATABASE\',\'ALTER DATABASE\','
                . '\'DROP DATABASE\',\'CREATE TABLE\',\'ALTER TABLE\','
                . '\'RENAME TABLE\',\'DROP TABLE\',\'CREATE INDEX\','
                . '\'DROP INDEX\',\'CREATE VIEW\',\'ALTER VIEW\',\'DROP VIEW\')'
                . ' default NULL, `tracking_active` int(1) unsigned NOT NULL'
                . ' default \'1\', PRIMARY KEY (`db_name`,`table_name`,`version`) )'
                . ' COMMENT=\'Database changes tracking for phpMyAdmin\''
                . ' DEFAULT CHARACTER SET utf8 COLLATE utf8_bin;',
            true,
        );
        $dummyDbi->addResult(
            '-- -------------------------------------------------------- -- --'
            . ' Table structure for table `pma__users` '
            . '-- CREATE TABLE IF NOT EXISTS `pma__users` ( '
                . '`username` varchar(64) NOT NULL, `usergroup` varchar(64) NOT NULL,'
                . ' PRIMARY KEY (`username`,`usergroup`) )'
                . ' COMMENT=\'Users and their assignments to user groups\''
                . ' DEFAULT CHARACTER SET utf8 COLLATE utf8_bin;',
            true,
        );
        $dummyDbi->addResult(
            '-- -------------------------------------------------------- -- --'
            . ' Table structure for table `pma__usergroups`'
            . ' -- CREATE TABLE IF NOT EXISTS `pma__usergroups` ( '
                . '`usergroup` varchar(64) NOT NULL, `tab` varchar(64) NOT NULL,'
                . ' `allowed` enum(\'Y\',\'N\') NOT NULL DEFAULT \'N\','
                . ' PRIMARY KEY (`usergroup`,`tab`,`allowed`) )'
                . ' COMMENT=\'User groups with configured menu items\''
                . ' DEFAULT CHARACTER SET utf8 COLLATE utf8_bin;',
            true,
        );
        $dummyDbi->addResult(
            '-- -------------------------------------------------------- -- --'
            . ' Table structure for table `pma__navigationhiding`'
            . ' -- CREATE TABLE IF NOT EXISTS `pma__navigationhiding` ( '
                . '`username` varchar(64) NOT NULL, `item_name` varchar(64)'
                . ' NOT NULL, `item_type` varchar(64) NOT NULL, `db_name` varchar(64) NOT NULL,'
                . ' `table_name` varchar(64) NOT NULL,'
                . ' PRIMARY KEY (`username`,`item_name`,`item_type`,`db_name`,`table_name`) )'
                . ' COMMENT=\'Hidden items of navigation tree\' DEFAULT CHARACTER SET utf8 COLLATE utf8_bin;',
            true,
        );
        $dummyDbi->addResult(
            '-- -------------------------------------------------------- -- --'
            . ' Table structure for table `pma__savedsearches`'
            . ' -- CREATE TABLE IF NOT EXISTS `pma__savedsearches` ( '
                . '`id` int(5) unsigned NOT NULL auto_increment, `username` varchar(64) NOT NULL default \'\','
                . ' `db_name` varchar(64) NOT NULL default \'\', `search_name` varchar(64) NOT NULL default \'\','
                . ' `search_data` text NOT NULL, PRIMARY KEY (`id`),'
                . ' UNIQUE KEY `u_savedsearches_username_dbname` (`username`,`db_name`,`search_name`) )'
                . ' COMMENT=\'Saved searches\' DEFAULT CHARACTER SET utf8 COLLATE utf8_bin;',
            true,
        );
        $dummyDbi->addResult(
            '-- -------------------------------------------------------- -- --'
            . ' Table structure for table `pma__central_columns`'
            . ' -- CREATE TABLE IF NOT EXISTS `pma__central_columns` ( '
                . '`db_name` varchar(64) NOT NULL, `col_name` varchar(64) NOT NULL, `col_type` varchar(64) NOT NULL,'
                . ' `col_length` text, `col_collation` varchar(64) NOT NULL, `col_isNull` boolean NOT NULL,'
                . ' `col_extra` varchar(255) default \'\', `col_default` text,'
                . ' PRIMARY KEY (`db_name`,`col_name`) )'
                . ' COMMENT=\'Central list of columns\' DEFAULT CHARACTER SET utf8 COLLATE utf8_bin;',
            true,
        );
        $dummyDbi->addResult(
            '-- -------------------------------------------------------- -- --'
            . ' Table structure for table `pma__designer_settings`'
            . ' -- CREATE TABLE IF NOT EXISTS `pma__designer_settings` ( '
                . '`username` varchar(64) NOT NULL, `settings_data` text NOT NULL,'
                . ' PRIMARY KEY (`username`) )'
                . ' COMMENT=\'Settings related to Designer\' DEFAULT CHARACTER SET utf8 COLLATE utf8_bin;',
            true,
        );
        $dummyDbi->addResult(
            '-- -------------------------------------------------------- -- --'
            . ' Table structure for table `pma__export_templates`'
            . ' -- CREATE TABLE IF NOT EXISTS `pma__export_templates` ( '
                . '`id` int(5) unsigned NOT NULL AUTO_INCREMENT, `username` varchar(64) NOT NULL,'
                . ' `export_type` varchar(10) NOT NULL, `template_name` varchar(64) NOT NULL,'
                . ' `template_data` text NOT NULL, PRIMARY KEY (`id`),'
                . ' UNIQUE KEY `u_user_type_template` (`username`,`export_type`,`template_name`) )'
                . ' COMMENT=\'Saved export templates\' DEFAULT CHARACTER SET utf8 COLLATE utf8_bin;',
            true,
        );

        $this->assertSame('db_pma', $GLOBALS['cfg']['Server']['pmadb']);

        $_SESSION['relation'] = [];
        (new ReflectionClass(Relation::class))->getProperty('cache')->setValue([]);

        $dummyDbi->addSelectDb('db_pma');
        $dummyDbi->addSelectDb('db_pma');
        $relation->fixPmaTables('db_pma', true);
        $this->assertArrayNotHasKey('message', $GLOBALS);
        $this->assertArrayHasKey($GLOBALS['server'], $_SESSION['relation'], 'The cache is expected to be filled');
        /** @psalm-suppress EmptyArrayAccess */
        $this->assertIsArray($_SESSION['relation'][$GLOBALS['server']]);
        $this->assertSame('db_pma', $GLOBALS['cfg']['Server']['pmadb']);

        $relationParameters = RelationParameters::fromArray([
            'db' => 'db_pma',
            'userconfigwork' => true,
            'userconfig' => 'pma__userconfig',
        ]);
        $this->assertSame($relationParameters->toArray(), $_SESSION['relation'][$GLOBALS['server']]);

        $dummyDbi->assertAllQueriesConsumed();
        $dummyDbi->assertAllSelectsConsumed();
    }

    public function testFixPmaTablesNormalFixTablesFails(): void
    {
        $GLOBALS['db'] = '';
        $GLOBALS['server'] = 1;
        $GLOBALS['cfg']['Server']['user'] = '';
        $GLOBALS['cfg']['Server']['pmadb'] = '';
        $GLOBALS['cfg']['Server']['bookmarktable'] = '';
        $GLOBALS['cfg']['Server']['relation'] = '';
        $GLOBALS['cfg']['Server']['table_info'] = '';
        $GLOBALS['cfg']['Server']['table_coords'] = '';
        $GLOBALS['cfg']['Server']['column_info'] = '';
        $GLOBALS['cfg']['Server']['pdf_pages'] = '';
        $GLOBALS['cfg']['Server']['history'] = '';
        $GLOBALS['cfg']['Server']['recent'] = '';
        $GLOBALS['cfg']['Server']['favorite'] = '';
        $GLOBALS['cfg']['Server']['table_uiprefs'] = '';
        $GLOBALS['cfg']['Server']['tracking'] = '';
        $GLOBALS['cfg']['Server']['userconfig'] = '';
        $GLOBALS['cfg']['Server']['users'] = '';
        $GLOBALS['cfg']['Server']['usergroups'] = '';
        $GLOBALS['cfg']['Server']['navigationhiding'] = '';
        $GLOBALS['cfg']['Server']['savedsearches'] = '';
        $GLOBALS['cfg']['Server']['central_columns'] = '';
        $GLOBALS['cfg']['Server']['designer_settings'] = '';
        $GLOBALS['cfg']['Server']['export_templates'] = '';

        $dummyDbi = $this->createDbiDummy();
        $dbi = $this->createDatabaseInterface($dummyDbi);

        $relation = new Relation($dbi);

        $dummyDbi->removeDefaultResults();
        $dummyDbi->addResult(
            'SHOW TABLES FROM `db_pma`;',
            [['pma__userconfig']],
            ['Tables_in_db_pma'],
        );

        // Fail the query
        $dummyDbi->addErrorCode('MYSQL_ERROR');
        $dummyDbi->addResult(
            '-- -------------------------------------------------------- -- --'
            . ' Table structure for table `pma__bookmark` '
            . '-- CREATE TABLE IF NOT EXISTS `pma__bookmark` ( '
                . '`id` int(10) unsigned NOT NULL auto_increment,'
                . ' `dbase` varchar(255) NOT NULL default \'\','
                . ' `user` varchar(255) NOT NULL default \'\','
                . ' `label` varchar(255) COLLATE utf8_general_ci NOT NULL default \'\','
                . ' `query` text NOT NULL, PRIMARY KEY (`id`) )'
                . ' COMMENT=\'Bookmarks\' DEFAULT CHARACTER SET utf8 COLLATE utf8_bin;',
            false,
        );
        $dummyDbi->addSelectDb('db_pma');

        $this->assertSame('', $GLOBALS['cfg']['Server']['pmadb']);

        $_SESSION['relation'] = [];
        (new ReflectionClass(Relation::class))->getProperty('cache')->setValue([]);

        $relation->fixPmaTables('db_pma', true);

        $this->assertArrayHasKey('message', $GLOBALS);
        $this->assertSame('MYSQL_ERROR', $GLOBALS['message']);
        $this->assertSame('', $GLOBALS['cfg']['Server']['pmadb']);

        $this->assertSame([], $_SESSION['relation']);

        $dummyDbi->assertAllQueriesConsumed();
        $dummyDbi->assertAllErrorCodesConsumed();
        $dummyDbi->assertAllSelectsConsumed();
    }

    public function testCreatePmaDatabase(): void
    {
        $GLOBALS['cfg']['Server']['user'] = 'root';
        $GLOBALS['cfg']['Server']['pmadb'] = 'phpmyadmin';

        $dummyDbi = $this->createDbiDummy();
        $dbi = $this->createDatabaseInterface($dummyDbi);

        $relation = new Relation($dbi);

        $dummyDbi->removeDefaultResults();
        $dummyDbi->addResult('CREATE DATABASE IF NOT EXISTS `phpmyadmin`', true);

        $dummyDbi->addResult(
            'SHOW TABLES FROM `phpmyadmin`',
            [],
        );
        $dummyDbi->addSelectDb('phpmyadmin');

        $this->assertArrayNotHasKey('errno', $GLOBALS);

        $this->assertTrue(
            $relation->createPmaDatabase('phpmyadmin'),
        );

        $this->assertArrayNotHasKey('message', $GLOBALS);

        $dummyDbi->assertAllQueriesConsumed();
        $dummyDbi->assertAllErrorCodesConsumed();
        $dummyDbi->assertAllSelectsConsumed();
    }

    public function testCreatePmaDatabaseFailsError1044(): void
    {
        $dummyDbi = $this->createDbiDummy();
        $dbi = $this->createDatabaseInterface($dummyDbi);

        $relation = new Relation($dbi);

        $dummyDbi->removeDefaultResults();
        $dummyDbi->addErrorCode('MYSQL_ERROR');
        $dummyDbi->addResult('CREATE DATABASE IF NOT EXISTS `phpmyadmin`', false);

        $GLOBALS['errno'] = 1044;// ER_DBACCESS_DENIED_ERROR

        $this->assertFalse(
            $relation->createPmaDatabase('phpmyadmin'),
        );

        $this->assertArrayHasKey('message', $GLOBALS);
        $this->assertSame(
            'You do not have necessary privileges to create a database named'
            . ' \'phpmyadmin\'. You may go to \'Operations\' tab of any'
            . ' database to set up the phpMyAdmin configuration storage there.',
            $GLOBALS['message'],
        );

        $dummyDbi->assertAllQueriesConsumed();
        $dummyDbi->assertAllErrorCodesConsumed();
    }

    public function testCreatePmaDatabaseFailsError1040(): void
    {
        $dummyDbi = $this->createDbiDummy();
        $dbi = $this->createDatabaseInterface($dummyDbi);

        $relation = new Relation($dbi);

        $dummyDbi->removeDefaultResults();
        $dummyDbi->addErrorCode('Too many connections');
        $dummyDbi->addResult('CREATE DATABASE IF NOT EXISTS `pma_1040`', false);

        $GLOBALS['errno'] = 1040;

        $this->assertFalse(
            $relation->createPmaDatabase('pma_1040'),
        );

        $this->assertArrayHasKey('message', $GLOBALS);
        $this->assertSame('Too many connections', $GLOBALS['message']);

        $dummyDbi->assertAllQueriesConsumed();
        $dummyDbi->assertAllErrorCodesConsumed();
    }

    public function testGetDefaultPmaTableNames(): void
    {
        $dummyDbi = $this->createDbiDummy();
        $dbi = $this->createDatabaseInterface($dummyDbi);

        $relation = new Relation($dbi);

        $data = [
            'pma__bookmark' => implode("\n", [
                '',
                '',
                '-- --------------------------------------------------------',
                '',
                '--',
                '-- Table structure for table `pma__bookmark`',
                '--',
                '',
                'CREATE TABLE IF NOT EXISTS `pma__bookmark` (',
                '  `id` int(10) unsigned NOT NULL auto_increment,',
                '  `dbase` varchar(255) NOT NULL default \'\',',
                '  `user` varchar(255) NOT NULL default \'\',',
                '  `label` varchar(255) COLLATE utf8_general_ci NOT NULL default \'\',',
                '  `query` text NOT NULL,',
                '  PRIMARY KEY  (`id`)',
                ')',
                '  COMMENT=\'Bookmarks\'',
                '  DEFAULT CHARACTER SET utf8 COLLATE utf8_bin;',
            ]),
            'pma__column_info' => implode("\n", [
                '',
                '',
                '-- --------------------------------------------------------',
                '',
                '--',
                '-- Table structure for table `pma__column_info`',
                '--',
                '',
                'CREATE TABLE IF NOT EXISTS `pma__column_info` (',
                '  `id` int(5) unsigned NOT NULL auto_increment,',
                '  `db_name` varchar(64) NOT NULL default \'\',',
                '  `table_name` varchar(64) NOT NULL default \'\',',
                '  `column_name` varchar(64) NOT NULL default \'\',',
                '  `comment` varchar(255) COLLATE utf8_general_ci NOT NULL default \'\',',
                '  `mimetype` varchar(255) COLLATE utf8_general_ci NOT NULL default \'\',',
                '  `transformation` varchar(255) NOT NULL default \'\',',
                '  `transformation_options` varchar(255) NOT NULL default \'\',',
                '  `input_transformation` varchar(255) NOT NULL default \'\',',
                '  `input_transformation_options` varchar(255) NOT NULL default \'\',',
                '  PRIMARY KEY  (`id`),',
                '  UNIQUE KEY `db_name` (`db_name`,`table_name`,`column_name`)',
                ')',
                '  COMMENT=\'Column information for phpMyAdmin\'',
                '  DEFAULT CHARACTER SET utf8 COLLATE utf8_bin;',
            ]),
            'pma__history' => implode("\n", [
                '',
                '',
                '-- --------------------------------------------------------',
                '',
                '--',
                '-- Table structure for table `pma__history`',
                '--',
                '',
                'CREATE TABLE IF NOT EXISTS `pma__history` (',
                '  `id` bigint(20) unsigned NOT NULL auto_increment,',
                '  `username` varchar(64) NOT NULL default \'\',',
                '  `db` varchar(64) NOT NULL default \'\',',
                '  `table` varchar(64) NOT NULL default \'\',',
                '  `timevalue` timestamp NOT NULL default CURRENT_TIMESTAMP,',
                '  `sqlquery` text NOT NULL,',
                '  PRIMARY KEY  (`id`),',
                '  KEY `username` (`username`,`db`,`table`,`timevalue`)',
                ')',
                '  COMMENT=\'SQL history for phpMyAdmin\'',
                '  DEFAULT CHARACTER SET utf8 COLLATE utf8_bin;',
            ]),
            'pma__pdf_pages' => implode("\n", [
                '',
                '',
                '-- --------------------------------------------------------',
                '',
                '--',
                '-- Table structure for table `pma__pdf_pages`',
                '--',
                '',
                'CREATE TABLE IF NOT EXISTS `pma__pdf_pages` (',
                '  `db_name` varchar(64) NOT NULL default \'\',',
                '  `page_nr` int(10) unsigned NOT NULL auto_increment,',
                '  `page_descr` varchar(50) COLLATE utf8_general_ci NOT NULL default \'\',',
                '  PRIMARY KEY  (`page_nr`),',
                '  KEY `db_name` (`db_name`)',
                ')',
                '  COMMENT=\'PDF relation pages for phpMyAdmin\'',
                '  DEFAULT CHARACTER SET utf8 COLLATE utf8_bin;',
            ]),
            'pma__recent' => implode("\n", [
                '',
                '',
                '-- --------------------------------------------------------',
                '',
                '--',
                '-- Table structure for table `pma__recent`',
                '--',
                '',
                'CREATE TABLE IF NOT EXISTS `pma__recent` (',
                '  `username` varchar(64) NOT NULL,',
                '  `tables` text NOT NULL,',
                '  PRIMARY KEY (`username`)',
                ')',
                '  COMMENT=\'Recently accessed tables\'',
                '  DEFAULT CHARACTER SET utf8 COLLATE utf8_bin;',
            ]),
            'pma__favorite' => implode("\n", [
                '',
                '',
                '-- --------------------------------------------------------',
                '',
                '--',
                '-- Table structure for table `pma__favorite`',
                '--',
                '',
                'CREATE TABLE IF NOT EXISTS `pma__favorite` (',
                '  `username` varchar(64) NOT NULL,',
                '  `tables` text NOT NULL,',
                '  PRIMARY KEY (`username`)',
                ')',
                '  COMMENT=\'Favorite tables\'',
                '  DEFAULT CHARACTER SET utf8 COLLATE utf8_bin;',
            ]),
            'pma__table_uiprefs' => implode("\n", [
                '',
                '',
                '-- --------------------------------------------------------',
                '',
                '--',
                '-- Table structure for table `pma__table_uiprefs`',
                '--',
                '',
                'CREATE TABLE IF NOT EXISTS `pma__table_uiprefs` (',
                '  `username` varchar(64) NOT NULL,',
                '  `db_name` varchar(64) NOT NULL,',
                '  `table_name` varchar(64) NOT NULL,',
                '  `prefs` text NOT NULL,',
                '  `last_update` timestamp NOT NULL DEFAULT CURRENT_TIMESTAMP ON UPDATE CURRENT_TIMESTAMP,',
                '  PRIMARY KEY (`username`,`db_name`,`table_name`)',
                ')',
                '  COMMENT=\'Tables\'\' UI preferences\'',
                '  DEFAULT CHARACTER SET utf8 COLLATE utf8_bin;',
            ]),
            'pma__relation' => implode("\n", [
                '',
                '',
                '-- --------------------------------------------------------',
                '',
                '--',
                '-- Table structure for table `pma__relation`',
                '--',
                '',
                'CREATE TABLE IF NOT EXISTS `pma__relation` (',
                '  `master_db` varchar(64) NOT NULL default \'\',',
                '  `master_table` varchar(64) NOT NULL default \'\',',
                '  `master_field` varchar(64) NOT NULL default \'\',',
                '  `foreign_db` varchar(64) NOT NULL default \'\',',
                '  `foreign_table` varchar(64) NOT NULL default \'\',',
                '  `foreign_field` varchar(64) NOT NULL default \'\',',
                '  PRIMARY KEY  (`master_db`,`master_table`,`master_field`),',
                '  KEY `foreign_field` (`foreign_db`,`foreign_table`)',
                ')',
                '  COMMENT=\'Relation table\'',
                '  DEFAULT CHARACTER SET utf8 COLLATE utf8_bin;',
            ]),
            'pma__table_coords' => implode("\n", [
                '',
                '',
                '-- --------------------------------------------------------',
                '',
                '--',
                '-- Table structure for table `pma__table_coords`',
                '--',
                '',
                'CREATE TABLE IF NOT EXISTS `pma__table_coords` (',
                '  `db_name` varchar(64) NOT NULL default \'\',',
                '  `table_name` varchar(64) NOT NULL default \'\',',
                '  `pdf_page_number` int(11) NOT NULL default \'0\',',
                '  `x` float unsigned NOT NULL default \'0\',',
                '  `y` float unsigned NOT NULL default \'0\',',
                '  PRIMARY KEY  (`db_name`,`table_name`,`pdf_page_number`)',
                ')',
                '  COMMENT=\'Table coordinates for phpMyAdmin PDF output\'',
                '  DEFAULT CHARACTER SET utf8 COLLATE utf8_bin;',
            ]),
            'pma__table_info' => implode("\n", [
                '',
                '',
                '-- --------------------------------------------------------',
                '',
                '--',
                '-- Table structure for table `pma__table_info`',
                '--',
                '',
                'CREATE TABLE IF NOT EXISTS `pma__table_info` (',
                '  `db_name` varchar(64) NOT NULL default \'\',',
                '  `table_name` varchar(64) NOT NULL default \'\',',
                '  `display_field` varchar(64) NOT NULL default \'\',',
                '  PRIMARY KEY  (`db_name`,`table_name`)',
                ')',
                '  COMMENT=\'Table information for phpMyAdmin\'',
                '  DEFAULT CHARACTER SET utf8 COLLATE utf8_bin;',
            ]),
            'pma__tracking' => implode("\n", [
                '',
                '',
                '-- --------------------------------------------------------',
                '',
                '--',
                '-- Table structure for table `pma__tracking`',
                '--',
                '',
                'CREATE TABLE IF NOT EXISTS `pma__tracking` (',
                '  `db_name` varchar(64) NOT NULL,',
                '  `table_name` varchar(64) NOT NULL,',
                '  `version` int(10) unsigned NOT NULL,',
                '  `date_created` datetime NOT NULL,',
                '  `date_updated` datetime NOT NULL,',
                '  `schema_snapshot` text NOT NULL,',
                '  `schema_sql` text,',
                '  `data_sql` longtext,',
                '  `tracking` set(\'UPDATE\',\'REPLACE\',\'INSERT\',\'DELETE\','
                    . '\'TRUNCATE\',\'CREATE DATABASE\',\'ALTER DATABASE\',\'DROP DATABASE\','
                    . '\'CREATE TABLE\',\'ALTER TABLE\',\'RENAME TABLE\',\'DROP TABLE\','
                    . '\'CREATE INDEX\',\'DROP INDEX\',\'CREATE VIEW\',\'ALTER VIEW\','
                    . '\'DROP VIEW\') default NULL,',
                '  `tracking_active` int(1) unsigned NOT NULL default \'1\',',
                '  PRIMARY KEY  (`db_name`,`table_name`,`version`)',
                ')',
                '  COMMENT=\'Database changes tracking for phpMyAdmin\'',
                '  DEFAULT CHARACTER SET utf8 COLLATE utf8_bin;',
            ]),
            'pma__userconfig' => implode("\n", [
                '',
                '',
                '-- --------------------------------------------------------',
                '',
                '--',
                '-- Table structure for table `pma__userconfig`',
                '--',
                '',
                'CREATE TABLE IF NOT EXISTS `pma__userconfig` (',
                '  `username` varchar(64) NOT NULL,',
                '  `timevalue` timestamp NOT NULL default CURRENT_TIMESTAMP ON UPDATE CURRENT_TIMESTAMP,',
                '  `config_data` text NOT NULL,',
                '  PRIMARY KEY  (`username`)',
                ')',
                '  COMMENT=\'User preferences storage for phpMyAdmin\'',
                '  DEFAULT CHARACTER SET utf8 COLLATE utf8_bin;',
            ]),
            'pma__users' => implode("\n", [
                '',
                '',
                '-- --------------------------------------------------------',
                '',
                '--',
                '-- Table structure for table `pma__users`',
                '--',
                '',
                'CREATE TABLE IF NOT EXISTS `pma__users` (',
                '  `username` varchar(64) NOT NULL,',
                '  `usergroup` varchar(64) NOT NULL,',
                '  PRIMARY KEY (`username`,`usergroup`)',
                ')',
                '  COMMENT=\'Users and their assignments to user groups\'',
                '  DEFAULT CHARACTER SET utf8 COLLATE utf8_bin;',
            ]),
            'pma__usergroups' => implode("\n", [
                '',
                '',
                '-- --------------------------------------------------------',
                '',
                '--',
                '-- Table structure for table `pma__usergroups`',
                '--',
                '',
                'CREATE TABLE IF NOT EXISTS `pma__usergroups` (',
                '  `usergroup` varchar(64) NOT NULL,',
                '  `tab` varchar(64) NOT NULL,',
                '  `allowed` enum(\'Y\',\'N\') NOT NULL DEFAULT \'N\',',
                '  PRIMARY KEY (`usergroup`,`tab`,`allowed`)',
                ')',
                '  COMMENT=\'User groups with configured menu items\'',
                '  DEFAULT CHARACTER SET utf8 COLLATE utf8_bin;',
            ]),
            'pma__navigationhiding' => implode("\n", [
                '',
                '',
                '-- --------------------------------------------------------',
                '',
                '--',
                '-- Table structure for table `pma__navigationhiding`',
                '--',
                '',
                'CREATE TABLE IF NOT EXISTS `pma__navigationhiding` (',
                '  `username` varchar(64) NOT NULL,',
                '  `item_name` varchar(64) NOT NULL,',
                '  `item_type` varchar(64) NOT NULL,',
                '  `db_name` varchar(64) NOT NULL,',
                '  `table_name` varchar(64) NOT NULL,',
                '  PRIMARY KEY (`username`,`item_name`,`item_type`,`db_name`,`table_name`)',
                ')',
                '  COMMENT=\'Hidden items of navigation tree\'',
                '  DEFAULT CHARACTER SET utf8 COLLATE utf8_bin;',
            ]),
            'pma__savedsearches' => implode("\n", [
                '',
                '',
                '-- --------------------------------------------------------',
                '',
                '--',
                '-- Table structure for table `pma__savedsearches`',
                '--',
                '',
                'CREATE TABLE IF NOT EXISTS `pma__savedsearches` (',
                '  `id` int(5) unsigned NOT NULL auto_increment,',
                '  `username` varchar(64) NOT NULL default \'\',',
                '  `db_name` varchar(64) NOT NULL default \'\',',
                '  `search_name` varchar(64) NOT NULL default \'\',',
                '  `search_data` text NOT NULL,',
                '  PRIMARY KEY  (`id`),',
                '  UNIQUE KEY `u_savedsearches_username_dbname` (`username`,`db_name`,`search_name`)',
                ')',
                '  COMMENT=\'Saved searches\'',
                '  DEFAULT CHARACTER SET utf8 COLLATE utf8_bin;',
            ]),
            'pma__central_columns' => implode("\n", [
                '',
                '',
                '-- --------------------------------------------------------',
                '',
                '--',
                '-- Table structure for table `pma__central_columns`',
                '--',
                '',
                'CREATE TABLE IF NOT EXISTS `pma__central_columns` (',
                '  `db_name` varchar(64) NOT NULL,',
                '  `col_name` varchar(64) NOT NULL,',
                '  `col_type` varchar(64) NOT NULL,',
                '  `col_length` text,',
                '  `col_collation` varchar(64) NOT NULL,',
                '  `col_isNull` boolean NOT NULL,',
                '  `col_extra` varchar(255) default \'\',',
                '  `col_default` text,',
                '  PRIMARY KEY (`db_name`,`col_name`)',
                ')',
                '  COMMENT=\'Central list of columns\'',
                '  DEFAULT CHARACTER SET utf8 COLLATE utf8_bin;',
            ]),
            'pma__designer_settings' => implode("\n", [
                '',
                '',
                '-- --------------------------------------------------------',
                '',
                '--',
                '-- Table structure for table `pma__designer_settings`',
                '--',
                '',
                'CREATE TABLE IF NOT EXISTS `pma__designer_settings` (',
                '  `username` varchar(64) NOT NULL,',
                '  `settings_data` text NOT NULL,',
                '  PRIMARY KEY (`username`)',
                ')',
                '  COMMENT=\'Settings related to Designer\'',
                '  DEFAULT CHARACTER SET utf8 COLLATE utf8_bin;',
            ]),
            'pma__export_templates' => implode("\n", [
                '',
                '',
                '-- --------------------------------------------------------',
                '',
                '--',
                '-- Table structure for table `pma__export_templates`',
                '--',
                '',
                'CREATE TABLE IF NOT EXISTS `pma__export_templates` (',
                '  `id` int(5) unsigned NOT NULL AUTO_INCREMENT,',
                '  `username` varchar(64) NOT NULL,',
                '  `export_type` varchar(10) NOT NULL,',
                '  `template_name` varchar(64) NOT NULL,',
                '  `template_data` text NOT NULL,',
                '  PRIMARY KEY (`id`),',
                '  UNIQUE KEY `u_user_type_template` (`username`,`export_type`,`template_name`)',
                ')',
                '  COMMENT=\'Saved export templates\'',
                '  DEFAULT CHARACTER SET utf8 COLLATE utf8_bin;',
            ]),
        ];

        $this->assertSame(
            $data,
            $relation->getCreateTableSqlQueries([]),
        );

        $data['pma__export_templates'] = implode("\n", [
            '',
            '',
            '-- --------------------------------------------------------',
            '',
            '--',
            '-- Table structure for table `db_exporttemplates_pma`',
            '--',
            '',
            'CREATE TABLE IF NOT EXISTS `db_exporttemplates_pma` (',
            '  `id` int(5) unsigned NOT NULL AUTO_INCREMENT,',
            '  `username` varchar(64) NOT NULL,',
            '  `export_type` varchar(10) NOT NULL,',
            '  `template_name` varchar(64) NOT NULL,',
            '  `template_data` text NOT NULL,',
            '  PRIMARY KEY (`id`),',
            '  UNIQUE KEY `u_user_type_template` (`username`,`export_type`,`template_name`)',
            ')',
            '  COMMENT=\'Saved export templates\'',
            '  DEFAULT CHARACTER SET utf8 COLLATE utf8_bin;',
        ]);

        $this->assertSame(
            $data,
            $relation->getCreateTableSqlQueries(['pma__export_templates' => 'db_exporttemplates_pma']),
        );
    }

    public function testInitRelationParamsCacheDefaultDbNameDbDoesNotExist(): void
    {
        $GLOBALS['db'] = '';
        $GLOBALS['server'] = 0;

        $dummyDbi = $this->createDbiDummy();
        $dbi = $this->createDatabaseInterface($dummyDbi);

        $dummyDbi->removeDefaultResults();
        $dummyDbi->addResult('SHOW TABLES FROM `phpmyadmin`;', false);

        $relation = new Relation($dbi);
        $relation->initRelationParamsCache();

        $dummyDbi->assertAllQueriesConsumed();
    }

    public function testInitRelationParamsCacheDefaultDbNameDbExistsServerZero(): void
    {
        $GLOBALS['db'] = '';
        $GLOBALS['server'] = 0;
        $GLOBALS['cfg']['Server'] = [];

        $dummyDbi = $this->createDbiDummy();
        $dbi = $this->createDatabaseInterface($dummyDbi);

        $dummyDbi->removeDefaultResults();
        $dummyDbi->addResult(
            'SHOW TABLES FROM `phpmyadmin`;',
            [['pma__userconfig']],
            ['Tables_in_phpmyadmin'],
        );

        $_SESSION['relation'] = [];
        (new ReflectionClass(Relation::class))->getProperty('cache')->setValue([]);

        $relation = new Relation($dbi);
        $relation->initRelationParamsCache();

        $this->assertArrayHasKey($GLOBALS['server'], $_SESSION['relation'], 'The cache is expected to be filled');
        /** @psalm-suppress EmptyArrayAccess */
        $this->assertIsArray($_SESSION['relation'][$GLOBALS['server']]);

        // Should all be false for server = 0
        $relationParameters = RelationParameters::fromArray([]);
        $this->assertSame($relationParameters->toArray(), $_SESSION['relation'][$GLOBALS['server']]);

        $this->assertEquals([
            'userconfig' => 'pma__userconfig',
            'pmadb' => false,// This is the expected value for server = 0
        ], $GLOBALS['cfg']['Server']);
        $dummyDbi->assertAllQueriesConsumed();
    }

    public function testInitRelationParamsCacheDefaultDbNameDbExistsFirstServer(): void
    {
        $GLOBALS['db'] = '';
        $GLOBALS['server'] = 1;
        $GLOBALS['cfg']['Server'] = [];
        $GLOBALS['cfg']['Server']['user'] = '';
        $GLOBALS['cfg']['Server']['pmadb'] = '';
        $GLOBALS['cfg']['Server']['bookmarktable'] = '';
        $GLOBALS['cfg']['Server']['relation'] = '';
        $GLOBALS['cfg']['Server']['table_info'] = '';
        $GLOBALS['cfg']['Server']['table_coords'] = '';
        $GLOBALS['cfg']['Server']['column_info'] = '';
        $GLOBALS['cfg']['Server']['pdf_pages'] = '';
        $GLOBALS['cfg']['Server']['history'] = '';
        $GLOBALS['cfg']['Server']['recent'] = '';
        $GLOBALS['cfg']['Server']['favorite'] = '';
        $GLOBALS['cfg']['Server']['table_uiprefs'] = '';
        $GLOBALS['cfg']['Server']['tracking'] = '';
        $GLOBALS['cfg']['Server']['userconfig'] = '';
        $GLOBALS['cfg']['Server']['users'] = '';
        $GLOBALS['cfg']['Server']['usergroups'] = '';
        $GLOBALS['cfg']['Server']['navigationhiding'] = '';
        $GLOBALS['cfg']['Server']['savedsearches'] = '';
        $GLOBALS['cfg']['Server']['central_columns'] = '';
        $GLOBALS['cfg']['Server']['designer_settings'] = '';
        $GLOBALS['cfg']['Server']['export_templates'] = '';

        $dummyDbi = $this->createDbiDummy();
        $dbi = $this->createDatabaseInterface($dummyDbi);

        $dummyDbi->removeDefaultResults();
        $dummyDbi->addResult(
            'SHOW TABLES FROM `phpmyadmin`;',
            [['pma__userconfig']],
            ['Tables_in_phpmyadmin'],
        );

        $dummyDbi->addResult(
            'SHOW TABLES FROM `phpmyadmin`',
            [['pma__userconfig']],
            ['Tables_in_phpmyadmin'],
        );

        $dummyDbi->addResult('SELECT NULL FROM `pma__userconfig` LIMIT 0', [], ['NULL']);

        $_SESSION['relation'] = [];
        (new ReflectionClass(Relation::class))->getProperty('cache')->setValue([]);

        $dummyDbi->addSelectDb('phpmyadmin');
        $relation = new Relation($dbi);
        $relation->initRelationParamsCache();
        $dummyDbi->assertAllSelectsConsumed();

        $this->assertArrayHasKey($GLOBALS['server'], $_SESSION['relation'], 'The cache is expected to be filled');
        /** @psalm-suppress EmptyArrayAccess */
        $this->assertIsArray($_SESSION['relation'][$GLOBALS['server']]);

        // Should all be false for server = 0
        $relationParameters = RelationParameters::fromArray([
            'db' => 'phpmyadmin',
            'userconfigwork' => true,
            'userconfig' => 'pma__userconfig',
        ]);
        $this->assertSame($relationParameters->toArray(), $_SESSION['relation'][$GLOBALS['server']]);

        $this->assertSame([
            'user' => '',
            'pmadb' => 'phpmyadmin',
            'bookmarktable' => '',
            'relation' => '',
            'table_info' => '',
            'table_coords' => '',
            'column_info' => '',
            'pdf_pages' => '',
            'history' => '',
            'recent' => '',
            'favorite' => '',
            'table_uiprefs' => '',
            'tracking' => '',
            'userconfig' => 'pma__userconfig',
            'users' => '',
            'usergroups' => '',
            'navigationhiding' => '',
            'savedsearches' => '',
            'central_columns' => '',
            'designer_settings' => '',
            'export_templates' => '',
        ], $GLOBALS['cfg']['Server']);

        $dummyDbi->assertAllQueriesConsumed();
    }

    public function testInitRelationParamsCacheDefaultDbNameDbExistsFirstServerNotWorkingTable(): void
    {
        $GLOBALS['db'] = '';
        $GLOBALS['server'] = 1;
        $GLOBALS['cfg']['Server'] = [];
        $GLOBALS['cfg']['Server']['user'] = '';
        $GLOBALS['cfg']['Server']['pmadb'] = '';
        $GLOBALS['cfg']['Server']['bookmarktable'] = '';
        $GLOBALS['cfg']['Server']['relation'] = '';
        $GLOBALS['cfg']['Server']['table_info'] = '';
        $GLOBALS['cfg']['Server']['table_coords'] = '';
        $GLOBALS['cfg']['Server']['column_info'] = '';
        $GLOBALS['cfg']['Server']['pdf_pages'] = '';
        $GLOBALS['cfg']['Server']['history'] = '';
        $GLOBALS['cfg']['Server']['recent'] = '';
        $GLOBALS['cfg']['Server']['favorite'] = '';
        $GLOBALS['cfg']['Server']['table_uiprefs'] = '';
        $GLOBALS['cfg']['Server']['tracking'] = '';
        $GLOBALS['cfg']['Server']['userconfig'] = '';
        $GLOBALS['cfg']['Server']['users'] = '';
        $GLOBALS['cfg']['Server']['usergroups'] = '';
        $GLOBALS['cfg']['Server']['navigationhiding'] = '';
        $GLOBALS['cfg']['Server']['savedsearches'] = '';
        $GLOBALS['cfg']['Server']['central_columns'] = '';
        $GLOBALS['cfg']['Server']['designer_settings'] = '';
        $GLOBALS['cfg']['Server']['export_templates'] = '';

        $dummyDbi = $this->createDbiDummy();
        $dbi = $this->createDatabaseInterface($dummyDbi);

        $dummyDbi->removeDefaultResults();
        $dummyDbi->addResult(
            'SHOW TABLES FROM `phpmyadmin`;',
            [['pma__userconfig']],
            ['Tables_in_phpmyadmin'],
        );

        $dummyDbi->addResult(
            'SHOW TABLES FROM `phpmyadmin`',
            [['pma__userconfig']],
            ['Tables_in_phpmyadmin'],
        );

        $dummyDbi->addResult('SELECT NULL FROM `pma__userconfig` LIMIT 0', false);

        $_SESSION['relation'] = [];
        (new ReflectionClass(Relation::class))->getProperty('cache')->setValue([]);

        $dummyDbi->addSelectDb('phpmyadmin');
        $relation = new Relation($dbi);
        $relation->initRelationParamsCache();
        $dummyDbi->assertAllSelectsConsumed();

        $this->assertArrayHasKey($GLOBALS['server'], $_SESSION['relation'], 'The cache is expected to be filled');
        /** @psalm-suppress EmptyArrayAccess */
        $this->assertIsArray($_SESSION['relation'][$GLOBALS['server']]);

        $relationParameters = RelationParameters::fromArray([
            'db' => 'phpmyadmin',
            'userconfigwork' => false,
            'userconfig' => 'pma__userconfig',
        ]);
        $this->assertSame($relationParameters->toArray(), $_SESSION['relation'][$GLOBALS['server']]);

        $this->assertSame([
            'user' => '',
            'pmadb' => 'phpmyadmin',
            'bookmarktable' => '',
            'relation' => '',
            'table_info' => '',
            'table_coords' => '',
            'column_info' => '',
            'pdf_pages' => '',
            'history' => '',
            'recent' => '',
            'favorite' => '',
            'table_uiprefs' => '',
            'tracking' => '',
            'userconfig' => 'pma__userconfig',
            'users' => '',
            'usergroups' => '',
            'navigationhiding' => '',
            'savedsearches' => '',
            'central_columns' => '',
            'designer_settings' => '',
            'export_templates' => '',
        ], $GLOBALS['cfg']['Server']);

        $dummyDbi->assertAllQueriesConsumed();
    }

    public function testInitRelationParamsCacheDefaultDbNameDbExistsFirstServerOverride(): void
    {
        $GLOBALS['db'] = '';
        $GLOBALS['server'] = 1;
        $GLOBALS['cfg']['Server'] = [];
        $GLOBALS['cfg']['Server']['user'] = '';
        $GLOBALS['cfg']['Server']['pmadb'] = 'PMA-storage';
        $GLOBALS['cfg']['Server']['bookmarktable'] = '';
        $GLOBALS['cfg']['Server']['relation'] = '';
        $GLOBALS['cfg']['Server']['table_info'] = '';
        $GLOBALS['cfg']['Server']['table_coords'] = '';
        $GLOBALS['cfg']['Server']['column_info'] = '';
        $GLOBALS['cfg']['Server']['pdf_pages'] = '';
        $GLOBALS['cfg']['Server']['history'] = '';
        $GLOBALS['cfg']['Server']['recent'] = '';
        $GLOBALS['cfg']['Server']['favorite'] = '';
        $GLOBALS['cfg']['Server']['table_uiprefs'] = '';
        $GLOBALS['cfg']['Server']['tracking'] = '';
        $GLOBALS['cfg']['Server']['userconfig'] = 'pma__userconfig_custom';
        $GLOBALS['cfg']['Server']['users'] = '';
        $GLOBALS['cfg']['Server']['usergroups'] = '';
        $GLOBALS['cfg']['Server']['navigationhiding'] = '';
        $GLOBALS['cfg']['Server']['savedsearches'] = '';
        $GLOBALS['cfg']['Server']['central_columns'] = '';
        $GLOBALS['cfg']['Server']['designer_settings'] = '';
        $GLOBALS['cfg']['Server']['export_templates'] = '';

        $dummyDbi = $this->createDbiDummy();
        $dbi = $this->createDatabaseInterface($dummyDbi);

        $dummyDbi->removeDefaultResults();
        $dummyDbi->addResult(
            'SHOW TABLES FROM `PMA-storage`;',
            [['pma__userconfig_custom', 'pma__usergroups']],
            ['Tables_in_PMA-storage'],
        );

        $dummyDbi->addResult(
            'SHOW TABLES FROM `PMA-storage`',
            [['pma__userconfig_custom', 'pma__usergroups']],
            ['Tables_in_PMA-storage'],
        );

        $dummyDbi->addResult('SELECT NULL FROM `pma__userconfig_custom` LIMIT 0', [], ['NULL']);

        $dummyDbi->addSelectDb('PMA-storage');

        $_SESSION['relation'] = [];
        (new ReflectionClass(Relation::class))->getProperty('cache')->setValue([]);

        $relation = new Relation($dbi);
        $relation->initRelationParamsCache();

        $this->assertArrayHasKey(
            'relation',
            $_SESSION,
            'The cache is expected to be filled because the custom override'
            . 'was understood (pma__userconfig vs pma__userconfig_custom)',
        );

        $dummyDbi->assertAllQueriesConsumed();
        $dummyDbi->assertAllSelectsConsumed();

        $dummyDbi->addResult(
            'SHOW TABLES FROM `PMA-storage`',
            [['pma__userconfig_custom', 'pma__usergroups']],
            ['Tables_in_PMA-storage'],
        );

        $dummyDbi->addResult('SELECT NULL FROM `pma__userconfig_custom` LIMIT 0', [], ['NULL']);

        $dummyDbi->addSelectDb('PMA-storage');
        /** @psalm-suppress EmptyArrayAccess */
        unset($_SESSION['relation'][$GLOBALS['server']]);
        (new ReflectionClass(Relation::class))->getProperty('cache')->setValue([]);
        $relationData = $relation->getRelationParameters();
        $dummyDbi->assertAllSelectsConsumed();

        $relationParameters = RelationParameters::fromArray([
            'db' => 'PMA-storage',
            'userconfigwork' => true,
            'userconfig' => 'pma__userconfig_custom',
        ]);
        $this->assertSame($relationParameters->toArray(), $relationData->toArray());

        $this->assertSame([
            'user' => '',
            'pmadb' => 'PMA-storage',
            'bookmarktable' => '',
            'relation' => '',
            'table_info' => '',
            'table_coords' => '',
            'column_info' => '',
            'pdf_pages' => '',
            'history' => '',
            'recent' => '',
            'favorite' => '',
            'table_uiprefs' => '',
            'tracking' => '',
            'userconfig' => 'pma__userconfig_custom',
            'users' => '',
            'usergroups' => '',
            'navigationhiding' => '',
            'savedsearches' => '',
            'central_columns' => '',
            'designer_settings' => '',
            'export_templates' => '',
        ], $GLOBALS['cfg']['Server']);

        $dummyDbi->assertAllQueriesConsumed();
    }

    public function testInitRelationParamsDisabledTracking(): void
    {
        $GLOBALS['db'] = '';
        $GLOBALS['server'] = 1;
        $GLOBALS['cfg']['Server'] = [];
        $GLOBALS['cfg']['Server']['user'] = '';
        $GLOBALS['cfg']['Server']['pmadb'] = 'PMA-storage';
        $GLOBALS['cfg']['Server']['bookmarktable'] = '';
        $GLOBALS['cfg']['Server']['relation'] = '';
        $GLOBALS['cfg']['Server']['table_info'] = '';
        $GLOBALS['cfg']['Server']['table_coords'] = '';
        $GLOBALS['cfg']['Server']['column_info'] = '';
        $GLOBALS['cfg']['Server']['pdf_pages'] = '';
        $GLOBALS['cfg']['Server']['history'] = '';
        $GLOBALS['cfg']['Server']['recent'] = '';
        $GLOBALS['cfg']['Server']['favorite'] = '';
        $GLOBALS['cfg']['Server']['table_uiprefs'] = '';
        $GLOBALS['cfg']['Server']['tracking'] = false;
        $GLOBALS['cfg']['Server']['userconfig'] = '';
        $GLOBALS['cfg']['Server']['users'] = '';
        $GLOBALS['cfg']['Server']['usergroups'] = '';
        $GLOBALS['cfg']['Server']['navigationhiding'] = '';
        $GLOBALS['cfg']['Server']['savedsearches'] = '';
        $GLOBALS['cfg']['Server']['central_columns'] = '';
        $GLOBALS['cfg']['Server']['designer_settings'] = '';
        $GLOBALS['cfg']['Server']['export_templates'] = '';

        $dummyDbi = $this->createDbiDummy();
        $dbi = $this->createDatabaseInterface($dummyDbi);
        $GLOBALS['dbi'] = $dbi;

        $dummyDbi->removeDefaultResults();
        $dummyDbi->addResult(
            'SHOW TABLES FROM `PMA-storage`;',
            [
                ['pma__tracking'],
            ],
            ['Tables_in_PMA-storage'],
        );

        $_SESSION['relation'] = [];
        (new ReflectionClass(Relation::class))->getProperty('cache')->setValue([]);

        $relation = new Relation($dbi);
        $relation->initRelationParamsCache();

        $this->assertArrayHasKey(
            'relation',
            $_SESSION,
            'The cache is expected to be filled because the custom override'
            . 'was understood',
        );

        $dummyDbi->assertAllQueriesConsumed();
        $dummyDbi->assertAllSelectsConsumed();

        $dummyDbi->addResult(
            'SHOW TABLES FROM `PMA-storage`',
            [
                [
                    'pma__userconfig_custom',
                    'pma__usergroups',
                ],
            ],
            ['Tables_in_PMA-storage'],
        );

        $dummyDbi->addSelectDb('PMA-storage');
        /** @psalm-suppress EmptyArrayAccess */
        unset($_SESSION['relation'][$GLOBALS['server']]);
        (new ReflectionClass(Relation::class))->getProperty('cache')->setValue([]);
        $relationData = $relation->getRelationParameters();
        $dummyDbi->assertAllSelectsConsumed();

        $relationParameters = RelationParameters::fromArray([
            'db' => 'PMA-storage',
            'trackingwork' => false,
            'tracking' => false,
        ]);
        $this->assertSame($relationParameters->toArray(), $relationData->toArray());
        $this->assertNull($relationParameters->trackingFeature, 'The feature should not be enabled');

        $this->assertSame([
            'user' => '',
            'pmadb' => 'PMA-storage',
            'bookmarktable' => '',
            'relation' => '',
            'table_info' => '',
            'table_coords' => '',
            'column_info' => '',
            'pdf_pages' => '',
            'history' => '',
            'recent' => '',
            'favorite' => '',
            'table_uiprefs' => '',
            'tracking' => false,
            'userconfig' => '',
            'users' => '',
            'usergroups' => '',
            'navigationhiding' => '',
            'savedsearches' => '',
            'central_columns' => '',
            'designer_settings' => '',
            'export_templates' => '',
        ], $GLOBALS['cfg']['Server']);

        $dummyDbi->assertAllQueriesConsumed();
    }

    public function testInitRelationParamsDisabledTrackingOthersExist(): void
    {
        $GLOBALS['db'] = '';
        $GLOBALS['server'] = 1;
        $GLOBALS['cfg']['Server'] = [];
        $GLOBALS['cfg']['Server']['user'] = '';
        $GLOBALS['cfg']['Server']['pmadb'] = 'PMA-storage';
        $GLOBALS['cfg']['Server']['bookmarktable'] = '';
        $GLOBALS['cfg']['Server']['relation'] = '';
        $GLOBALS['cfg']['Server']['table_info'] = '';
        $GLOBALS['cfg']['Server']['table_coords'] = '';
        $GLOBALS['cfg']['Server']['column_info'] = '';
        $GLOBALS['cfg']['Server']['pdf_pages'] = '';
        $GLOBALS['cfg']['Server']['history'] = '';
        $GLOBALS['cfg']['Server']['recent'] = '';
        $GLOBALS['cfg']['Server']['favorite'] = 'pma__favorite_custom';
        $GLOBALS['cfg']['Server']['table_uiprefs'] = '';
        $GLOBALS['cfg']['Server']['tracking'] = false;
        $GLOBALS['cfg']['Server']['userconfig'] = '';
        $GLOBALS['cfg']['Server']['users'] = '';
        $GLOBALS['cfg']['Server']['usergroups'] = '';
        $GLOBALS['cfg']['Server']['navigationhiding'] = '';
        $GLOBALS['cfg']['Server']['savedsearches'] = '';
        $GLOBALS['cfg']['Server']['central_columns'] = '';
        $GLOBALS['cfg']['Server']['designer_settings'] = '';
        $GLOBALS['cfg']['Server']['export_templates'] = '';

        $dummyDbi = $this->createDbiDummy();
        $dbi = $this->createDatabaseInterface($dummyDbi);
        $GLOBALS['dbi'] = $dbi;

        $dummyDbi->removeDefaultResults();
        $dummyDbi->addSelectDb('PMA-storage');
        $dummyDbi->addResult(
            'SHOW TABLES FROM `PMA-storage`;',
            [
                ['pma__favorite_custom'],
            ],
            ['Tables_in_PMA-storage'],
        );

        $dummyDbi->addResult(
            'SHOW TABLES FROM `PMA-storage`',
            [
                ['pma__favorite_custom'],
            ],
            ['Tables_in_PMA-storage'],
        );

        $dummyDbi->addResult('SELECT NULL FROM `pma__favorite_custom` LIMIT 0', [], ['NULL']);

        $_SESSION['relation'] = [];
        $_SESSION['tmpval'] = [];
<<<<<<< HEAD
        (new ReflectionClass(Relation::class))->getProperty('cache')->setValue([]);
        (new ReflectionClass(RecentFavoriteTable::class))->getProperty('instances')->setValue([]);
=======
        $recentFavoriteTableInstances = (new ReflectionClass(RecentFavoriteTable::class))->getProperty('instances');
        $recentFavoriteTableInstances->setAccessible(true);
        $recentFavoriteTableInstances->setValue(null, []);
>>>>>>> aa3496f4

        $relation = new Relation($dbi);
        $relation->initRelationParamsCache();

        $this->assertArrayHasKey(
            'relation',
            $_SESSION,
            'The cache is expected to be filled because the custom override'
            . 'was understood',
        );

        $dummyDbi->assertAllQueriesConsumed();
        $dummyDbi->assertAllSelectsConsumed();

        /** @psalm-suppress EmptyArrayAccess */
        unset($_SESSION['relation'][$GLOBALS['server']]);
        $relationData = $relation->getRelationParameters();
        $dummyDbi->assertAllSelectsConsumed();

        $relationParameters = RelationParameters::fromArray([
            'db' => 'PMA-storage',
            'trackingwork' => false,
            'tracking' => false,
            'favorite' => 'pma__favorite_custom',
            'favoritework' => true,
        ]);
        $this->assertSame($relationParameters->toArray(), $relationData->toArray());
        $this->assertNull($relationParameters->trackingFeature, 'The feature should not be enabled');

        $this->assertSame([
            'user' => '',
            'pmadb' => 'PMA-storage',
            'bookmarktable' => '',
            'relation' => '',
            'table_info' => '',
            'table_coords' => '',
            'column_info' => '',
            'pdf_pages' => '',
            'history' => '',
            'recent' => '',
            'favorite' => 'pma__favorite_custom',
            'table_uiprefs' => '',
            'tracking' => false,
            'userconfig' => '',
            'users' => '',
            'usergroups' => '',
            'navigationhiding' => '',
            'savedsearches' => '',
            'central_columns' => '',
            'designer_settings' => '',
            'export_templates' => '',
        ], $GLOBALS['cfg']['Server']);

        $dummyDbi->assertAllQueriesConsumed();
    }

    public function testArePmadbTablesDefinedAndArePmadbTablesAllDisabled(): void
    {
        $GLOBALS['cfg']['Server']['bookmarktable'] = '';
        $GLOBALS['cfg']['Server']['relation'] = '';
        $GLOBALS['cfg']['Server']['table_info'] = '';
        $GLOBALS['cfg']['Server']['table_coords'] = '';
        $GLOBALS['cfg']['Server']['column_info'] = '';
        $GLOBALS['cfg']['Server']['pdf_pages'] = '';
        $GLOBALS['cfg']['Server']['history'] = '';
        $GLOBALS['cfg']['Server']['recent'] = '';
        $GLOBALS['cfg']['Server']['favorite'] = '';
        $GLOBALS['cfg']['Server']['table_uiprefs'] = '';
        $GLOBALS['cfg']['Server']['tracking'] = '';
        $GLOBALS['cfg']['Server']['userconfig'] = '';
        $GLOBALS['cfg']['Server']['users'] = '';
        $GLOBALS['cfg']['Server']['usergroups'] = '';
        $GLOBALS['cfg']['Server']['navigationhiding'] = '';
        $GLOBALS['cfg']['Server']['savedsearches'] = '';
        $GLOBALS['cfg']['Server']['central_columns'] = '';
        $GLOBALS['cfg']['Server']['designer_settings'] = '';
        $GLOBALS['cfg']['Server']['export_templates'] = '';

        $dbi = $this->createDatabaseInterface();
        $GLOBALS['dbi'] = $dbi;

        $_SESSION['relation'] = [];
        (new ReflectionClass(Relation::class))->getProperty('cache')->setValue([]);

        $relation = new Relation($dbi);

        $this->assertFalse($relation->arePmadbTablesDefined());
        $this->assertFalse($relation->arePmadbTablesAllDisabled());

        $GLOBALS['cfg']['Server']['bookmarktable'] = '';
        $GLOBALS['cfg']['Server']['relation'] = '';
        $GLOBALS['cfg']['Server']['table_info'] = '';
        $GLOBALS['cfg']['Server']['table_coords'] = '';
        $GLOBALS['cfg']['Server']['column_info'] = '';
        $GLOBALS['cfg']['Server']['pdf_pages'] = '';
        $GLOBALS['cfg']['Server']['history'] = '';
        $GLOBALS['cfg']['Server']['recent'] = '';
        $GLOBALS['cfg']['Server']['favorite'] = 'pma__favorite_custom';
        $GLOBALS['cfg']['Server']['table_uiprefs'] = '';
        $GLOBALS['cfg']['Server']['tracking'] = false;
        $GLOBALS['cfg']['Server']['userconfig'] = '';
        $GLOBALS['cfg']['Server']['users'] = '';
        $GLOBALS['cfg']['Server']['usergroups'] = '';
        $GLOBALS['cfg']['Server']['navigationhiding'] = '';
        $GLOBALS['cfg']['Server']['savedsearches'] = '';
        $GLOBALS['cfg']['Server']['central_columns'] = '';
        $GLOBALS['cfg']['Server']['designer_settings'] = '';
        $GLOBALS['cfg']['Server']['export_templates'] = '';

        $this->assertFalse($relation->arePmadbTablesDefined());
        $this->assertFalse($relation->arePmadbTablesAllDisabled());

        $GLOBALS['cfg']['Server']['bookmarktable'] = 'pma__bookmark';
        $GLOBALS['cfg']['Server']['relation'] = 'pma__relation';
        $GLOBALS['cfg']['Server']['table_info'] = 'pma__table_info';
        $GLOBALS['cfg']['Server']['table_coords'] = 'pma__table_coords';
        $GLOBALS['cfg']['Server']['pdf_pages'] = 'pma__pdf_pages';
        $GLOBALS['cfg']['Server']['column_info'] = 'pma__column_info';
        $GLOBALS['cfg']['Server']['history'] = 'pma__history';
        $GLOBALS['cfg']['Server']['table_uiprefs'] = 'pma__table_uiprefs';
        $GLOBALS['cfg']['Server']['tracking'] = 'pma__tracking';
        $GLOBALS['cfg']['Server']['userconfig'] = 'pma__userconfig';
        $GLOBALS['cfg']['Server']['recent'] = 'pma__recent';
        $GLOBALS['cfg']['Server']['favorite'] = 'pma__favorite';
        $GLOBALS['cfg']['Server']['users'] = 'pma__users';
        $GLOBALS['cfg']['Server']['usergroups'] = 'pma__usergroups';
        $GLOBALS['cfg']['Server']['navigationhiding'] = 'pma__navigationhiding';
        $GLOBALS['cfg']['Server']['savedsearches'] = 'pma__savedsearches';
        $GLOBALS['cfg']['Server']['central_columns'] = 'pma__central_columns';
        $GLOBALS['cfg']['Server']['designer_settings'] = 'pma__designer_settings';
        $GLOBALS['cfg']['Server']['export_templates'] = 'pma__export_templates';

        $this->assertTrue($relation->arePmadbTablesDefined());
        $this->assertFalse($relation->arePmadbTablesAllDisabled());

        $GLOBALS['cfg']['Server']['bookmarktable'] = 'pma__bookmark';
        $GLOBALS['cfg']['Server']['relation'] = 'pma__relation';
        $GLOBALS['cfg']['Server']['table_info'] = 'pma__table_info';
        $GLOBALS['cfg']['Server']['table_coords'] = 'pma__table_coords';
        $GLOBALS['cfg']['Server']['pdf_pages'] = 'pma__pdf_pages';
        $GLOBALS['cfg']['Server']['column_info'] = 'pma__column_info';
        $GLOBALS['cfg']['Server']['history'] = 'custom_name';
        $GLOBALS['cfg']['Server']['table_uiprefs'] = 'pma__table_uiprefs';
        $GLOBALS['cfg']['Server']['tracking'] = 'pma__tracking';
        $GLOBALS['cfg']['Server']['userconfig'] = 'pma__userconfig';
        $GLOBALS['cfg']['Server']['recent'] = 'pma__recent';
        $GLOBALS['cfg']['Server']['favorite'] = 'pma__favorite';
        $GLOBALS['cfg']['Server']['users'] = 'pma__users';
        $GLOBALS['cfg']['Server']['usergroups'] = 'pma__usergroups';
        $GLOBALS['cfg']['Server']['navigationhiding'] = 'pma__navigationhiding';
        $GLOBALS['cfg']['Server']['savedsearches'] = 'pma__savedsearches';
        $GLOBALS['cfg']['Server']['central_columns'] = 'pma__central_columns';
        $GLOBALS['cfg']['Server']['designer_settings'] = 'pma__designer_settings';
        $GLOBALS['cfg']['Server']['export_templates'] = 'pma__export_templates';

        $this->assertTrue($relation->arePmadbTablesDefined());
        $this->assertFalse($relation->arePmadbTablesAllDisabled());

        $GLOBALS['cfg']['Server']['bookmarktable'] = 'pma__bookmark';
        $GLOBALS['cfg']['Server']['relation'] = 'pma__relation';
        $GLOBALS['cfg']['Server']['table_info'] = 'pma__table_info';
        $GLOBALS['cfg']['Server']['table_coords'] = 'pma__table_coords';
        $GLOBALS['cfg']['Server']['pdf_pages'] = 'pma__pdf_pages';
        $GLOBALS['cfg']['Server']['column_info'] = 'pma__column_info';
        $GLOBALS['cfg']['Server']['history'] = 'pma__history';
        $GLOBALS['cfg']['Server']['table_uiprefs'] = 'pma__table_uiprefs';
        $GLOBALS['cfg']['Server']['tracking'] = 'pma__tracking';
        $GLOBALS['cfg']['Server']['userconfig'] = '';
        $GLOBALS['cfg']['Server']['recent'] = 'pma__recent';
        $GLOBALS['cfg']['Server']['favorite'] = 'pma__favorite';
        $GLOBALS['cfg']['Server']['users'] = 'pma__users';
        $GLOBALS['cfg']['Server']['usergroups'] = 'pma__usergroups';
        $GLOBALS['cfg']['Server']['navigationhiding'] = 'pma__navigationhiding';
        $GLOBALS['cfg']['Server']['savedsearches'] = 'pma__savedsearches';
        $GLOBALS['cfg']['Server']['central_columns'] = 'pma__central_columns';
        $GLOBALS['cfg']['Server']['designer_settings'] = 'pma__designer_settings';
        $GLOBALS['cfg']['Server']['export_templates'] = 'pma__export_templates';

        $this->assertFalse($relation->arePmadbTablesDefined());
        $this->assertFalse($relation->arePmadbTablesAllDisabled());

        $GLOBALS['cfg']['Server']['bookmarktable'] = false; //'pma__bookmark';
        $GLOBALS['cfg']['Server']['relation'] = false; //'pma__relation';
        $GLOBALS['cfg']['Server']['table_info'] = false; //'pma__table_info';
        $GLOBALS['cfg']['Server']['table_coords'] = false; //'pma__table_coords';
        $GLOBALS['cfg']['Server']['pdf_pages'] = false; //'pma__pdf_pages';
        $GLOBALS['cfg']['Server']['column_info'] = false; //'pma__column_info';
        $GLOBALS['cfg']['Server']['history'] = false; //'pma__history';
        $GLOBALS['cfg']['Server']['table_uiprefs'] = false; //'pma__table_uiprefs';
        $GLOBALS['cfg']['Server']['tracking'] = false; //'pma__tracking';
        $GLOBALS['cfg']['Server']['userconfig'] = false; //'pma__userconfig';
        $GLOBALS['cfg']['Server']['recent'] = false; //'pma__recent';
        $GLOBALS['cfg']['Server']['favorite'] = false; //'pma__favorite';
        $GLOBALS['cfg']['Server']['users'] = false; //'pma__users';
        $GLOBALS['cfg']['Server']['usergroups'] = false; //'pma__usergroups';
        $GLOBALS['cfg']['Server']['navigationhiding'] = false; //'pma__navigationhiding';
        $GLOBALS['cfg']['Server']['savedsearches'] = false; //'pma__savedsearches';
        $GLOBALS['cfg']['Server']['central_columns'] = false; //'pma__central_columns';
        $GLOBALS['cfg']['Server']['designer_settings'] = false; //'pma__designer_settings';
        $GLOBALS['cfg']['Server']['export_templates'] = false; //'pma__export_templates';

        $this->assertFalse($relation->arePmadbTablesDefined());
        $this->assertTrue($relation->arePmadbTablesAllDisabled());
    }

    /**
     * @param array<string, bool|string> $params
     * @param string[]                   $queries
     */
    #[DataProvider('providerForTestRenameTable')]
    public function testRenameTable(array $params, array $queries): void
    {
        $dummyDbi = $this->createDbiDummy();
        $dbi = $this->createDatabaseInterface($dummyDbi);

        $relation = new Relation($dbi);

        $GLOBALS['server'] = 1;
        $relationParameters = RelationParameters::fromArray($params);
        (new ReflectionClass(Relation::class))->getProperty('cache')->setValue(
            [$GLOBALS['server'] => $relationParameters],
        );

        foreach ($queries as $query) {
            $dummyDbi->addResult($query, true);
        }

        $relation->renameTable('db_1', 'db_2', 'table_1', 'table_2');

        $dummyDbi->assertAllQueriesConsumed();
    }

    /**
     * @return array<int, array<int, array<int|string, bool|string>>>
     * @psalm-return list<array{array<string, bool|string>, string[]}>
     */
    public static function providerForTestRenameTable(): array
    {
        // phpcs:disable Generic.Files.LineLength.TooLong
        return [
            [
                ['user' => 'user', 'db' => 'pmadb', 'commwork' => true, 'column_info' => 'column_info'],
                ['UPDATE `pmadb`.`column_info` SET db_name = \'db_2\', table_name = \'table_2\' WHERE db_name = \'db_1\' AND table_name = \'table_1\''],
            ],
            [
                ['user' => 'user', 'db' => 'pmadb', 'displaywork' => true, 'relation' => 'relation', 'table_info' => 'table_info'],
                ['UPDATE `pmadb`.`table_info` SET db_name = \'db_2\', table_name = \'table_2\' WHERE db_name = \'db_1\' AND table_name = \'table_1\''],
            ],
            [
                ['user' => 'user', 'db' => 'pmadb', 'relwork' => true, 'relation' => 'relation'],
                [
                    'UPDATE `pmadb`.`relation` SET foreign_db = \'db_2\', foreign_table = \'table_2\' WHERE foreign_db = \'db_1\' AND foreign_table = \'table_1\'',
                    'UPDATE `pmadb`.`relation` SET master_db = \'db_2\', master_table = \'table_2\' WHERE master_db = \'db_1\' AND master_table = \'table_1\'',
                ],
            ],
            [
                ['user' => 'user', 'db' => 'pmadb', 'pdfwork' => true, 'pdf_pages' => 'pdf_pages', 'table_coords' => 'table_coords'],
                ['DELETE FROM `pmadb`.`table_coords` WHERE db_name = \'db_1\' AND table_name = \'table_1\''],
            ],
            [
                ['user' => 'user', 'db' => 'pmadb', 'uiprefswork' => true, 'table_uiprefs' => 'table_uiprefs'],
                ['UPDATE `pmadb`.`table_uiprefs` SET db_name = \'db_2\', table_name = \'table_2\' WHERE db_name = \'db_1\' AND table_name = \'table_1\''],
            ],
            [
                ['user' => 'user', 'db' => 'pmadb', 'navwork' => true, 'navigationhiding' => 'navigationhiding'],
                [
                    'UPDATE `pmadb`.`navigationhiding` SET db_name = \'db_2\', table_name = \'table_2\' WHERE db_name = \'db_1\' AND table_name = \'table_1\'',
                    'UPDATE `pmadb`.`navigationhiding` SET db_name = \'db_2\', item_name = \'table_2\' WHERE db_name = \'db_1\' AND item_name = \'table_1\' AND item_type = \'table\'',
                ],
            ],
        ];
        // phpcs:enable
    }

    public function testRenameTableEscaping(): void
    {
        $dummyDbi = $this->createDbiDummy();
        $dbi = $this->createDatabaseInterface($dummyDbi);

        $relation = new Relation($dbi);

        $GLOBALS['server'] = 1;
        $relationParameters = RelationParameters::fromArray([
            'user' => 'user',
            'db' => 'pma`db',
            'pdfwork' => true,
            'pdf_pages' => 'pdf_pages',
            'table_coords' => 'table`coords',
        ]);
        (new ReflectionClass(Relation::class))->getProperty('cache')->setValue(
            [$GLOBALS['server'] => $relationParameters],
        );

        $dummyDbi->addResult(
            'UPDATE `pma``db`.`table``coords` SET db_name = \'db\\\'1\', table_name = \'table\\\'2\''
                . ' WHERE db_name = \'db\\\'1\' AND table_name = \'table\\\'1\'',
            true,
        );

        $relation->renameTable('db\'1', 'db\'1', 'table\'1', 'table\'2');

        $dummyDbi->assertAllQueriesConsumed();
    }
}<|MERGE_RESOLUTION|>--- conflicted
+++ resolved
@@ -1914,14 +1914,8 @@
 
         $_SESSION['relation'] = [];
         $_SESSION['tmpval'] = [];
-<<<<<<< HEAD
         (new ReflectionClass(Relation::class))->getProperty('cache')->setValue([]);
-        (new ReflectionClass(RecentFavoriteTable::class))->getProperty('instances')->setValue([]);
-=======
-        $recentFavoriteTableInstances = (new ReflectionClass(RecentFavoriteTable::class))->getProperty('instances');
-        $recentFavoriteTableInstances->setAccessible(true);
-        $recentFavoriteTableInstances->setValue(null, []);
->>>>>>> aa3496f4
+        (new ReflectionClass(RecentFavoriteTable::class))->getProperty('instances')->setValue(null, []);
 
         $relation = new Relation($dbi);
         $relation->initRelationParamsCache();

<?php

declare(strict_types=1);

namespace PhpMyAdmin\Tests\Display;

use PhpMyAdmin\ConfigStorage\RelationParameters;
use PhpMyAdmin\DatabaseInterface;
use PhpMyAdmin\Display\DisplayParts;
use PhpMyAdmin\Display\Results as DisplayResults;
use PhpMyAdmin\FieldMetadata;
use PhpMyAdmin\Html\Generator;
use PhpMyAdmin\Message;
use PhpMyAdmin\ParseAnalyze;
use PhpMyAdmin\Plugins\Transformations\Output\Text_Plain_External;
use PhpMyAdmin\Plugins\Transformations\Text_Plain_Link;
use PhpMyAdmin\Plugins\TransformationsPlugin;
use PhpMyAdmin\SqlParser\Utils\Query;
use PhpMyAdmin\StatementInfo;
use PhpMyAdmin\Template;
use PhpMyAdmin\Tests\AbstractTestCase;
use PhpMyAdmin\Tests\Stubs\DbiDummy;
use PhpMyAdmin\Transformations;
use stdClass;

use function count;
use function explode;
use function hex2bin;
use function htmlspecialchars_decode;
use function urldecode;

use const MYSQLI_NOT_NULL_FLAG;
use const MYSQLI_NUM_FLAG;
use const MYSQLI_PRI_KEY_FLAG;
use const MYSQLI_TYPE_BLOB;
use const MYSQLI_TYPE_DATE;
use const MYSQLI_TYPE_DATETIME;
use const MYSQLI_TYPE_DECIMAL;
use const MYSQLI_TYPE_LONG;
use const MYSQLI_TYPE_STRING;
use const MYSQLI_TYPE_TIME;
use const MYSQLI_TYPE_TIMESTAMP;

/**
 * @covers \PhpMyAdmin\Display\Results
 */
class ResultsTest extends AbstractTestCase
{
    /** @var DatabaseInterface */
    protected $dbi;

    /** @var DbiDummy */
    protected $dummyDbi;

    /** @var DisplayResults */
    protected $object;

    /**
     * Sets up the fixture, for example, opens a network connection.
     * This method is called before a test is executed.
     */
    protected function setUp(): void
    {
        parent::setUp();
        parent::setLanguage();
        parent::setGlobalConfig();
        $this->dummyDbi = $this->createDbiDummy();
        $this->dbi = $this->createDatabaseInterface($this->dummyDbi);
        $GLOBALS['dbi'] = $this->dbi;
        $this->setTheme();
        $GLOBALS['server'] = 0;
        $GLOBALS['db'] = 'db';
        $GLOBALS['table'] = 'table';
        $GLOBALS['PMA_PHP_SELF'] = 'index.php';
        $this->object = new DisplayResults($this->dbi, 'as', '', 0, '', '');
        $GLOBALS['text_dir'] = 'ltr';
        $GLOBALS['cfg']['Server']['DisableIS'] = false;
        $_SESSION[' HMAC_secret '] = 'test';
    }

    /**
     * Tears down the fixture, for example, closes a network connection.
     * This method is called after a test is executed.
     */
    protected function tearDown(): void
    {
        parent::tearDown();
        unset($this->object);
    }

    /**
     * Test for isSelect function
     */
    public function testisSelect(): void
    {
        $this->assertTrue(
            $this->callFunction(
                $this->object,
                DisplayResults::class,
                'isSelect',
                [StatementInfo::fromArray(Query::getAll('SELECT * FROM pma'))]
            )
        );
    }

    public function testGetClassForDateTimeRelatedFieldsCase1(): void
    {
        $this->assertEquals(
            'datetimefield',
            $this->callFunction(
                $this->object,
                DisplayResults::class,
                'getClassForDateTimeRelatedFields',
                [new FieldMetadata(MYSQLI_TYPE_TIMESTAMP, 0, (object) [])]
            )
        );
    }

    public function testGetClassForDateTimeRelatedFieldsCase2(): void
    {
        $this->assertEquals(
            'datefield',
            $this->callFunction(
                $this->object,
                DisplayResults::class,
                'getClassForDateTimeRelatedFields',
                [new FieldMetadata(MYSQLI_TYPE_DATE, 0, (object) [])]
            )
        );
    }

    public function testGetClassForDateTimeRelatedFieldsCase3(): void
    {
        $this->assertEquals(
            'text',
            $this->callFunction(
                $this->object,
                DisplayResults::class,
                'getClassForDateTimeRelatedFields',
                [new FieldMetadata(MYSQLI_TYPE_STRING, 0, (object) [])]
            )
        );
    }

    /**
     * Test for getOffsets - case 1
     */
    public function testGetOffsetsCase1(): void
    {
        $_SESSION['tmpval']['max_rows'] = DisplayResults::ALL_ROWS;
        $this->assertEquals(
            [
                0,
                0,
            ],
            $this->callFunction(
                $this->object,
                DisplayResults::class,
                'getOffsets',
                []
            )
        );
    }

    /**
     * Test for getOffsets - case 2
     */
    public function testGetOffsetsCase2(): void
    {
        $_SESSION['tmpval']['max_rows'] = 5;
        $_SESSION['tmpval']['pos'] = 4;
        $this->assertEquals(
            [
                9,
                0,
            ],
            $this->callFunction(
                $this->object,
                DisplayResults::class,
                'getOffsets',
                []
            )
        );
    }

    /**
     * Data provider for testGetSpecialLinkUrl
     *
     * @return array parameters and output
     */
    public static function dataProviderForTestGetSpecialLinkUrl(): array
    {
        return [
            [
                'information_schema',
                'routines',
                'circumference',
                [
                    'routine_name' => 'circumference',
                    'routine_schema' => 'data',
                    'routine_type' => 'FUNCTION',
                ],
                'routine_name',
                'index.php?route=/database/routines&item_name=circumference&db=data'
                . '&item_type=FUNCTION&server=0&lang=en',
            ],
            [
                'information_schema',
                'routines',
                'area',
                [
                    'routine_name' => 'area',
                    'routine_schema' => 'data',
                    'routine_type' => 'PROCEDURE',
                ],
                'routine_name',
                'index.php?route=/database/routines&item_name=area&db=data&item_type=PROCEDURE&server=0&lang=en',
            ],
        ];
    }

    /**
     * Test getSpecialLinkUrl
     *
     * @param string $db           the database name
     * @param string $table        the table name
     * @param string $column_value column value
     * @param array  $row_info     information about row
     * @param string $field_name   column name
     * @param string $output       output of getSpecialLinkUrl
     *
     * @dataProvider dataProviderForTestGetSpecialLinkUrl
     */
    public function testGetSpecialLinkUrl(
        string $db,
        string $table,
        string $column_value,
        array $row_info,
        string $field_name,
        string $output
    ): void {
        $specialSchemaLinks = [
            'information_schema' => [
                'routines' => [
                    'routine_name' => [
                        'link_param' => 'item_name',
                        'link_dependancy_params' => [
                            0 => [
                                'param_info' => 'db',
                                'column_name' => 'routine_schema',
                            ],
                            1 => [
                                'param_info' => 'item_type',
                                'column_name' => 'routine_type',
                            ],
                        ],
                        'default_page' => 'index.php?route=/database/routines',
                    ],
                ],
                'columns' => [
                    'column_name' => [
                        'link_param' => 'table_schema',
                        'link_dependancy_params' => [
                            0 => [
                                'param_info' => 'db',
                                'column_name' => 'table_schema',
                            ],
                            1 => [
                                'param_info' => 'db2',
                                'column_name' => 'table_schema',
                            ],
                        ],
                        'default_page' => 'index.php',
                    ],
                ],
            ],
        ];

        $this->assertEquals(
            $output,
            $this->callFunction(
                $this->object,
                DisplayResults::class,
                'getSpecialLinkUrl',
                [
                    $specialSchemaLinks[$db][$table][$field_name],
                    $column_value,
                    $row_info,
                ]
            )
        );
    }

    /**
     * Data provider for testGetRowInfoForSpecialLinks
     *
     * @return array parameters and output
     */
    public static function dataProviderForTestGetRowInfoForSpecialLinks(): array
    {
        $column_names = [
            'host',
            'db',
            'user',
            'select_privilages',
        ];
        $fields_mata = [];

        foreach ($column_names as $column_name) {
            $field_meta = new stdClass();
            $field_meta->orgname = $column_name;
            $fields_mata[] = $field_meta;
        }

        return [
            [
                $fields_mata,
                count($fields_mata),
                [
                    0 => 'localhost',
                    1 => 'phpmyadmin',
                    2 => 'pmauser',
                    3 => 'Y',
                ],
                [
                    0 => '0',
                    1 => '3',
                    2 => '1',
                    3 => '2',
                ],
                [
                    'host' => 'localhost',
                    'select_privilages' => 'Y',
                    'db' => 'phpmyadmin',
                    'user' => 'pmauser',
                ],
            ],
        ];
    }

    /**
     * Test getRowInfoForSpecialLinks
     *
     * @param FieldMetadata[] $fields_meta  meta information about fields
     * @param int             $fields_count number of fields
     * @param array           $row          current row data
     * @param array           $col_order    the column order
     * @param array           $output       output of getRowInfoForSpecialLinks
     *
     * @dataProvider dataProviderForTestGetRowInfoForSpecialLinks
     */
    public function testGetRowInfoForSpecialLinks(
        array $fields_meta,
        int $fields_count,
        array $row,
        array $col_order,
        array $output
    ): void {
        $this->object->properties['fields_meta'] = $fields_meta;
        $this->object->properties['fields_cnt'] = $fields_count;

        $this->assertEquals(
            $output,
            $this->callFunction(
                $this->object,
                DisplayResults::class,
                'getRowInfoForSpecialLinks',
                [
                    $row,
                    $col_order,
                ]
            )
        );
    }

    public function testSetHighlightedColumnGlobalField(): void
    {
        $query = 'SELECT * FROM db_name WHERE `db_name`.`tbl`.id > 0 AND `id` < 10';
        $this->callFunction(
            $this->object,
            DisplayResults::class,
            'setHighlightedColumnGlobalField',
            [StatementInfo::fromArray(Query::getAll($query))]
        );

        $this->assertEquals([
            'db_name' => 'true',
            'tbl' => 'true',
            'id' => 'true',
        ], $this->object->properties['highlight_columns']);
    }

    /**
     * Data provider for testGetPartialText
     *
     * @return array parameters and output
     */
    public static function dataProviderForTestGetPartialText(): array
    {
        return [
            [
                'P',
                10,
                'foo',
                [
                    false,
                    'foo',
                    3,
                ],
            ],
            [
                'P',
                1,
                'foo',
                [
                    true,
                    'f...',
                    3,
                ],
            ],
            [
                'F',
                10,
                'foo',
                [
                    false,
                    'foo',
                    3,
                ],
            ],
            [
                'F',
                1,
                'foo',
                [
                    false,
                    'foo',
                    3,
                ],
            ],
        ];
    }

    /**
     * Test getPartialText
     *
     * @param string $pftext     Partial or Full text
     * @param int    $limitChars Partial or Full text
     * @param string $str        the string to be tested
     * @param array  $output     return value of getPartialText
     *
     * @dataProvider dataProviderForTestGetPartialText
     */
    public function testGetPartialText(string $pftext, int $limitChars, string $str, array $output): void
    {
        $_SESSION['tmpval']['pftext'] = $pftext;
        $GLOBALS['cfg']['LimitChars'] = $limitChars;
        $this->assertEquals(
            $output,
            $this->callFunction(
                $this->object,
                DisplayResults::class,
                'getPartialText',
                [$str]
            )
        );
    }

    /**
     * @return mixed[][]
     * @psalm-return array{array{
     *   bool,
     *   bool,
     *   string,
     *   string|null,
     *   TransformationsPlugin|null,
     *   array|object,
     *   object,
     *   array,
     *   bool|null,
     *   string
     * }}
     */
    public static function dataProviderForTestHandleNonPrintableContents(): array
    {
        $transformation_plugin = new Text_Plain_Link();
        $meta = new FieldMetadata(MYSQLI_TYPE_BLOB, 0, (object) ['orgtable' => 'bar']);
        $url_params = [
            'db' => 'foo',
            'table' => 'bar',
            'where_clause' => 'where_clause',
        ];

        return [
            [
                true,
                true,
                'BLOB',
                '1001',
                null,
                [],
                $meta,
                $url_params,
                null,
                'class="disableAjax">1001</a>',
            ],
            [
                true,
                true,
                'BLOB',
                hex2bin('123456'),
                null,
                [],
                $meta,
                $url_params,
                null,
                'class="disableAjax">0x123456</a>',
            ],
            [
                true,
                false,
                'BLOB',
                '1001',
                null,
                [],
                $meta,
                $url_params,
                null,
                'class="disableAjax">[BLOB - 4 B]</a>',
            ],
            [
                false,
                false,
                'BINARY',
                '1001',
                $transformation_plugin,
                [],
                $meta,
                $url_params,
                null,
                '1001',
            ],
            [
                false,
                true,
                'GEOMETRY',
                null,
                null,
                [],
                $meta,
                $url_params,
                null,
                '[GEOMETRY - NULL]',
            ],
        ];
    }

    /**
     * @param bool         $display_binary    show binary contents?
     * @param bool         $display_blob      show blob contents?
     * @param string       $category          BLOB|BINARY|GEOMETRY
     * @param string|null  $content           the binary content
     * @param array|object $transform_options transformation parameters
     * @param object       $meta              the meta-information about the field
     * @param array        $url_params        parameters that should go to the download link
     * @param bool|null    $is_truncated      the result is truncated or not
     * @param string       $output            the output of this function
     *
     * @dataProvider dataProviderForTestHandleNonPrintableContents
     */
    public function testHandleNonPrintableContents(
        bool $display_binary,
        bool $display_blob,
        string $category,
        string|null $content,
        TransformationsPlugin|null $transformation_plugin,
        $transform_options,
        object $meta,
        array $url_params,
        bool|null $is_truncated,
        string $output
    ): void {
        $_SESSION['tmpval']['display_binary'] = $display_binary;
        $_SESSION['tmpval']['display_blob'] = $display_blob;
        $GLOBALS['cfg']['LimitChars'] = 50;
        $this->assertStringContainsString(
            $output,
            $this->callFunction(
                $this->object,
                DisplayResults::class,
                'handleNonPrintableContents',
                [
                    $category,
                    $content,
                    $transformation_plugin,
                    $transform_options,
                    $meta,
                    $url_params,
                    &$is_truncated,
                ]
            )
        );
    }

    /**
     * @return mixed[][]
     * @psalm-return array{array{
     *   string,
     *   string|null,
     *   string,
     *   object,
     *   array,
     *   array,
     *   bool,
     *   TransformationsPlugin|null,
     *   array,
     *   string
     * }}
     */
    public static function dataProviderForTestGetDataCellForNonNumericColumns(): array
    {
        $transformation_plugin = new Text_Plain_Link();
        $transformation_plugin_external = new Text_Plain_External();

        $meta = new stdClass();
        $meta->db = 'foo';
        $meta->table = 'tbl';
        $meta->orgtable = 'tbl';
        $meta->name = 'tblob';
        $meta->orgname = 'tblob';
        $meta->charsetnr = 63;
        $meta = new FieldMetadata(MYSQLI_TYPE_BLOB, 0, $meta);

        $meta2 = new stdClass();
        $meta2->db = 'foo';
        $meta2->table = 'tbl';
        $meta2->orgtable = 'tbl';
        $meta2->name = 'varchar';
        $meta2->orgname = 'varchar';
        $meta2 = new FieldMetadata(MYSQLI_TYPE_STRING, 0, $meta2);

        $meta3 = new stdClass();
        $meta3->db = 'foo';
        $meta3->table = 'tbl';
        $meta3->orgtable = 'tbl';
        $meta3->name = 'datetime';
        $meta3->orgname = 'datetime';
        $meta3 = new FieldMetadata(MYSQLI_TYPE_DATETIME, 0, $meta3);

        $url_params = [
            'db' => 'foo',
            'table' => 'tbl',
            'where_clause' => 'where_clause',
        ];

        return [
            [
                'all',
                '1001',
                'grid_edit',
                $meta,
                [],
                $url_params,
                false,
                null,
                ['https://www.example.com/'],
                'class="disableAjax">[BLOB - 4 B]</a>'
                . '</td>' . "\n",
            ],
            [
                'noblob',
                '1001',
                'grid_edit',
                $meta,
                [],
                $url_params,
                false,
                $transformation_plugin,
                [],
                '<td class="text-start grid_edit transformed hex">'
                . '1001'
                . '</td>' . "\n",
            ],
            [
                'noblob',
                null,
                'grid_edit',
                $meta2,
                [],
                $url_params,
                false,
                $transformation_plugin,
                [],
                '<td data-decimals="0"' . "\n"
                . '    data-type="string"' . "\n"
                . '        class="grid_edit null">' . "\n"
                . '    <em>NULL</em>' . "\n"
                . '</td>' . "\n",
            ],
            [
                'all',
                'foo bar baz',
                'grid_edit',
                $meta2,
                [],
                $url_params,
                false,
                null,
                [],
                '<td data-decimals="0" data-type="string" '
                . 'data-originallength="11" '
                . 'class="grid_edit pre_wrap">foo bar baz</td>' . "\n",
            ],
            [
                'all',
                'foo bar baz',
                'grid_edit',
                $meta2,
                [],
                $url_params,
                false,
                $transformation_plugin_external,
                [],
                '<td data-decimals="0" data-type="string" '
                . 'data-originallength="11" '
                . 'class="grid_edit text-nowrap transformed">foo bar baz</td>' . "\n",
            ],
            [
                'all',
                '2020-09-20 16:35:00',
                'grid_edit',
                $meta3,
                [],
                $url_params,
                false,
                null,
                [],
                '<td data-decimals="0" data-type="datetime" '
                . 'data-originallength="19" '
                . 'class="grid_edit text-nowrap">2020-09-20 16:35:00</td>' . "\n",
            ],
        ];
    }

    /**
     * @param string      $protectBinary     all|blob|noblob|no
     * @param string|null $column            the relevant column in data row
     * @param string      $class             the html class for column
     * @param object      $meta              the meta-information about the field
     * @param array       $map               the list of relations
     * @param array       $_url_params       the parameters for generate url
     * @param bool        $condition_field   the column should highlighted or not
     * @param array       $transform_options the transformation parameters
     * @param string      $output            the output of this function
     *
     * @dataProvider dataProviderForTestGetDataCellForNonNumericColumns
     */
    public function testGetDataCellForNonNumericColumns(
        string $protectBinary,
        string|null $column,
        string $class,
        object $meta,
        array $map,
        array $_url_params,
        bool $condition_field,
        TransformationsPlugin|null $transformation_plugin,
        array $transform_options,
        string $output
    ): void {
        $_SESSION['tmpval']['display_binary'] = true;
        $_SESSION['tmpval']['display_blob'] = false;
        $_SESSION['tmpval']['relational_display'] = false;
        $GLOBALS['cfg']['LimitChars'] = 50;
        $GLOBALS['cfg']['ProtectBinary'] = $protectBinary;
        $statementInfo = $this->createStub(StatementInfo::class);
        $this->assertStringContainsString(
            $output,
            $this->callFunction(
                $this->object,
                DisplayResults::class,
                'getDataCellForNonNumericColumns',
                [
                    $column,
                    $class,
                    $meta,
                    $map,
                    $_url_params,
                    $condition_field,
                    $transformation_plugin,
                    $transform_options,
                    $statementInfo,
                ]
            )
        );
    }

    /**
     * Simple output transformation test
     *
     * It mocks data needed to display two transformations and asserts
     * they are rendered.
     */
    public function testOutputTransformations(): void
    {
        // Fake relation settings
        $_SESSION['tmpval']['relational_display'] = 'K';
        $_SESSION['relation'] = [];
        $_SESSION['relation'][$GLOBALS['server']] = RelationParameters::fromArray([
            'db' => 'db',
            'mimework' => true,
            'column_info' => 'column_info',
        ])->toArray();
        $GLOBALS['cfg']['BrowseMIME'] = true;

        // Basic data
        $query = 'SELECT 1';
        $this->object->properties['db'] = 'db';
        $this->object->properties['fields_cnt'] = 2;

        // Field meta information
        $meta = new stdClass();
        $meta->db = 'db';
        $meta->table = 'table';
        $meta->orgtable = 'table';
        $meta->name = '1';
        $meta->orgname = '1';
        $meta->blob = false;
        $meta2 = new stdClass();
        $meta2->db = 'db';
        $meta2->table = 'table';
        $meta2->orgtable = 'table';
        $meta2->name = '2';
        $meta2->orgname = '2';
        $meta2->blob = false;
        $fields_meta = [
            new FieldMetadata(MYSQLI_TYPE_LONG, MYSQLI_NUM_FLAG | MYSQLI_NOT_NULL_FLAG, $meta),
            new FieldMetadata(MYSQLI_TYPE_LONG, MYSQLI_NUM_FLAG | MYSQLI_NOT_NULL_FLAG, $meta2),
        ];
        $this->object->properties['fields_meta'] = $fields_meta;

        $dbi = $this->getMockBuilder(DatabaseInterface::class)
            ->disableOriginalConstructor()
            ->getMock();

        // MIME transformations
        $dbi->expects($this->exactly(1))
            ->method('fetchResult')
            ->willReturn(
                [
                    'db.table.1' => [
                        'mimetype' => '',
                        'transformation' => 'output/text_plain_dateformat.php',
                    ],
                    'db.table.2' => [
                        'mimetype' => '',
                        'transformation' => 'output/text_plain_bool2text.php',
                    ],
                ]
            );

        $GLOBALS['dbi'] = $dbi;

        $transformations = new Transformations();
        $this->object->properties['mime_map'] = $transformations->getMime('db', 'table');

        // Actually invoke tested method
        $output = $this->callFunction(
            $this->object,
            DisplayResults::class,
            'getRowValues',
            [
                [
                    3600,
                    true,
                ],
                0,
                false,
                [],
                'disabled',
                false,
                $query,
                StatementInfo::fromArray(Query::getAll($query)),
            ]
        );

        // Dateformat
        $this->assertStringContainsString('Jan 01, 1970 at 01:00 AM', $output);
        // Bool2Text
        $this->assertStringContainsString('>T<', $output);
    }

    public static function dataProviderGetSortOrderHiddenInputs(): array
    {
        // SQL to add the column
        // SQL to remove the column
        // The URL params
        // The column name
        return [
            [
                '',
                '',
                ['sql_query' => ''],
                'colname',
                '',
            ],
            [
                'SELECT * FROM `gis_all` ORDER BY `gis_all`.`shape` DESC, `gis_all`.`name` ASC',
                'SELECT * FROM `gis_all` ORDER BY `gis_all`.`name` ASC',
                ['sql_query' => 'SELECT * FROM `gis_all` ORDER BY `gis_all`.`shape` DESC, `gis_all`.`name` ASC'],
                'shape',
                '',
            ],
            [
                'SELECT * FROM `gis_all` ORDER BY `gis_all`.`shape` DESC, `gis_all`.`name` ASC',
                'SELECT * FROM `gis_all` ORDER BY `gis_all`.`shape` DESC',
                ['sql_query' => 'SELECT * FROM `gis_all` ORDER BY `gis_all`.`shape` DESC, `gis_all`.`name` ASC'],
                'name',
                '',
            ],
            [
                'SELECT * FROM `gis_all`',
                'SELECT * FROM `gis_all`',
                ['sql_query' => 'SELECT * FROM `gis_all`'],
                'name',
                '',
            ],
            [
                'SELECT * FROM `gd_cities` ORDER BY `gd_cities`.`region_slug` DESC, '
                . '`gd_cities`.`country_slug` ASC, `gd_cities`.`city_id` ASC, `gd_cities`.`city` ASC',
                'SELECT * FROM `gd_cities` ORDER BY `gd_cities`.`region_slug` DESC, '
                . '`gd_cities`.`country_slug` ASC, `gd_cities`.`city_id` ASC, `gd_cities`.`city` ASC',
                [
                    'sql_query' => 'SELECT * FROM `gd_cities` ORDER BY `gd_cities`.`region_slug` DESC, '
                . '`gd_cities`.`country_slug` ASC, `gd_cities`.`city_id` ASC, `gd_cities`.`city` ASC',
                ],
                '',
                '',
            ],
            [
                'SELECT * FROM `gd_cities` ORDER BY `gd_cities`.`region_slug` DESC, '
                . '`gd_cities`.`country_slug` ASC, `gd_cities`.`city_id` ASC, `gd_cities`.`city` ASC',
                'SELECT * FROM `gd_cities` ORDER BY `gd_cities`.`country_slug` ASC, `gd_cities`.`city_id`'
                . ' ASC, `gd_cities`.`city` ASC',
                [
                    'sql_query' => 'SELECT * FROM `gd_cities` ORDER BY `gd_cities`.`region_slug` DESC, '
                . '`gd_cities`.`country_slug` ASC, `gd_cities`.`city_id` ASC, `gd_cities`.`city` ASC',
                ],
                'region_slug',
                '',
            ],
            [
                'SELECT * FROM `gis_all` ORDER BY `gis_all`.`shape` DESC',
                'SELECT * FROM `gis_all`',
                ['sql_query' => 'SELECT * FROM `gis_all` ORDER BY `gis_all`.`shape` DESC'],
                'shape',
                '&discard_remembered_sort=1',
            ],
        ];
    }

    /**
     * @dataProvider dataProviderGetSortOrderHiddenInputs
     */
    public function testGetSortOrderHiddenInputs(
        string $sqlAdd,
        string $sqlRemove,
        array $urlParams,
        string $colName,
        string $urlParamsRemove
    ): void {
        $output = $this->callFunction(
            $this->object,
            DisplayResults::class,
            'getSortOrderHiddenInputs',
            [
                $urlParams,
                $colName,
            ]
        );
        $out = urldecode(htmlspecialchars_decode($output));
        $this->assertStringContainsString(
            'name="url-remove-order" value="index.php?route=/sql&sql_query=' . $sqlRemove,
            $out,
            'The remove query should be found'
        );

        $this->assertStringContainsString(
            'name="url-add-order" value="index.php?route=/sql&sql_query=' . $sqlAdd,
            $out,
            'The add query should be found'
        );

        $firstLine = explode("\n", $out)[0] ?? '';
        $this->assertStringContainsString(
            'url-remove-order',
            $firstLine,
            'The first line should contain url-remove-order input'
        );
        $this->assertStringNotContainsString(
            'url-add-order',
            $firstLine,
            'The first line should contain NOT url-add-order input'
        );

        $this->assertStringContainsString($urlParamsRemove, $firstLine, 'The first line should contain the URL params');
    }

    /**
     * @see https://github.com/phpmyadmin/phpmyadmin/issues/16836
     */
    public function testBuildValueDisplayNoTrainlingSpaces(): void
    {
        $output = $this->callFunction(
            $this->object,
            DisplayResults::class,
            'buildValueDisplay',
            [
                'my_class',
                false,
                '  special value  ',
            ]
        );
        $this->assertSame('<td class="text-start my_class">  special value  </td>' . "\n", $output);
        $output = $this->callFunction(
            $this->object,
            DisplayResults::class,
            'buildValueDisplay',
            [
                'my_class',
                false,
                '0x11e6ac0cfb1e8bf3bf48b827ebdafb0b',
            ]
        );
        $this->assertSame('<td class="text-start my_class">0x11e6ac0cfb1e8bf3bf48b827ebdafb0b</td>' . "\n", $output);
        $output = $this->callFunction(
            $this->object,
            DisplayResults::class,
            'buildValueDisplay',
            [
                'my_class',
                true,// condition mode
                '0x11e6ac0cfb1e8bf3bf48b827ebdafb0b',
            ]
        );
        $this->assertSame(
            '<td class="text-start my_class condition">0x11e6ac0cfb1e8bf3bf48b827ebdafb0b</td>' . "\n",
            $output
        );
    }

    public function testPftextConfigParam(): void
    {
        $db = 'test_db';
        $table = 'test_table';

        $query = 'ANALYZE FORMAT=JSON SELECT * FROM test_table';
        [$analyzedSqlResults] = ParseAnalyze::sqlQuery($query, $db);

        $object = new DisplayResults($this->dbi, $db, $table, 1, '', $query);
        $object->setConfigParamsForDisplayTable($analyzedSqlResults);

        $this->assertSame('F', $_SESSION['tmpval']['pftext']);

        $query = 'ANALYZE NO_WRITE_TO_BINLOG TABLE test_table';
        [$analyzedSqlResults] = ParseAnalyze::sqlQuery($query, $db);

        $object = new DisplayResults($this->dbi, $db, $table, 1, '', $query);
        $object->setConfigParamsForDisplayTable($analyzedSqlResults);

        $this->assertSame('P', $_SESSION['tmpval']['pftext']);
    }

    /**
     * @dataProvider providerSetConfigParamsForDisplayTable
     */
    public function testSetConfigParamsForDisplayTable(
        array $session,
        array $get,
        array $post,
        array $request,
        array $expected
    ): void {
        $_SESSION = $session;
        $_GET = $get;
        $_POST = $post;
        $_REQUEST = $request;

        $db = 'test_db';
        $table = 'test_table';
        $query = 'SELECT * FROM `test_db`.`test_table`;';
        [$analyzedSqlResults] = ParseAnalyze::sqlQuery($query, $db);

        $object = new DisplayResults($this->dbi, $db, $table, 1, '', $query);
        $object->setConfigParamsForDisplayTable($analyzedSqlResults);

        $this->assertArrayHasKey('tmpval', $_SESSION);
        $this->assertIsArray($_SESSION['tmpval']);
        $this->assertSame($expected, $_SESSION['tmpval']);
    }

    public static function providerSetConfigParamsForDisplayTable(): array
    {
        $cfg = ['RelationalDisplay' => DisplayResults::RELATIONAL_KEY, 'MaxRows' => 25, 'RepeatCells' => 100];

        return [
            'default values' => [
                [' PMA_token ' => 'token'],
                [],
                [],
                [],
                [
                    'query' => [
                        '27b1330f2076ef45d236f20839a92831' => [
                            'sql' => 'SELECT * FROM `test_db`.`test_table`;',
                            'repeat_cells' => $cfg['RepeatCells'],
                            'max_rows' => $cfg['MaxRows'],
                            'pos' => 0,
                            'pftext' => DisplayResults::DISPLAY_PARTIAL_TEXT,
                            'relational_display' => $cfg['RelationalDisplay'],
                            'geoOption' => DisplayResults::GEOMETRY_DISP_GEOM,
                            'display_binary' => true,
                        ],
                    ],
                    'pftext' => DisplayResults::DISPLAY_PARTIAL_TEXT,
                    'relational_display' => $cfg['RelationalDisplay'],
                    'geoOption' => DisplayResults::GEOMETRY_DISP_GEOM,
                    'display_binary' => true,
                    'display_blob' => false,
                    'hide_transformation' => false,
                    'pos' => 0,
                    'max_rows' => $cfg['MaxRows'],
                    'repeat_cells' => $cfg['RepeatCells'],
                ],
            ],
            'cached values' => [
                [
                    'tmpval' => [
                        'query' => [
                            '27b1330f2076ef45d236f20839a92831' => [
                                'sql' => 'SELECT * FROM `test_db`.`test_table`;',
                                'repeat_cells' => 90,
                                'max_rows' => 26,
                                'pos' => 1,
                                'pftext' => DisplayResults::DISPLAY_FULL_TEXT,
                                'relational_display' => DisplayResults::RELATIONAL_DISPLAY_COLUMN,
                                'geoOption' => DisplayResults::GEOMETRY_DISP_WKB,
                                'display_binary' => false,
                            ],
                            'a' => [],
                            'b' => [],
                            'c' => [],
                            'd' => [],
                            'e' => [],
                            'f' => [],
                            'g' => [],
                            'h' => [],
                            'i' => [],
                            'j' => [],
                        ],
                    ],
                    ' PMA_token ' => 'token',
                ],
                [],
                [],
                [],
                [
                    'query' => [
                        'b' => [],
                        'c' => [],
                        'd' => [],
                        'e' => [],
                        'f' => [],
                        'g' => [],
                        'h' => [],
                        'i' => [],
                        'j' => [],
                        '27b1330f2076ef45d236f20839a92831' => [
                            'sql' => 'SELECT * FROM `test_db`.`test_table`;',
                            'repeat_cells' => 90,
                            'max_rows' => 26,
                            'pos' => 1,
                            'pftext' => DisplayResults::DISPLAY_FULL_TEXT,
                            'relational_display' => DisplayResults::RELATIONAL_DISPLAY_COLUMN,
                            'geoOption' => DisplayResults::GEOMETRY_DISP_WKB,
                            'display_binary' => true,
                        ],
                    ],
                    'pftext' => DisplayResults::DISPLAY_FULL_TEXT,
                    'relational_display' => DisplayResults::RELATIONAL_DISPLAY_COLUMN,
                    'geoOption' => DisplayResults::GEOMETRY_DISP_WKB,
                    'display_binary' => true,
                    'display_blob' => false,
                    'hide_transformation' => false,
                    'pos' => 1,
                    'max_rows' => 26,
                    'repeat_cells' => 90,
                ],
            ],
            'default and request values' => [
                [' PMA_token ' => 'token'],
                ['session_max_rows' => '27'],
                ['session_max_rows' => '28'],
                [
                    'pos' => '2',
                    'pftext' => DisplayResults::DISPLAY_FULL_TEXT,
                    'relational_display' => DisplayResults::RELATIONAL_DISPLAY_COLUMN,
                    'geoOption' => DisplayResults::GEOMETRY_DISP_WKT,
                    'display_binary' => '0',
                    'display_blob' => '0',
                    'hide_transformation' => '0',
                ],
                [
                    'query' => [
                        '27b1330f2076ef45d236f20839a92831' => [
                            'sql' => 'SELECT * FROM `test_db`.`test_table`;',
                            'repeat_cells' => $cfg['RepeatCells'],
                            'max_rows' => 27,
                            'pos' => 2,
                            'pftext' => DisplayResults::DISPLAY_FULL_TEXT,
                            'relational_display' => DisplayResults::RELATIONAL_DISPLAY_COLUMN,
                            'geoOption' => DisplayResults::GEOMETRY_DISP_WKT,
                            'display_binary' => true,
                            'display_blob' => true,
                            'hide_transformation' => true,
                        ],
                    ],
                    'pftext' => DisplayResults::DISPLAY_FULL_TEXT,
                    'relational_display' => DisplayResults::RELATIONAL_DISPLAY_COLUMN,
                    'geoOption' => DisplayResults::GEOMETRY_DISP_WKT,
                    'display_binary' => true,
                    'display_blob' => true,
                    'hide_transformation' => true,
                    'pos' => 2,
                    'max_rows' => 27,
                    'repeat_cells' => $cfg['RepeatCells'],
                ],
            ],
            'cached and request values' => [
                [
                    'tmpval' => [
                        'query' => [
                            '27b1330f2076ef45d236f20839a92831' => [
                                'sql' => 'SELECT * FROM `test_db`.`test_table`;',
                                'repeat_cells' => $cfg['RepeatCells'],
                                'max_rows' => $cfg['MaxRows'],
                                'pos' => 0,
                                'pftext' => DisplayResults::DISPLAY_FULL_TEXT,
                                'relational_display' => DisplayResults::RELATIONAL_DISPLAY_COLUMN,
                                'geoOption' => DisplayResults::GEOMETRY_DISP_GEOM,
                                'display_binary' => true,
                            ],
                            'a' => [],
                            'b' => [],
                            'c' => [],
                            'd' => [],
                            'e' => [],
                            'f' => [],
                            'g' => [],
                            'h' => [],
                            'i' => [],
                        ],
                    ],
                    ' PMA_token ' => 'token',
                ],
                [],
                ['session_max_rows' => DisplayResults::ALL_ROWS],
                [
                    'pos' => 'NaN',
                    'pftext' => DisplayResults::DISPLAY_PARTIAL_TEXT,
                    'relational_display' => DisplayResults::RELATIONAL_KEY,
                    'geoOption' => DisplayResults::GEOMETRY_DISP_WKB,
                    'display_options_form' => '0',
                ],
                [
                    'query' => [
                        'a' => [],
                        'b' => [],
                        'c' => [],
                        'd' => [],
                        'e' => [],
                        'f' => [],
                        'g' => [],
                        'h' => [],
                        'i' => [],
                        '27b1330f2076ef45d236f20839a92831' => [
                            'sql' => 'SELECT * FROM `test_db`.`test_table`;',
                            'repeat_cells' => $cfg['RepeatCells'],
                            'max_rows' => DisplayResults::ALL_ROWS,
                            'pos' => 0,
                            'pftext' => DisplayResults::DISPLAY_PARTIAL_TEXT,
                            'relational_display' => DisplayResults::RELATIONAL_KEY,
                            'geoOption' => DisplayResults::GEOMETRY_DISP_WKB,
                        ],
                    ],
                    'pftext' => DisplayResults::DISPLAY_PARTIAL_TEXT,
                    'relational_display' => DisplayResults::RELATIONAL_KEY,
                    'geoOption' => DisplayResults::GEOMETRY_DISP_WKB,
                    'display_binary' => false,
                    'display_blob' => false,
                    'hide_transformation' => false,
                    'pos' => 0,
                    'max_rows' => DisplayResults::ALL_ROWS,
                    'repeat_cells' => $cfg['RepeatCells'],
                ],
            ],
        ];
    }

    public function testGetTable(): void
    {
        $GLOBALS['cfg']['Server']['DisableIS'] = true;

        $GLOBALS['db'] = 'test_db';
        $GLOBALS['table'] = 'test_table';
        $query = 'SELECT * FROM `test_db`.`test_table`;';

        $object = new DisplayResults($this->dbi, $GLOBALS['db'], $GLOBALS['table'], 1, '', $query);
        $object->properties['unique_id'] = 1234567890;

        [$statementInfo] = ParseAnalyze::sqlQuery($query, $GLOBALS['db']);
        $fieldsMeta = [
            new FieldMetadata(
                MYSQLI_TYPE_DECIMAL,
                MYSQLI_PRI_KEY_FLAG | MYSQLI_NUM_FLAG | MYSQLI_NOT_NULL_FLAG,
                (object) ['name' => 'id']
            ),
            new FieldMetadata(MYSQLI_TYPE_STRING, MYSQLI_NOT_NULL_FLAG, (object) ['name' => 'name']),
            new FieldMetadata(MYSQLI_TYPE_DATETIME, MYSQLI_NOT_NULL_FLAG, (object) ['name' => 'datetimefield']),
        ];

        $object->setProperties(
            3,
            $fieldsMeta,
            $statementInfo->isCount,
            $statementInfo->isExport,
            $statementInfo->isFunction,
            $statementInfo->isAnalyse,
            3,
            count($fieldsMeta),
            1.234,
            'ltr',
            $statementInfo->isMaint,
            $statementInfo->isExplain,
            $statementInfo->isShow,
            null,
            null,
            true,
            false
        );

        $_SESSION = ['tmpval' => [], ' PMA_token ' => 'token'];
        $_SESSION['tmpval']['geoOption'] = '';
        $_SESSION['tmpval']['hide_transformation'] = '';
        $_SESSION['tmpval']['display_blob'] = '';
        $_SESSION['tmpval']['display_binary'] = '';
        $_SESSION['tmpval']['relational_display'] = '';
        $_SESSION['tmpval']['possible_as_geometry'] = '';
        $_SESSION['tmpval']['pftext'] = '';
        $_SESSION['tmpval']['max_rows'] = 25;
        $_SESSION['tmpval']['pos'] = 0;
        $_SESSION['tmpval']['repeat_cells'] = 0;
        $_SESSION['tmpval']['query']['27b1330f2076ef45d236f20839a92831']['max_rows'] = 25;

        $dtResult = $this->dbi->tryQuery($query);

        $displayParts = DisplayParts::fromArray([
            'hasEditLink' => true,
            'deleteLink' => DisplayParts::DELETE_ROW,
            'hasSortLink' => true,
            'hasNavigationBar' => true,
            'hasBookmarkForm' => true,
            'hasTextButton' => false,
            'hasPrintLink' => true,
        ]);

        $this->assertNotFalse($dtResult);
        $actual = $object->getTable($dtResult, $displayParts, $statementInfo);

        $template = new Template();

        $tableHeadersForColumns = $template->render('display/results/table_headers_for_columns', [
            'is_sortable' => true,
            'columns' => [
                [
                    'column_name' => 'id',
                    'order_link' => '<a href="index.php?route=/sql&server=0&lang=en&db=test_db&table=test_table'
                        . '&sql_query=SELECT+%2A+FROM+%60test_db%60.%60test_table%60++%0AORDER+BY+%60id%60+ASC'
                        . '&sql_signature=dcfe20b407b35309f6af81f745e77a10f723d39b082d2a8f9cb8e75b17c4d3ce'
                        . '&session_max_rows=25&is_browse_distinct=0&server=0&lang=en" class="sortlink">id'
                        . '<input type="hidden" value="'
                        . 'index.php?route=/sql&server=0&lang=en&db=test_db&table=test_table'
                        . '&sql_query=SELECT+%2A+FROM+%60test_db%60.%60test_table%60++%0AORDER+BY+%60id%60+ASC'
                        . '&sql_signature=dcfe20b407b35309f6af81f745e77a10f723d39b082d2a8f9cb8e75b17c4d3ce'
                        . '&session_max_rows=25&is_browse_distinct=0&server=0&lang=en"></a>'
                        . '<input type="hidden" name="url-remove-order" value="index.php?route=/sql&db=test_db'
                        . '&table=test_table&sql_query=SELECT+%2A+FROM+%60test_db%60.%60test_table%60'
                        . '&sql_signature=61b0c8c5657483469636496ed02311acefd66dda3892b0d5b23d23c621486dd7'
                        . '&session_max_rows=25&is_browse_distinct=0&server=0&lang=en'
                        . '&discard_remembered_sort=1">' . "\n"
                        . '<input type="hidden" name="url-add-order" value="'
                        . 'index.php?route=/sql&db=test_db&table=test_table'
                        . '&sql_query=SELECT+%2A+FROM+%60test_db%60.%60test_table%60++%0AORDER+BY+%60id%60+ASC'
                        . '&sql_signature=dcfe20b407b35309f6af81f745e77a10f723d39b082d2a8f9cb8e75b17c4d3ce'
                        . '&session_max_rows=25&is_browse_distinct=0&server=0&lang=en">',
                    'comments' => '',
                    'is_browse_pointer_enabled' => true,
                    'is_browse_marker_enabled' => true,
                    'is_column_hidden' => false,
                    'is_column_numeric' => true,
                ],
                [
                    'column_name' => 'name',
                    'order_link' => '<a href="index.php?route=/sql&server=0&lang=en&db=test_db&table=test_table'
                        . '&sql_query=SELECT+%2A+FROM+%60test_db%60.%60test_table%60++%0AORDER+BY+%60name%60+ASC'
                        . '&sql_signature=0d06fa8d6795b1c69892cca27d6213c08401bd434145d16cb35c365ab3e03039'
                        . '&session_max_rows=25&is_browse_distinct=0&server=0&lang=en" class="sortlink">name'
                        . '<input type="hidden" value="'
                        . 'index.php?route=/sql&server=0&lang=en&db=test_db&table=test_table'
                        . '&sql_query=SELECT+%2A+FROM+%60test_db%60.%60test_table%60++%0AORDER+BY+%60name%60+ASC'
                        . '&sql_signature=0d06fa8d6795b1c69892cca27d6213c08401bd434145d16cb35c365ab3e03039'
                        . '&session_max_rows=25&is_browse_distinct=0&server=0&lang=en"></a>'
                        . '<input type="hidden" name="url-remove-order" value="index.php?route=/sql&db=test_db'
                        . '&table=test_table&sql_query=SELECT+%2A+FROM+%60test_db%60.%60test_table%60'
                        . '&sql_signature=61b0c8c5657483469636496ed02311acefd66dda3892b0d5b23d23c621486dd7'
                        . '&session_max_rows=25&is_browse_distinct=0&server=0&lang=en'
                        . '&discard_remembered_sort=1">' . "\n"
                        . '<input type="hidden" name="url-add-order" value="'
                        . 'index.php?route=/sql&db=test_db&table=test_table'
                        . '&sql_query=SELECT+%2A+FROM+%60test_db%60.%60test_table%60++%0AORDER+BY+%60name%60+ASC'
                        . '&sql_signature=0d06fa8d6795b1c69892cca27d6213c08401bd434145d16cb35c365ab3e03039'
                        . '&session_max_rows=25&is_browse_distinct=0&server=0&lang=en">',
                    'comments' => '',
                    'is_browse_pointer_enabled' => true,
                    'is_browse_marker_enabled' => true,
                    'is_column_hidden' => false,
                    'is_column_numeric' => false,
                ],
                [
                    'column_name' => 'datetimefield',
                    'order_link' => '<a href="index.php?route=/sql&server=0&lang=en&db=test_db&table=test_table'
                        . '&sql_query=SELECT+%2A+FROM+%60test_db%60.%60test_table%60++%0A'
                        . 'ORDER+BY+%60datetimefield%60+DESC'
                        . '&sql_signature=1c46f7e3c625f9e0846fb2de844ca1732319e5fb7fb93e96c89a4b6218579358'
                        . '&session_max_rows=25&is_browse_distinct=0&server=0&lang=en" class="sortlink">datetimefield'
                        . '<input type="hidden" value="'
                        . 'index.php?route=/sql&server=0&lang=en&db=test_db&table=test_table'
                        . '&sql_query=SELECT+%2A+FROM+%60test_db%60.%60test_table%60++%0A'
                        . 'ORDER+BY+%60datetimefield%60+DESC'
                        . '&sql_signature=1c46f7e3c625f9e0846fb2de844ca1732319e5fb7fb93e96c89a4b6218579358'
                        . '&session_max_rows=25&is_browse_distinct=0&server=0&lang=en"></a>'
                        . '<input type="hidden" name="url-remove-order" value="index.php?route=/sql&db=test_db'
                        . '&table=test_table&sql_query=SELECT+%2A+FROM+%60test_db%60.%60test_table%60'
                        . '&sql_signature=61b0c8c5657483469636496ed02311acefd66dda3892b0d5b23d23c621486dd7'
                        . '&session_max_rows=25&is_browse_distinct=0&server=0&lang=en'
                        . '&discard_remembered_sort=1">' . "\n"
                        . '<input type="hidden" name="url-add-order" value="'
                        . 'index.php?route=/sql&db=test_db&table=test_table'
                        . '&sql_query=SELECT+%2A+FROM+%60test_db%60.%60test_table%60++%0A'
                        . 'ORDER+BY+%60datetimefield%60+DESC'
                        . '&sql_signature=1c46f7e3c625f9e0846fb2de844ca1732319e5fb7fb93e96c89a4b6218579358'
                        . '&session_max_rows=25&is_browse_distinct=0&server=0&lang=en">',
                    'comments' => '',
                    'is_browse_pointer_enabled' => true,
                    'is_browse_marker_enabled' => true,
                    'is_column_hidden' => false,
                    'is_column_numeric' => false,
                ],
            ],
        ]);

        $tableTemplate = $template->render('display/results/table', [
            'sql_query_message' => Generator::getMessage(
                Message::success('Showing rows 0 -  2 (3 total, Query took 1.2340 seconds.)'),
                $query,
                'success'
            ),
            'navigation' => [
                'page_selector' => '',
                'number_total_page' => 1,
                'has_show_all' => true,
                'hidden_fields' => [
                    'db' => $GLOBALS['db'],
                    'table' => $GLOBALS['table'],
                    'server' => 1,
                    'sql_query' => $query,
                    'is_browse_distinct' => false,
                    'goto' => '',
                ],
                'session_max_rows' => 'all',
                'is_showing_all' => false,
                'max_rows' => 25,
                'pos' => 0,
                'sort_by_key' => [
                    'hidden_fields' => [
                        'db' => $GLOBALS['db'],
                        'table' => $GLOBALS['table'],
                        'server' => 1,
                        'sort_by_key' => '1',
                        'session_max_rows' => 25,
                    ],
                    'options' => [
                        [
                            'value' => 'SELECT * FROM `test_db`.`test_table`   ORDER BY `id` ASC',
                            'content' => 'PRIMARY (ASC)',
                            'is_selected' => false,
                        ],
                        [
                            'value' => 'SELECT * FROM `test_db`.`test_table`   ORDER BY `id` DESC',
                            'content' => 'PRIMARY (DESC)',
                            'is_selected' => false,
                        ],
                        [
                            'value' => 'SELECT * FROM `test_db`.`test_table`  ',
                            'content' => 'None',
                            'is_selected' => true,
                        ],
                    ],
                ],
                'is_last_page' => true,
            ],
            'headers' => [
                'column_order' => [
                    'order' => false,
                    'visibility' => false,
                    'is_view' => false,
                    'table_create_time' => '',
                ],
                'options' => '$optionsBlock',
                'has_bulk_actions_form' => false,
                'button' => '<thead><tr>' . "\n",
                'table_headers_for_columns' => $tableHeadersForColumns,
                'column_at_right_side' => "\n" . '<td class="d-print-none"></td>',
            ],
            'body' => '<tr><td data-decimals="0" data-type="real" class="'
                . 'text-end data not_null text-nowrap">1</td>' . "\n"
                . '<td data-decimals="0" data-type="string" data-originallength="4" class="'
                . 'data not_null text pre_wrap">abcd</td>' . "\n"
                . '<td data-decimals="0" data-type="datetime" data-originallength="19" class="'
                . 'data not_null datetimefield text-nowrap">2011-01-20 02:00:02</td>' . "\n"
                . '</tr>' . "\n"
                . '<tr><td data-decimals="0" data-type="real" class="'
                . 'text-end data not_null text-nowrap">2</td>' . "\n"
                . '<td data-decimals="0" data-type="string" data-originallength="3" class="'
                . 'data not_null text pre_wrap">foo</td>' . "\n"
                . '<td data-decimals="0" data-type="datetime" data-originallength="19" class="'
                . 'data not_null datetimefield text-nowrap">2010-01-20 02:00:02</td>' . "\n"
                . '</tr>' . "\n"
                . '<tr><td data-decimals="0" data-type="real" class="'
                . 'text-end data not_null text-nowrap">3</td>' . "\n"
                . '<td data-decimals="0" data-type="string" data-originallength="4" class="'
                . 'data not_null text pre_wrap">Abcd</td>' . "\n"
                . '<td data-decimals="0" data-type="datetime" data-originallength="19" class="'
                . 'data not_null datetimefield text-nowrap">2012-01-20 02:00:02</td>' . "\n"
                . '</tr>' . "\n",
            'bulk_links' => [],
            'operations' => [
                'has_procedure' => false,
                'has_geometry' => false,
                'has_print_link' => true,
                'has_export_link' => true,
                'url_params' => [
                    'db' => $GLOBALS['db'],
                    'table' => $GLOBALS['table'],
                    'printview' => '1',
                    'sql_query' => $query,
                    'single_table' => 'true',
                    'unlim_num_rows' => 3,
                ],
            ],
            'db' => $GLOBALS['db'],
            'table' => $GLOBALS['table'],
            'unique_id' => 1234567890,
            'sql_query' => $query,
            'goto' => '',
            'unlim_num_rows' => 3,
            'displaywork' => false,
            'relwork' => false,
            'save_cells_at_once' => false,
            'default_sliders_state' => 'closed',
            'text_dir' => 'ltr',
        ]);

        $this->assertEquals($tableTemplate, $actual);
    }

<<<<<<< HEAD
    public function testGetTable2(): void
    {
        $GLOBALS['cfg']['Server']['DisableIS'] = true;

        $GLOBALS['db'] = 'test_db';
        $GLOBALS['table'] = 'test_table';
        $query = 'SELECT COUNT(*) AS `Rows`, `name` FROM `test_table` GROUP BY `name` ORDER BY `name`';

        $dummyDbi = $this->createDbiDummy();
        $dbi = $this->createDatabaseInterface($dummyDbi);

        $object = new DisplayResults($dbi, $GLOBALS['db'], $GLOBALS['table'], 1, '', $query);
        $object->properties['unique_id'] = 1234567890;

        [$statementInfo] = ParseAnalyze::sqlQuery($query, $GLOBALS['db']);
        $fieldsMeta = [
            new FieldMetadata(
                MYSQLI_TYPE_LONG,
                MYSQLI_NUM_FLAG | MYSQLI_NOT_NULL_FLAG,
                (object) ['name' => 'Rows']
            ),
            new FieldMetadata(MYSQLI_TYPE_STRING, MYSQLI_NOT_NULL_FLAG, (object) ['name' => 'name']),
        ];

        $dummyDbi->addResult($query, [['2', 'abcd'], ['1', 'foo']], ['Rows', 'name'], $fieldsMeta);

        $object->setProperties(
            2,
            $fieldsMeta,
            $statementInfo->isCount,
            $statementInfo->isExport,
            $statementInfo->isFunction,
            $statementInfo->isAnalyse,
            2,
            count($fieldsMeta),
            1.234,
            'ltr',
            $statementInfo->isMaint,
            $statementInfo->isExplain,
            $statementInfo->isShow,
            null,
            null,
            true,
            true
        );

        $_SESSION = ['tmpval' => [], ' PMA_token ' => 'token'];
        $_SESSION['tmpval']['geoOption'] = '';
        $_SESSION['tmpval']['hide_transformation'] = false;
        $_SESSION['tmpval']['display_blob'] = '';
        $_SESSION['tmpval']['display_binary'] = '';
        $_SESSION['tmpval']['relational_display'] = '';
        $_SESSION['tmpval']['possible_as_geometry'] = '';
        $_SESSION['tmpval']['pftext'] = '';
        $_SESSION['tmpval']['max_rows'] = 25;
        $_SESSION['tmpval']['pos'] = 0;
        $_SESSION['tmpval']['repeat_cells'] = 0;
        $_SESSION['tmpval']['query']['f2a8e80312ca180031ad773b573adbe1']['max_rows'] = 25;

        $dtResult = $dbi->tryQuery($query);

        $displayParts = DisplayParts::fromArray([
            'hasEditLink' => false,
            'deleteLink' => DisplayParts::NO_DELETE,
            'hasSortLink' => true,
            'hasNavigationBar' => true,
            'hasBookmarkForm' => true,
            'hasTextButton' => false,
            'hasPrintLink' => true,
        ]);

        $this->assertNotFalse($dtResult);
        $actual = $object->getTable($dtResult, $displayParts, $statementInfo);

        $template = new Template();

        $tableHeadersForColumns = $template->render('display/results/table_headers_for_columns', [
            'is_sortable' => true,
            'columns' => [
                [
                    'column_name' => 'Rows',
                    'order_link' => '<a href="index.php?route=/sql&server=0&lang=en&db=test_db&table=test_table'
                        . '&sql_query=SELECT+COUNT%28%2A%29+AS+%60Rows%60%2C+%60name%60+FROM+%60test_table'
                        . '%60+GROUP+BY+%60name%60++%0AORDER+BY+%60Rows%60+ASC&sql_signature='
                        . '8412b2f6bb4473905c68b2612d95d0020dda32282b3f5bf7a63fbaa98163016e&session_max_rows=25'
                        . '&is_browse_distinct=1&server=0&lang=en" class="sortlink">Rows<input type="hidden" value="'
                        . 'index.php?route=/sql&server=0&lang=en&db=test_db&table=test_table&sql_query='
                        . 'SELECT+COUNT%28%2A%29+AS+%60Rows%60%2C+%60name%60+FROM+%60test_table%60+GROUP+BY+'
                        . '%60name%60++%0AORDER+BY+%60name%60+ASC%2C+%60Rows%60+ASC&sql_signature='
                        . '6077a1df2401b3fa1ca67a940e3bb3cf6ff126ee5245137b07d68b1e7fe4075a&session_max_rows=25'
                        . '&is_browse_distinct=1&server=0&lang=en"></a><input type="hidden" name="url-remove-order"'
                        . ' value="index.php?route=/sql&db=test_db&table=test_table&sql_query='
                        . 'SELECT+COUNT%28%2A%29+AS+%60Rows%60%2C+%60name%60+FROM+%60test_table%60+GROUP+BY+%60name'
                        . '%60+ORDER+BY+%60name%60+ASC&sql_signature='
                        . 'a6daf20f5593bc5d7c62fdb7dc564994f9e4a928f4488ab41b653c264bed70e7&session_max_rows=25'
                        . '&is_browse_distinct=1&server=0&lang=en">' . "\n"
                        . '<input type="hidden" name="url-add-order" value="'
                        . 'index.php?route=/sql&db=test_db&table=test_table&sql_query='
                        . 'SELECT+COUNT%28%2A%29+AS+%60Rows%60%2C+%60name%60+FROM+%60test_table%60+GROUP+BY+'
                        . '%60name%60++%0AORDER+BY+%60name%60+ASC%2C+%60Rows%60+ASC&sql_signature='
                        . '6077a1df2401b3fa1ca67a940e3bb3cf6ff126ee5245137b07d68b1e7fe4075a&session_max_rows=25'
                        . '&is_browse_distinct=1&server=0&lang=en">',
                    'comments' => '',
                    'is_browse_pointer_enabled' => true,
                    'is_browse_marker_enabled' => true,
                    'is_column_hidden' => false,
                    'is_column_numeric' => true,
                ],
                [
                    'column_name' => 'name',
                    'order_link' => '<a href="index.php?route=/sql&server=0&lang=en&db=test_db&table=test_table'
                        . '&sql_query=SELECT+COUNT%28%2A%29+AS+%60Rows%60%2C+%60name%60+FROM+%60test_table'
                        . '%60+GROUP+BY+%60name%60++%0AORDER+BY+%60name%60+DESC&sql_signature='
                        . 'de2cda64ffdeae7d1181feb386c1c47acea4de444235f1cdc29cf4556d4bae4c&session_max_rows=25'
                        . '&is_browse_distinct=1&server=0&lang=en" class="sortlink">name <img src="themes/dot.gif"'
                        . ' title="" alt="Ascending" class="icon ic_s_asc soimg"> <img src="themes/dot.gif" title=""'
                        . ' alt="Descending" class="icon ic_s_desc soimg hide"> <small>1</small><input type="hidden"'
                        . ' value="index.php?route=/sql&server=0&lang=en&db=test_db&table=test_table&sql_query='
                        . 'SELECT+COUNT%28%2A%29+AS+%60Rows%60%2C+%60name%60+FROM+%60test_table%60+GROUP+BY+'
                        . '%60name%60++%0AORDER+BY+%60name%60+DESC&sql_signature='
                        . 'de2cda64ffdeae7d1181feb386c1c47acea4de444235f1cdc29cf4556d4bae4c&session_max_rows=25'
                        . '&is_browse_distinct=1&server=0&lang=en"></a><input type="hidden" name="url-remove-order"'
                        . ' value="index.php?route=/sql&db=test_db&table=test_table&sql_query='
                        . 'SELECT+COUNT%28%2A%29+AS+%60Rows%60%2C+%60name%60+FROM+%60test_table%60+GROUP+BY+'
                        . '%60name%60&sql_signature=1e391c9073b55f6d88696ff3b6991df45636bd24c32e7c235c8ff7ef640161ce'
                        . '&session_max_rows=25&is_browse_distinct=1&server=0&lang=en'
                        . '&discard_remembered_sort=1">' . "\n" . '<input type="hidden" name="url-add-order" value="'
                        . 'index.php?route=/sql&db=test_db&table=test_table&sql_query='
                        . 'SELECT+COUNT%28%2A%29+AS+%60Rows%60%2C+%60name%60+FROM+%60test_table%60+GROUP+BY+'
                        . '%60name%60++%0AORDER+BY+%60name%60+DESC&sql_signature='
                        . 'de2cda64ffdeae7d1181feb386c1c47acea4de444235f1cdc29cf4556d4bae4c&session_max_rows=25'
                        . '&is_browse_distinct=1&server=0&lang=en">',
                    'comments' => '',
                    'is_browse_pointer_enabled' => true,
                    'is_browse_marker_enabled' => true,
                    'is_column_hidden' => false,
                    'is_column_numeric' => false,
                ],
            ],
        ]);

        $tableTemplate = $template->render('display/results/table', [
            'sql_query_message' => Generator::getMessage(
                Message::success('Showing rows 0 -  1 (2 total, Query took 1.2340 seconds.)'),
                $query,
                'success'
            ),
            'navigation' => [
                'page_selector' => '',
                'number_total_page' => 1,
                'has_show_all' => true,
                'hidden_fields' => [
                    'db' => $GLOBALS['db'],
                    'table' => $GLOBALS['table'],
                    'server' => 1,
                    'sql_query' => $query,
                    'is_browse_distinct' => true,
                    'goto' => '',
                ],
                'session_max_rows' => 'all',
                'is_showing_all' => false,
                'max_rows' => 25,
                'pos' => 0,
                'sort_by_key' => [],
                'is_last_page' => true,
            ],
            'headers' => [
                'column_order' => [],
                'options' => '$optionsBlock',
                'has_bulk_actions_form' => false,
                'button' => '<thead><tr>' . "\n",
                'table_headers_for_columns' => $tableHeadersForColumns,
                'column_at_right_side' => "\n" . '<td class="d-print-none"></td>',
            ],
            'body' => '<tr><td data-decimals="0" data-type="int" class="'
                . 'text-end data not_null text-nowrap">2</td>' . "\n"
                . '<td data-decimals="0" data-type="string" data-originallength="4" class="'
                . 'data not_null relation text pre_wrap"><a href="index.php?route=/sql&server=0&lang=en'
                . '&db=test_db&table=test_table&pos=0&sql_signature='
                . '435bef10ad40031af7da88ea735cdc55ee91ac589b93adf10a10101b00e4d7ac&sql_query='
                . 'SELECT+%2A+FROM+%60test_db%60.%60test_table%60+WHERE+%60name%60+%3D+%27abcd%27&server=0&lang=en'
                . '" title="abcd">abcd</a></td>' . "\n"
                . '</tr>' . "\n"
                . '<tr><td data-decimals="0" data-type="int" class="'
                . 'text-end data not_null text-nowrap">1</td>' . "\n"
                . '<td data-decimals="0" data-type="string" data-originallength="3" class="'
                . 'data not_null relation text pre_wrap"><a href="index.php?route=/sql&server=0&lang=en&db=test_db'
                . '&table=test_table&pos=0&sql_signature='
                . '8b25f948acdbde1631297c34c6fe773c1751dfed5e59a30e3ee909773512e297&sql_query='
                . 'SELECT+%2A+FROM+%60test_db%60.%60test_table%60+WHERE+%60name%60+%3D+%27foo%27&server=0&lang=en"'
                . ' title="foo">foo</a></td>' . "\n"
                . '</tr>' . "\n",
            'bulk_links' => [],
            'operations' => [
                'has_procedure' => false,
                'has_geometry' => false,
                'has_print_link' => true,
                'has_export_link' => true,
                'url_params' => [
                    'db' => $GLOBALS['db'],
                    'table' => $GLOBALS['table'],
                    'printview' => '1',
                    'sql_query' => $query,
                    'single_table' => 'true',
                    'unlim_num_rows' => 2,
                ],
            ],
            'db' => $GLOBALS['db'],
            'table' => $GLOBALS['table'],
            'unique_id' => 1234567890,
            'sql_query' => $query,
            'goto' => '',
            'unlim_num_rows' => 2,
            'displaywork' => false,
            'relwork' => false,
            'save_cells_at_once' => false,
            'default_sliders_state' => 'closed',
            'text_dir' => 'ltr',
        ]);

        $this->assertEquals($tableTemplate, $actual);
=======
    /**
     * @return array[]
     */
    public function dataProviderSortOrder(): array
    {
        return [
            'Default date' => [
                'SMART',
                'DESC',// date types are DESC in SMART mode
                MYSQLI_TYPE_DATE,
            ],
            'ASC date' => [
                'ASC',
                'ASC',// do as config says
                MYSQLI_TYPE_DATE,
            ],
            'DESC date' => [
                'DESC',
                'DESC',// do as config says
                MYSQLI_TYPE_DATE,
            ],
            'Default date-time' => [
                'SMART',
                'DESC',// date time types are DESC in SMART mode
                MYSQLI_TYPE_DATETIME,
            ],
            'ASC date-time' => [
                'ASC',
                'ASC',// do as config says
                MYSQLI_TYPE_DATETIME,
            ],
            'DESC date-time' => [
                'DESC',
                'DESC',// do as config says
                MYSQLI_TYPE_DATETIME,
            ],
            'Default time' => [
                'SMART',
                'DESC',// time types are DESC in SMART mode
                MYSQLI_TYPE_TIME,
            ],
            'ASC time' => [
                'ASC',
                'ASC',// do as config says
                MYSQLI_TYPE_TIME,
            ],
            'DESC time' => [
                'DESC',
                'DESC',// do as config says
                MYSQLI_TYPE_TIME,
            ],
            'Default timestamp' => [
                'SMART',
                'DESC',// timestamp types are DESC in SMART mode
                MYSQLI_TYPE_TIMESTAMP,
            ],
            'ASC timestamp' => [
                'ASC',
                'ASC',// do as config says
                MYSQLI_TYPE_TIMESTAMP,
            ],
            'DESC timestamp' => [
                'DESC',
                'DESC',// do as config says
                MYSQLI_TYPE_TIMESTAMP,
            ],
            'Default string' => [
                'SMART',
                'ASC',// string types are ASC in SMART mode
                MYSQLI_TYPE_STRING,
            ],
            'ASC string' => [
                'ASC',
                'ASC',// do as config says
                MYSQLI_TYPE_STRING,
            ],
            'DESC string' => [
                'DESC',
                'DESC',// do as config says
                MYSQLI_TYPE_STRING,
            ],
        ];
    }

    /**
     * @dataProvider dataProviderSortOrder
     */
    public function testGetSingleAndMultiSortUrls(
        string $orderSetting,
        string $querySortDirection,
        int $metaType
    ): void {
        $GLOBALS['cfg']['Order'] = $orderSetting;

        $data = $this->callFunction(
            $this->object,
            DisplayResults::class,
            'getSingleAndMultiSortUrls',
            [
                ['`Country`.`Code` ASC'], // sortExpression,
                ['`Country`.`Code`'], // sortExpressionNoDirection,
                '`Country`.',
                'FoundedIn',
                ['ASC'], // sortDirection,
                new FieldMetadata($metaType, 0, (object) []),
            ]
        );

        $this->assertSame([
            "\n" . 'ORDER BY `Country`.`FoundedIn` ' . $querySortDirection, // singleSortOrder
            "\n" . 'ORDER BY `Country`.`Code` ASC, `Country`.`FoundedIn` ' . $querySortDirection, // sortOrderColumns
            '', // orderImg
        ], $data);

        $data = $this->callFunction(
            $this->object,
            DisplayResults::class,
            'getSingleAndMultiSortUrls',
            [
                ['`Country`.`Code` ASC'], // sortExpression,
                ['`Country`.`Code`'], // sortExpressionNoDirection,
                '`Country`.',
                'Code2',
                ['ASC'], // sortDirection,
                new FieldMetadata($metaType, 0, (object) []),
            ]
        );

        $this->assertSame([
            "\n" . 'ORDER BY `Country`.`Code2` ' . $querySortDirection, // singleSortOrder
            "\n" . 'ORDER BY `Country`.`Code` ASC, `Country`.`Code2` ' . $querySortDirection, // sortOrderColumns
            '', // orderImg
        ], $data);

        $data = $this->callFunction(
            $this->object,
            DisplayResults::class,
            'getSingleAndMultiSortUrls',
            [
                [
                    '`Country`.`Continent` DESC","`Country`.`Region` ASC',
                    '`Country`.`Population` ASC',
                ], // sortExpression,
                [
                    '`Country`.`Continent`',
                    '`Country`.`Region`',
                    '`Country`.`Population`',
                ], // sortExpressionNoDirection,
                '`Country`.',
                'Code2',
                ['DESC', 'ASC', 'ASC'], // sortDirection,
                new FieldMetadata($metaType, 0, (object) []),
            ]
        );

        $this->assertSame([
            "\n" . 'ORDER BY `Country`.`Code2` ' . $querySortDirection, // singleSortOrder
            "\n" . 'ORDER BY `Country`.`Continent` DESC, `Country`.`Region` ASC'
                . ', `Country`.`Population` ASC, `Country`.`Code2` ' . $querySortDirection, // sortOrderColumns
            '', // orderImg
        ], $data);
>>>>>>> a174a41f
    }
}<|MERGE_RESOLUTION|>--- conflicted
+++ resolved
@@ -1583,7 +1583,6 @@
         $this->assertEquals($tableTemplate, $actual);
     }
 
-<<<<<<< HEAD
     public function testGetTable2(): void
     {
         $GLOBALS['cfg']['Server']['DisableIS'] = true;
@@ -1805,7 +1804,8 @@
         ]);
 
         $this->assertEquals($tableTemplate, $actual);
-=======
+    }
+
     /**
      * @return array[]
      */
@@ -1967,6 +1967,5 @@
                 . ', `Country`.`Population` ASC, `Country`.`Code2` ' . $querySortDirection, // sortOrderColumns
             '', // orderImg
         ], $data);
->>>>>>> a174a41f
     }
 }
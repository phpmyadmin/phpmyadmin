<?php

declare(strict_types=1);

namespace PhpMyAdmin\Tests\Plugins\Export;

use PhpMyAdmin\Plugins\Export\ExportJson;
use PhpMyAdmin\Properties\Options\Groups\OptionsPropertyMainGroup;
use PhpMyAdmin\Properties\Options\Groups\OptionsPropertyRootGroup;
use PhpMyAdmin\Properties\Options\Items\HiddenPropertyItem;
use PhpMyAdmin\Properties\Plugins\ExportPluginProperties;
use PhpMyAdmin\Tests\AbstractTestCase;
use PhpMyAdmin\Version;
use ReflectionMethod;
use ReflectionProperty;

use function array_shift;

/**
 * @group medium
 */
class ExportJsonTest extends AbstractTestCase
{
    /** @var ExportJson */
    protected $object;

    /**
     * Configures global environment.
     */
    protected function setUp(): void
    {
        parent::setUp();
        $GLOBALS['server'] = 0;
        $GLOBALS['output_kanji_conversion'] = false;
        $GLOBALS['output_charset_conversion'] = false;
        $GLOBALS['buffer_needed'] = false;
        $GLOBALS['asfile'] = true;
        $GLOBALS['save_on_server'] = false;
        $this->object = new ExportJson();
    }

    /**
     * tearDown for test cases
     */
    protected function tearDown(): void
    {
        parent::tearDown();
        unset($this->object);
    }

    public function testSetProperties(): void
    {
        $method = new ReflectionMethod(ExportJson::class, 'setProperties');
        $method->setAccessible(true);
        $method->invoke($this->object, null);

        $attrProperties = new ReflectionProperty(ExportJson::class, 'properties');
        $attrProperties->setAccessible(true);
        $properties = $attrProperties->getValue($this->object);

        $this->assertInstanceOf(
            ExportPluginProperties::class,
            $properties
        );

        $this->assertEquals(
            'JSON',
            $properties->getText()
        );

        $this->assertEquals(
            'json',
            $properties->getExtension()
        );

        $this->assertEquals(
            'text/plain',
            $properties->getMimeType()
        );

        $this->assertEquals(
            'Options',
            $properties->getOptionsText()
        );

        $options = $properties->getOptions();

        $this->assertInstanceOf(
            OptionsPropertyRootGroup::class,
            $options
        );

        $this->assertEquals(
            'Format Specific Options',
            $options->getName()
        );

        $generalOptionsArray = $options->getProperties();
        $generalOptions = $generalOptionsArray[0];

        $this->assertInstanceOf(
            OptionsPropertyMainGroup::class,
            $generalOptions
        );

        $this->assertEquals(
            'general_opts',
            $generalOptions->getName()
        );

        $generalProperties = $generalOptions->getProperties();

        $property = array_shift($generalProperties);

        $this->assertInstanceOf(
            HiddenPropertyItem::class,
            $property
        );

        $this->assertEquals(
            'structure_or_data',
            $property->getName()
        );
    }

    public function testExportHeader(): void
    {
        $GLOBALS['crlf'] = "\n";

        $this->expectOutputString(
            "[\n"
            . '{"type":"header","version":"' . Version::VERSION
            . '","comment":"Export to JSON plugin for PHPMyAdmin"},'
            . "\n"
        );

        $this->assertTrue(
            $this->object->exportHeader()
        );
    }

    public function testExportFooter(): void
    {
        $GLOBALS['crlf'] = '';

        $this->expectOutputString(
            ']'
        );

        $this->assertTrue(
            $this->object->exportFooter()
        );
    }

    public function testExportDBHeader(): void
    {
        $GLOBALS['crlf'] = "\n";

        $this->expectOutputString(
            '{"type":"database","name":"testDB"},' . "\n"
        );

        $this->assertTrue(
            $this->object->exportDBHeader('testDB')
        );
    }

    public function testExportDBFooter(): void
    {
        $this->assertTrue(
            $this->object->exportDBFooter('testDB')
        );
    }

    public function testExportDBCreate(): void
    {
        $this->assertTrue(
            $this->object->exportDBCreate('testDB', 'database')
        );
    }

    public function testExportData(): void
    {
<<<<<<< HEAD
=======
        $dbi = $this->getMockBuilder(DatabaseInterface::class)
            ->disableOriginalConstructor()
            ->getMock();

        $flags = [];
        $a = new stdClass();
        $a->blob = false;
        $a->numeric = false;
        $a->type = 'string';
        $a->name = 'f1';
        $a->charsetnr = 33;
        $a->length = 20;
        $flags[] = $a;

        $dbi->expects($this->once())
            ->method('getFieldsMeta')
            ->with(null)
            ->will($this->returnValue($flags));

        $dbi->expects($this->once())
            ->method('numFields')
            ->with(null)
            ->will($this->returnValue(1));

        $dbi->expects($this->at(3))
            ->method('fieldName')
            ->with(null)
            ->will($this->returnValue('f1'));

        $dbi->expects($this->at(4))
            ->method('fetchRow')
            ->with(null)
            ->will($this->returnValue(['foo']));

        $dbi->expects($this->at(5))
            ->method('fetchRow')
            ->with(null)
            ->will($this->returnValue(['bar']));

        $dbi->expects($this->at(6))
            ->method('fetchRow')
            ->with(null)
            ->will($this->returnValue(null));

        $GLOBALS['dbi'] = $dbi;

>>>>>>> 07bf86b4
        $this->expectOutputString(
            '{"type":"table","name":"test_table","database":"test_db","data":' . "\n"
            . '[' . "\n"
            . '{"id":"1","name":"abcd","datetimefield":"2011-01-20 02:00:02"},' . "\n"
            . '{"id":"2","name":"foo","datetimefield":"2010-01-20 02:00:02"},' . "\n"
            . '{"id":"3","name":"Abcd","datetimefield":"2012-01-20 02:00:02"}' . "\n"
            . ']' . "\n"
            . '}' . "\n"
        );

        $this->assertTrue($this->object->exportData(
            'test_db',
            'test_table',
            "\n",
            'localhost',
            'SELECT * FROM `test_db`.`test_table`;'
        ));
    }

    public function testExportComplexData(): void
    {
        $dbi = $this->getMockBuilder(DatabaseInterface::class)
            ->disableOriginalConstructor()
            ->getMock();

        $flags = [];
        $normalString = new stdClass();
        $normalString->blob = false;
        $normalString->numeric = false;
        $normalString->type = 'string';
        $normalString->name = 'f1';
        $normalString->charsetnr = 33;
        $normalString->length = 20;
        $flags[] = $normalString;
        $binaryField = new stdClass();
        $binaryField->blob = false;
        $binaryField->numeric = false;
        $binaryField->type = 'string';
        $binaryField->name = 'f1';
        $binaryField->charsetnr = 63;
        $binaryField->length = 20;
        $flags[] = $binaryField;
        $textField = new stdClass();
        $textField->blob = false;
        $textField->numeric = false;
        $textField->type = 'blob';
        $textField->name = 'f1';
        $textField->charsetnr = 23;
        $textField->length = 20;
        $flags[] = $textField;
        $blobField = new stdClass();
        $blobField->blob = false;
        $blobField->numeric = false;
        $blobField->type = 'blob';
        $blobField->name = 'f1';
        $blobField->charsetnr = 63;
        $blobField->length = 20;
        $flags[] = $blobField;

        $dbi->expects($this->once())
            ->method('getFieldsMeta')
            ->with(null)
            ->will($this->returnValue($flags));

        $dbi->expects($this->once())
            ->method('numFields')
            ->with(null)
            ->will($this->returnValue(4));

        $dbi->expects($this->exactly(4))
            ->method('fieldName')
            ->withConsecutive(
                [null, 0],
                [null, 1],
                [null, 2],
                [null, 3]
            )
            ->willReturnOnConsecutiveCalls(
                'f1',
                'f2',
                'f3',
                'f4'
            );

        $dbi->expects($this->exactly(4))
            ->method('fetchRow')
            ->withConsecutive(
                [null],
                [null],
                [null],
                [null]
            )
            ->willReturnOnConsecutiveCalls(
                // normalString binaryField textField blobField
                ['"\'"><iframe onload=alert(1)>шеллы', '0x12346857fefe', "My awesome\nText", '0xaf1234f68c57fefe'],
                [null, null, null, null],
                ['', '0x1', 'шеллы', '0x2'],
                null// No more data
            );

        $GLOBALS['dbi'] = $dbi;

        $this->expectOutputString(
            '{"type":"table","name":"tbl","database":"db","data":'
            . "\n[\n"
            . '{"f1":"\"\'\"><iframe onload=alert(1)>\u0448\u0435\u043b\u043b\u044b",'
                . '"f2":"0x3078313233343638353766656665",'
                . '"f3":"My awesome\nText","f4":"0x307861663132333466363863353766656665"},' . "\n"
            . '{"f1":null,"f2":null,"f3":null,"f4":null},' . "\n"
            . '{"f1":"","f2":"0x307831","f3":"\u0448\u0435\u043b\u043b\u044b","f4":"0x307832"}' . "\n"
            . "]\n}\n"
        );

        $this->assertTrue(
            $this->object->exportData('db', 'tbl', "\n", 'example.com', 'SELECT')
        );
    }

    public function testExportRawComplexData(): void
    {
        $dbi = $this->getMockBuilder(DatabaseInterface::class)
            ->disableOriginalConstructor()
            ->getMock();

        $flags = [];
        $normalString = new stdClass();
        $normalString->blob = false;
        $normalString->numeric = false;
        $normalString->type = 'string';
        $normalString->name = 'f1';
        $normalString->charsetnr = 33;
        $normalString->length = 20;
        $flags[] = $normalString;
        $binaryField = new stdClass();
        $binaryField->blob = false;
        $binaryField->numeric = false;
        $binaryField->type = 'string';
        $binaryField->name = 'f1';
        $binaryField->charsetnr = 63;
        $binaryField->length = 20;
        $flags[] = $binaryField;
        $textField = new stdClass();
        $textField->blob = false;
        $textField->numeric = false;
        $textField->type = 'blob';
        $textField->name = 'f1';
        $textField->charsetnr = 23;
        $textField->length = 20;
        $flags[] = $textField;
        $blobField = new stdClass();
        $blobField->blob = false;
        $blobField->numeric = false;
        $blobField->type = 'blob';
        $blobField->name = 'f1';
        $blobField->charsetnr = 63;
        $blobField->length = 20;
        $flags[] = $blobField;

        $dbi->expects($this->once())
            ->method('getFieldsMeta')
            ->with(null)
            ->will($this->returnValue($flags));

        $dbi->expects($this->once())
            ->method('numFields')
            ->with(null)
            ->will($this->returnValue(4));

        $dbi->expects($this->exactly(4))
            ->method('fieldName')
            ->withConsecutive(
                [null, 0],
                [null, 1],
                [null, 2],
                [null, 3]
            )
            ->willReturnOnConsecutiveCalls(
                'f1',
                'f2',
                'f3',
                'f4'
            );

        $dbi->expects($this->exactly(4))
            ->method('fetchRow')
            ->withConsecutive(
                [null],
                [null],
                [null],
                [null]
            )
            ->willReturnOnConsecutiveCalls(
                // normalString binaryField textField blobField
                ['"\'"><iframe onload=alert(1)>шеллы', '0x12346857fefe', "My awesome\nText", '0xaf1234f68c57fefe'],
                [null, null, null, null],
                ['', '0x1', 'шеллы', '0x2'],
                null// No more data
            );

        $GLOBALS['dbi'] = $dbi;

        $this->expectOutputString(
            '{"type":"raw","data":'
            . "\n[\n"
            . '{"f1":"\"\'\"><iframe onload=alert(1)>\u0448\u0435\u043b\u043b\u044b",'
                . '"f2":"0x3078313233343638353766656665",'
                . '"f3":"My awesome\nText","f4":"0x307861663132333466363863353766656665"},' . "\n"
            . '{"f1":null,"f2":null,"f3":null,"f4":null},' . "\n"
            . '{"f1":"","f2":"0x307831","f3":"\u0448\u0435\u043b\u043b\u044b","f4":"0x307832"}' . "\n"
            . "]\n}\n"
        );

        $this->assertTrue(
            $this->object->exportRawQuery('example.com', 'SELECT', "\n")
        );
    }
}<|MERGE_RESOLUTION|>--- conflicted
+++ resolved
@@ -181,55 +181,6 @@
 
     public function testExportData(): void
     {
-<<<<<<< HEAD
-=======
-        $dbi = $this->getMockBuilder(DatabaseInterface::class)
-            ->disableOriginalConstructor()
-            ->getMock();
-
-        $flags = [];
-        $a = new stdClass();
-        $a->blob = false;
-        $a->numeric = false;
-        $a->type = 'string';
-        $a->name = 'f1';
-        $a->charsetnr = 33;
-        $a->length = 20;
-        $flags[] = $a;
-
-        $dbi->expects($this->once())
-            ->method('getFieldsMeta')
-            ->with(null)
-            ->will($this->returnValue($flags));
-
-        $dbi->expects($this->once())
-            ->method('numFields')
-            ->with(null)
-            ->will($this->returnValue(1));
-
-        $dbi->expects($this->at(3))
-            ->method('fieldName')
-            ->with(null)
-            ->will($this->returnValue('f1'));
-
-        $dbi->expects($this->at(4))
-            ->method('fetchRow')
-            ->with(null)
-            ->will($this->returnValue(['foo']));
-
-        $dbi->expects($this->at(5))
-            ->method('fetchRow')
-            ->with(null)
-            ->will($this->returnValue(['bar']));
-
-        $dbi->expects($this->at(6))
-            ->method('fetchRow')
-            ->with(null)
-            ->will($this->returnValue(null));
-
-        $GLOBALS['dbi'] = $dbi;
-
->>>>>>> 07bf86b4
         $this->expectOutputString(
             '{"type":"table","name":"test_table","database":"test_db","data":' . "\n"
             . '[' . "\n"
@@ -251,89 +202,9 @@
 
     public function testExportComplexData(): void
     {
-        $dbi = $this->getMockBuilder(DatabaseInterface::class)
-            ->disableOriginalConstructor()
-            ->getMock();
-
-        $flags = [];
-        $normalString = new stdClass();
-        $normalString->blob = false;
-        $normalString->numeric = false;
-        $normalString->type = 'string';
-        $normalString->name = 'f1';
-        $normalString->charsetnr = 33;
-        $normalString->length = 20;
-        $flags[] = $normalString;
-        $binaryField = new stdClass();
-        $binaryField->blob = false;
-        $binaryField->numeric = false;
-        $binaryField->type = 'string';
-        $binaryField->name = 'f1';
-        $binaryField->charsetnr = 63;
-        $binaryField->length = 20;
-        $flags[] = $binaryField;
-        $textField = new stdClass();
-        $textField->blob = false;
-        $textField->numeric = false;
-        $textField->type = 'blob';
-        $textField->name = 'f1';
-        $textField->charsetnr = 23;
-        $textField->length = 20;
-        $flags[] = $textField;
-        $blobField = new stdClass();
-        $blobField->blob = false;
-        $blobField->numeric = false;
-        $blobField->type = 'blob';
-        $blobField->name = 'f1';
-        $blobField->charsetnr = 63;
-        $blobField->length = 20;
-        $flags[] = $blobField;
-
-        $dbi->expects($this->once())
-            ->method('getFieldsMeta')
-            ->with(null)
-            ->will($this->returnValue($flags));
-
-        $dbi->expects($this->once())
-            ->method('numFields')
-            ->with(null)
-            ->will($this->returnValue(4));
-
-        $dbi->expects($this->exactly(4))
-            ->method('fieldName')
-            ->withConsecutive(
-                [null, 0],
-                [null, 1],
-                [null, 2],
-                [null, 3]
-            )
-            ->willReturnOnConsecutiveCalls(
-                'f1',
-                'f2',
-                'f3',
-                'f4'
-            );
-
-        $dbi->expects($this->exactly(4))
-            ->method('fetchRow')
-            ->withConsecutive(
-                [null],
-                [null],
-                [null],
-                [null]
-            )
-            ->willReturnOnConsecutiveCalls(
-                // normalString binaryField textField blobField
-                ['"\'"><iframe onload=alert(1)>шеллы', '0x12346857fefe', "My awesome\nText", '0xaf1234f68c57fefe'],
-                [null, null, null, null],
-                ['', '0x1', 'шеллы', '0x2'],
-                null// No more data
-            );
-
-        $GLOBALS['dbi'] = $dbi;
-
-        $this->expectOutputString(
-            '{"type":"table","name":"tbl","database":"db","data":'
+        // normalString binaryField textField blobField
+        $this->expectOutputString(
+            '{"type":"table","name":"test_table_complex","database":"test_db","data":'
             . "\n[\n"
             . '{"f1":"\"\'\"><iframe onload=alert(1)>\u0448\u0435\u043b\u043b\u044b",'
                 . '"f2":"0x3078313233343638353766656665",'
@@ -344,93 +215,18 @@
         );
 
         $this->assertTrue(
-            $this->object->exportData('db', 'tbl', "\n", 'example.com', 'SELECT')
+            $this->object->exportData(
+                'test_db',
+                'test_table_complex',
+                "\n",
+                'example.com',
+                'SELECT * FROM `test_db`.`test_table_complex`;'
+            )
         );
     }
 
     public function testExportRawComplexData(): void
     {
-        $dbi = $this->getMockBuilder(DatabaseInterface::class)
-            ->disableOriginalConstructor()
-            ->getMock();
-
-        $flags = [];
-        $normalString = new stdClass();
-        $normalString->blob = false;
-        $normalString->numeric = false;
-        $normalString->type = 'string';
-        $normalString->name = 'f1';
-        $normalString->charsetnr = 33;
-        $normalString->length = 20;
-        $flags[] = $normalString;
-        $binaryField = new stdClass();
-        $binaryField->blob = false;
-        $binaryField->numeric = false;
-        $binaryField->type = 'string';
-        $binaryField->name = 'f1';
-        $binaryField->charsetnr = 63;
-        $binaryField->length = 20;
-        $flags[] = $binaryField;
-        $textField = new stdClass();
-        $textField->blob = false;
-        $textField->numeric = false;
-        $textField->type = 'blob';
-        $textField->name = 'f1';
-        $textField->charsetnr = 23;
-        $textField->length = 20;
-        $flags[] = $textField;
-        $blobField = new stdClass();
-        $blobField->blob = false;
-        $blobField->numeric = false;
-        $blobField->type = 'blob';
-        $blobField->name = 'f1';
-        $blobField->charsetnr = 63;
-        $blobField->length = 20;
-        $flags[] = $blobField;
-
-        $dbi->expects($this->once())
-            ->method('getFieldsMeta')
-            ->with(null)
-            ->will($this->returnValue($flags));
-
-        $dbi->expects($this->once())
-            ->method('numFields')
-            ->with(null)
-            ->will($this->returnValue(4));
-
-        $dbi->expects($this->exactly(4))
-            ->method('fieldName')
-            ->withConsecutive(
-                [null, 0],
-                [null, 1],
-                [null, 2],
-                [null, 3]
-            )
-            ->willReturnOnConsecutiveCalls(
-                'f1',
-                'f2',
-                'f3',
-                'f4'
-            );
-
-        $dbi->expects($this->exactly(4))
-            ->method('fetchRow')
-            ->withConsecutive(
-                [null],
-                [null],
-                [null],
-                [null]
-            )
-            ->willReturnOnConsecutiveCalls(
-                // normalString binaryField textField blobField
-                ['"\'"><iframe onload=alert(1)>шеллы', '0x12346857fefe', "My awesome\nText", '0xaf1234f68c57fefe'],
-                [null, null, null, null],
-                ['', '0x1', 'шеллы', '0x2'],
-                null// No more data
-            );
-
-        $GLOBALS['dbi'] = $dbi;
-
         $this->expectOutputString(
             '{"type":"raw","data":'
             . "\n[\n"
@@ -443,7 +239,11 @@
         );
 
         $this->assertTrue(
-            $this->object->exportRawQuery('example.com', 'SELECT', "\n")
+            $this->object->exportRawQuery(
+                'example.com',
+                'SELECT * FROM `test_db`.`test_table_complex`;',
+                "\n"
+            )
         );
     }
 }
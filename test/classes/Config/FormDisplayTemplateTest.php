<?php
/* vim: set expandtab sw=4 ts=4 sts=4: */
/**
 * tests for FormDisplayTemplate
 *
 * @package PhpMyAdmin-test
 */
declare(strict_types=1);

namespace PhpMyAdmin\Tests\Config;

use PhpMyAdmin\Config;
use PhpMyAdmin\Config\FormDisplayTemplate;
use PHPUnit\Framework\TestCase;

/**
 * Tests for FormDisplayTemplate
 *
 * @package PhpMyAdmin-test
 */
class FormDisplayTemplateTest extends TestCase
{
    /**
     * @var FormDisplayTemplate
     */
    protected $formDisplayTemplate;

    /**
     * @var Config
     */
    protected $config;

    /**
     * Setup tests
     *
     * @return void
     */
    protected function setUp(): void
    {
        $this->config = new Config();
        $this->formDisplayTemplate = new FormDisplayTemplate($this->config);
    }

    /**
     * Test for displayFormTop()
     *
     * @return void
     */
    public function testDisplayFormTop()
    {
        $_SERVER['REQUEST_URI'] = 'https://www.phpmyadmin.net';
        $GLOBALS['cfg']['ServerDefault'] = '';
        $result = $this->formDisplayTemplate->displayFormTop(null, 'posted', [1]);

        $this->assertStringContainsString(
            '<form method="get" action="https://www.phpmyadmin.net" ' .
            'class="config-form disableAjax">',
            $result
        );

        $this->assertStringContainsString(
            '<input type="hidden" name="tab_hash" value="">',
            $result
        );

        $this->assertStringContainsString(
            '<input type="hidden" name="lang" value="en">',
            $result
        );

        $this->assertStringContainsString(
            '<input type="hidden" name="token" value="token">',
            $result
        );

        $this->assertStringContainsString(
            '<input type="hidden" name="0" value="1">',
            $result
        );
    }

    /**
     * Test for displayTabsTop()
     *
     * @return void
     */
    public function testDisplayTabsTop()
    {
        $result = $this->formDisplayTemplate->displayTabsTop(['one', 'two']);

        $this->assertStringContainsString(
            '<ul class="tabs responsivetable"',
            $result
        );

        $this->assertStringContainsString(
            '<a href="#0"',
            $result
        );

        $this->assertStringContainsString(
            '<a href="#1"',
            $result
        );

        $this->assertStringContainsString(
            '<div class="tabs_contents"',
            $result
        );
    }

    /**
     * Test for displayFieldsetTop()
     *
     * @return void
     */
    public function testDisplayFieldsetTop()
    {
        $attributes = ['name' => 'attrname'];
        $errors = [
            'e1',
            'e2',
        ];

        $result = $this->formDisplayTemplate->displayFieldsetTop("TitleTest", "DescTest", $errors, $attributes);

        $this->assertStringContainsString(
            '<fieldset class="optbox" name="attrname">',
            $result
        );

        $this->assertStringContainsString(
            '<legend>',
            $result
        );

        $this->assertStringContainsString(
            '<p>',
            $result
        );

        $this->assertStringContainsString(
            '<dl class="errors">',
            $result
        );

        $this->assertStringContainsString(
            '<dd>',
            $result
        );

        $this->assertStringContainsString(
            '<table width="100%" cellspacing="0">',
            $result
        );
    }

    /**
     * Test for displayInput()
     *
     * @return void
     */
    public function testDisplayInput()
    {
        $opts = [];
        $opts['errors'] = ['e1'];
        $opts['userprefs_allow'] = false;
        $opts['setvalue'] = ':group';
        $opts['doc'] = "https://example.com/";
        $opts['comment'] = "testComment";
        $opts['comment_warning'] = true;
        $opts['show_restore_default'] = true;
        $result = $this->formDisplayTemplate->displayInput(
            'test/path',
            'testName',
            'text',
            'val',
            'desc',
            false,
            $opts
        );

        $this->assertStringContainsString(
            '<tr class="group-header-field group-header-1 disabled-field">',
            $result
        );

        $this->assertStringContainsString(
            '<label for="test/path">',
            $result
        );

        $this->assertStringContainsString(
            '<a href="https://example.com/" target="documentation"',
            $result
        );

        $this->assertStringContainsString(
            '<img src="themes/dot.gif" title="Documentation" ' .
            'alt="Documentation" class="icon ic_b_help"',
            $result
        );

        $this->assertStringContainsString(
            '<span class="disabled-notice"',
            $result
        );

        $this->assertStringContainsString(
            '<small>',
            $result
        );

        $this->assertStringContainsString(
            '<input type="text" class="all85" name="test/path" id="test/path" ' .
            'class="custom field-error" value="val">',
            $result
        );

        $this->assertStringContainsString(
            '<a class="restore-default hide" href="#test/path"',
            $result
        );

        $this->assertStringContainsString(
            '<dl class="inline_errors"><dd>e1</dd></dl>',
            $result
        );

        // second case

        $this->config->set('is_setup', true);
        $opts = [];
        $opts['errors'] = [];
        $opts['setvalue'] = 'setVal';
        $opts['comment'] = "testComment";
        $opts['show_restore_default'] = true;
        $opts['userprefs_comment'] = 'userprefsComment';
        $opts['userprefs_allow'] = true;

        $result = $this->formDisplayTemplate->displayInput(
            'test/path',
            'testName',
            'checkbox',
            'val',
            '',
            false,
            $opts
        );

        $this->assertStringContainsString(
            '<tr class="group-field group-field-1">',
            $result
        );

        $this->assertStringContainsString(
            '<input type="checkbox" name="test/path" id="test/path" ' .
            'checked="checked">',
            $result
        );

        $this->assertStringContainsString(
            '<a class="userprefs-comment" title="userprefsComment">',
            $result
        );

        $this->assertStringContainsString(
            '<td class="userprefs-allow" title="Allow users to customize ' .
            'this value">',
            $result
        );

        $this->assertStringContainsString(
            '<a class="set-value hide" href="#test/path=setVal" ' .
            'title="Set value: setVal">',
            $result
        );

        // short_text
        $opts = [];
        $opts['errors'] = [];

        $result = $this->formDisplayTemplate->displayInput(
            'test/path',
            'testName',
            'short_text',
            'val',
            '',
            true,
            $opts
        );

        $this->assertStringContainsString(
            '<input type="text" size="25" name="test/path" id="test/path" ' .
            'value="val">',
            $result
        );

        // number_text
        $result = $this->formDisplayTemplate->displayInput(
            'test/path',
            'testName',
            'number_text',
            'val',
            '',
            true,
            $opts
        );

        $this->assertStringContainsString(
            '<input type="number" name="test/path" ' .
            'id="test/path" value="val">',
            $result
        );

        // select case 1
        $opts['values_escaped'] = true;
        $opts['values_disabled'] = [
            1,
            2,
        ];
        $opts['values'] = [
            1 => 'test',
            'key1' => true,
            'key2' => false,
        ];
        $result = $this->formDisplayTemplate->displayInput(
            'test/path',
            'testName',
            'select',
            true,
            '',
            true,
            $opts
        );
        $this->assertStringContainsString(
            '<select class="all85" name="test/path" id="test/path">',
            $result
        );

        $this->assertStringContainsString(
            '<option value="1" selected="selected" disabled="disabled">',
            $result
        );

        $this->assertStringContainsString(
            '<option value="key1">',
            $result
        );

        $this->assertStringContainsString(
            '<option value="key2">',
            $result
        );

        // select case 2
        $opts['values_escaped'] = false;
        $opts['values_disabled'] = [
            1,
            2,
        ];
        $opts['values'] = [
            'a<b' => 'c&d',
            'key1' => true,
            'key2' => false,
        ];
        $result = $this->formDisplayTemplate->displayInput(
            'test/path',
            'testName',
            'select',
            false,
            '',
            true,
            $opts
        );

        $this->assertStringContainsString(
            '<select class="all85" name="test/path" id="test/path">',
            $result
        );

        // assertContains doesn't seem to work with htmlentities
        $this->assertStringContainsString(
            '<option value="a&lt;b">c&amp;d</option>',
            $result
        );

        // list
        $result = $this->formDisplayTemplate->displayInput(
            'test/path',
            'testName',
            'list',
            [
                'foo',
                'bar',
            ],
            '',
            true,
            $opts
        );

        $this->assertStringContainsString(
            '<textarea cols="35" rows="5" name="test/path" id="test/path">',
            $result
        );
    }

    /**
     * Test for displayGroupHeader()
     *
     * @return void
     */
    public function testDisplayGroupHeader()
    {
        $this->assertEquals(
            '',
            $this->formDisplayTemplate->displayGroupHeader('')
        );

        $this->formDisplayTemplate->group = 3;

        $this->config->set('is_setup', true);

        $result = $this->formDisplayTemplate->displayGroupHeader('headerText');

        $this->assertStringContainsString(
            '<tr class="group-header group-header-4">',
            $result
        );

        // without PMA_SETUP
        $this->config->set('is_setup', false);

        $this->formDisplayTemplate->group = 3;

        $result = $this->formDisplayTemplate->displayGroupHeader('headerText');

        $this->assertStringContainsString(
            '<tr class="group-header group-header-4">',
            $result
        );
    }

    /**
     * Test for displayGroupFooter()
     *
     * @return void
     */
    public function testDisplayGroupFooter()
    {
        $this->formDisplayTemplate->group = 3;
        $this->formDisplayTemplate->displayGroupFooter();
        $this->assertEquals(
            2,
            $this->formDisplayTemplate->group
        );
    }

    /**
     * Test for displayFieldsetBottom()
     *
     * @return void
     */
    public function testDisplayFieldsetBottom()
    {
        // with PMA_SETUP
        $this->config->set('is_setup', true);

        $result = $this->formDisplayTemplate->displayFieldsetBottom();

        $this->assertStringContainsString(
            '<td colspan="3" class="lastrow">',
            $result
        );

        $this->assertStringContainsString(
            '<input class="btn btn-primary green" type="submit" name="submit_save" value="Apply"',
            $result
        );

        $this->assertStringContainsString(
            '<input class="btn btn-secondary" type="button" name="submit_reset" value="Reset">',
            $result
        );

        $this->assertStringContainsString(
            '</fieldset>',
            $result
        );

        // without PMA_SETUP
        $this->config->set('is_setup', false);

        $result = $this->formDisplayTemplate->displayFieldsetBottom();

        $this->assertStringContainsString(
            '<td colspan="2" class="lastrow">',
            $result
        );
    }

    /**
     * Test for displayTabsBottom()
     *
     * @return void
     */
    public function testDisplayTabsBottom()
    {
        $result = $this->formDisplayTemplate->displayTabsBottom();
        $this->assertEquals(
            "</div>\n",
            $result
        );
    }

    /**
     * Test for displayFormBottom()
     *
     * @return void
     */
    public function testDisplayFormBottom()
    {
        $result = $this->formDisplayTemplate->displayFormBottom();
        $this->assertEquals(
            "</form>\n",
            $result
        );
    }

    /**
     * Test for addJsValidate()
     *
     * @return void
     */
    public function testAddJsValidate()
    {
        $validators = [
            'one' => [
                '\\\';',
                '\r\n\\\'<scrIpt></\' + \'script>',
            ],
            'two' => [],
        ];

        $js = [];

        $this->formDisplayTemplate->addJsValidate('testID', $validators, $js);

        $this->assertEquals(
            [
                'validateField(\'testID\', \'PMA_\\\';\', true, '
                    . '[\'\\\\r\\\\n\\\\\\\''
                    . '<scrIpt></\\\' + \\\'script>\'])',
                'validateField(\'testID\', \'PMA_\', true)',
            ],
            $js
        );
    }

    /**
     * Test for displayJavascript()
     *
     * @return void
     */
    public function testDisplayJavascript()
    {
        $this->assertEquals(
            '',
            $this->formDisplayTemplate->displayJavascript([])
        );

        $result = $this->formDisplayTemplate->displayJavascript(['var i = 1', 'i++']);

        $this->assertEquals(
            '<script type="text/javascript">' . "\n"
            . 'if (typeof configInlineParams === "undefined"'
            . ' || !Array.isArray(configInlineParams)) '
            . 'configInlineParams = [];' . "\n"
            . 'configInlineParams.push(function() {' . "\n"
            . 'var i = 1;' . "\n"
            . 'i++;' . "\n"
            . '});' . "\n"
            . 'if (typeof configScriptLoaded !== "undefined"'
            . ' && configInlineParams) loadInlineConfig();'
            . "\n" . '</script>' . "\n",
            $result
        );
    }
<<<<<<< HEAD

    /**
     * Test for displayErrors()
     *
     * @return void
     */
    public function testDisplayErrors()
    {
        $errors = [
            '<err1>',
            '&err2',
        ];

        $result = $this->formDisplayTemplate->displayErrors('err"Name1"', $errors);

        $this->assertStringContainsString('<dt>err&quot;Name1&quot;</dt>', $result);
        $this->assertStringContainsString('<dd>&lt;err1&gt;</dd>', $result);
        $this->assertStringContainsString('<dd>&amp;err2</dd>', $result);
    }
=======
>>>>>>> 6b443266
}<|MERGE_RESOLUTION|>--- conflicted
+++ resolved
@@ -586,26 +586,4 @@
             $result
         );
     }
-<<<<<<< HEAD
-
-    /**
-     * Test for displayErrors()
-     *
-     * @return void
-     */
-    public function testDisplayErrors()
-    {
-        $errors = [
-            '<err1>',
-            '&err2',
-        ];
-
-        $result = $this->formDisplayTemplate->displayErrors('err"Name1"', $errors);
-
-        $this->assertStringContainsString('<dt>err&quot;Name1&quot;</dt>', $result);
-        $this->assertStringContainsString('<dd>&lt;err1&gt;</dd>', $result);
-        $this->assertStringContainsString('<dd>&amp;err2</dd>', $result);
-    }
-=======
->>>>>>> 6b443266
 }
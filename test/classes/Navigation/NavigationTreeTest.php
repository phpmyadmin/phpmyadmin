--- conflicted
+++ resolved
@@ -1,21 +1,18 @@
 <?php
 
-<<<<<<< HEAD
 declare(strict_types=1);
-=======
-use PhpMyAdmin\Config;
-use PhpMyAdmin\Navigation\NavigationTree;
-use PhpMyAdmin\Tests\PmaTestCase;
-use PhpMyAdmin\Theme;
-use PhpMyAdmin\Url;
-use ReflectionMethod;
->>>>>>> ae11d526
 
 namespace PhpMyAdmin\Tests\Navigation;
 
 use PhpMyAdmin\Navigation\NavigationTree;
 use PhpMyAdmin\Template;
 use PhpMyAdmin\Tests\AbstractTestCase;
+use PhpMyAdmin\Url;
+use ReflectionMethod;
+use function str_repeat;
+use function parse_url;
+use function parse_str;
+use function htmlspecialchars_decode;
 
 class NavigationTreeTest extends AbstractTestCase
 {
@@ -34,11 +31,6 @@
         parent::setGlobalConfig();
         parent::setTheme();
         $GLOBALS['server'] = 1;
-<<<<<<< HEAD
-=======
-        $GLOBALS['PMA_Config'] = new Config();
-        $GLOBALS['PMA_Config']->set('URLQueryEncryption', false);
->>>>>>> ae11d526
         $GLOBALS['PMA_Config']->enableBc();
         $GLOBALS['cfg']['Server']['host'] = 'localhost';
         $GLOBALS['cfg']['Server']['user'] = 'user';

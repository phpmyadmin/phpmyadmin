--- conflicted
+++ resolved
@@ -9,10 +9,7 @@
 
 use PhpMyAdmin\Controllers\Table\SearchController;
 use PhpMyAdmin\Core;
-<<<<<<< HEAD
 use PhpMyAdmin\DatabaseInterface;
-=======
->>>>>>> 34a8dfb6
 use PhpMyAdmin\Relation;
 use PhpMyAdmin\Table\Search;
 use PhpMyAdmin\Template;
@@ -186,11 +183,7 @@
         $_POST['db'] = 'PMA';
         $_POST['table'] = 'PMA_BookMark';
         $_POST['where_clause'] = '`col1` = 1';
-<<<<<<< HEAD
-        $_POST['where_clause_sign'] = Core::signSqlQuery('`col1` = 1');
-=======
         $_POST['where_clause_sign'] = Core::signSqlQuery($_POST['where_clause']);
->>>>>>> 34a8dfb6
         $expected = [
             'col1' => 1,
             'col2' => 2,

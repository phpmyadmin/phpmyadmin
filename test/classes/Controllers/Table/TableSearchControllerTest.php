<?php
/* vim: set expandtab sw=4 ts=4 sts=4: */
/**
 * Tests for PMA_TableSearch
 *
 * @package PhpMyAdmin-test
 */
declare(strict_types=1);

namespace PhpMyAdmin\Tests\Controllers\Table;

use PhpMyAdmin\Controllers\Table\TableSearchController;
use PhpMyAdmin\Di\Container;
use PhpMyAdmin\Relation;
use PhpMyAdmin\Tests\PmaTestCase;
use PhpMyAdmin\Tests\Stubs\Response as ResponseStub;
use PhpMyAdmin\Types;
use ReflectionClass;
use stdClass;

/**
 * Tests for PMA_TableSearch
 *
 * @package PhpMyAdmin-test
 */
class TableSearchControllerTest extends PmaTestCase
{
    /**
     * @var \PhpMyAdmin\Tests\Stubs\Response
     */
    private $_response;

    /**
     * Setup function for test cases
     *
     * @access protected
     * @return void
     */
    protected function setUp()
    {
        /**
         * SET these to avoid undefined index error
         */
        $_POST['zoom_submit'] = 'zoom';

        $GLOBALS['server'] = 1;
        $GLOBALS['db'] = 'db';
        $GLOBALS['table'] = 'table';
        $GLOBALS['PMA_PHP_SELF'] = 'index.php';
        $relation = new Relation($GLOBALS['dbi']);
        $GLOBALS['cfgRelation'] = $relation->getRelationsParam();
        $GLOBALS['cfg']['Server']['DisableIS'] = false;

        $dbi = $this->getMockBuilder('PhpMyAdmin\DatabaseInterface')
            ->disableOriginalConstructor()
            ->getMock();
        $dbi->types = new Types($dbi);

        $columns = [
            [
                'Field' => 'Field1',
                'Type' => 'Type1',
                'Null' => 'Null1',
                'Collation' => 'Collation1',
            ],
            [
                'Field' => 'Field2',
                'Type' => 'Type2',
                'Null' => 'Null2',
                'Collation' => 'Collation2',
            ]
        ];
        $dbi->expects($this->any())->method('getColumns')
            ->will($this->returnValue($columns));

        $show_create_table = "CREATE TABLE `pma_bookmark` (
        `id` int(11) NOT NULL AUTO_INCREMENT,
        `dbase` varchar(255) COLLATE utf8_bin NOT NULL DEFAULT '',
        `user` varchar(255) COLLATE utf8_bin NOT NULL DEFAULT '',
        `label` varchar(255) CHARACTER SET utf8 NOT NULL DEFAULT '',
        `query` text COLLATE utf8_bin NOT NULL,
        PRIMARY KEY (`id`),
        KEY `foreign_field` (`foreign_db`,`foreign_table`)
        ) ENGINE=MyISAM AUTO_INCREMENT=2 DEFAULT CHARSET=utf8 COLLATE=utf8_bin "
        . "COMMENT='Bookmarks'";

        $dbi->expects($this->any())->method('fetchValue')
            ->will($this->returnValue($show_create_table));
        $dbi->expects($this->any())->method('escapeString')
            ->will($this->returnArgument(0));

        $GLOBALS['dbi'] = $dbi;
        $relation->dbi = $dbi;

        $this->_response = new ResponseStub();

        $container = Container::getDefaultContainer();
        $container->set('db', 'PMA');
        $container->set('table', 'PMA_BookMark');
        $container->set('dbi', $GLOBALS['dbi']);
        $container->set('response', $this->_response);
        $container->set('searchType', 'replace');
    }

    /**
     * tearDown function for test cases
     *
     * @access protected
     * @return void
     */
    protected function tearDown()
    {
    }

    /**
     * Test for replace
     *
     * @return void
     */
    public function testReplace()
    {
        $container = Container::getDefaultContainer();

        $tableSearch = new TableSearchController(
            $container->get('response'),
            $container->get('dbi'),
            $container->get('db'),
            $container->get('table'),
            "zoom",
            null
        );
        $columnIndex = 0;
        $find = "Field";
        $replaceWith = "Column";
        $useRegex = false;
        $charSet = "UTF-8";
        $tableSearch->replace(
            $columnIndex,
            $find,
            $replaceWith,
            $useRegex,
            $charSet
        );

        $sql_query = $GLOBALS['sql_query'];
        $result = "UPDATE `PMA_BookMark` SET `Field1` = "
            . "REPLACE(`Field1`, 'Field', 'Column') "
            . "WHERE `Field1` LIKE '%Field%' COLLATE UTF-8_bin";
        $this->assertEquals(
            $result,
            $sql_query
        );
    }

    /**
     * Test for buildSqlQuery
     *
     * @return void
     */
    public function testBuildSqlQuery()
    {
        $_POST['distinct'] = true;
        $_POST['zoom_submit'] = true;
        $_POST['table'] = "PMA";
        $_POST['orderByColumn'] = "name";
        $_POST['order'] = "asc";
        $_POST['customWhereClause'] = "name='pma'";

        $container = Container::getDefaultContainer();

        $class = new ReflectionClass('PhpMyAdmin\Controllers\Table\TableSearchController');
        $method = $class->getMethod('_buildSqlQuery');
        $method->setAccessible(true);
        $tableSearch = new TableSearchController(
            $container->get('response'),
            $container->get('dbi'),
            $container->get('db'),
            $container->get('table'),
            "zoom",
            null
        );

        $sql = $method->invoke($tableSearch);
        $result = "SELECT DISTINCT *  FROM `PMA` WHERE name='pma' "
            . "ORDER BY `name` asc";

        $this->assertEquals(
            $result,
            $sql
        );

        unset($_POST['customWhereClause']);
        $sql = $method->invoke($tableSearch);
        $result = "SELECT DISTINCT *  FROM `PMA` ORDER BY `name` asc";
        $this->assertEquals(
            $result,
            $sql
        );

        $_POST['criteriaValues'] = [
            'value1',
            'value2',
            'value3',
            'value4',
            'value5',
            'value6',
            'value7,value8'
        ];
        $_POST['criteriaColumnNames'] = [
            'name',
            'id',
            'index',
            'index2',
            'index3',
            'index4',
            'index5',
        ];
        $_POST['criteriaColumnTypes'] = [
            'varchar',
            'int',
            'enum',
            'type1',
            'type2',
            'type3',
            'type4'
        ];
        $_POST['criteriaColumnCollations'] = [
            "char1",
            "char2",
            "char3",
            "char4",
            "char5",
            "char6",
            "char7",
        ];
        $_POST['criteriaColumnOperators'] = [
            "!=",
            ">",
            "IS NULL",
            "LIKE %...%",
            "REGEXP ^...$",
            "IN (...)",
            "BETWEEN"
        ];

        $sql = $method->invoke($tableSearch);
        $result = "SELECT DISTINCT *  FROM `PMA` WHERE `name` != 'value1'"
            . " AND `id` > value2 AND `index` IS NULL AND `index2` LIKE '%value4%'"
            . " AND `index3` REGEXP ^value5$ AND `index4` IN (value6) AND `index5`"
            . " BETWEEN value7 AND value8 ORDER BY `name` asc";
        $this->assertEquals(
            $result,
            $sql
        );
    }

    /**
     * Tests for getColumnMinMax()
     *
     * @return void
     * @test
     */
    public function testGetColumnMinMax()
    {
        $GLOBALS['dbi']->expects($this->any())->method('fetchSingleRow')
            ->will($this->returnArgument(0));

        $container = Container::getDefaultContainer();
        $container->set('dbi', $GLOBALS['dbi']);
        $container->factory('PhpMyAdmin\Controllers\Table\TableSearchController');
        $container->alias(
            'TableSearchController',
            'PhpMyAdmin\Controllers\Table\TableSearchController'
        );
        $ctrl = $container->get('TableSearchController');

        $result = $ctrl->getColumnMinMax('column');
        $expected = 'SELECT MIN(`column`) AS `min`, '
            . 'MAX(`column`) AS `max` '
            . 'FROM `PMA`.`PMA_BookMark`';
        $this->assertEquals(
            $expected,
            $result
        );
    }

    /**
     * Tests for _generateWhereClause()
     *
     * @return void
     * @test
     */
    public function testGenerateWhereClause()
    {
        $types = $this->getMockBuilder('PhpMyAdmin\Types')
            ->disableOriginalConstructor()
            ->getMock();
        $types->expects($this->any())->method('isUnaryOperator')
            ->will($this->returnValue(false));

        $class = new ReflectionClass('\PhpMyAdmin\Controllers\Table\TableSearchController');
        $method = $class->getMethod('_generateWhereClause');
        $method->setAccessible(true);

        $container = Container::getDefaultContainer();
        $container->factory('\PhpMyAdmin\Controllers\Table\TableSearchController');
        $container->alias(
            'TableSearchController',
            'PhpMyAdmin\Controllers\Table\TableSearchController'
        );
        $ctrl = $container->get('TableSearchController');

        $_POST['customWhereClause'] = '`table` = \'PMA_BookMark\'';
        $result = $method->invoke($ctrl);
        $this->assertEquals(
            ' WHERE `table` = \'PMA_BookMark\'',
            $result
        );

        unset($_POST['customWhereClause']);
        $this->assertEquals(
            '',
            $method->invoke($ctrl)
        );

        $_POST['criteriaColumnNames'] = [
            'b', 'a', 'c', 'd'
        ];
        $_POST['criteriaColumnOperators'] = [
            '<=', '=', 'IS NULL', 'IS NOT NULL'
        ];
        $_POST['criteriaValues'] = [
            '10', '2', '', ''
        ];
        $_POST['criteriaColumnTypes'] = [
            'int(11)', 'int(11)', 'int(11)', 'int(11)'
        ];
        $result = $method->invoke($ctrl);
        $this->assertEquals(
            ' WHERE `b` <= 10 AND `a` = 2 AND `c` IS NULL AND `d` IS NOT NULL',
            $result
        );
    }

    /**
     * Tests for getDataRowAction()
     *
     * @return void
     * @test
     */
    public function testGetDataRowAction()
    {
        $meta_one = new stdClass();
        $meta_one->type = 'int';
        $meta_one->length = 11;
        $meta_two = new stdClass();
        $meta_two->length = 11;
        $meta_two->type = 'int';
        $fields_meta = [
            $meta_one, $meta_two
        ];
        $GLOBALS['dbi']->expects($this->any())->method('getFieldsMeta')
            ->will($this->returnValue($fields_meta));

        $GLOBALS['dbi']->expects($this->any())->method('fetchAssoc')
            ->will(
                $this->returnCallback(
                    function () {
                        static $count = 0;
                        if ($count == 0) {
                            $count++;

                            return [
                                'col1' => 1,
                                'col2' => 2,
                            ];
                        } else {
                            return null;
                        }
                    }
                )
            );

        $container = Container::getDefaultContainer();
        $container->set('dbi', $GLOBALS['dbi']);
        $container->factory('\PhpMyAdmin\Controllers\Table\TableSearchController');
        $container->alias(
            'TableSearchController',
            'PhpMyAdmin\Controllers\Table\TableSearchController'
        );
        $ctrl = $container->get('TableSearchController');

<<<<<<< HEAD
        $_REQUEST['db'] = 'PMA';
        $_REQUEST['table'] = 'PMA_BookMark';
        $_REQUEST['where_clause'] = '`col1` = 1';
        $expected = [
=======
        $_POST['db'] = 'PMA';
        $_POST['table'] = 'PMA_BookMark';
        $_POST['where_clause'] = '`col1` = 1';
        $expected = array(
>>>>>>> 09c18849
            'col1' => 1,
            'col2' => 2
        ];
        $ctrl->getDataRowAction();

        $json = $this->_response->getJSONResult();
        $this->assertEquals(
            $expected,
            $json['row_info']
        );
    }
}<|MERGE_RESOLUTION|>--- conflicted
+++ resolved
@@ -390,17 +390,10 @@
         );
         $ctrl = $container->get('TableSearchController');
 
-<<<<<<< HEAD
-        $_REQUEST['db'] = 'PMA';
-        $_REQUEST['table'] = 'PMA_BookMark';
-        $_REQUEST['where_clause'] = '`col1` = 1';
-        $expected = [
-=======
         $_POST['db'] = 'PMA';
         $_POST['table'] = 'PMA_BookMark';
         $_POST['where_clause'] = '`col1` = 1';
-        $expected = array(
->>>>>>> 09c18849
+        $expected = [
             'col1' => 1,
             'col2' => 2
         ];

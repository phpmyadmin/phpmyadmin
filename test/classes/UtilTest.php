--- conflicted
+++ resolved
@@ -76,7 +76,6 @@
 
     public function testGetUniqueCondition(): void
     {
-<<<<<<< HEAD
         $GLOBALS['db'] = 'db';
         $GLOBALS['cfg']['Server']['DisableIS'] = false;
 
@@ -184,306 +183,9 @@
                 . ' AND `table`.`field4` = 123.456 AND `table`.`field5` = CAST(0x76616c7565 AS BINARY)'
                 . ' AND `table`.`field7` = \'value\' AND `table`.`field8` = \'value\''
                 . ' AND `table`.`field9` = CAST(0x76616c7565 AS BINARY)'
-                . ' AND `table`.`field10` =0x76616c7565 AND'
+                . ' AND `table`.`field10` = CAST(0x76616c7565 AS BINARY)'
                 . ' AND `table`.`field12` = b\'0001\'',
                 false,
-=======
-        $this->assertSame(
-            ['IS NULL', ''],
-            $this->callFunction(
-                null,
-                Util::class,
-                'getConditionValue',
-                [
-                    null,// row
-                    ((object) [
-                        'numeric' => false,
-                        'type' => 'string',
-                    ]),// field meta
-                    '',// field flags
-                    0,// fields count
-                    '',// condition key
-                    '',// condition
-                ]
-            )
-        );
-        $this->assertSame(
-            ['IS NULL', 'CONCAT(`table`.`orgname`)'],
-            $this->callFunction(
-                null,
-                Util::class,
-                'getConditionValue',
-                [
-                    null,// row
-                    ((object) [
-                        'numeric' => false,
-                        'type' => 'string',
-                    ]),// field meta
-                    '',// field flags
-                    0,// fields count
-                    '',// condition key
-                    'CONCAT(`table`.`orgname`)',// condition
-                ]
-            )
-        );
-        $this->assertSame(
-            ['= 123456', ''],
-            $this->callFunction(
-                null,
-                Util::class,
-                'getConditionValue',
-                [
-                    123456,// row
-                    ((object) [
-                        'numeric' => true,
-                        'type' => 'int',
-                    ]),// field meta
-                    '',// field flags
-                    0,// fields count
-                    '',// condition key
-                    '',// condition
-                ]
-            )
-        );
-        $this->assertSame(
-            ['= 123.456', ''],
-            $this->callFunction(
-                null,
-                Util::class,
-                'getConditionValue',
-                [
-                    123.456,// row
-                    ((object) [
-                        'numeric' => true,
-                        'type' => 'float',
-                    ]),// field meta
-                    '',// field flags
-                    0,// fields count
-                    '',// condition key
-                    '',// condition
-                ]
-            )
-        );
-        $this->assertSame(
-            ['= \'value\'', ''],
-            $this->callFunction(
-                null,
-                Util::class,
-                'getConditionValue',
-                [
-                    'value',// row
-                    ((object) [
-                        'numeric' => false,
-                        'type' => 'string',
-                    ]),// field meta
-                    '',// field flags
-                    0,// fields count
-                    '',// condition key
-                    '',// condition
-                ]
-            )
-        );
-        $this->assertSame(
-            ['= CAST(0x76616c7565 AS BINARY)', ''],
-            $this->callFunction(
-                null,
-                Util::class,
-                'getConditionValue',
-                [
-                    'value',// row
-                    ((object) [
-                        'numeric' => false,
-                        'type' => 'string',
-                    ]),// field meta
-                    'BINARY',// field flags
-                    0,// fields count
-                    '',// condition key
-                    '',// condition
-                ]
-            )
-        );
-        $this->assertSame(
-            ['= \'value\'', ''],
-            $this->callFunction(
-                null,
-                Util::class,
-                'getConditionValue',
-                [
-                    'value',// row
-                    ((object) [
-                        'numeric' => false,
-                        'type' => 'blob',
-                        'charsetnr' => 32,// armscii8_general_ci
-                    ]),// field meta
-                    '',// field flags
-                    0,// fields count
-                    '',// condition key
-                    '',// condition
-                ]
-            )
-        );
-        $this->assertSame(
-            ['= \'value\'', ''],
-            $this->callFunction(
-                null,
-                Util::class,
-                'getConditionValue',
-                [
-                    'value',// row
-                    ((object) [
-                        'numeric' => false,
-                        'type' => 'blob',
-                        'charsetnr' => 48,// latin1_general_ci
-                    ]),// field meta
-                    '',// field flags
-                    0,// fields count
-                    '',// condition key
-                    '',// condition
-                ]
-            )
-        );
-        $this->assertSame(
-            ['= CAST(0x76616c7565 AS BINARY)', ''],
-            $this->callFunction(
-                null,
-                Util::class,
-                'getConditionValue',
-                [
-                    'value',// row
-                    ((object) [
-                        'numeric' => false,
-                        'type' => 'blob',
-                        'charsetnr' => 63,// binary
-                    ]),// field meta
-                    '',// field flags
-                    0,// fields count
-                    '',// condition key
-                    '',// condition
-                ]
-            )
-        );
-        $this->assertSame(
-            ['= CAST(0x76616c7565 AS BINARY)', ''],
-            $this->callFunction(
-                null,
-                Util::class,
-                'getConditionValue',
-                [
-                    'value',// row
-                    ((object) [
-                        'numeric' => false,
-                        'type' => 'string',
-                    ]),// field meta
-                    'BINARY',// field flags
-                    1,// fields count
-                    '',// condition key
-                    '',// condition
-                ]
-            )
-        );
-        $this->assertSame(
-            [' = 1001', ' CHAR_LENGTH(conditionKey) '],
-            $this->callFunction(
-                null,
-                Util::class,
-                'getConditionValue',
-                [
-                    str_repeat('*', 1001),// row
-                    ((object) [
-                        'numeric' => false,
-                        'type' => 'string',
-                    ]),// field meta
-                    'BINARY',// field flags
-                    1,// fields count
-                    'conditionKey',// condition key
-                    'conditionInit',// condition
-                ]
-            )
-        );
-        $this->assertSame(
-            [null, 'conditionInit'],
-            $this->callFunction(
-                null,
-                Util::class,
-                'getConditionValue',
-                [
-                    str_repeat('*', 1001),// row
-                    ((object) [
-                        'numeric' => false,
-                        'type' => 'string',
-                    ]),// field meta
-                    'BINARY',// field flags
-                    0,// fields count
-                    'conditionKey',// condition key
-                    'conditionInit',// condition
-                ]
-            )
-        );
-        $this->assertSame(
-            ['= b\'0001\'', ''],
-            $this->callFunction(
-                null,
-                Util::class,
-                'getConditionValue',
-                [
-                    0x1,// row
-                    ((object) [
-                        'numeric' => false,
-                        'type' => 'bit',
-                        'length' => 4,
-                    ]),// field meta
-                    '',// field flags
-                    0,// fields count
-                    'conditionKey',// condition key
-                    '',// condition
-                ]
-            )
-        );
-        $this->assertSame(
-            ['', '= CAST(0x626c6f6f6f626262 AS BINARY)'],
-            $this->callFunction(
-                null,
-                Util::class,
-                'getConditionValue',
-                [
-                    'blooobbb',// row
-                    ((object) [
-                        'numeric' => false,
-                        'type' => 'multipoint',
-                    ]),// field meta
-                    '',// field flags
-                    0,// fields count
-                    '',// condition key
-                    '',// condition
-                ]
-            )
-        );
-        $this->assertSame(
-            ['', '`table`.`tbl2`= CAST(0x626c6f6f6f626262 AS BINARY)'],
-            $this->callFunction(
-                null,
-                Util::class,
-                'getConditionValue',
-                [
-                    'blooobbb',// row
-                    ((object) [
-                        'numeric' => false,
-                        'type' => 'multipoint',
-                    ]),// field meta
-                    '',// field flags
-                    0,// fields count
-                    '',// condition key
-                    '`table`.`tbl2`',// condition
-                ]
-            )
-        );
-        $this->assertSame(
-            ['', ''],
-            $this->callFunction(
-                null,
-                Util::class,
-                'getConditionValue',
->>>>>>> e33e164e
                 [
                     '`table`.`field1`' => 'IS NULL',
                     '`table`.`field2`' => '= \'value\\\'s\'',

<?php
/* vim: set expandtab sw=4 ts=4 sts=4: */
/**
 * Test for PhpMyAdmin\Util class
 *
 * @package PhpMyAdmin-test
 */
declare(strict_types=1);

namespace PhpMyAdmin\Tests;

use PhpMyAdmin\Config;
use PhpMyAdmin\Core;
use PhpMyAdmin\DatabaseInterface;
use PhpMyAdmin\MoTranslator\Loader;
use PhpMyAdmin\SqlParser\Context;
use PhpMyAdmin\SqlParser\Token;
use PhpMyAdmin\Tests\PmaTestCase;
use PhpMyAdmin\Util;

/**
 * Test for PhpMyAdmin\Util class
 *
 * @package PhpMyAdmin-test
 */
class UtilTest extends PmaTestCase
{
    /**
     * Test for createGISData
     *
     * @return void
     */
    public function testCreateGISDataOldMysql(): void
    {
        $this->assertEquals(
            "abc",
            Util::createGISData("abc", 50500)
        );
        $this->assertEquals(
            "GeomFromText('POINT()',10)",
            Util::createGISData("'POINT()',10", 50500)
        );
    }

    /**
     * Test for createGISData
     *
     * @return void
     */
    public function testCreateGISDataNewMysql(): void
    {
        $this->assertEquals(
            "abc",
            Util::createGISData("abc", 50600)
        );
        $this->assertEquals(
            "ST_GeomFromText('POINT()',10)",
            Util::createGISData("'POINT()',10", 50600)
        );
    }

    /**
     * Test for getGISFunctions
     *
     * @return void
     */
    public function testGetGISFunctions(): void
    {
        $funcs = Util::getGISFunctions();
        $this->assertArrayHasKey(
            'Dimension',
            $funcs
        );
        $this->assertArrayHasKey(
            'GeometryType',
            $funcs
        );
        $this->assertArrayHasKey(
            'MBRDisjoint',
            $funcs
        );
    }

    /**
     * Test for Page Selector
     *
     * @return void
     */
    public function testPageSelector()
    {
        $this->assertStringContainsString(
            '<select class="pageselector ajax" name="pma" >',
            Util::pageselector("pma", 3)
        );
    }

    /**
     * Test for isForeignKeyCheck
     *
     * @return void
     */
    public function testIsForeignKeyCheck()
    {
        $GLOBALS['server'] = 1;

        $GLOBALS['cfg']['DefaultForeignKeyChecks'] = 'enable';
        $this->assertEquals(
            true,
            Util::isForeignKeyCheck()
        );

        $GLOBALS['cfg']['DefaultForeignKeyChecks'] = 'disable';
        $this->assertEquals(
            false,
            Util::isForeignKeyCheck()
        );

        $GLOBALS['cfg']['DefaultForeignKeyChecks'] = 'default';
        $this->assertEquals(
            true,
            Util::isForeignKeyCheck()
        );
    }

    /**
     * Test for getCharsetQueryPart
     *
     * @param string $collation Collation
     * @param string $expected  Expected Charset Query
     *
     * @return void
     * @test
     * @dataProvider charsetQueryData
     */
    public function testGenerateCharsetQueryPart($collation, $expected): void
    {
        $this->assertEquals(
            $expected,
            Util::getCharsetQueryPart($collation)
        );
    }

    /**
     * Data Provider for testgetCharsetQueryPart
     *
     * @return array test data
     */
    public function charsetQueryData()
    {
        return [
            [
                "a_b_c_d",
                " CHARSET=a COLLATE a_b_c_d",
            ],
            [
                "a_",
                " CHARSET=a COLLATE a_",
            ],
            [
                "a",
                " CHARSET=a",
            ],
        ];
    }

    /**
     * Test for random generation
     *
     * @return void
     */
    public function testGenerateRandom()
    {
        $this->assertEquals(32, strlen(Util::generateRandom(32)));
        $this->assertEquals(16, strlen(Util::generateRandom(16)));
    }

    /**
     * Test for PhpMyAdmin\Util::getBrowseUploadFileBlock
     *
     * @param int    $size Size
     * @param string $unit Unit
     * @param string $res  Result
     *
     * @return void
     *
     * @covers \PhpMyAdmin\Util::getBrowseUploadFileBlock
     * @dataProvider providerGetBrowseUploadFileBlock
     */
    public function testGetBrowseUploadFileBlock($size, $unit, $res): void
    {
        $GLOBALS['is_upload'] = false;
        $this->assertEquals(
            Util::getBrowseUploadFileBlock($size),
            '<label for="input_import_file">' . __("Browse your computer:")
            . '</label>'
            . '<div id="upload_form_status" class="hide"></div>'
            . '<div id="upload_form_status_info" class="hide"></div>'
            . '<input type="file" name="import_file" id="input_import_file">'
            . "(" . __('Max: ') . $res . $unit . ')' . "\n"
            . '<input type="hidden" name="MAX_FILE_SIZE" value="'
            . $size . '">' . "\n"
        );
    }

    /**
     * Data provider for testGetBrowseUploadFileBlock
     *
     * @return array
     */
    public function providerGetBrowseUploadFileBlock()
    {
        return [
            [
                10,
                __('B'),
                "10",
            ],
            [
                100,
                __('B'),
                "100",
            ],
            [
                1024,
                __('B'),
                "1,024",
            ],
            [
                102400,
                __('KiB'),
                "100",
            ],
            [
                10240000,
                __('MiB'),
                "10",
            ],
            [
                2147483648,
                __('MiB'),
                "2,048",
            ],
            [
                21474836480,
                __('GiB'),
                "20",
            ],
        ];
    }

    /**
     * Test for PhpMyAdmin\Util::buildActionTitles
     *
     * @covers \PhpMyAdmin\Util::buildActionTitles
     *
     * @return void
     */
    public function testBuildActionTitles()
    {
        $GLOBALS['cfg'] = ['ActionLinksMode' => 'both'];

        $titles = [];
        $titles['Browse']     = Util::getIcon('b_browse', __('Browse'));
        $titles['NoBrowse']   = Util::getIcon('bd_browse', __('Browse'));
        $titles['Search']     = Util::getIcon('b_select', __('Search'));
        $titles['NoSearch']   = Util::getIcon('bd_select', __('Search'));
        $titles['Insert']     = Util::getIcon('b_insrow', __('Insert'));
        $titles['NoInsert']   = Util::getIcon('bd_insrow', __('Insert'));
        $titles['Structure']  = Util::getIcon('b_props', __('Structure'));
        $titles['Drop']       = Util::getIcon('b_drop', __('Drop'));
        $titles['NoDrop']     = Util::getIcon('bd_drop', __('Drop'));
        $titles['Empty']      = Util::getIcon('b_empty', __('Empty'));
        $titles['NoEmpty']    = Util::getIcon('bd_empty', __('Empty'));
        $titles['Edit']       = Util::getIcon('b_edit', __('Edit'));
        $titles['NoEdit']     = Util::getIcon('bd_edit', __('Edit'));
        $titles['Export']     = Util::getIcon('b_export', __('Export'));
        $titles['NoExport']   = Util::getIcon('bd_export', __('Export'));
        $titles['Execute']    = Util::getIcon('b_nextpage', __('Execute'));
        $titles['NoExecute']  = Util::getIcon('bd_nextpage', __('Execute'));
        $titles['Favorite']   = Util::getIcon('b_favorite', '');
        $titles['NoFavorite'] = Util::getIcon('b_no_favorite', '');

        $this->assertEquals($titles, Util::buildActionTitles());
    }

    /**
     * Test if cached data is available after set
     *
     * @covers \PhpMyAdmin\Util::cacheExists
     *
     * @return void
     */
    public function testCacheExists()
    {
        $GLOBALS['server'] = 'server';
        Util::cacheSet('test_data', 5);
        Util::cacheSet('test_data_2', 5);

        $this->assertTrue(Util::cacheExists('test_data'));
        $this->assertTrue(Util::cacheExists('test_data_2'));
        $this->assertFalse(Util::cacheExists('fake_data_2'));
    }

    /**
     * Test if PhpMyAdmin\Util::cacheGet does not return data for non existing cache entries
     *
     * @covers \PhpMyAdmin\Util::cacheGet
     *
     * @return void
     */
    public function testCacheGet()
    {
        $GLOBALS['server'] = 'server';
        Util::cacheSet('test_data', 5);
        Util::cacheSet('test_data_2', 5);

        $this->assertNotNull(Util::cacheGet('test_data'));
        $this->assertNotNull(Util::cacheGet('test_data_2'));
        $this->assertNull(Util::cacheGet('fake_data_2'));
    }

    /**
     * Test retrieval of cached data
     *
     * @covers \PhpMyAdmin\Util::cacheSet
     *
     * @return void
     */
    public function testCacheSetGet()
    {
        $GLOBALS['server'] = 'server';
        Util::cacheSet('test_data', 25);

        Util::cacheSet('test_data', 5);
        $this->assertEquals(5, $_SESSION['cache']['server_server']['test_data']);
        Util::cacheSet('test_data_3', 3);
        $this->assertEquals(3, $_SESSION['cache']['server_server']['test_data_3']);
    }

    /**
     * Test clearing cached values
     *
     * @covers \PhpMyAdmin\Util::cacheUnset
     *
     * @return void
     */
    public function testCacheUnSet()
    {
        $GLOBALS['server'] = 'server';
        Util::cacheSet('test_data', 25);
        Util::cacheSet('test_data_2', 25);

        Util::cacheUnset('test_data');
        $this->assertArrayNotHasKey(
            'test_data',
            $_SESSION['cache']['server_server']
        );
        Util::cacheUnset('test_data_2');
        $this->assertArrayNotHasKey(
            'test_data_2',
            $_SESSION['cache']['server_server']
        );
    }

    /**
     * Test clearing user cache
     *
     * @covers \PhpMyAdmin\Util::clearUserCache
     *
     * @return void
     */
    public function testClearUserCache()
    {
        $GLOBALS['server'] = 'server';
        Util::cacheSet('is_superuser', 'yes');
        $this->assertEquals(
            'yes',
            $_SESSION['cache']['server_server']['is_superuser']
        );

        Util::clearUserCache();
        $this->assertArrayNotHasKey(
            'is_superuser',
            $_SESSION['cache']['server_server']
        );
    }

    /**
     * Test for Util::checkParameters
     *
     * @covers \PhpMyAdmin\Util::checkParameters
     *
     * @return void
     */
    public function testCheckParameterMissing()
    {
        $GLOBALS['PMA_Config'] = new Config();
        $GLOBALS['text_dir'] = 'ltr';
        $GLOBALS['PMA_PHP_SELF'] = Core::getenv('PHP_SELF');
        $GLOBALS['pmaThemePath'] = $GLOBALS['PMA_Theme']->getPath();
        $GLOBALS['db'] = 'db';
        $GLOBALS['table'] = 'table';
        $GLOBALS['server'] = 1;
        $GLOBALS['cfg']['ServerDefault'] = 1;
        $GLOBALS['cfg']['AllowThirdPartyFraming'] = false;

        $this->expectOutputRegex("/Missing parameter: field/");

        Util::checkParameters(
            [
                'db',
                'table',
                'field',
            ]
        );
    }

    /**
     * Test for Util::checkParameters
     *
     * @covers \PhpMyAdmin\Util::checkParameters
     *
     * @return void
     */
    public function testCheckParameter()
    {
        $GLOBALS['PMA_Config'] = new Config();
        $GLOBALS['cfg'] = ['ServerDefault' => 1];
        $GLOBALS['text_dir'] = 'ltr';
        $GLOBALS['PMA_PHP_SELF'] = Core::getenv('PHP_SELF');
        $GLOBALS['pmaThemePath'] = $GLOBALS['PMA_Theme']->getPath();
        $GLOBALS['db'] = "dbDatabase";
        $GLOBALS['table'] = "tblTable";
        $GLOBALS['field'] = "test_field";
        $GLOBALS['sql_query'] = "SELECT * FROM tblTable;";

        $this->expectOutputString("");
        Util::checkParameters(
            [
                'db',
                'table',
                'field',
                'sql_query',
            ]
        );
    }

    /**
     * Test for Util::convertBitDefaultValue
     *
     * @param string $bit Value
     * @param string $val Expected value
     *
     * @return void
     *
     * @covers \PhpMyAdmin\Util::convertBitDefaultValue
     * @dataProvider providerConvertBitDefaultValue
     */
    public function testConvertBitDefaultValue($bit, $val): void
    {
        $this->assertEquals(
            $val,
            Util::convertBitDefaultValue($bit)
        );
    }

    /**
     * Provider for testConvertBitDefaultValue
     *
     * @return array
     */
    public function providerConvertBitDefaultValue()
    {
        return [
            [
                null,
                '',
            ],
            [
                "b'",
                "",
            ],
            [
                "b'01'",
                "01",
            ],
            [
                "b'010111010'",
                "010111010",
            ],
            "database name starting with b" => [
                "big database",
                "big database",
            ],
            "database name containing b'" => [
                "a b'ig database",
                "a b'ig database",
            ],
            "database name in single quotes" => [
                "'a*database*name'",
                "'a*database*name'",
            ],
            "database name with multiple b'" => [
                "b'ens datab'ase'",
                "b'ens datab'ase'",
            ],
        ];
    }

    /**
     * data provider for testEscapeMysqlWildcards and testUnescapeMysqlWildcards
     *
     * @return array
     */
    public function providerUnEscapeMysqlWildcards()
    {
        return [
            [
                '\_test',
                '_test',
            ],
            [
                '\_\\',
                '_\\',
            ],
            [
                '\\_\%',
                '_%',
            ],
            [
                '\\\_',
                '\_',
            ],
            [
                '\\\_\\\%',
                '\_\%',
            ],
            [
                '\_\\%\_\_\%',
                '_%__%',
            ],
            [
                '\%\_',
                '%_',
            ],
            [
                '\\\%\\\_',
                '\%\_',
            ],
        ];
    }

    /**
     * PhpMyAdmin\Util::escapeMysqlWildcards tests
     *
     * @param string $a Expected value
     * @param string $b String to escape
     *
     * @return void
     *
     * @covers \PhpMyAdmin\Util::escapeMysqlWildcards
     * @dataProvider providerUnEscapeMysqlWildcards
     */
    public function testEscapeMysqlWildcards($a, $b): void
    {
        $this->assertEquals(
            $a,
            Util::escapeMysqlWildcards($b)
        );
    }

    /**
     * PhpMyAdmin\Util::unescapeMysqlWildcards tests
     *
     * @param string $a String to unescape
     * @param string $b Expected value
     *
     * @return void
     *
     * @covers \PhpMyAdmin\Util::unescapeMysqlWildcards
     * @dataProvider providerUnEscapeMysqlWildcards
     */
    public function testUnescapeMysqlWildcards($a, $b): void
    {
        $this->assertEquals(
            $b,
            Util::unescapeMysqlWildcards($a)
        );
    }

    /**
     * Test case for expanding strings
     *
     * @param string $in  string to evaluate
     * @param string $out expected output
     *
     * @return void
     *
     * @covers \PhpMyAdmin\Util::expandUserString
     * @dataProvider providerExpandUserString
     */
    public function testExpandUserString($in, $out): void
    {
        $GLOBALS['PMA_Config'] = new Config();
        $GLOBALS['PMA_Config']->enableBc();
        $GLOBALS['cfg'] = [
            'Server' => [
                'host' => 'host&',
                'verbose' => 'verbose',
            ],
        ];
        $GLOBALS['db'] = 'database';
        $GLOBALS['table'] = 'table';

        $out = str_replace('PMA_VERSION', PMA_VERSION, $out);

        $this->assertEquals(
            $out,
            Util::expandUserString($in)
        );

        $this->assertEquals(
            htmlspecialchars($out),
            Util::expandUserString(
                $in,
                'htmlspecialchars'
            )
        );
    }

    /**
     * Data provider for testExpandUserString
     *
     * @return array
     */
    public function providerExpandUserString()
    {
        return [
            [
                '@SERVER@',
                'host&',
            ],
            [
                '@VSERVER@',
                'verbose',
            ],
            [
                '@DATABASE@',
                'database',
            ],
            [
                '@TABLE@',
                'table',
            ],
            [
                '@IGNORE@',
                '@IGNORE@',
            ],
            [
                '@PHPMYADMIN@',
                'phpMyAdmin PMA_VERSION',
            ],
        ];
    }

    /**
     * Test case for parsing SHOW COLUMNS output
     *
     * @param string $in  Column specification
     * @param array  $out Expected value
     *
     * @return void
     *
     * @covers \PhpMyAdmin\Util::extractColumnSpec
     * @dataProvider providerExtractColumnSpec
     */
    public function testExtractColumnSpec($in, $out): void
    {
        $GLOBALS['cfg']['LimitChars'] = 1000;

        $this->assertEquals(
            $out,
            Util::extractColumnSpec($in)
        );
    }

    /**
     * Data provider for testExtractColumnSpec
     *
     * @return array
     */
    public function providerExtractColumnSpec()
    {
        return [
            [
                "SET('a','b')",
                [
                    'type' => 'set',
                    'print_type' => "set('a', 'b')",
                    'binary' => false,
                    'unsigned' => false,
                    'zerofill' => false,
                    'spec_in_brackets' => "'a','b'",
                    'enum_set_values' => [
                        'a',
                        'b',
                    ],
                    'attribute' => ' ',
                    'can_contain_collation' => true,
                    'displayed_type' => "set('a', 'b')",
                ],
            ],
            [
                "SET('\'a','b')",
                [
                    'type' => 'set',
                    'print_type' => "set('\'a', 'b')",
                    'binary' => false,
                    'unsigned' => false,
                    'zerofill' => false,
                    'spec_in_brackets' => "'\'a','b'",
                    'enum_set_values' => [
                        "'a",
                        'b',
                    ],
                    'attribute' => ' ',
                    'can_contain_collation' => true,
                    'displayed_type' => "set('\'a', 'b')",
                ],
            ],
            [
                "SET('''a','b')",
                [
                    'type' => 'set',
                    'print_type' => "set('''a', 'b')",
                    'binary' => false,
                    'unsigned' => false,
                    'zerofill' => false,
                    'spec_in_brackets' => "'''a','b'",
                    'enum_set_values' => [
                        "'a",
                        'b',
                    ],
                    'attribute' => ' ',
                    'can_contain_collation' => true,
                    'displayed_type' => "set('''a', 'b')",
                ],
            ],
            [
                "ENUM('a&b', 'b''c\\'d', 'e\\\\f')",
                [
                    'type' => 'enum',
                    'print_type' => "enum('a&b', 'b''c\\'d', 'e\\\\f')",
                    'binary' => false,
                    'unsigned' => false,
                    'zerofill' => false,
                    'spec_in_brackets' => "'a&b', 'b''c\\'d', 'e\\\\f'",
                    'enum_set_values' => [
                        'a&b',
                        'b\'c\'d',
                        'e\\f',
                    ],
                    'attribute' => ' ',
                    'can_contain_collation' => true,
                    'displayed_type' => "enum('a&amp;b', 'b''c\\'d', 'e\\\\f')",
                ],
            ],
            [
                "INT UNSIGNED zerofill",
                [
                    'type' => 'int',
                    'print_type' => 'int',
                    'binary' => false,
                    'unsigned' => true,
                    'zerofill' => true,
                    'spec_in_brackets' => '',
                    'enum_set_values' => [],
                    'attribute' => 'UNSIGNED ZEROFILL',
                    'can_contain_collation' => false,
                    'displayed_type' => "int",
                ],
            ],
            [
                "VARCHAR(255)",
                [
                    'type' => 'varchar',
                    'print_type' => 'varchar(255)',
                    'binary' => false,
                    'unsigned' => false,
                    'zerofill' => false,
                    'spec_in_brackets' => '255',
                    'enum_set_values' => [],
                    'attribute' => ' ',
                    'can_contain_collation' => true,
                    'displayed_type' => "varchar(255)",
                ],
            ],
            [
                "VARBINARY(255)",
                [
                    'type' => 'varbinary',
                    'print_type' => 'varbinary(255)',
                    'binary' => false,
                    'unsigned' => false,
                    'zerofill' => false,
                    'spec_in_brackets' => '255',
                    'enum_set_values' => [],
                    'attribute' => ' ',
                    'can_contain_collation' => false,
                    'displayed_type' => "varbinary(255)",
                ],
            ],
        ];
    }

    /**
     * Test for Util::extractValueFromFormattedSize
     *
     * @param int|string $size     Size
     * @param int        $expected Expected value
     *
     * @return void
     *
     * @covers \PhpMyAdmin\Util::extractValueFromFormattedSize
     * @dataProvider providerExtractValueFromFormattedSize
     */
    public function testExtractValueFromFormattedSize($size, $expected): void
    {
        $this->assertEquals(
            $expected,
            Util::extractValueFromFormattedSize($size)
        );
    }

    /**
     * Data provider for testExtractValueFromFormattedSize
     *
     * @return array
     */
    public function providerExtractValueFromFormattedSize()
    {
        return [
            [
                100,
                -1,
            ],
            [
                "10GB",
                10737418240,
            ],
            [
                "15MB",
                15728640,
            ],
            [
                "256K",
                262144,
            ],
        ];
    }

    /**
     * foreign key supported test
     *
     * @param string $a Engine
     * @param bool   $e Expected Value
     *
     * @return void
     *
     * @covers \PhpMyAdmin\Util::isForeignKeySupported
     * @dataProvider providerIsForeignKeySupported
     */
    public function testIsForeignKeySupported($a, $e): void
    {
        $GLOBALS['server'] = 1;

        $this->assertEquals(
            $e,
            Util::isForeignKeySupported($a)
        );
    }

    /**
     * data provider for foreign key supported test
     *
     * @return array
     */
    public function providerIsForeignKeySupported()
    {
        return [
            [
                'MyISAM',
                false,
            ],
            [
                'innodb',
                true,
            ],
            [
                'pBxT',
                true,
            ],
            [
                'ndb',
                true,
            ],
        ];
    }

    /**
     * Test for formatSql
     *
     * @covers \PhpMyAdmin\Util::formatSql
     *
     * @return void
     */
    public function testFormatSql()
    {
        $this->assertEquals(
            '<code class="sql"><pre>' . "\n"
            . 'SELECT 1 &lt; 2' . "\n"
            . '</pre></code>',
            Util::formatSql('SELECT 1 < 2')
        );

        $GLOBALS['cfg']['MaxCharactersInDisplayedSQL'] = 6;

        $this->assertEquals(
            '<code class="sql"><pre>' . "\n"
            . 'SELECT[...]' . "\n"
            . '</pre></code>',
            Util::formatSql('SELECT 1 < 2', true)
        );
    }

    /**
     * format byte test, globals are defined
     *
     * @param float $a Value to format
     * @param int   $b Sensitiveness
     * @param int   $c Number of decimals to retain
     * @param array $e Expected value
     *
     * @return void
     *
     * @covers \PhpMyAdmin\Util::formatByteDown
     * @dataProvider providerFormatByteDown
     */
    public function testFormatByteDown($a, $b, $c, $e): void
    {
        $result = Util::formatByteDown($a, $b, $c);
        $result[0] = trim($result[0]);
        $this->assertSame($e, $result);
    }

    /**
     * format byte down data provider
     *
     * @return array
     */
    public function providerFormatByteDown()
    {
        return [
            [
                10,
                2,
                2,
                [
                    '10',
                    __('B'),
                ],
            ],
            [
                100,
                2,
                0,
                [
                    '0',
                    __('KiB'),
                ],
            ],
            [
                100,
                3,
                0,
                [
                    '100',
                    __('B'),
                ],
            ],
            [
                100,
                2,
                2,
                [
                    '0.10',
                    __('KiB'),
                ],
            ],
            [
                1034,
                3,
                2,
                [
                    '1.01',
                    __('KiB'),
                ],
            ],
            [
                100233,
                3,
                3,
                [
                    '97.884',
                    __('KiB'),
                ],
            ],
            [
                2206451,
                1,
                2,
                [
                    '2.10',
                    __('MiB'),
                ],
            ],
            [
                21474836480,
                4,
                0,
                [
                    '20',
                    __('GiB'),
                ],
            ],
            [
                floatval(52) + floatval(2048),
                3,
                1,
                [
                    '2.1',
                    'KiB',
                ],
            ],
        ];
    }

    /**
     * Core test for formatNumber
     *
     * @param float $a Value to format
     * @param int   $b Sensitiveness
     * @param int   $c Number of decimals to retain
     * @param array $d Expected value
     *
     * @return void
     */
    private function assertFormatNumber($a, $b, $c, $d)
    {
        $this->assertEquals(
            $d,
            (string) Util::formatNumber(
                $a,
                $b,
                $c,
                false
            )
        );
    }

    /**
     * format number test, globals are defined
     *
     * @param float $a Value to format
     * @param int   $b Sensitiveness
     * @param int   $c Number of decimals to retain
     * @param array $d Expected value
     *
     * @return void
     *
     * @covers \PhpMyAdmin\Util::formatNumber
     * @dataProvider providerFormatNumber
     */
    public function testFormatNumber($a, $b, $c, $d): void
    {
        $this->assertFormatNumber($a, $b, $c, $d);

        // Test with various precisions
        $old_precision = ini_get('precision');
        try {
            ini_set('precision', '20');
            $this->assertFormatNumber($a, $b, $c, $d);
            ini_set('precision', '14');
            $this->assertFormatNumber($a, $b, $c, $d);
            ini_set('precision', '10');
            $this->assertFormatNumber($a, $b, $c, $d);
            ini_set('precision', '5');
            $this->assertFormatNumber($a, $b, $c, $d);
            ini_set('precision', '-1');
            $this->assertFormatNumber($a, $b, $c, $d);
        } finally {
            ini_set('precision', $old_precision);
        }

        // Test with different translations
        $translator = Loader::getInstance()->getTranslator();

        try {
            // German
            $translator->setTranslation(',', '.');
            $translator->setTranslation('.', ',');
            $expected = str_replace([',', 'X'], ['.', ','], str_replace('.', 'X', $d));
            $this->assertFormatNumber($a, $b, $c, $expected);

            // Czech
            $translator->setTranslation(',', ' ');
            $translator->setTranslation('.', ',');
            $expected = str_replace([',', 'X'], [' ', ','], str_replace('.', 'X', $d));
            $this->assertFormatNumber($a, $b, $c, $expected);
        } finally {
            // Restore
            $translator->setTranslation(',', ',');
            $translator->setTranslation('.', '.');
        }
    }

    /**
     * format number data provider
     *
     * @return array
     */
    public function providerFormatNumber()
    {
        return [
            [
                10,
                2,
                2,
                '10  ',
            ],
            [
                100,
                2,
                0,
                '100  ',
            ],
            [
                100,
                2,
                2,
                '100  ',
            ],
            [
                -1000.454,
                4,
                2,
                '-1,000.45  ',
            ],
            [
                0.00003,
                3,
                2,
                '30 µ',
            ],
            [
                0.003,
                3,
                3,
                '3 m',
            ],
            [
                -0.003,
                6,
                0,
                '-3,000 µ',
            ],
            [
                100.98,
                0,
                2,
                '100.98',
            ],
            [
                21010101,
                0,
                2,
                '21,010,101.00',
            ],
            [
                1100000000,
                5,
                0,
                '1,100 M',
            ],
            [
                20000,
                2,
                2,
                '20 k',
            ],
            [
                20011,
                2,
                2,
                '20.01 k',
            ],
            [
                123456789,
                6,
                0,
                '123,457 k',
            ],
            [
                -123456789,
                4,
                2,
                '-123.46 M',
            ],
            [
                0,
                6,
                0,
                '0',
            ],
        ];
    }

    /**
     * Test for Util::generateHiddenMaxFileSize
     *
     * @param int $size Size
     *
     * @return void
     *
     * @covers \PhpMyAdmin\Util::generateHiddenMaxFileSize
     * @dataProvider providerGenerateHiddenMaxFileSize
     */
    public function testGenerateHiddenMaxFileSize($size): void
    {
        $this->assertEquals(
            Util::generateHiddenMaxFileSize($size),
            '<input type="hidden" name="MAX_FILE_SIZE" value="' . $size . '">'
        );
    }

    /**
     * Data provider for testGenerateHiddenMaxFileSize
     *
     * @return array
     */
    public function providerGenerateHiddenMaxFileSize()
    {
        return [
            [10],
            ["100"],
            [1024],
            ["1024Mb"],
            [2147483648],
            ["some_string"],
        ];
    }

    /**
     * Test for getDbLink
     *
     * @return void
     *
     * @covers \PhpMyAdmin\Util::getDbLink
     * @group medium
     */
    public function testGetDbLinkEmpty()
    {
        $GLOBALS['db'] = null;
        $this->assertEmpty(Util::getDbLink());
    }

    /**
     * Test for getDbLink
     *
     * @return void
     *
     * @covers \PhpMyAdmin\Util::getDbLink
     * @group medium
     */
    public function testGetDbLinkNull()
    {
        global $cfg;
        $GLOBALS['db'] = 'test_db';
        $GLOBALS['server'] = 99;
        $database = $GLOBALS['db'];
        $this->assertEquals(
            '<a href="'
            . Util::getScriptNameForOption(
                $GLOBALS['cfg']['DefaultTabDatabase'],
                'database'
            )
            . '?db=' . $database
            . '&amp;server=99&amp;lang=en" '
            . 'title="Jump to database “'
            . htmlspecialchars($database) . '”.">'
            . htmlspecialchars($database) . '</a>',
            Util::getDbLink()
        );
    }

    /**
     * Test for getDbLink
     *
     * @return void
     *
     * @covers \PhpMyAdmin\Util::getDbLink
     */
    public function testGetDbLink()
    {
        global $cfg;
        $GLOBALS['server'] = 99;
        $database = 'test_database';
        $this->assertEquals(
            '<a href="' . Util::getScriptNameForOption(
                $GLOBALS['cfg']['DefaultTabDatabase'],
                'database'
            )
            . '?db=' . $database
            . '&amp;server=99&amp;lang=en" title="Jump to database “'
            . htmlspecialchars($database) . '”.">'
            . htmlspecialchars($database) . '</a>',
            Util::getDbLink($database)
        );
    }

    /**
     * Test for getDbLink
     *
     * @return void
     *
     * @covers \PhpMyAdmin\Util::getDbLink
     */
    public function testGetDbLinkWithSpecialChars()
    {
        global $cfg;
        $GLOBALS['server'] = 99;
        $database = 'test&data\'base';
        $this->assertEquals(
            '<a href="'
            . Util::getScriptNameForOption(
                $GLOBALS['cfg']['DefaultTabDatabase'],
                'database'
            )
            . '?db='
            . htmlspecialchars(urlencode($database))
            . '&amp;server=99&amp;lang=en" title="Jump to database “'
            . htmlspecialchars($database) . '”.">'
            . htmlspecialchars($database) . '</a>',
            Util::getDbLink($database)
        );
    }

    /**
     * Test for getDivForSliderEffect
     *
     * @return void
     *
     * @covers \PhpMyAdmin\Util::getDivForSliderEffect
     */
    public function testGetDivForSliderEffectTest()
    {
        global $cfg;
        $cfg['InitialSlidersState'] = 'undefined';

        $id = "test_id";
        $message = "test_message";

        $this->assertXmlStringEqualsXmlString(
            "<root>" . Util::getDivForSliderEffect($id, $message) . "</div></root>",
            "<root><div id=\"$id\" class=\"pma_auto_slider\"\ntitle=\""
            . htmlspecialchars($message) . "\" >\n</div></root>"
        );
    }

    /**
     * Test for getDivForSliderEffect
     *
     * @return void
     *
     * @covers \PhpMyAdmin\Util::getDivForSliderEffect
     */
    public function testGetDivForSliderEffectTestClosed()
    {
        global $cfg;
        $cfg['InitialSlidersState'] = 'closed';

        $id = "test_id";
        $message = "test_message";

        $this->assertXmlStringEqualsXmlString(
            "<root>" . Util::getDivForSliderEffect($id, $message) . "</div></root>",
            "<root><div id=\"$id\" style=\"display: none; overflow:auto;\" class=\"pma_auto_slider\"\ntitle=\""
            . htmlspecialchars($message) . "\" >\n</div></root>"
        );
    }

    /**
     * Test for getDivForSliderEffect
     *
     * @return void
     *
     * @covers \PhpMyAdmin\Util::getDivForSliderEffect
     */
    public function testGetDivForSliderEffectTestDisabled()
    {
        global $cfg;
        $cfg['InitialSlidersState'] = 'disabled';

        $id = "test_id";
        $message = "test_message";

        $this->assertXmlStringEqualsXmlString(
            "<root>" . Util::getDivForSliderEffect($id, $message) . "</div></root>",
            "<root><div id=\"$id\">\n</div></root>"
        );
    }

    /**
     * Test for getDropdown
     *
     * @return void
     *
     * @covers \PhpMyAdmin\Util::getDropdown
     */
    public function testGetDropdownEmpty()
    {
        $name = "test_dropdown_name";
        $choices = [];
        $active_choice = null;
        $id = "test_&lt;dropdown&gt;_name";

        $result = '<select name="' . htmlspecialchars($name) . '" id="'
            . htmlspecialchars($id) . '">' . "\n" . '</select>' . "\n";

        $this->assertEquals(
            $result,
            Util::getDropdown(
                $name,
                $choices,
                $active_choice,
                $id
            )
        );
    }

    /**
     * Test for getDropdown
     *
     * @return void
     *
     * @covers \PhpMyAdmin\Util::getDropdown
     */
    public function testGetDropdown()
    {
        $name = "&test_dropdown_name";
        $choices = [
            "value_1" => "label_1",
            "value&_2\"" => "label_2",
        ];
        $active_choice = null;
        $id = "test_&lt;dropdown&gt;_name";

        $result = '<select name="' . htmlspecialchars($name) . '" id="'
            . htmlspecialchars($id) . '">';
        foreach ($choices as $one_choice_value => $one_choice_label) {
            $result .= "\n" . '<option value="' . htmlspecialchars($one_choice_value) . '"';
            if ($one_choice_value == $active_choice) {
                $result .= ' selected="selected"';
            }
            $result .= '>' . htmlspecialchars($one_choice_label) . '</option>';
        }
        $result .= "\n" . '</select>' . "\n";

        $this->assertEquals(
            $result,
            Util::getDropdown(
                $name,
                $choices,
                $active_choice,
                $id
            )
        );
    }

    /**
     * Test for getDropdown
     *
     * @return void
     *
     * @covers \PhpMyAdmin\Util::getDropdown
     */
    public function testGetDropdownWithActive()
    {
        $name = "&test_dropdown_name";
        $choices = [
            "value_1" => "label_1",
            "value&_2\"" => "label_2",
        ];
        $active_choice = "value&_2\"";
        $id = "test_&lt;dropdown&gt;_name";

        $result = '<select name="' . htmlspecialchars($name) . '" id="'
            . htmlspecialchars($id) . '">';
        foreach ($choices as $one_choice_value => $one_choice_label) {
            $result .= "\n";
            $result .= '<option value="' . htmlspecialchars($one_choice_value) . '"';
            if ($one_choice_value == $active_choice) {
                $result .= ' selected="selected"';
            }
            $result .= '>' . htmlspecialchars($one_choice_label) . '</option>';
        }
        $result .= "\n";
        $result .= '</select>' . "\n";

        $this->assertEquals(
            $result,
            Util::getDropdown(
                $name,
                $choices,
                $active_choice,
                $id
            )
        );
    }

    /**
     * Test for Util::getFormattedMaximumUploadSize
     *
     * @param int    $size Size
     * @param string $unit Unit
     * @param string $res  Result
     *
     * @return void
     *
     * @covers \PhpMyAdmin\Util::getFormattedMaximumUploadSize
     * @dataProvider providerGetFormattedMaximumUploadSize
     */
    public function testGetFormattedMaximumUploadSize($size, $unit, $res): void
    {
        $this->assertEquals(
            "(" . __('Max: ') . $res . $unit . ")",
            Util::getFormattedMaximumUploadSize($size)
        );
    }

    /**
     * Data provider for testGetFormattedMaximumUploadSize
     *
     * @return array
     */
    public function providerGetFormattedMaximumUploadSize()
    {
        return [
            [
                10,
                __('B'),
                "10",
            ],
            [
                100,
                __('B'),
                "100",
            ],
            [
                1024,
                __('B'),
                "1,024",
            ],
            [
                102400,
                __('KiB'),
                "100",
            ],
            [
                10240000,
                __('MiB'),
                "10",
            ],
            [
                2147483648,
                __('MiB'),
                "2,048",
            ],
            [
                21474836480,
                __('GiB'),
                "20",
            ],
        ];
    }

    /**
     * Test for Util::getIcon
     *
     * @return void
     *
     * @covers \PhpMyAdmin\Util::getIcon
     */
    public function testGetIconWithoutActionLinksMode()
    {
        $GLOBALS['cfg']['ActionLinksMode'] = 'text';

        $this->assertEquals(
            '<span class="nowrap"></span>',
            Util::getIcon('b_comment')
        );
    }

    /**
     * Test for Util::getIcon
     *
     * @return void
     *
     * @covers \PhpMyAdmin\Util::getIcon
     */
    public function testGetIconWithActionLinksMode()
    {
        $GLOBALS['cfg']['ActionLinksMode'] = 'icons';

        $this->assertEquals(
            '<span class="nowrap"><img src="themes/dot.gif" title="" alt="" class="icon ic_b_comment"></span>',
            Util::getIcon('b_comment')
        );
    }

    /**
     * Test for Util::getIcon
     *
     * @return void
     *
     * @covers \PhpMyAdmin\Util::getIcon
     */
    public function testGetIconAlternate()
    {
        $GLOBALS['cfg']['ActionLinksMode'] = 'icons';
        $alternate_text = 'alt_str';

        $this->assertEquals(
            '<span class="nowrap"><img src="themes/dot.gif" title="'
            . $alternate_text . '" alt="' . $alternate_text
            . '" class="icon ic_b_comment"></span>',
            Util::getIcon('b_comment', $alternate_text)
        );
    }

    /**
     * Test for Util::getIcon
     *
     * @return void
     *
     * @covers \PhpMyAdmin\Util::getIcon
     */
    public function testGetIconWithForceText()
    {
        $GLOBALS['cfg']['ActionLinksMode'] = 'icons';
        $alternate_text = 'alt_str';

        // Here we are checking for an icon embedded inside a span (i.e not a menu
        // bar icon
        $this->assertEquals(
            '<span class="nowrap"><img src="themes/dot.gif" title="'
            . $alternate_text . '" alt="' . $alternate_text
            . '" class="icon ic_b_comment">&nbsp;' . $alternate_text . '</span>',
            Util::getIcon('b_comment', $alternate_text, true, false)
        );
    }

    /**
     * Test for getRadioFields
     *
     * @return void
     *
     * @covers \PhpMyAdmin\Util::getRadioFields
     */
    public function testGetRadioFieldsEmpty()
    {
        $name = "test_display_radio";
        $choices = [];

        $this->assertEquals(
            Util::getRadioFields($name, $choices),
            ""
        );
    }

    /**
     * Test for getRadioFields
     *
     * @return void
     *
     * @covers \PhpMyAdmin\Util::getRadioFields
     */
    public function testGetRadioFields()
    {
        $name = "test_display_radio";
        $choices = [
            'value_1' => 'choice_1',
            'value_2' => 'choice_2',
        ];

        $out = "";
        foreach ($choices as $choice_value => $choice_label) {
            $html_field_id = $name . '_' . $choice_value;
            $out .= '<input type="radio" name="' . $name . '" id="' . $html_field_id
                . '" value="' . htmlspecialchars($choice_value) . '"';
            $out .= '>' . "\n";
            $out .= '<label for="' . $html_field_id . '">' . $choice_label
                . '</label>';
            $out .= "\n";
            $out .= '<br>';
            $out .= "\n";
        }

        $this->assertEquals(
            Util::getRadioFields($name, $choices),
            $out
        );
    }

    /**
     * Test for getRadioFields
     *
     * @return void
     *
     * @covers \PhpMyAdmin\Util::getRadioFields
     */
    public function testGetRadioFieldsWithChecked()
    {
        $name = "test_display_radio";
        $choices = [
            'value_1' => 'choice_1',
            'value_2' => 'choice_2',
        ];
        $checked_choice = "value_2";

        $out = "";
        foreach ($choices as $choice_value => $choice_label) {
            $html_field_id = $name . '_' . $choice_value;
            $out .= '<input type="radio" name="' . $name . '" id="' . $html_field_id
                . '" value="' . htmlspecialchars($choice_value) . '"';
            if ($choice_value == $checked_choice) {
                $out .= ' checked="checked"';
            }
            $out .= '>' . "\n";
            $out .= '<label for="' . $html_field_id . '">' . $choice_label
                . '</label>';
            $out .= "\n";
            $out .= '<br>';
            $out .= "\n";
        }

        $this->assertEquals(
            Util::getRadioFields(
                $name,
                $choices,
                $checked_choice
            ),
            $out
        );
    }

    /**
     * Test for getRadioFields
     *
     * @return void
     *
     * @covers \PhpMyAdmin\Util::getRadioFields
     */
    public function testGetRadioFieldsWithCheckedWithClass()
    {
        $name = "test_display_radio";
        $choices = [
            'value_1' => 'choice_1',
            'value_2' => 'choice_2',
        ];
        $checked_choice = "value_2";
        $class = "test_class";

        $out = "";
        foreach ($choices as $choice_value => $choice_label) {
            $html_field_id = $name . '_' . $choice_value;
            $out .= '<div class="' . $class . '">';
            $out .= "\n";
            $out .= '<input type="radio" name="' . $name . '" id="' . $html_field_id
                . '" value="' . htmlspecialchars($choice_value) . '"';
            if ($choice_value == $checked_choice) {
                $out .= ' checked="checked"';
            }
            $out .= '>' . "\n";
            $out .= '<label for="' . $html_field_id . '">' . $choice_label
                . '</label>';
            $out .= "\n";
            $out .= '<br>';
            $out .= "\n";
            $out .= '</div>';
            $out .= "\n";
        }

        $this->assertEquals(
            Util::getRadioFields(
                $name,
                $choices,
                $checked_choice,
                true,
                false,
                $class
            ),
            $out
        );
    }

    /**
     * Test for getRadioFields
     *
     * @return void
     *
     * @covers \PhpMyAdmin\Util::getRadioFields
     */
    public function testGetRadioFieldsWithoutBR()
    {
        $name = "test_display_radio";
        $choices = [
            'value_1' => 'choice_1',
            'value&_&lt;2&gt;' => 'choice_2',
        ];
        $checked_choice = "choice_2";

        $out = "";
        foreach ($choices as $choice_value => $choice_label) {
            $html_field_id = $name . '_' . $choice_value;
            $out .= '<input type="radio" name="' . $name . '" id="' . $html_field_id
                . '" value="' . htmlspecialchars($choice_value) . '"';
            if ($choice_value == $checked_choice) {
                $out .= ' checked="checked"';
            }
            $out .= '>' . "\n";
            $out .= '<label for="' . $html_field_id . '">' . $choice_label
                . '</label>';
            $out .= "\n";
        }

        $this->assertEquals(
            Util::getRadioFields(
                $name,
                $choices,
                $checked_choice,
                false
            ),
            $out
        );
    }

    /**
     * Test for getRadioFields
     *
     * @return void
     *
     * @covers \PhpMyAdmin\Util::getRadioFields
     */
    public function testGetRadioFieldsEscapeLabelEscapeLabel()
    {
        $name = "test_display_radio";
        $choices = [
            'value_1' => 'choice_1',
            'value_&2' => 'choice&_&lt;2&gt;',
        ];
        $checked_choice = "value_2";

        $out = "";
        foreach ($choices as $choice_value => $choice_label) {
            $html_field_id = $name . '_' . $choice_value;
            $out .= '<input type="radio" name="' . $name . '" id="' . $html_field_id
                . '" value="' . htmlspecialchars($choice_value) . '"';
            if ($choice_value == $checked_choice) {
                $out .= ' checked="checked"';
            }
            $out .= '>' . "\n";
            $out .= '<label for="' . $html_field_id . '">'
                . htmlspecialchars($choice_label) . '</label>';
            $out .= "\n";
            $out .= '<br>';
            $out .= "\n";
        }

        $this->assertEquals(
            Util::getRadioFields(
                $name,
                $choices,
                $checked_choice,
                true,
                true
            ),
            $out
        );
    }

    /**
     * Test for getRadioFields
     *
     * @return void
     *
     * @covers \PhpMyAdmin\Util::getRadioFields
     */
    public function testGetRadioFieldsEscapeLabelNotEscapeLabel()
    {
        $name = "test_display_radio";
        $choices = [
            'value_1' => 'choice_1',
            'value_&2' => 'choice&_&lt;2&gt;',
        ];
        $checked_choice = "value_2";

        $out = "";
        foreach ($choices as $choice_value => $choice_label) {
            $html_field_id = $name . '_' . $choice_value;
            $out .= '<input type="radio" name="' . $name . '" id="' . $html_field_id
                . '" value="' . htmlspecialchars($choice_value) . '"';
            if ($choice_value == $checked_choice) {
                $out .= ' checked="checked"';
            }
            $out .= '>' . "\n";
            $out .= '<label for="' . $html_field_id . '">' . $choice_label
                . '</label>';
            $out .= "\n";
            $out .= '<br>';
            $out .= "\n";
        }

        $this->assertEquals(
            Util::getRadioFields(
                $name,
                $choices,
                $checked_choice,
                true,
                false
            ),
            $out
        );
    }

    /**
     * Test for getRadioFields
     *
     * @return void
     *
     * @covers \PhpMyAdmin\Util::getRadioFields
     */
    public function testGetRadioFieldsEscapeLabelEscapeLabelWithClass()
    {
        $name = "test_display_radio";
        $choices = [
            'value_1' => 'choice_1',
            'value_&2' => 'choice&_&lt;2&gt;',
        ];
        $checked_choice = "value_2";
        $class = "test_class";

        $out = "";
        foreach ($choices as $choice_value => $choice_label) {
            $html_field_id = $name . '_' . $choice_value;
            $out .= '<div class="' . $class . '">';
            $out .= "\n";
            $out .= '<input type="radio" name="' . $name . '" id="' . $html_field_id
                . '" value="' . htmlspecialchars($choice_value) . '"';
            if ($choice_value == $checked_choice) {
                $out .= ' checked="checked"';
            }
            $out .= '>' . "\n";
            $out .= '<label for="' . $html_field_id . '">'
                . htmlspecialchars($choice_label) . '</label>';
            $out .= "\n";
            $out .= '<br>';
            $out .= "\n";
            $out .= '</div>';
            $out .= "\n";
        }

        $this->assertEquals(
            Util::getRadioFields(
                $name,
                $choices,
                $checked_choice,
                true,
                true,
                $class
            ),
            $out
        );
    }

    /**
     * Test for Util::getTitleForTarget
     *
     * @param string $target Target
     * @param array  $result Expected value
     *
     * @return void
     *
     * @covers \PhpMyAdmin\Util::getTitleForTarget
     * @dataProvider providerGetTitleForTarget
     */
    public function testGetTitleForTarget($target, $result): void
    {
        $this->assertEquals(
            $result,
            Util::getTitleForTarget($target)
        );
    }

    /**
     * Data provider for testGetTitleForTarget
     *
     * @return array
     */
    public function providerGetTitleForTarget()
    {
        return [
            [
                'tbl_structure.php',
                __('Structure'),
            ],
            [
                'tbl_sql.php',
                __('SQL'),
            ],
            [
                'tbl_select.php',
                __('Search'),
            ],
            [
                'tbl_change.php',
                __('Insert'),
            ],
            [
                'sql.php',
                __('Browse'),
            ],
            [
                'db_structure.php',
                __('Structure'),
            ],
            [
                'db_sql.php',
                __('SQL'),
            ],
            [
                'db_search.php',
                __('Search'),
            ],
            [
                'db_operations.php',
                __('Operations'),
            ],
        ];
    }

    /**
     * localised date test, globals are defined
     *
     * @param int    $a      Current timestamp
     * @param string $b      Format
     * @param string $e      Expected output
     * @param string $tz     Timezone to set
     * @param string $locale Locale to set
     *
     * @return void
     *
     * @covers \PhpMyAdmin\Util::localisedDate
     * @dataProvider providerLocalisedDate
     */
    public function testLocalisedDate(int $a, string $b, string $e, string $tz, string $locale): void
    {
        // A test case for #15830 could be added for using the php setlocale on a Windows CI
        // See https://github.com/phpmyadmin/phpmyadmin/issues/15830
        _setlocale(LC_ALL, $locale);
        $tmpTimezone = date_default_timezone_get();
        date_default_timezone_set($tz);

        $this->assertEquals(
            $e,
            Util::localisedDate($a, $b)
        );

        date_default_timezone_set($tmpTimezone);
        _setlocale(LC_ALL, 'en');
    }

    /**
     * data provider for localised date test
     *
     * @return array
     */
    public function providerLocalisedDate()
    {
        $hasJaTranslations = file_exists(LOCALE_PATH . '/cs/LC_MESSAGES/phpmyadmin.mo');
        return [
            [
                1227455558,
                '',
                'Nov 23, 2008 at 03:52 PM',
                'Europe/London',
                'en',
            ],
            [
                1227455558,
                '%Y-%m-%d %H:%M:%S %a',
                '2008-11-23 15:52:38 Sun',
                'Europe/London',
                'en',
            ],
            [
                1227455558,
                '%Y-%m-%d %H:%M:%S %a',
                '2008-11-23 16:52:38 Sun',
                'Europe/Paris',
                'en',
            ],
            [
                1227455558,
                '%Y-%m-%d %H:%M:%S %a',
                '2008-11-24 00:52:38 Mon',
                'Asia/Tokyo',
                'en',
            ],
            [
                1227455558,
                '%a %A %b %B',
                'Mon Mon Nov Nov',
                'Asia/Tokyo',
                'en',
            ],
            [
                1227455558,
                '%a %A %b %B %P',
                'Mon Mon Nov Nov AM',
                'Asia/Tokyo',
                'en',
            ],
            [
                1227455558,
                '%Y-%m-%d %H:%M:%S %a',
                $hasJaTranslations ? '2008-11-24 00:52:38 月' : '2008-11-24 00:52:38 Mon',
                'Asia/Tokyo',
                'ja',
            ],
            [
                1227455558,
                '%a %A %b %B',
                $hasJaTranslations ? '月 月 11 月 11 月' : 'Mon Mon Nov Nov',
                'Asia/Tokyo',
                'ja',
            ],
            [
                1227455558,
                '%a %A %b %B %P',
                $hasJaTranslations ? '月 月 11 月 11 月 午前' : 'Mon Mon Nov Nov AM',
                'Asia/Tokyo',
                'ja',
            ],
            [
                1227455558,
                '月月',
                '月月',
                'Asia/Tokyo',
                'ja',
            ],
            [
                1227455558,
                '%Y 年 2 月 %d 日 %H:%M',
                '2008 年 2 月 24 日 00:52',
                'Asia/Tokyo',
                'ja',
            ],
            [
                1227455558,
                '%Y 年 2 � %d 日 %H:%M',
                '2008 年 2 � 24 日 00:52',
                'Asia/Tokyo',
                'ja',
            ],
        ];
    }

    /**
     * localised timestamp test, globals are defined
     *
     * @param int    $a Timespan in seconds
     * @param string $e Expected output
     *
     * @return void
     *
     * @covers \PhpMyAdmin\Util::timespanFormat
     * @dataProvider providerTimespanFormat
     */
    public function testTimespanFormat($a, $e): void
    {
        $GLOBALS['timespanfmt'] = '%s days, %s hours, %s minutes and %s seconds';
        $tmpTimezone = date_default_timezone_get();
        date_default_timezone_set('Europe/London');

        $this->assertEquals(
            $e,
            Util::timespanFormat($a)
        );

        date_default_timezone_set($tmpTimezone);
    }

    /**
     * data provider for localised timestamp test
     *
     * @return array
     */
    public function providerTimespanFormat()
    {
        return [
            [
                1258,
                '0 days, 0 hours, 20 minutes and 58 seconds',
            ],
            [
                821958,
                '9 days, 12 hours, 19 minutes and 18 seconds',
            ],
        ];
    }

    /**
     * test for generating string contains printable bit value of selected data
     *
     * @param integer $a Value
     * @param int     $b Length
     * @param string  $e Expected output
     *
     * @return void
     *
     * @covers \PhpMyAdmin\Util::printableBitValue
     * @dataProvider providerPrintableBitValue
     */
    public function testPrintableBitValue($a, $b, $e): void
    {
        $this->assertEquals(
            $e,
            Util::printableBitValue($a, $b)
        );
    }

    /**
     * data provider for printable bit value test
     *
     * @return array
     */
    public function providerPrintableBitValue()
    {
        return [
            [
                20131009,
                64,
                '0000000000000000000000000000000000000001001100110010110011000001',
            ],
            [
                5,
                32,
                '00000000000000000000000000000101',
            ],
        ];
    }

    /**
     * PhpMyAdmin\Util::unQuote test
     *
     * @param string $param    String
     * @param string $expected Expected output
     *
     * @return void
     *
     * @covers \PhpMyAdmin\Util::unQuote
     * @dataProvider providerUnQuote
     */
    public function testUnQuote($param, $expected): void
    {
        $this->assertEquals(
            $expected,
            Util::unQuote($param)
        );
    }

    /**
     * data provider for PhpMyAdmin\Util::unQuote test
     *
     * @return array
     */
    public function providerUnQuote()
    {
        return [
            [
                '"test\'"',
                "test'",
            ],
            [
                "'test''",
                "test'",
            ],
            [
                "`test'`",
                "test'",
            ],
            [
                "'test'test",
                "'test'test",
            ],
        ];
    }

    /**
     * PhpMyAdmin\Util::unQuote test with chosen quote
     *
     * @param string $param    String
     * @param string $expected Expected output
     *
     * @return void
     *
     * @covers \PhpMyAdmin\Util::unQuote
     * @dataProvider providerUnQuoteSelectedChar
     */
    public function testUnQuoteSelectedChar($param, $expected): void
    {
        $this->assertEquals(
            $expected,
            Util::unQuote($param, '"')
        );
    }

    /**
     * data provider for PhpMyAdmin\Util::unQuote test with chosen quote
     *
     * @return array
     */
    public function providerUnQuoteSelectedChar()
    {
        return [
            [
                '"test\'"',
                "test'",
            ],
            [
                "'test''",
                "'test''",
            ],
            [
                "`test'`",
                "`test'`",
            ],
            [
                "'test'test",
                "'test'test",
            ],
        ];
    }

    /**
     * backquote test with different param $do_it (true, false)
     *
     * @param string $a String
     * @param string $b Expected output
     *
     * @return void
     *
     * @covers \PhpMyAdmin\Util::backquote
     * @dataProvider providerBackquote
     */
    public function testBackquote($a, $b): void
    {
        // Test bypass quoting (used by dump functions)
        $this->assertEquals($a, Util::backquote($a, false));

        // Test backquote
        $this->assertEquals($b, Util::backquote($a));
    }

    /**
     * data provider for backquote test
     *
     * @return array
     */
    public function providerBackquote()
    {
        return [
            [
                '0',
                '`0`',
            ],
            [
                'test',
                '`test`',
            ],
            [
                'te`st',
                '`te``st`',
            ],
            [
                [
                    'test',
                    'te`st',
                    '',
                    '*',
                ],
                [
                    '`test`',
                    '`te``st`',
                    '',
                    '*',
                ],
            ],
        ];
    }

    /**
     * backquoteCompat test with different param $compatibility (NONE, MSSQL)
     *
     * @param string $a String
     * @param string $b Expected output
     *
     * @return void
     *
     * @covers \PhpMyAdmin\Util::backquoteCompat
     * @dataProvider providerBackquoteCompat
     */
    public function testBackquoteCompat($a, $b): void
    {
        // Test bypass quoting (used by dump functions)
        $this->assertEquals($a, Util::backquoteCompat($a, 'NONE', false));

        // Run tests in MSSQL compatibility mode
        // Test bypass quoting (used by dump functions)
        $this->assertEquals($a, Util::backquoteCompat($a, 'MSSQL', false));

        // Test backquote
        $this->assertEquals($b, Util::backquoteCompat($a, 'MSSQL'));
    }

    /**
     * data provider for backquoteCompat test
     *
     * @return array
     */
    public function providerBackquoteCompat()
    {
        return [
            [
                '0',
                '"0"',
            ],
            [
                'test',
                '"test"',
            ],
            [
                'te`st',
                '"te`st"',
            ],
            [
                [
                    'test',
                    'te`st',
                    '',
                    '*',
                ],
                [
                    '"test"',
                    '"te`st"',
                    '',
                    '*',
                ],
            ],
        ];
    }

    /**
     * backquoteCompat test with forbidden words
     *
     * @return void
     *
     * @covers \PhpMyAdmin\Util::backquote
     */
    public function testBackquoteForbidenWords()
    {
        foreach (Context::$KEYWORDS as $keyword => $type) {
            if ($type & Token::FLAG_KEYWORD_RESERVED) {
                $this->assertEquals(
                    "`" . $keyword . "`",
                    Util::backquote($keyword, false)
                );
            } else {
                $this->assertEquals(
                    $keyword,
                    Util::backquote($keyword, false)
                );
            }
        }
    }

    /**
     * Test for Util::showDocu
     *
     * @return void
     *
     * @covers \PhpMyAdmin\Util::showDocu
     */
    public function testShowDocu()
    {
        $GLOBALS['server'] = '99';
        $GLOBALS['cfg']['ServerDefault'] = 1;

        $this->assertEquals(
            '<a href="./url.php?url=https%3A%2F%2Fdocs.phpmyadmin.net%2Fen%2Flatest%2Fpage.html%23anchor" target="documentation"><img src="themes/dot.gif" title="Documentation" alt="Documentation" class="icon ic_b_help"></a>',
            Util::showDocu('page', 'anchor')
        );
    }

    /**
     * Test for showPHPDocu
     *
     * @return void
     *
     * @covers \PhpMyAdmin\Util::showPHPDocu
     */
    public function testShowPHPDocu()
    {
        $GLOBALS['server'] = 99;
        $GLOBALS['cfg']['ServerDefault'] = 0;

        $target = "docu";
        $lang = _pgettext('PHP documentation language', 'en');
        $expected = '<a href="./url.php?url=https%3A%2F%2Fsecure.php.net%2Fmanual%2F' . $lang
            . '%2F' . $target . '" target="documentation">'
            . '<img src="themes/dot.gif" title="' . __('Documentation') . '" alt="'
            . __('Documentation') . '" class="icon ic_b_help"></a>';

        $this->assertEquals(
            $expected,
            Util::showPHPDocu($target)
        );
    }

    /**
     * test of generating user dir, globals are defined
     *
     * @param string $a String
     * @param string $e Expected output
     *
     * @return void
     *
     * @covers \PhpMyAdmin\Util::userDir
     * @dataProvider providerUserDir
     */
    public function testUserDir($a, $e): void
    {
        $GLOBALS['cfg']['Server']['user'] = 'root';

        $this->assertEquals($e, Util::userDir($a));
    }

    /**
     * data provider for PhpMyAdmin\Util::userDir test
     *
     * @return array
     */
    public function providerUserDir()
    {
        return [
            [
                '/var/pma_tmp/%u/',
                "/var/pma_tmp/root/",
            ],
            [
                '/home/%u/pma',
                "/home/root/pma/",
            ],
        ];
    }

    /**
     * duplicate first newline test
     *
     * @param string $a String
     * @param string $e Expected output
     *
     * @return void
     *
     * @covers \PhpMyAdmin\Util::duplicateFirstNewline
     * @dataProvider providerDuplicateFirstNewline
     */
    public function testDuplicateFirstNewline($a, $e): void
    {
        $this->assertEquals(
            $e,
            Util::duplicateFirstNewline($a)
        );
    }

    /**
     * data provider for duplicate first newline test
     *
     * @return array
     */
    public function providerDuplicateFirstNewline()
    {
        return [
            [
                'test',
                'test',
            ],
            [
                "\r\ntest",
                "\n\r\ntest",
            ],
            [
                "\ntest",
                "\ntest",
            ],
            [
                "\n\r\ntest",
                "\n\r\ntest",
            ],
        ];
    }

    /**
     * Test for Util::unsupportedDatatypes
     *
     * @return void
     *
     * @covers \PhpMyAdmin\Util::unsupportedDatatypes
     */
    public function testUnsupportedDatatypes()
    {
        $no_support_types = [];
        $this->assertEquals(
            $no_support_types,
            Util::unsupportedDatatypes()
        );
    }

    /**
     * Test for Util::getPageFromPosition
     *
     * @return void
     *
     * @covers PhpMyAdmin\Util::getPageFromPosition
     */
    public function testGetPageFromPosition()
    {
        $this->assertEquals(Util::getPageFromPosition(0, 1), 1);
        $this->assertEquals(Util::getPageFromPosition(1, 1), 2);
        $this->assertEquals(Util::getPageFromPosition(1, 2), 1);
        $this->assertEquals(Util::getPageFromPosition(1, 6), 1);
    }

    /**
     * Test for Util::linkOrButton
     *
     * @param array  $params params
     * @param int    $limit  limit
     * @param string $match  match
     *
     * @return void
     *
     * @dataProvider linksOrButtons
     */
    public function testLinkOrButton(array $params, $limit, $match): void
    {
        $restore = $GLOBALS['cfg']['LinkLengthLimit'] ?? 1000;
        $GLOBALS['cfg']['LinkLengthLimit'] = $limit;
        try {
            $result = call_user_func_array(
                [
                    'PhpMyAdmin\Util',
                    'linkOrButton',
                ],
                $params
            );
            $this->assertEquals($match, $result);
        } finally {
            $GLOBALS['cfg']['LinkLengthLimit'] = $restore;
        }
    }

    /**
     * Data provider for Util::linkOrButton test
     *
     * @return array
     */
    public function linksOrButtons()
    {
        return [
            [
<<<<<<< HEAD
                [
                    'index.php',
                    'text',
                ],
=======
                ['index.php', null, 'text'],
>>>>>>> c2453788
                1000,
                '<a href="index.php" >text</a>',
            ],
            [
<<<<<<< HEAD
                [
                    'index.php?some=parameter',
                    'text',
                ],
=======
                ['index.php', ['some' => 'parameter'], 'text'],
>>>>>>> c2453788
                20,
                '<a href="index.php" data-post="some=parameter&amp;lang=en">text</a>',
            ],
            [
<<<<<<< HEAD
                [
                    'index.php',
                    'text',
                    [],
                    'target',
                ],
=======
                ['index.php', null, 'text', [], 'target'],
>>>>>>> c2453788
                1000,
                '<a href="index.php" target="target">text</a>',
            ],
            [
<<<<<<< HEAD
                [
                    'url.php?url=http://phpmyadmin.net/',
                    'text',
                    [],
                    '_blank',
                ],
=======
                ['url.php?url=http://phpmyadmin.net/', null, 'text', [], '_blank'],
>>>>>>> c2453788
                1000,
                '<a href="url.php?url=http://phpmyadmin.net/" target="_blank" rel="noopener noreferrer">text</a>',
            ],
        ];
    }

    /**
     * Test for Util::isInteger
     *
     * @param bool  $expected Expected result for a given input
     * @param mixed $input    Input data to check
     *
     * @return void
     *
     * @dataProvider providerIsInteger
     */
    public function testIsInteger(bool $expected, $input): void
    {
        $isInteger = Util::isInteger($input);
        $this->assertEquals($expected, $isInteger);
    }

    /**
     * Data provider for Util::isInteger test
     *
     * @return array
     */
    public function providerIsInteger(): array
    {
        return [
            [
                true,
                1000,
            ],
            [
                true,
                '1000',
            ],
            [
                false,
                1000.1,
            ],
            [
                false,
                '1000.1',
            ],
            [
                false,
                'input',
            ],
        ];
    }

    /**
     * Test for Util::getProtoFromForwardedHeader
     *
     * @param string $header The http Forwarded header
     * @param string $proto  The protocol http/https
     *
     * @return void
     *
     * @dataProvider providerForwardedHeaders
     */
    public function testGetProtoFromForwardedHeader(string $header, string $proto): void
    {
        $protocolDetected = Util::getProtoFromForwardedHeader($header);
        $this->assertEquals($proto, $protocolDetected);
    }

    /**
     * Data provider for Util::getProtoFromForwardedHeader test
     * @source https://developer.mozilla.org/en-US/docs/Web/HTTP/Headers/Forwarded MDN docs
     * @source https://www.nginx.com/resources/wiki/start/topics/examples/forwarded/ Nginx docs
     *
     * @return array
     */
    public function providerForwardedHeaders(): array
    {
        return [
            [
                '',
                '',
            ],
            [
                '=',
                '',
            ],
            [
                'https',
                '',
            ],
            [
                'https',
                '',
            ],
            [
                '=https',
                '',
            ],
            [
                '=http',
                '',
            ],
            [
                'For="[2001:db8:cafe::17]:4711"',
                '',
            ],
            [
                'for=192.0.2.60;proto=http;by=203.0.113.43',
                'http',
            ],
            [
                'for=192.0.2.43, for=198.51.100.17',
                '',
            ],
            [
                'for=123.34.567.89',
                '',
            ],
            [
                'for=192.0.2.43, for="[2001:db8:cafe::17]"',
                '',
            ],
            [
                'for=12.34.56.78;host=example.com;proto=https, for=23.45.67.89',
                'https',
            ],
            [
                'for=12.34.56.78, for=23.45.67.89;secret=egah2CGj55fSJFs, for=10.1.2.3',
                '',
            ],
            [
                'for=injected;by="',
                '',
            ],
            [
                'for=injected;by=", for=real',
                '',
            ],
            [
                'for=192.0.2.60;proto=http;by=203.0.113.43',
                'http',
            ],
            [
                'for=192.0.2.60;proto=htTp;by=203.0.113.43',
                'http',
            ],
            [
                'for=192.0.2.60;proto=HTTP;by=203.0.113.43',
                'http',
            ],
            [
                'for=192.0.2.60;proto= http;by=203.0.113.43',
                'http',
            ],
            [
                'for=12.34.45.67;secret="special;proto=abc;test=1";proto=http,for=23.45.67.89',
                'http',
            ],
            [
                'for=12.34.45.67;secret="special;proto=abc;test=1";proto=418,for=23.45.67.89',
                '',
            ],
            /*[ // this test case is very special and would need a different implementation
                'for=12.34.45.67;secret="special;proto=http;test=1";proto=https,for=23.45.67.89',
                'https'
            ]*/
        ];
    }

    /**
     * Some data to test Util::asWKT for testAsWKT
     *
     * @return array
     */
    public function dataProviderAsWKT(): array
    {
        return [
            [
                'SELECT ASTEXT(x\'000000000101000000000000000000f03f000000000000f03f\')',
                [
                    'POINT(1 1)'
                ],
                'POINT(1 1)',
                false,
                50300,
            ],
            [
                'SELECT ASTEXT(x\'000000000101000000000000000000f03f000000000000f03f\'), SRID(x\'000000000101000000000000000000f03f000000000000f03f\')',
                [
                    'POINT(1 1)',
                    '0',
                ],
                '\'POINT(1 1)\',0',
                true,
                50300,
            ],
            [
                'SELECT ST_ASTEXT(x\'000000000101000000000000000000f03f000000000000f03f\')',
                [
                    'POINT(1 1)'
                ],
                'POINT(1 1)',
                false,
                50700,
            ],
            [
                'SELECT ST_ASTEXT(x\'000000000101000000000000000000f03f000000000000f03f\'), ST_SRID(x\'000000000101000000000000000000f03f000000000000f03f\')',
                [
                    'POINT(1 1)',
                    '0',
                ],
                '\'POINT(1 1)\',0',
                true,
                50700,
            ],
            [
                'SELECT ST_ASTEXT(x\'000000000101000000000000000000f03f000000000000f03f\', \'axis-order=long-lat\'), ST_SRID(x\'000000000101000000000000000000f03f000000000000f03f\')',
                [
                    'POINT(1 1)',
                    '0',
                ],
                '\'POINT(1 1)\',0',
                true,
                80010,
            ],
            [
                'SELECT ST_ASTEXT(x\'000000000101000000000000000000f03f000000000000f03f\'), ST_SRID(x\'000000000101000000000000000000f03f000000000000f03f\')',
                [
                    'POINT(1 1)',
                    '0',
                ],
                '\'POINT(1 1)\',0',
                true,
                50700,
            ],
            [
                'SELECT ST_ASTEXT(x\'000000000101000000000000000000f03f000000000000f03f\', \'axis-order=long-lat\')',
                [
                    'POINT(1 1)',
                    '0',
                ],
                'POINT(1 1)',
                false,
                80010,
            ],
            [
                'SELECT ST_ASTEXT(x\'000000000101000000000000000000f03f000000000000f03f\')',
                [
                    'POINT(1 1)',
                    '0',
                ],
                'POINT(1 1)',
                false,
                50700,
            ],
        ];
    }

    /**
     * Test to get data asWKT
     *
     * @dataProvider dataProviderAsWKT
     *
     * @param string $expectedQuery  The query to expect
     * @param array  $returnData     The data to return for fetchRow
     * @param string $functionResult Result of the Util::asWKT invocation
     * @param bool   $SRIDOption     Use the SRID option or not
     * @param int    $mysqlVersion   The mysql version to return for getVersion
     *
     * @return void
     */
    public function testAsWKT(
        string $expectedQuery,
        array $returnData,
        string $functionResult,
        bool $SRIDOption,
        int $mysqlVersion
    ): void {
        $oldDbi = $GLOBALS['dbi'];
        $dbi = $this->getMockBuilder(DatabaseInterface::class)
            ->disableOriginalConstructor()
            ->getMock();

        $dbi->expects($SRIDOption ? $this->once() : $this->exactly(2))
            ->method('getVersion')
            ->will($this->returnValue($mysqlVersion));

        $dbi->expects($SRIDOption ? $this->once() : $this->exactly(2))
            ->method('tryQuery')
            ->with($expectedQuery)
            ->will($this->returnValue([
                // Omit the real object
            ]));

        $dbi->expects($SRIDOption ? $this->once() : $this->exactly(2))
            ->method('fetchRow')
            ->will($this->returnValue($returnData));

        $GLOBALS['dbi'] = $dbi;

        if (! $SRIDOption) {
            // Also test default signature
            $this->assertSame($functionResult, Util::asWKT(
                hex2bin('000000000101000000000000000000F03F000000000000F03F')
            ));
        }
        $this->assertSame($functionResult, Util::asWKT(
            hex2bin('000000000101000000000000000000F03F000000000000F03F'),
            $SRIDOption
        ));

        $GLOBALS['dbi'] = $oldDbi;
    }
}<|MERGE_RESOLUTION|>--- conflicted
+++ resolved
@@ -2700,54 +2700,22 @@
     {
         return [
             [
-<<<<<<< HEAD
-                [
-                    'index.php',
-                    'text',
-                ],
-=======
                 ['index.php', null, 'text'],
->>>>>>> c2453788
                 1000,
                 '<a href="index.php" >text</a>',
             ],
             [
-<<<<<<< HEAD
-                [
-                    'index.php?some=parameter',
-                    'text',
-                ],
-=======
                 ['index.php', ['some' => 'parameter'], 'text'],
->>>>>>> c2453788
                 20,
                 '<a href="index.php" data-post="some=parameter&amp;lang=en">text</a>',
             ],
             [
-<<<<<<< HEAD
-                [
-                    'index.php',
-                    'text',
-                    [],
-                    'target',
-                ],
-=======
                 ['index.php', null, 'text', [], 'target'],
->>>>>>> c2453788
                 1000,
                 '<a href="index.php" target="target">text</a>',
             ],
             [
-<<<<<<< HEAD
-                [
-                    'url.php?url=http://phpmyadmin.net/',
-                    'text',
-                    [],
-                    '_blank',
-                ],
-=======
                 ['url.php?url=http://phpmyadmin.net/', null, 'text', [], '_blank'],
->>>>>>> c2453788
                 1000,
                 '<a href="url.php?url=http://phpmyadmin.net/" target="_blank" rel="noopener noreferrer">text</a>',
             ],

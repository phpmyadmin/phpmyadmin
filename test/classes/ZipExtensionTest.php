<?php
/**
 * Tests zip extension usage.
 */

declare(strict_types=1);

namespace PhpMyAdmin\Tests;

use PhpMyAdmin\ZipExtension;
use ZipArchive;
use function fclose;
use function fopen;
use function fwrite;
use function tempnam;
use function unlink;

/**
 * Tests zip extension usage.
 *
 * @requires extension zip
 */
class ZipExtensionTest extends AbstractTestCase
{
    /** @var ZipExtension */
    private $zipExtension;

    protected function setUp(): void
    {
<<<<<<< HEAD
        parent::setUp();
        $this->zipExtension = new ZipExtension();
=======
        $this->zipExtension = new ZipExtension(new ZipArchive());
>>>>>>> 3b285ddc
    }

    /**
     * Test for getContents
     *
     * @param string      $file           path to zip file
     * @param string|null $specific_entry regular expression to match a file
     * @param mixed       $output         expected output
     *
     * @dataProvider provideTestGetContents
     */
    public function testGetContents(string $file, ?string $specific_entry, $output): void
    {
        $this->assertEquals(
            $this->zipExtension->getContents($file, $specific_entry),
            $output
        );
    }

    /**
     * Provider for testGetZipContents
     *
     * @return array
     */
    public function provideTestGetContents(): array
    {
        return [
            [
                './test/test_data/test.zip',
                null,
                [
                    'error' => '',
                    'data' => 'TEST FILE' . "\n",
                ],
            ],
            [
                './test/test_data/test.zip',
                'test',
                [
                    'error' => 'Error in ZIP archive: Could not find "test"',
                    'data' => '',
                ],
            ],
        ];
    }

    /**
     * Test for findFile
     *
     * @param string $file        path to zip file
     * @param string $file_regexp regular expression for the file name to match
     * @param mixed  $output      expected output
     *
     * @dataProvider provideTestFindFile
     */
    public function testFindFile(string $file, string $file_regexp, $output): void
    {
        $this->assertEquals(
            $this->zipExtension->findFile($file, $file_regexp),
            $output
        );
    }

    /**
     * Provider for testFindFileFromZipArchive
     *
     * @return array Test data
     */
    public function provideTestFindFile(): array
    {
        return [
            [
                './test/test_data/test.zip',
                '/test/',
                'test.file',
            ],
        ];
    }

    /**
     * Test for getNumberOfFiles
     */
    public function testGetNumberOfFiles(): void
    {
        $this->assertEquals(
            $this->zipExtension->getNumberOfFiles('./test/test_data/test.zip'),
            1
        );
    }

    /**
     * Test for extract
     */
    public function testExtract(): void
    {
        $this->assertFalse(
            $this->zipExtension->extract(
                './test/test_data/test.zip',
                'wrongName'
            )
        );
        $this->assertEquals(
            "TEST FILE\n",
            $this->zipExtension->extract(
                './test/test_data/test.zip',
                'test.file'
            )
        );
    }

    /**
     * Test for createFile
     */
    public function testCreateSingleFile(): void
    {
        $file = $this->zipExtension->createFile('Test content', 'test.txt');
        $this->assertNotEmpty($file);

        $tmp = tempnam('./', 'zip-test');
        $handle = fopen($tmp, 'w');
        fwrite($handle, $file);
        fclose($handle);

        $zip = new ZipArchive();
        $this->assertTrue(
            $zip->open($tmp)
        );

        $this->assertEquals(0, $zip->locateName('test.txt'));

        $zip->close();
        unlink($tmp);
    }

    /**
     * Test for createFile
     */
    public function testCreateFailure(): void
    {
        $this->assertFalse(
            $this->zipExtension->createFile(
                'Content',
                [
                    'name1.txt',
                    'name2.txt',
                ]
            )
        );
    }

    /**
     * Test for createFile
     */
    public function testCreateMultiFile(): void
    {
        $file = $this->zipExtension->createFile(
            [
                'Content',
                'Content2',
            ],
            [
                'name1.txt',
                'name2.txt',
            ]
        );
        $this->assertNotEmpty($file);

        $tmp = tempnam('./', 'zip-test');
        $handle = fopen($tmp, 'w');
        fwrite($handle, $file);
        fclose($handle);

        $zip = new ZipArchive();
        $this->assertTrue(
            $zip->open($tmp)
        );

        $this->assertEquals(0, $zip->locateName('name1.txt'));
        $this->assertEquals(1, $zip->locateName('name2.txt'));

        $zip->close();
        unlink($tmp);
    }
}<|MERGE_RESOLUTION|>--- conflicted
+++ resolved
@@ -27,12 +27,8 @@
 
     protected function setUp(): void
     {
-<<<<<<< HEAD
         parent::setUp();
-        $this->zipExtension = new ZipExtension();
-=======
         $this->zipExtension = new ZipExtension(new ZipArchive());
->>>>>>> 3b285ddc
     }
 
     /**

--- conflicted
+++ resolved
@@ -144,19 +144,15 @@
         return false;
     }
 
-<<<<<<< HEAD
+    public function hasUnUsedErrors(): bool
+    {
+        return $this->fifoErrorCodes !== [];
+    }
+
     /**
      * @return string[]
      */
     public function getUnUsedDatabaseSelects(): array
-=======
-    public function hasUnUsedErrors(): bool
-    {
-        return $this->fifoErrorCodes !== [];
-    }
-
-    public function hasUnUsedQueries(): bool
->>>>>>> 7290be3d
     {
         return $this->fifoDatabasesToSelect;
     }

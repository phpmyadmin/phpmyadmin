--- conflicted
+++ resolved
@@ -33,18 +33,9 @@
         $this->object = new DbiMysqli();
     }
 
-    /**
-     * @requires PHP >= 8.1
-     */
     public function testGetClientInfo(): void
     {
-<<<<<<< HEAD
-        /** @var mysqli $obj */
-        $obj = null;
-        $this->assertNotEmpty($this->object->getClientInfo($obj));
-=======
         $this->assertNotEmpty($this->object->getClientInfo());
->>>>>>> 7bcccf7b
     }
 
     /**

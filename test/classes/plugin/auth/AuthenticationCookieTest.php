<?php
/* vim: set expandtab sw=4 ts=4 sts=4: */
/**
 * tests for PMA\libraries\plugins\auth\AuthenticationCookie class
 *
 * @package PhpMyAdmin-test
 */

use PMA\libraries\plugins\auth\AuthenticationCookie;
use PMA\libraries\Theme;

$GLOBALS['PMA_Config'] = new PMA\libraries\Config();

require_once 'libraries/config.default.php';
require_once 'libraries/database_interface.inc.php';
require_once 'libraries/plugins/auth/AuthenticationCookie.php';
require_once 'test/PMATestCase.php';

/**
 * tests for PMA\libraries\plugins\auth\AuthenticationCookie class
 *
 * @package PhpMyAdmin-test
 */
class AuthenticationCookieTest extends PMATestCase
{
    /**
     * @var AuthenticationCookie
     */
    protected $object;

    /**
     * Configures global environment.
     *
     * @return void
     */
    function setup()
    {
        $GLOBALS['PMA_Config']->enableBc();
        $GLOBALS['server'] = 0;
        $GLOBALS['text_dir'] = 'ltr';
        $GLOBALS['db'] = 'db';
        $GLOBALS['table'] = 'table';
        $_REQUEST['pma_password'] = '';
        $this->object = new AuthenticationCookie();
<<<<<<< HEAD
=======

        $_SESSION['PMA_Theme'] = Theme::load('./themes/pmahomme');
        $_SESSION['PMA_Theme'] = new Theme();
        $GLOBALS['PMA_PHP_SELF'] = '/phpmyadmin/';
>>>>>>> 8a142aba
    }

    /**
     * tearDown for test cases
     *
     * @return void
     */
    public function tearDown()
    {
        unset($this->object);
    }

    /**
     * Test for PMA\libraries\plugins\auth\AuthenticationConfig::auth
     *
     * @return void
     * @group medium
     */
    public function testAuthErrorAJAX()
    {
        $restoreInstance = PMA\libraries\Response::getInstance();

        $mockResponse = $this->getMockBuilder('PMA\libraries\Response')
            ->disableOriginalConstructor()
            ->setMethods(array('isAjax', 'setRequestStatus', 'addJSON'))
            ->getMock();

        $mockResponse->expects($this->once())
            ->method('isAjax')
            ->with()
            ->will($this->returnValue(true));

        $mockResponse->expects($this->once())
            ->method('setRequestStatus')
            ->with(false);

        $mockResponse->expects($this->once())
            ->method('addJSON')
            ->with(
                'redirect_flag',
                '1'
            );

        $attrInstance = new ReflectionProperty('PMA\libraries\Response', '_instance');
        $attrInstance->setAccessible(true);
        $attrInstance->setValue($mockResponse);
        $GLOBALS['conn_error'] = true;
        $this->assertTrue(
            $this->object->auth()
        );

        $attrInstance->setValue($restoreInstance);
    }

    /**
     * Test for PMA\libraries\plugins\auth\AuthenticationConfig::auth
     *
     * @return void
     * @group medium
     */
    public function testAuthError()
    {
        $restoreInstance = PMA\libraries\Response::getInstance();
        $mockResponse = $this->getMockBuilder('PMA\libraries\Response')
            ->disableOriginalConstructor()
            ->setMethods(array('isAjax', 'getFooter', 'getHeader'))
            ->getMock();

        $mockResponse->expects($this->once())
            ->method('isAjax')
            ->with()
            ->will($this->returnValue(false));

        $_REQUEST['old_usr'] = '';
        $GLOBALS['cfg']['LoginCookieRecall'] = true;
        $GLOBALS['cfg']['blowfish_secret'] = 'secret';
        $GLOBALS['PHP_AUTH_USER'] = 'pmauser';
        $GLOBALS['pma_auth_server'] = 'localhost';

        // mock footer
        $mockFooter = $this->getMockBuilder('PMA\libraries\Footer')
            ->disableOriginalConstructor()
            ->setMethods(array('setMinimal'))
            ->getMock();

        $mockFooter->expects($this->once())
            ->method('setMinimal')
            ->with();

        // mock header

        $mockHeader = $this->getMockBuilder('PMA\libraries\Header')
            ->disableOriginalConstructor()
            ->setMethods(
                array(
                    'setBodyId',
                    'setTitle',
                    'disableMenuAndConsole',
                    'disableWarnings'
                )
            )
            ->getMock();

        $mockHeader->expects($this->once())
            ->method('setBodyId')
            ->with('loginform');

        $mockHeader->expects($this->once())
            ->method('setTitle')
            ->with('phpMyAdmin');

        $mockHeader->expects($this->once())
            ->method('disableMenuAndConsole')
            ->with();

        $mockHeader->expects($this->once())
            ->method('disableWarnings')
            ->with();

        // set mocked headers and footers

        $mockResponse->expects($this->once())
            ->method('getFooter')
            ->with()
            ->will($this->returnValue($mockFooter));

        $mockResponse->expects($this->once())
            ->method('getHeader')
            ->with()
            ->will($this->returnValue($mockHeader));

        $attrInstance = new ReflectionProperty('PMA\libraries\Response', '_instance');
        $attrInstance->setAccessible(true);
        $attrInstance->setValue($mockResponse);

        $GLOBALS['pmaThemeImage'] = 'test';
        $GLOBALS['conn_error'] = true;
        $GLOBALS['cfg']['Lang'] = 'en';
        $GLOBALS['cfg']['AllowArbitraryServer'] = true;
        $GLOBALS['cfg']['Servers'] = array(1, 2);
        $GLOBALS['cfg']['CaptchaLoginPrivateKey'] = '';
        $GLOBALS['cfg']['CaptchaLoginPublicKey'] = '';
        $GLOBALS['target'] = 'testTarget';
        $GLOBALS['db'] = 'testDb';
        $GLOBALS['table'] = 'testTable';

        file_put_contents('testlogo_right.png', '');

        // mock error handler

        $mockErrorHandler = $this->getMockBuilder('PMA\libraries\ErrorHandler')
            ->disableOriginalConstructor()
            ->setMethods(array('hasDisplayErrors', 'dispErrors'))
            ->getMock();

        $mockErrorHandler->expects($this->once())
            ->method('hasDisplayErrors')
            ->with()
            ->will($this->returnValue(true));

        $mockErrorHandler->expects($this->once())
            ->method('dispErrors')
            ->with();

        $GLOBALS['error_handler'] = $mockErrorHandler;

        ob_start();
        $this->object->auth();
        $result = ob_get_clean();

        // assertions

        $this->assertContains(
            '<img src="testlogo_right.png" id="imLogo"',
            $result
        );

        $this->assertContains(
            '<div class="error">',
            $result
        );

        $this->assertContains(
            '<form method="post" action="index.php" name="login_form" ' .
            'class="disableAjax login hide js-show">',
            $result
        );

        $this->assertContains(
            '<input type="text" name="pma_servername" id="input_servername" ' .
            'value="localhost"',
            $result
        );

        $this->assertContains(
            '<input type="text" name="pma_username" id="input_username" ' .
            'value="pmauser" size="24" class="textfield"/>',
            $result
        );

        $this->assertContains(
            '<input type="password" name="pma_password" id="input_password" ' .
            'value="" size="24" class="textfield" />',
            $result
        );

        $this->assertContains(
            '<select name="server" id="select_server" ' .
            'onchange="document.forms[\'login_form\'].' .
            'elements[\'pma_servername\'].value = \'\'" >',
            $result
        );

        $this->assertContains(
            '<input type="hidden" name="target" value="testTarget" />',
            $result
        );

        $this->assertContains(
            '<input type="hidden" name="db" value="testDb" />',
            $result
        );

        $this->assertContains(
            '<input type="hidden" name="table" value="testTable" />',
            $result
        );

        @unlink('testlogo_right.png');
        $attrInstance->setValue($restoreInstance);
    }

    /**
     * Test for PMA\libraries\plugins\auth\AuthenticationConfig::auth
     *
     * @return void
     * @group medium
     */
    public function testAuthCaptcha()
    {
        $restoreInstance = PMA\libraries\Response::getInstance();
        $mockResponse = $this->getMockBuilder('PMA\libraries\Response')
            ->disableOriginalConstructor()
            ->setMethods(array('isAjax', 'getFooter', 'getHeader'))
            ->getMock();

        $mockResponse->expects($this->once())
            ->method('isAjax')
            ->with()
            ->will($this->returnValue(false));

        $mockResponse->expects($this->once())
            ->method('getFooter')
            ->with()
            ->will($this->returnValue(new PMA\libraries\Footer()));

        $mockResponse->expects($this->once())
            ->method('getHeader')
            ->with()
            ->will($this->returnValue(new PMA\libraries\Header()));

        $_REQUEST['old_usr'] = '';
        $GLOBALS['cfg']['LoginCookieRecall'] = false;

        $attrInstance = new ReflectionProperty('PMA\libraries\Response', '_instance');
        $attrInstance->setAccessible(true);
        $attrInstance->setValue($mockResponse);

        $GLOBALS['pmaThemeImage'] = 'test';
        $GLOBALS['cfg']['Lang'] = '';
        $GLOBALS['cfg']['AllowArbitraryServer'] = false;
        $GLOBALS['cfg']['Servers'] = array(1);
        $GLOBALS['cfg']['CaptchaLoginPrivateKey'] = 'testprivkey';
        $GLOBALS['cfg']['CaptchaLoginPublicKey'] = 'testpubkey';
        $GLOBALS['server'] = 0;

        $GLOBALS['error_handler'] = new PMA\libraries\ErrorHandler;

        ob_start();
        $this->object->auth();
        $result = ob_get_clean();

        // assertions

        $this->assertContains(
            '<img name="imLogo" id="imLogo" src="testpma_logo.png"',
            $result
        );

        $this->assertContains(
            '<select name="lang" class="autosubmit" lang="en" dir="ltr" ' .
            'id="sel-lang">',
            $result
        );

        $this->assertContains(
            '<form method="post" action="index.php" name="login_form" ' .
            'autocomplete="off" class="disableAjax login hide js-show">',
            $result
        );

        $this->assertContains(
            '<input type="hidden" name="server" value="0" />',
            $result
        );

        $this->assertContains(
            '<script src="https://www.google.com/recaptcha/api.js?hl=en"'
            . ' async defer></script>',
            $result
        );

        $this->assertContains(
            '<div class="g-recaptcha" data-sitekey="testpubkey">',
            $result
        );

        $attrInstance->setValue($restoreInstance);
    }

    /**
     * Test for PMA\libraries\plugins\auth\AuthenticationConfig::auth with headers
     *
     * @return void
     */
    public function testAuthHeader()
    {
        $GLOBALS['cfg']['LoginCookieDeleteAll'] = false;
        $GLOBALS['cfg']['Servers'] = array(1);

        $restoreInstance = PMA\libraries\Response::getInstance();

        $mockResponse = $this->getMockBuilder('PMA\libraries\Response')
            ->disableOriginalConstructor()
            ->setMethods(array('isAjax', 'headersSent', 'header'))
            ->getMock();

        $mockResponse->expects($this->any())
            ->method('headersSent')
            ->with()
            ->will($this->returnValue(false));

        $mockResponse->expects($this->once())
            ->method('header')
            ->with('Location: http://www.phpmyadmin.net/logout' . ((SID) ? '?' . SID : ''));

        $attrInstance = new ReflectionProperty('PMA\libraries\Response', '_instance');
        $attrInstance->setAccessible(true);
        $attrInstance->setValue($mockResponse);

        $GLOBALS['cfg']['Server']['LogoutURL'] = 'http://www.phpmyadmin.net/logout';

        $this->object->logOut();

        $attrInstance->setValue($restoreInstance);
    }

    /**
     * Test for PMA\libraries\plugins\auth\AuthenticationConfig::authCheck
     *
     * @return void
     */
    public function testAuthCheckCaptcha()
    {
        $GLOBALS['cfg']['CaptchaLoginPrivateKey'] = 'testprivkey';
        $GLOBALS['cfg']['CaptchaLoginPublicKey'] = 'testpubkey';
        $_POST["g-recaptcha-response"] = '';
        $_REQUEST['pma_username'] = 'testPMAUser';

        $this->assertFalse(
            $this->object->authCheck()
        );

        $this->assertEquals(
            'Please enter correct captcha!',
            $GLOBALS['conn_error']
        );
    }

    /**
     * Test for PMA\libraries\plugins\auth\AuthenticationConfig::authCheck
     *
     * @return void
     */
    public function testLogoutDelete()
    {
        $restoreInstance = PMA\libraries\Response::getInstance();

        $mockResponse = $this->getMockBuilder('PMA\libraries\Response')
            ->disableOriginalConstructor()
            ->setMethods(array('isAjax', 'headersSent', 'header'))
            ->getMock();

        $mockResponse->expects($this->any())
            ->method('headersSent')
            ->with()
            ->will($this->returnValue(false));

        $mockResponse->expects($this->once())
            ->method('header')
            ->with('Location: /phpmyadmin/index.php' . ((SID) ? '?' . SID : ''));

        $attrInstance = new ReflectionProperty('PMA\libraries\Response', '_instance');
        $attrInstance->setAccessible(true);
        $attrInstance->setValue($mockResponse);

        $GLOBALS['cfg']['CaptchaLoginPrivateKey'] = '';
        $GLOBALS['cfg']['CaptchaLoginPublicKey'] = '';
        $GLOBALS['cfg']['LoginCookieDeleteAll'] = true;
        $GLOBALS['cfg']['Servers'] = array(1);

        $_COOKIE['pmaPass-0'] = 'test';

        $this->object->logOut();

        $this->assertFalse(
            isset($_COOKIE['pmaPass-0'])
        );
        $attrInstance->setValue($restoreInstance);
    }

    /**
     * Test for PMA\libraries\plugins\auth\AuthenticationConfig::authCheck
     *
     * @return void
     */
    public function testLogout()
    {
        $restoreInstance = PMA\libraries\Response::getInstance();

        $mockResponse = $this->getMockBuilder('PMA\libraries\Response')
            ->disableOriginalConstructor()
            ->setMethods(array('isAjax', 'headersSent', 'header'))
            ->getMock();

        $mockResponse->expects($this->any())
            ->method('headersSent')
            ->with()
            ->will($this->returnValue(false));

        $mockResponse->expects($this->once())
            ->method('header')
            ->with('Location: /phpmyadmin/index.php' . ((SID) ? '?' . SID : ''));

        $attrInstance = new ReflectionProperty('PMA\libraries\Response', '_instance');
        $attrInstance->setAccessible(true);
        $attrInstance->setValue($mockResponse);
        $GLOBALS['cfg']['CaptchaLoginPrivateKey'] = '';
        $GLOBALS['cfg']['CaptchaLoginPublicKey'] = '';
        $GLOBALS['cfg']['LoginCookieDeleteAll'] = false;
        $GLOBALS['cfg']['Servers'] = array(1);
        $GLOBALS['server'] = 1;

        $_COOKIE['pmaPass-1'] = 'test';

        $this->object->logOut();

        $this->assertFalse(
            isset($_COOKIE['pmaPass-1'])
        );
        $attrInstance->setValue($restoreInstance);
    }

    /**
     * Test for PMA\libraries\plugins\auth\AuthenticationConfig::authCheck
     *
     * @return void
     */
    public function testAuthCheckArbitrary()
    {
        $GLOBALS['cfg']['CaptchaLoginPrivateKey'] = '';
        $GLOBALS['cfg']['CaptchaLoginPublicKey'] = '';
        $_REQUEST['old_usr'] = '';
        $_REQUEST['pma_username'] = 'testPMAUser';
        $_REQUEST['pma_servername'] = 'testPMAServer';
        $_REQUEST['pma_password'] = 'testPMAPSWD';
        $GLOBALS['cfg']['AllowArbitraryServer'] = true;

        $this->assertTrue(
            $this->object->authCheck()
        );

        $this->assertEquals(
            'testPMAUser',
            $GLOBALS['PHP_AUTH_USER']
        );

        $this->assertEquals(
            'testPMAPSWD',
            $GLOBALS['PHP_AUTH_PW']
        );

        $this->assertEquals(
            'testPMAServer',
            $GLOBALS['pma_auth_server']
        );

        $this->assertFalse(
            isset($_COOKIE['pmaPass-1'])
        );
    }

    /**
     * Test for PMA\libraries\plugins\auth\AuthenticationConfig::authCheck
     *
     * @return void
     */
    public function testAuthCheckIV()
    {
        $GLOBALS['cfg']['AllowArbitraryServer'] = true;
        $_REQUEST['pma_servername'] = 'testPMAServer';
        $_REQUEST['pma_password'] = 'testPMAPSWD';
        $_REQUEST['pma_username'] = '';
        $GLOBALS['server'] = 1;
        $_COOKIE['pmaServer-1'] = 'pmaServ1';
        $_COOKIE['pmaUser-1'] = '';
        $_COOKIE['pma_iv-1'] = base64_encode('testiv09testiv09');

        $this->assertFalse(
            $this->object->authCheck()
        );

        $this->assertEquals(
            'pmaServ1',
            $GLOBALS['pma_auth_server']
        );
    }

    /**
     * Test for PMA\libraries\plugins\auth\AuthenticationConfig::authCheck
     *
     * @return void
     */
    public function testAuthCheckExpires()
    {
        $GLOBALS['server'] = 1;
        $_COOKIE['pmaServer-1'] = 'pmaServ1';
        $_COOKIE['pmaUser-1'] = 'pmaUser1';
        $_COOKIE['pma_iv-1'] = base64_encode('testiv09testiv09');
        $_COOKIE['pmaPass-1'] = '';
        $GLOBALS['cfg']['blowfish_secret'] = 'secret';
        $_SESSION['last_access_time'] = time() - 1000;
        $GLOBALS['cfg']['LoginCookieValidity'] = 1440;

        $this->assertFalse(
            $this->object->authCheck()
        );
    }

    /**
     * Test for PMA\libraries\plugins\auth\AuthenticationConfig::authCheck (mock blowfish functions reqd)
     *
     * @return void
     */
    public function testAuthCheckDecryptUser()
    {
        $GLOBALS['server'] = 1;
        $_REQUEST['old_usr'] = '';
        $_REQUEST['pma_username'] = '';
        $_COOKIE['pmaServer-1'] = 'pmaServ1';
        $_COOKIE['pmaUser-1'] = 'pmaUser1';
        $_COOKIE['pma_iv-1'] = base64_encode('testiv09testiv09');
        $GLOBALS['cfg']['blowfish_secret'] = 'secret';
        $_SESSION['last_access_time'] = '';
        $GLOBALS['cfg']['CaptchaLoginPrivateKey'] = '';
        $GLOBALS['cfg']['CaptchaLoginPublicKey'] = '';

        // mock for blowfish function
        $this->object = $this->getMockBuilder('PMA\libraries\plugins\auth\AuthenticationCookie')
            ->disableOriginalConstructor()
            ->setMethods(array('cookieDecrypt'))
            ->getMock();

        $this->object->expects($this->once())
            ->method('cookieDecrypt')
            ->will($this->returnValue('testBF'));

        $this->assertFalse(
            $this->object->authCheck()
        );

        $this->assertEquals(
            'testBF',
            $GLOBALS['PHP_AUTH_USER']
        );
    }

    /**
     * Test for PMA\libraries\plugins\auth\AuthenticationConfig::authCheck (mocking blowfish functions)
     *
     * @return void
     */
    public function testAuthCheckDecryptPassword()
    {
        $GLOBALS['server'] = 1;
        $_REQUEST['old_usr'] = '';
        $_REQUEST['pma_username'] = '';
        $_COOKIE['pmaServer-1'] = 'pmaServ1';
        $_COOKIE['pmaUser-1'] = 'pmaUser1';
        $_COOKIE['pmaPass-1'] = 'pmaPass1';
        $_COOKIE['pma_iv-1'] = base64_encode('testiv09testiv09');
        $GLOBALS['cfg']['blowfish_secret'] = 'secret';
        $GLOBALS['cfg']['CaptchaLoginPrivateKey'] = '';
        $GLOBALS['cfg']['CaptchaLoginPublicKey'] = '';
        $_SESSION['last_access_time'] = time() - 1000;
        $GLOBALS['cfg']['LoginCookieValidity'] = 1440;

        // mock for blowfish function
        $this->object = $this->getMockBuilder('PMA\libraries\plugins\auth\AuthenticationCookie')
            ->disableOriginalConstructor()
            ->setMethods(array('cookieDecrypt'))
            ->getMock();

        $this->object->expects($this->at(1))
            ->method('cookieDecrypt')
            ->will($this->returnValue(''));

        $this->assertTrue(
            $this->object->authCheck()
        );

        $this->assertTrue(
            $GLOBALS['from_cookie']
        );

        $this->assertEquals(
            '',
            $GLOBALS['PHP_AUTH_PW']
        );

    }

    /**
     * Test for PMA\libraries\plugins\auth\AuthenticationConfig::authCheck (mocking the object itself)
     *
     * @return void
     */
    public function testAuthCheckAuthFails()
    {
        $GLOBALS['server'] = 1;
        $_REQUEST['old_usr'] = '';
        $_REQUEST['pma_username'] = '';
        $_COOKIE['pmaServer-1'] = 'pmaServ1';
        $_COOKIE['pmaUser-1'] = 'pmaUser1';
        $_COOKIE['pma_iv-1'] = base64_encode('testiv09testiv09');
        $GLOBALS['cfg']['blowfish_secret'] = 'secret';
        $_SESSION['last_access_time'] = 1;
        $GLOBALS['cfg']['CaptchaLoginPrivateKey'] = '';
        $GLOBALS['cfg']['CaptchaLoginPublicKey'] = '';
        $GLOBALS['cfg']['LoginCookieValidity'] = 0;
        $_SESSION['last_access_time'] = -1;
        // mock for blowfish function
        $this->object = $this->getMockBuilder('PMA\libraries\plugins\auth\AuthenticationCookie')
            ->disableOriginalConstructor()
            ->setMethods(array('authFails'))
            ->getMock();

        $this->object->expects($this->once())
            ->method('authFails');

        $this->assertFalse(
            $this->object->authCheck()
        );

        $this->assertTrue(
            $GLOBALS['no_activity']
        );
    }

    /**
     * Test for PMA\libraries\plugins\auth\AuthenticationConfig::authSetUser
     *
     * @return void
     */
    public function testAuthSetUser()
    {
        $GLOBALS['PHP_AUTH_USER'] = 'pmaUser2';
        $arr = array(
            'host' => 'a',
            'port' => 1,
            'socket' => true,
            'ssl' => true,
            'connect_type' => 'port',
            'user' => 'pmaUser2'
        );

        $GLOBALS['cfg']['Server'] = $arr;
        $GLOBALS['cfg']['Server']['user'] = 'pmaUser';
        $GLOBALS['cfg']['Servers'][1] = $arr;
        $GLOBALS['cfg']['AllowArbitraryServer'] = true;
        $GLOBALS['pma_auth_server'] = 'b 2';
        $GLOBALS['PHP_AUTH_PW'] = $_SERVER['PHP_AUTH_PW'] = 'testPW';
        $GLOBALS['server'] = 2;
        $GLOBALS['cfg']['LoginCookieStore'] = true;
        $GLOBALS['from_cookie'] = true;

        $this->object->authSetUser();

        $this->assertFalse(
            isset($GLOBALS['PHP_AUTH_PW'])
        );

        $this->assertFalse(
            isset($_SERVER['PHP_AUTH_PW'])
        );

        $this->object->storeUserCredentials();

        $this->assertTrue(
            isset($_COOKIE['pmaUser-1'])
        );

        $this->assertTrue(
            isset($_COOKIE['pmaPass-1'])
        );

        $arr['password'] = 'testPW';
        $arr['host'] = 'b';
        $arr['port'] = '2';
        $this->assertEquals(
            $arr,
            $GLOBALS['cfg']['Server']
        );

    }

    /**
     * Test for PMA\libraries\plugins\auth\AuthenticationConfig::authSetUser (check for headers redirect)
     *
     * @return void
     */
    public function testAuthSetUserWithHeaders()
    {
        $GLOBALS['PHP_AUTH_USER'] = 'pmaUser2';
        $arr = array(
            'host' => 'a',
            'port' => 1,
            'socket' => true,
            'ssl' => true,
            'connect_type' => 'port',
            'user' => 'pmaUser2'
        );

        $GLOBALS['cfg']['Server'] = $arr;
        $GLOBALS['cfg']['Server']['host'] = 'b';
        $GLOBALS['cfg']['Server']['user'] = 'pmaUser';
        $GLOBALS['cfg']['Servers'][1] = $arr;
        $GLOBALS['cfg']['AllowArbitraryServer'] = true;
        $GLOBALS['pma_auth_server'] = 'b 2';
        $GLOBALS['PHP_AUTH_PW'] = $_SERVER['PHP_AUTH_PW'] = 'testPW';
        $GLOBALS['server'] = 2;
        $GLOBALS['cfg']['LoginCookieStore'] = true;
        $GLOBALS['from_cookie'] = false;
        $GLOBALS['collation_connection'] = 'utf-8';

        $restoreInstance = PMA\libraries\Response::getInstance();

        $mockResponse = $this->getMockBuilder('PMA\libraries\Response')
            ->disableOriginalConstructor()
            ->setMethods(array('disable', 'header', 'headersSent'))
            ->getMock();

        $mockResponse->expects($this->at(0))
            ->method('disable');

        // target can be "phpunit" or "ide-phpunit.php",
        // depending on testing environment
        $mockResponse->expects($this->once())
            ->method('header')
            ->with(
                $this->stringContains('&server=2&lang=en&collation_connection=utf-8&token=token')
            );

        $mockResponse->expects($this->any())
            ->method('headersSent')
            ->with()
            ->will($this->returnValue(false));

        $attrInstance = new ReflectionProperty('PMA\libraries\Response', '_instance');
        $attrInstance->setAccessible(true);
        $attrInstance->setValue($mockResponse);

        $this->object->authSetUser();
        $this->object->storeUserCredentials();

        $this->assertTrue(
            isset($_COOKIE['pmaServer-2'])
        );

        $attrInstance->setValue($restoreInstance);
    }

    public function doMockResponse()
    {
        $restoreInstance = PMA\libraries\Response::getInstance();

        // set mocked headers and footers
        $mockResponse = $this->getMockBuilder('PMA\libraries\Response')
            ->disableOriginalConstructor()
            ->setMethods(array('header', 'headersSent'))
            ->getMock();

        $mockResponse->expects($this->any())
            ->method('headersSent')
            ->with()
            ->will($this->returnValue(false));

        $attrInstance = new ReflectionProperty('PMA\libraries\Response', '_instance');
        $attrInstance->setAccessible(true);
        $attrInstance->setValue($mockResponse);

        $headers = func_get_args();

        $header_method = $mockResponse->expects($this->exactly(count($headers)))
            ->method('header');

        call_user_func_array(array($header_method, 'withConsecutive'), $headers);

        $this->object->authFails();

        $attrInstance->setValue($restoreInstance);
    }

    /**
     * Test for PMA\libraries\plugins\auth\AuthenticationConfig::authFails
     *
     * @return void
     */
    public function testAuthFailsNoPass()
    {
        $this->object = $this->getMockBuilder('PMA\libraries\plugins\auth\AuthenticationCookie')
            ->disableOriginalConstructor()
            ->setMethods(array('auth'))
            ->getMock();

        $GLOBALS['server'] = 2;
        $_COOKIE['pmaPass-2'] = 'pass';

        $GLOBALS['login_without_password_is_forbidden'] = '1';

        $this->doMockResponse(
            array('Cache-Control: no-store, no-cache, must-revalidate'),
            array('Pragma: no-cache')
        );

        $this->assertEquals(
            $GLOBALS['conn_error'],
            'Login without a password is forbidden by configuration'
            . ' (see AllowNoPassword)'
        );

    }

    public function testAuthFailsDeny()
    {
        $this->object = $this->getMockBuilder('PMA\libraries\plugins\auth\AuthenticationCookie')
            ->disableOriginalConstructor()
            ->setMethods(array('auth'))
            ->getMock();

        $GLOBALS['server'] = 2;
        $_COOKIE['pmaPass-2'] = 'pass';

        $GLOBALS['login_without_password_is_forbidden'] = '';
        $GLOBALS['allowDeny_forbidden'] = '1';

        $this->doMockResponse(
            array('Cache-Control: no-store, no-cache, must-revalidate'),
            array('Pragma: no-cache')
        );

        $this->assertEquals(
            $GLOBALS['conn_error'],
            'Access denied!'
        );
    }

    public function testAuthFailsActivity()
    {
        $this->object = $this->getMockBuilder('PMA\libraries\plugins\auth\AuthenticationCookie')
            ->disableOriginalConstructor()
            ->setMethods(array('auth'))
            ->getMock();

        $GLOBALS['server'] = 2;
        $_COOKIE['pmaPass-2'] = 'pass';

        $GLOBALS['allowDeny_forbidden'] = '';
        $GLOBALS['no_activity'] = '1';
        $GLOBALS['cfg']['LoginCookieValidity'] = 10;

        $this->doMockResponse(
            array('Cache-Control: no-store, no-cache, must-revalidate'),
            array('Pragma: no-cache')
        );

        $this->assertEquals(
            $GLOBALS['conn_error'],
            'No activity within 10 seconds; please log in again.'
        );
    }

    public function testAuthFailsDBI()
    {
        $this->object = $this->getMockBuilder('PMA\libraries\plugins\auth\AuthenticationCookie')
            ->disableOriginalConstructor()
            ->setMethods(array('auth'))
            ->getMock();

        $GLOBALS['server'] = 2;
        $_COOKIE['pmaPass-2'] = 'pass';

        $dbi = $this->getMockBuilder('PMA\libraries\DatabaseInterface')
            ->disableOriginalConstructor()
            ->getMock();

        $dbi->expects($this->at(0))
            ->method('getError')
            ->will($this->returnValue(false));

        $GLOBALS['dbi'] = $dbi;
        $GLOBALS['no_activity'] = '';
        $GLOBALS['errno'] = 42;

        $this->doMockResponse(
            array('Cache-Control: no-store, no-cache, must-revalidate'),
            array('Pragma: no-cache')
        );

        $this->assertEquals(
            $GLOBALS['conn_error'],
            '#42 Cannot log in to the MySQL server'
        );
    }

    public function testAuthFailsErrno()
    {
        $this->object = $this->getMockBuilder('PMA\libraries\plugins\auth\AuthenticationCookie')
            ->disableOriginalConstructor()
            ->setMethods(array('auth'))
            ->getMock();

        $dbi = $this->getMockBuilder('PMA\libraries\DatabaseInterface')
            ->disableOriginalConstructor()
            ->getMock();

        $dbi->expects($this->at(0))
            ->method('getError')
            ->will($this->returnValue(false));

        $GLOBALS['dbi'] = $dbi;
        $GLOBALS['server'] = 2;
        $_COOKIE['pmaPass-2'] = 'pass';

        unset($GLOBALS['errno']);

        $this->doMockResponse(
            array('Cache-Control: no-store, no-cache, must-revalidate'),
            array('Pragma: no-cache')
        );

        $this->assertEquals(
            $GLOBALS['conn_error'],
            'Cannot log in to the MySQL server'
        );
    }

    /**
     * Test for PMA\libraries\plugins\auth\AuthenticationConfig::_getEncryptionSecret
     *
     * @return void
     */
    public function testGetEncryptionSecretEmpty()
    {
        $method = new \ReflectionMethod(
            'PMA\libraries\plugins\auth\AuthenticationCookie',
            '_getEncryptionSecret'
        );
        $method->setAccessible(true);

        $GLOBALS['cfg']['blowfish_secret'] = '';
        $_SESSION['encryption_key'] = '';

        $result = $method->invoke($this->object, null);

        $this->assertEquals(
            $result,
            $_SESSION['encryption_key']
        );

        $this->assertEquals(
            256,
            strlen($result)
        );
    }

    /**
     * Test for PMA\libraries\plugins\auth\AuthenticationConfig::_getEncryptionSecret
     *
     * @return void
     */
    public function testGetEncryptionSecretConfigured()
    {
        $method = new \ReflectionMethod(
            'PMA\libraries\plugins\auth\AuthenticationCookie',
            '_getEncryptionSecret'
        );
        $method->setAccessible(true);

        $GLOBALS['cfg']['blowfish_secret'] = 'notEmpty';

        $result = $method->invoke($this->object, null);

        $this->assertEquals(
            md5('notEmpty'),
            $result
        );
    }

    /**
     * Test for PMA\libraries\plugins\auth\AuthenticationConfig::cookieEncrypt
     *
     * @return void
     */
    public function testCookieEncrypt()
    {
        $this->object->setIV('testiv09testiv09');
        // works with the openssl extension active or inactive
        $this->assertEquals(
            '+coP/up/ZBTBwbiEpCUVXQ==',
            $this->object->cookieEncrypt('data123', 'sec321')
        );
    }

    /**
     * Test for PMA\libraries\plugins\auth\AuthenticationConfig::cookieDecrypt
     *
     * @return void
     */
    public function testCookieDecrypt()
    {
        $this->object->setIV('testiv09testiv09');
        // works with the openssl extension active or inactive
        $this->assertEquals(
            'data123',
            $this->object->cookieDecrypt(
                '+coP/up/ZBTBwbiEpCUVXQ==',
                'sec321'
            )
        );
    }


}<|MERGE_RESOLUTION|>--- conflicted
+++ resolved
@@ -42,13 +42,7 @@
         $GLOBALS['table'] = 'table';
         $_REQUEST['pma_password'] = '';
         $this->object = new AuthenticationCookie();
-<<<<<<< HEAD
-=======
-
-        $_SESSION['PMA_Theme'] = Theme::load('./themes/pmahomme');
-        $_SESSION['PMA_Theme'] = new Theme();
         $GLOBALS['PMA_PHP_SELF'] = '/phpmyadmin/';
->>>>>>> 8a142aba
     }
 
     /**

<?php

declare(strict_types=1);

namespace PhpMyAdmin\Tests;

use PhpMyAdmin\ColumnFull;
use PhpMyAdmin\ConfigStorage\Relation;
use PhpMyAdmin\Core;
use PhpMyAdmin\DatabaseInterface;
use PhpMyAdmin\Dbal\Warning;
use PhpMyAdmin\EditField;
use PhpMyAdmin\FileListing;
use PhpMyAdmin\InsertEdit;
use PhpMyAdmin\InsertEditColumn;
use PhpMyAdmin\ResponseRenderer;
use PhpMyAdmin\Table;
use PhpMyAdmin\Template;
use PhpMyAdmin\Tests\Stubs\DbiDummy;
use PhpMyAdmin\Tests\Stubs\DummyResult;
use PhpMyAdmin\Transformations;
use PhpMyAdmin\Url;
use PHPUnit\Framework\Attributes\CoversClass;
use PHPUnit\Framework\Attributes\DataProvider;
use PHPUnit\Framework\Attributes\Group;
use ReflectionProperty;

use function hash;
use function is_object;
use function is_scalar;
use function is_string;
use function mb_substr;
use function md5;
use function password_verify;
use function sprintf;
use function strval;

use const MYSQLI_PRI_KEY_FLAG;
use const MYSQLI_TYPE_DECIMAL;
use const MYSQLI_TYPE_TIMESTAMP;
use const MYSQLI_TYPE_TINY;

#[CoversClass(InsertEdit::class)]
#[Group('medium')]
class InsertEditTest extends AbstractTestCase
{
    protected DatabaseInterface $dbi;

    protected DbiDummy $dummyDbi;

    private InsertEdit $insertEdit;

    /**
     * Setup for test cases
     */
    protected function setUp(): void
    {
        parent::setUp();

        parent::setLanguage();

        parent::setGlobalConfig();

        parent::setTheme();

        $this->dummyDbi = $this->createDbiDummy();
        $this->dbi = $this->createDatabaseInterface($this->dummyDbi);
        $GLOBALS['dbi'] = $this->dbi;
        $GLOBALS['server'] = 1;
        $GLOBALS['cfg']['ServerDefault'] = 1;
        $GLOBALS['text_dir'] = 'ltr';
        $GLOBALS['db'] = 'db';
        $GLOBALS['table'] = 'table';
        $GLOBALS['cfg']['LimitChars'] = 50;
        $GLOBALS['cfg']['LongtextDoubleTextarea'] = false;
        $GLOBALS['cfg']['ShowFieldTypesInDataEditView'] = true;
        $GLOBALS['cfg']['ShowFunctionFields'] = true;
        $GLOBALS['cfg']['ProtectBinary'] = 'blob';
        $GLOBALS['cfg']['MaxSizeForInputField'] = 10;
        $GLOBALS['cfg']['MinSizeForInputField'] = 2;
        $GLOBALS['cfg']['TextareaRows'] = 5;
        $GLOBALS['cfg']['TextareaCols'] = 4;
        $GLOBALS['cfg']['CharTextareaRows'] = 5;
        $GLOBALS['cfg']['CharTextareaCols'] = 6;
        $GLOBALS['cfg']['AllowThirdPartyFraming'] = false;
        $GLOBALS['cfg']['SendErrorReports'] = 'ask';
        $GLOBALS['cfg']['DefaultTabDatabase'] = 'structure';
        $GLOBALS['cfg']['ShowDatabasesNavigationAsTree'] = true;
        $GLOBALS['cfg']['DefaultTabTable'] = 'browse';
        $GLOBALS['cfg']['NavigationTreeDefaultTabTable'] = 'structure';
        $GLOBALS['cfg']['NavigationTreeDefaultTabTable2'] = '';
        $GLOBALS['cfg']['Confirm'] = true;
        $GLOBALS['cfg']['LoginCookieValidity'] = 1440;
        $GLOBALS['cfg']['enable_drag_drop_import'] = true;
        $this->insertEdit = new InsertEdit(
            $this->dbi,
            new Relation($this->dbi),
            new Transformations(),
            new FileListing(),
            new Template(),
        );

        $this->dbi->setVersion([
            '@@version' => '10.9.3-MariaDB-1:10.9.3+maria~ubu2204',
            '@@version_comment' => 'mariadb.org binary distribution',
        ]);
    }

    /**
     * Teardown all objects
     */
    protected function tearDown(): void
    {
        parent::tearDown();

        $response = new ReflectionProperty(ResponseRenderer::class, 'instance');
<<<<<<< HEAD
        $response->setValue(null);
=======
        $response->setAccessible(true);
        $response->setValue(null, null);
        $response->setAccessible(false);
>>>>>>> aa3496f4
    }

    /**
     * Test for getFormParametersForInsertForm
     */
    public function testGetFormParametersForInsertForm(): void
    {
        $whereClause = ['foo' => 'bar ', '1' => ' test'];
        $_POST['clause_is_unique'] = false;
        $_POST['sql_query'] = 'SELECT a';
        $GLOBALS['goto'] = 'index.php';

        $result = $this->insertEdit->getFormParametersForInsertForm(
            'dbname',
            'tablename',
            [],
            $whereClause,
            'localhost',
        );

        $this->assertEquals(
            [
                'db' => 'dbname',
                'table' => 'tablename',
                'goto' => 'index.php',
                'err_url' => 'localhost',
                'sql_query' => 'SELECT a',
                'where_clause[foo]' => 'bar',
                'where_clause[1]' => 'test',
                'clause_is_unique' => false,
            ],
            $result,
        );
    }

    /**
     * Test for getFormParametersForInsertForm
     */
    public function testGetFormParametersForInsertFormGet(): void
    {
        $whereClause = ['foo' => 'bar ', '1' => ' test'];
        $_GET['clause_is_unique'] = false;
        $_GET['sql_query'] = 'SELECT a';
        $_GET['sql_signature'] = Core::signSqlQuery($_GET['sql_query']);
        $GLOBALS['goto'] = 'index.php';

        $result = $this->insertEdit->getFormParametersForInsertForm(
            'dbname',
            'tablename',
            [],
            $whereClause,
            'localhost',
        );

        $this->assertEquals(
            [
                'db' => 'dbname',
                'table' => 'tablename',
                'goto' => 'index.php',
                'err_url' => 'localhost',
                'sql_query' => 'SELECT a',
                'where_clause[foo]' => 'bar',
                'where_clause[1]' => 'test',
                'clause_is_unique' => false,
            ],
            $result,
        );
    }

    /**
     * Test for analyzeWhereClauses
     */
    public function testAnalyzeWhereClause(): void
    {
        $clauses = ['a=1', 'b="fo\o"'];

        $resultStub1 = $this->createMock(DummyResult::class);
        $resultStub2 = $this->createMock(DummyResult::class);

        $dbi = $this->getMockBuilder(DatabaseInterface::class)
            ->disableOriginalConstructor()
            ->getMock();

        $dbi->expects($this->exactly(2))
            ->method('query')
            ->willReturnOnConsecutiveCalls($resultStub1, $resultStub2);

        $resultStub1->expects($this->once())
            ->method('fetchAssoc')
            ->will($this->returnValue(['assoc1']));

        $resultStub2->expects($this->once())
            ->method('fetchAssoc')
            ->will($this->returnValue(['assoc2']));

        $dbi->expects($this->exactly(2))
            ->method('getFieldsMeta')
            ->willReturnOnConsecutiveCalls(
                [],
                [],
            );

        $GLOBALS['dbi'] = $dbi;
        $this->insertEdit = new InsertEdit(
            $GLOBALS['dbi'],
            new Relation($GLOBALS['dbi']),
            new Transformations(),
            new FileListing(),
            new Template(),
        );
        $result = $this->callFunction(
            $this->insertEdit,
            InsertEdit::class,
            'analyzeWhereClauses',
            [$clauses, 'table', 'db'],
        );

        $this->assertSame(
            [['a=1', 'b="fo\\\\o"'], [$resultStub1, $resultStub2], [['assoc1'], ['assoc2']], false],
            $result,
        );
    }

    /**
     * Test for showEmptyResultMessageOrSetUniqueCondition
     */
    public function testShowEmptyResultMessageOrSetUniqueCondition(): void
    {
        $meta = FieldHelper::fromArray([
            'type' => MYSQLI_TYPE_DECIMAL,
            'flags' => MYSQLI_PRI_KEY_FLAG,
            'table' => 'table',
            'orgname' => 'orgname',
        ]);

        $resultStub = $this->createMock(DummyResult::class);

        $dbi = $this->getMockBuilder(DatabaseInterface::class)
            ->disableOriginalConstructor()
            ->getMock();

        $dbi->expects($this->once())
            ->method('getFieldsMeta')
            ->with($resultStub)
            ->will($this->returnValue([$meta]));

        $GLOBALS['dbi'] = $dbi;
        $this->insertEdit = new InsertEdit(
            $GLOBALS['dbi'],
            new Relation($GLOBALS['dbi']),
            new Transformations(),
            new FileListing(),
            new Template(),
        );

        $result = $this->callFunction(
            $this->insertEdit,
            InsertEdit::class,
            'showEmptyResultMessageOrSetUniqueCondition',
            [['1' => ['1' => 1]], 1, [], 'SELECT', ['1' => $resultStub]],
        );

        $this->assertTrue($result);

        // case 2
        $GLOBALS['cfg']['ShowSQL'] = false;

        $responseMock = $this->getMockBuilder(ResponseRenderer::class)
            ->disableOriginalConstructor()
            ->onlyMethods(['addHtml'])
            ->getMock();

        $restoreInstance = ResponseRenderer::getInstance();
        $response = new ReflectionProperty(ResponseRenderer::class, 'instance');
<<<<<<< HEAD
        $response->setValue($responseMock);
=======
        $response->setAccessible(true);
        $response->setValue(null, $responseMock);
>>>>>>> aa3496f4

        $result = $this->callFunction(
            $this->insertEdit,
            InsertEdit::class,
            'showEmptyResultMessageOrSetUniqueCondition',
            [[false], 0, ['1'], 'SELECT', ['1' => 'result1']],
        );

        $response->setValue(null, $restoreInstance);

        $this->assertFalse($result);
    }

    public function testLoadFirstRow(): void
    {
        $resultStub = $this->createMock(DummyResult::class);

        $dbi = $this->getMockBuilder(DatabaseInterface::class)
            ->disableOriginalConstructor()
            ->getMock();

        $dbi->expects($this->once())
            ->method('query')
            ->with('SELECT * FROM `db`.`table` LIMIT 1;')
            ->will($this->returnValue($resultStub));

        $GLOBALS['dbi'] = $dbi;
        $this->insertEdit = new InsertEdit(
            $GLOBALS['dbi'],
            new Relation($GLOBALS['dbi']),
            new Transformations(),
            new FileListing(),
            new Template(),
        );

        $result = $this->callFunction(
            $this->insertEdit,
            InsertEdit::class,
            'loadFirstRow',
            ['table', 'db'],
        );

        $this->assertEquals($resultStub, $result);
    }

    /** @return list<array{int|string, array<false>}> */
    public static function dataProviderConfigValueInsertRows(): array
    {
        return [[2, [false, false]], ['2', [false, false]], [3, [false, false, false]], ['3', [false, false, false]]];
    }

    /**
     * Test for loadFirstRow
     *
     * @param array<false> $rowsValue
     */
    #[DataProvider('dataProviderConfigValueInsertRows')]
    public function testGetInsertRows(string|int $configValue, array $rowsValue): void
    {
        $GLOBALS['cfg']['InsertRows'] = $configValue;

        $result = $this->callFunction(
            $this->insertEdit,
            InsertEdit::class,
            'getInsertRows',
            [],
        );

        $this->assertEquals($rowsValue, $result);
    }

    /**
     * Test for showTypeOrFunction
     */
    public function testShowTypeOrFunction(): void
    {
        $GLOBALS['cfg']['ShowFieldTypesInDataEditView'] = true;
        $GLOBALS['cfg']['ServerDefault'] = 1;
        $urlParams = ['ShowFunctionFields' => 2];

        $result = $this->insertEdit->showTypeOrFunction('function', $urlParams, false);

        $this->assertStringContainsString('index.php?route=/table/change', $result);
        $this->assertStringContainsString(
            'ShowFunctionFields=1&ShowFieldTypesInDataEditView=1&goto=index.php%3Froute%3D%2Fsql',
            $result,
        );
        $this->assertStringContainsString('Function', $result);

        // case 2
        $result = $this->insertEdit->showTypeOrFunction('function', $urlParams, true);

        $this->assertStringContainsString('index.php?route=/table/change', $result);
        $this->assertStringContainsString(
            'ShowFunctionFields=0&ShowFieldTypesInDataEditView=1&goto=index.php%3Froute%3D%2Fsql',
            $result,
        );
        $this->assertStringContainsString('Function', $result);

        // case 3
        $result = $this->insertEdit->showTypeOrFunction('type', $urlParams, false);

        $this->assertStringContainsString('index.php?route=/table/change', $result);
        $this->assertStringContainsString(
            'ShowFunctionFields=1&ShowFieldTypesInDataEditView=1&goto=index.php%3Froute%3D%2Fsql',
            $result,
        );
        $this->assertStringContainsString('Type', $result);

        // case 4
        $result = $this->insertEdit->showTypeOrFunction('type', $urlParams, true);

        $this->assertStringContainsString('index.php?route=/table/change', $result);
        $this->assertStringContainsString(
            'ShowFunctionFields=1&ShowFieldTypesInDataEditView=0&goto=index.php%3Froute%3D%2Fsql',
            $result,
        );
        $this->assertStringContainsString('Type', $result);
    }

    /**
     * Test for getColumnTitle
     */
    public function testGetColumnTitle(): void
    {
        $fieldName = 'f1<';

        $this->assertEquals(
            $this->callFunction(
                $this->insertEdit,
                InsertEdit::class,
                'getColumnTitle',
                [$fieldName, []],
            ),
            'f1&lt;',
        );

        $comments = [];
        $comments['f1<'] = 'comment>';

        $result = $this->callFunction(
            $this->insertEdit,
            InsertEdit::class,
            'getColumnTitle',
            [$fieldName, $comments],
        );

        $result = $this->parseString($result);

        $this->assertStringContainsString('title="comment&gt;"', $result);

        $this->assertStringContainsString('f1&lt;', $result);
    }

    /**
     * Test for isColumn
     */
    public function testIsColumn(): void
    {
        $types = ['binary', 'varbinary'];

        $columnType = 'binaryfoo';
        $this->assertTrue($this->insertEdit->isColumn($columnType, $types));

        $columnType = 'Binaryfoo';
        $this->assertTrue($this->insertEdit->isColumn($columnType, $types));

        $columnType = 'varbinaryfoo';
        $this->assertTrue($this->insertEdit->isColumn($columnType, $types));

        $columnType = 'barbinaryfoo';
        $this->assertFalse($this->insertEdit->isColumn($columnType, $types));

        $types = ['char', 'varchar'];

        $columnType = 'char(10)';
        $this->assertTrue($this->insertEdit->isColumn($columnType, $types));

        $columnType = 'VarChar(20)';
        $this->assertTrue($this->insertEdit->isColumn($columnType, $types));

        $columnType = 'foochar';
        $this->assertFalse($this->insertEdit->isColumn($columnType, $types));

        $types = ['blob', 'tinyblob', 'mediumblob', 'longblob'];

        $columnType = 'blob';
        $this->assertTrue($this->insertEdit->isColumn($columnType, $types));

        $columnType = 'bloB';
        $this->assertTrue($this->insertEdit->isColumn($columnType, $types));

        $columnType = 'mediumBloB';
        $this->assertTrue($this->insertEdit->isColumn($columnType, $types));

        $columnType = 'tinyblobabc';
        $this->assertTrue($this->insertEdit->isColumn($columnType, $types));

        $columnType = 'longblob';
        $this->assertTrue($this->insertEdit->isColumn($columnType, $types));

        $columnType = 'foolongblobbar';
        $this->assertFalse($this->insertEdit->isColumn($columnType, $types));
    }

    /**
     * Test for getNullifyCodeForNullColumn
     */
    public function testGetNullifyCodeForNullColumn(): void
    {
        $foreignData = [];
        $foreigners = ['foreign_keys_data' => []];
        $column = new InsertEditColumn(
            'f',
            'enum(ababababababababababa)',
            false,
            '',
            null,
            '',
            -1,
            false,
            false,
            false,
            false,
        );
        $this->assertEquals(
            '1',
            $this->callFunction(
                $this->insertEdit,
                InsertEdit::class,
                'getNullifyCodeForNullColumn',
                [$column, $foreigners, []],
            ),
        );

        $column = new InsertEditColumn(
            'f',
            'enum(abababababab20)',
            false,
            '',
            null,
            '',
            -1,
            false,
            false,
            false,
            false,
        );
        $this->assertEquals(
            '2',
            $this->callFunction(
                $this->insertEdit,
                InsertEdit::class,
                'getNullifyCodeForNullColumn',
                [$column, $foreigners, []],
            ),
        );

        $column = new InsertEditColumn('f', 'set', false, '', null, '', -1, false, false, false, false);
        $this->assertEquals(
            '3',
            $this->callFunction(
                $this->insertEdit,
                InsertEdit::class,
                'getNullifyCodeForNullColumn',
                [$column, $foreigners, []],
            ),
        );

        $column = new InsertEditColumn('f', '', false, '', null, '', -1, false, false, false, false);
        $foreigners['f'] = ['something'/* What should the mocked value actually be? */];
        $foreignData['foreign_link'] = '';
        $this->assertEquals(
            '4',
            $this->callFunction(
                $this->insertEdit,
                InsertEdit::class,
                'getNullifyCodeForNullColumn',
                [$column, $foreigners, $foreignData],
            ),
        );
    }

    /**
     * Test for getTextarea
     */
    public function testGetTextarea(): void
    {
        $GLOBALS['cfg']['TextareaRows'] = 20;
        $GLOBALS['cfg']['TextareaCols'] = 10;
        $GLOBALS['cfg']['CharTextareaRows'] = 7;
        $GLOBALS['cfg']['CharTextareaCols'] = 1;
        $GLOBALS['cfg']['LimitChars'] = 20;

        $column = new InsertEditColumn(
            'f',
            'char(10)',
            false,
            '',
            null,
            'auto_increment',
            20,
            false,
            false,
            true,
            false,
        );
        (new ReflectionProperty(InsertEdit::class, 'fieldIndex'))->setValue($this->insertEdit, 2);
        $result = $this->callFunction(
            $this->insertEdit,
            InsertEdit::class,
            'getTextarea',
            [$column, 'a', 'b', '', 'abc/', 'foobar', 'CHAR'],
        );

        $result = $this->parseString($result);

        $this->assertStringContainsString(
            '<textarea name="fieldsb" class="char charField" '
            . 'data-maxlength="10" rows="7" cols="1" dir="abc/" '
            . 'id="field_2_3" tabindex="2" data-type="CHAR">',
            $result,
        );
    }

    /**
     * Test for getHtmlInput
     */
    public function testGetHTMLinput(): void
    {
        $GLOBALS['cfg']['ShowFunctionFields'] = true;
        $column = new InsertEditColumn('f', 'date', false, 'PRI', null, '', -1, false, false, false, false);
        (new ReflectionProperty(InsertEdit::class, 'fieldIndex'))->setValue($this->insertEdit, 23);
        $result = $this->callFunction(
            $this->insertEdit,
            InsertEdit::class,
            'getHtmlInput',
            [$column, 'a', 'b', 30, 'c', 'DATE'],
        );

        $this->assertEquals(
            '<input type="text" name="fieldsa" value="b" size="30" data-type="DATE"'
            . ' class="textfield datefield" onchange="c" tabindex="23" id="field_23_3">',
            $result,
        );

        // case 2 datetime
        $column = new InsertEditColumn('f', 'datetime', false, 'PRI', null, '', -1, false, false, false, false);
        $result = $this->callFunction(
            $this->insertEdit,
            InsertEdit::class,
            'getHtmlInput',
            [$column, 'a', 'b', 30, 'c', 'DATE'],
        );
        $this->assertEquals(
            '<input type="text" name="fieldsa" value="b" size="30" data-type="DATE"'
            . ' class="textfield datetimefield" onchange="c" tabindex="23" id="field_23_3">',
            $result,
        );

        // case 3 timestamp
        $column = new InsertEditColumn('f', 'timestamp', false, 'PRI', null, '', -1, false, false, false, false);
        $result = $this->callFunction(
            $this->insertEdit,
            InsertEdit::class,
            'getHtmlInput',
            [$column, 'a', 'b', 30, 'c', 'DATE'],
        );
        $this->assertEquals(
            '<input type="text" name="fieldsa" value="b" size="30" data-type="DATE"'
            . ' class="textfield datetimefield" onchange="c" tabindex="23" id="field_23_3">',
            $result,
        );

        // case 4 int
        $column = new InsertEditColumn('f', 'int(11)', false, 'PRI', null, '', -1, false, false, false, false);
        $result = $this->callFunction(
            $this->insertEdit,
            InsertEdit::class,
            'getHtmlInput',
            [$column, 'a', 'b', 11, 'c', 'INT'],
        );
        $this->assertEquals(
            '<input type="text" name="fieldsa" value="b" size="11" min="-2147483648" max="2147483647" data-type="INT"'
            . ' class="textfield" onchange="c" tabindex="23" inputmode="numeric" id="field_23_3">',
            $result,
        );
    }

    /**
     * Test for getMaxUploadSize
     */
    public function testGetMaxUploadSize(): void
    {
        $GLOBALS['config']->set('max_upload_size', 257);
        $pmaType = 'tinyblob';
        $result = $this->callFunction(
            $this->insertEdit,
            InsertEdit::class,
            'getMaxUploadSize',
            [$pmaType],
        );

        $this->assertEquals("(Max: 256B)\n", $result);

        // case 2
        $GLOBALS['config']->set('max_upload_size', 250);
        $pmaType = 'tinyblob';
        $result = $this->callFunction(
            $this->insertEdit,
            InsertEdit::class,
            'getMaxUploadSize',
            [$pmaType],
        );

        $this->assertEquals("(Max: 250B)\n", $result);
    }

    /**
     * Test for getValueColumnForOtherDatatypes
     */
    public function testGetValueColumnForOtherDatatypes(): void
    {
        $column = new InsertEditColumn('f', 'char(25)', false, '', null, '', 20, false, false, true, false);
        $GLOBALS['cfg']['CharEditing'] = '';
        $GLOBALS['cfg']['MaxSizeForInputField'] = 30;
        $GLOBALS['cfg']['MinSizeForInputField'] = 10;
        $GLOBALS['cfg']['TextareaRows'] = 20;
        $GLOBALS['cfg']['TextareaCols'] = 10;
        $GLOBALS['cfg']['CharTextareaRows'] = 7;
        $GLOBALS['cfg']['CharTextareaCols'] = 1;
        $GLOBALS['cfg']['LimitChars'] = 50;
        $GLOBALS['cfg']['ShowFunctionFields'] = true;

        $extractedColumnSpec = [];
        $extractedColumnSpec['spec_in_brackets'] = '25';
        (new ReflectionProperty(InsertEdit::class, 'fieldIndex'))->setValue($this->insertEdit, 22);
        $result = $this->callFunction(
            $this->insertEdit,
            InsertEdit::class,
            'getValueColumnForOtherDatatypes',
            [
                $column,
                'defchar',
                'a',
                'b',
                'c',
                '&lt;',
                '/',
                '&lt;',
                "foo\nbar",
                $extractedColumnSpec,
            ],
        );

        $this->assertEquals(
            "a\na\n"
            . '<textarea name="fieldsb" class="char charField" '
            . 'data-maxlength="25" rows="7" cols="1" dir="/" '
            . 'id="field_22_3" onchange="c" tabindex="22" data-type="CHAR">'
            . '&lt;</textarea>',
            $result,
        );

        // case 2: (else)
        $column = new InsertEditColumn(
            'f',
            'timestamp',
            false,
            '',
            null,
            'auto_increment',
            20,
            false,
            false,
            false,
            false,
        );
        $result = $this->callFunction(
            $this->insertEdit,
            InsertEdit::class,
            'getValueColumnForOtherDatatypes',
            [
                $column,
                'defchar',
                'a',
                'b',
                'c',
                '&lt;',
                '/',
                '&lt;',
                "foo\nbar",
                $extractedColumnSpec,
            ],
        );

        $this->assertEquals(
            "a\n"
            . '<input type="text" name="fieldsb" value="&lt;" size="20" data-type="'
            . 'DATE" class="textfield datetimefield" onchange="c" tabindex="22" id="field_22_3"'
            . '><input type="hidden" name="auto_incrementb" value="1">'
            . '<input type="hidden" name="fields_typeb" value="timestamp">',
            $result,
        );

        // case 3: (else -> datetime)
        $column = new InsertEditColumn(
            'f',
            'datetime',
            false,
            '',
            null,
            'auto_increment',
            20,
            false,
            false,
            false,
            false,
        );
        $result = $this->callFunction(
            $this->insertEdit,
            InsertEdit::class,
            'getValueColumnForOtherDatatypes',
            [
                $column,
                'defchar',
                'a',
                'b',
                'c',
                '&lt;',
                '/',
                '&lt;',
                "foo\nbar",
                $extractedColumnSpec,
            ],
        );

        $result = $this->parseString($result);

        $this->assertStringContainsString('<input type="hidden" name="fields_typeb" value="datetime">', $result);

        // case 4: (else -> date)
        $column = new InsertEditColumn('f', 'date', false, '', null, 'auto_increment', 20, false, false, false, false);
        $result = $this->callFunction(
            $this->insertEdit,
            InsertEdit::class,
            'getValueColumnForOtherDatatypes',
            [
                $column,
                'defchar',
                'a',
                'b',
                'c',
                '&lt;',
                '/',
                '&lt;',
                "foo\nbar",
                $extractedColumnSpec,
            ],
        );

        $result = $this->parseString($result);

        $this->assertStringContainsString('<input type="hidden" name="fields_typeb" value="date">', $result);

        // case 5: (else -> bit)
        $column = new InsertEditColumn('f', 'bit', false, '', null, 'auto_increment', 20, false, false, false, false);
        $result = $this->callFunction(
            $this->insertEdit,
            InsertEdit::class,
            'getValueColumnForOtherDatatypes',
            [
                $column,
                'defchar',
                'a',
                'b',
                'c',
                '&lt;',
                '/',
                '&lt;',
                "foo\nbar",
                $extractedColumnSpec,
            ],
        );

        $result = $this->parseString($result);

        $this->assertStringContainsString('<input type="hidden" name="fields_typeb" value="bit">', $result);

        // case 6: (else -> uuid)
        $column = new InsertEditColumn('f', 'uuid', false, '', null, 'auto_increment', 20, false, false, false, false);
        $result = $this->callFunction(
            $this->insertEdit,
            InsertEdit::class,
            'getValueColumnForOtherDatatypes',
            [
                $column,
                'defchar',
                'a',
                'b',
                'c',
                '&lt;',
                '/',
                '&lt;',
                "foo\nbar",
                $extractedColumnSpec,
            ],
        );

        $result = $this->parseString($result);

        $this->assertStringContainsString('<input type="hidden" name="fields_typeb" value="uuid">', $result);
    }

    /**
     * Test for getColumnSize
     */
    public function testGetColumnSize(): void
    {
        $column = new InsertEditColumn(
            'f',
            'char(10)',
            false,
            '',
            null,
            'auto_increment',
            20,
            false,
            false,
            true,
            false,
        );
        $specInBrackets = '45';
        $GLOBALS['cfg']['MinSizeForInputField'] = 30;
        $GLOBALS['cfg']['MaxSizeForInputField'] = 40;

        $this->assertEquals(
            40,
            $this->callFunction(
                $this->insertEdit,
                InsertEdit::class,
                'getColumnSize',
                [$column, $specInBrackets],
            ),
        );

        $this->assertEquals('textarea', $GLOBALS['cfg']['CharEditing']);

        // case 2
        $column = new InsertEditColumn(
            'f',
            'char(10)',
            false,
            '',
            null,
            'auto_increment',
            20,
            false,
            false,
            false,
            false,
        );
        $this->assertEquals(
            30,
            $this->callFunction(
                $this->insertEdit,
                InsertEdit::class,
                'getColumnSize',
                [$column, $specInBrackets],
            ),
        );
    }

    /**
     * Test for getContinueInsertionForm
     */
    public function testGetContinueInsertionForm(): void
    {
        $whereClauseArray = ['a<b'];
        $GLOBALS['cfg']['InsertRows'] = 1;
        $GLOBALS['cfg']['ServerDefault'] = 1;
        $GLOBALS['goto'] = 'index.php';
        $_POST['where_clause'] = true;
        $_POST['sql_query'] = 'SELECT 1';

        $result = $this->insertEdit->getContinueInsertionForm('tbl', 'db', $whereClauseArray, 'localhost');

        $this->assertStringContainsString(
            '<form id="continueForm" method="post" action="' . Url::getFromRoute('/table/replace')
            . '" name="continueForm">',
            $result,
        );

        $this->assertStringContainsString('<input type="hidden" name="db" value="db">', $result);

        $this->assertStringContainsString('<input type="hidden" name="table" value="tbl">', $result);

        $this->assertStringContainsString('<input type="hidden" name="goto" value="index.php">', $result);

        $this->assertStringContainsString('<input type="hidden" name="err_url" value="localhost">', $result);

        $this->assertStringContainsString('<input type="hidden" name="sql_query" value="SELECT 1">', $result);

        $this->assertStringContainsString('<input type="hidden" name="where_clause[0]" value="a&lt;b">', $result);
    }

    public function testIsWhereClauseNumeric(): void
    {
        $this->assertFalse(InsertEdit::isWhereClauseNumeric(null));
        $this->assertFalse(InsertEdit::isWhereClauseNumeric(''));
        $this->assertFalse(InsertEdit::isWhereClauseNumeric([]));
        $this->assertTrue(InsertEdit::isWhereClauseNumeric('`actor`.`actor_id` = 1'));
        $this->assertTrue(InsertEdit::isWhereClauseNumeric(['`actor`.`actor_id` = 1']));
        $this->assertFalse(InsertEdit::isWhereClauseNumeric('`actor`.`first_name` = \'value\''));
        $this->assertFalse(InsertEdit::isWhereClauseNumeric(['`actor`.`first_name` = \'value\'']));
    }

    /**
     * Test for getHeadAndFootOfInsertRowTable
     */
    public function testGetHeadAndFootOfInsertRowTable(): void
    {
        $GLOBALS['cfg']['ShowFieldTypesInDataEditView'] = true;
        $GLOBALS['cfg']['ShowFunctionFields'] = true;
        $GLOBALS['cfg']['ServerDefault'] = 1;
        $urlParams = ['ShowFunctionFields' => 2];

        $result = $this->callFunction(
            $this->insertEdit,
            InsertEdit::class,
            'getHeadAndFootOfInsertRowTable',
            [$urlParams],
        );

        $result = $this->parseString($result);

        $this->assertStringContainsString('index.php?route=/table/change', $result);

        $this->assertStringContainsString('ShowFunctionFields=1&ShowFieldTypesInDataEditView=0', $result);

        $this->assertStringContainsString('ShowFunctionFields=0&ShowFieldTypesInDataEditView=1', $result);
    }

    /**
     * Test for getSpecialCharsAndBackupFieldForExistingRow
     */
    public function testGetSpecialCharsAndBackupFieldForExistingRow(): void
    {
        $currentRow = $extractedColumnSpec = [];
        $currentRow['f'] = null;
        $_POST['default_action'] = 'insert';
        $column = new InsertEditColumn(
            'f',
            'char(10)',
            false,
            'PRI',
            null,
            'fooauto_increment',
            20,
            false,
            false,
            true,
            false,
        );

        $result = $this->callFunction(
            $this->insertEdit,
            InsertEdit::class,
            'getSpecialCharsAndBackupFieldForExistingRow',
            [$currentRow, $column, [], [], 'a', false],
        );

        $this->assertEquals(
            [true, null, null, null, '<input type="hidden" name="fields_preva" value="">'],
            $result,
        );

        // Case 2 (bit)
        unset($_POST['default_action']);

        $currentRow['f'] = '123';
        $extractedColumnSpec['spec_in_brackets'] = '20';
        $column = new InsertEditColumn(
            'f',
            'bit',
            false,
            'PRI',
            null,
            'fooauto_increment',
            20,
            false,
            false,
            true,
            false,
        );

        $result = $this->callFunction(
            $this->insertEdit,
            InsertEdit::class,
            'getSpecialCharsAndBackupFieldForExistingRow',
            [$currentRow, $column, $extractedColumnSpec, [], 'a', false],
        );

        $this->assertEquals(
            [false, '', '00000000000001111011', null, '<input type="hidden" name="fields_preva" value="123">'],
            $result,
        );

        $currentRow['f'] = 'abcd';
        $result = $this->callFunction(
            $this->insertEdit,
            InsertEdit::class,
            'getSpecialCharsAndBackupFieldForExistingRow',
            [$currentRow, $column, $extractedColumnSpec, [], 'a', true],
        );

        $this->assertEquals(
            [false, '', 'abcd', null, '<input type="hidden" name="fields_preva" value="abcd">'],
            $result,
        );

        // Case 3 (bit)
        $dbi = $this->getMockBuilder(DatabaseInterface::class)
            ->disableOriginalConstructor()
            ->getMock();

        $GLOBALS['dbi'] = $dbi;
        $this->insertEdit = new InsertEdit(
            $GLOBALS['dbi'],
            new Relation($GLOBALS['dbi']),
            new Transformations(),
            new FileListing(),
            new Template(),
        );

        $currentRow['f'] = '123';
        $extractedColumnSpec['spec_in_brackets'] = '20';
        $column = new InsertEditColumn(
            'f',
            'int',
            false,
            'PRI',
            null,
            'fooauto_increment',
            20,
            false,
            false,
            true,
            false,
        );

        $result = $this->callFunction(
            $this->insertEdit,
            InsertEdit::class,
            'getSpecialCharsAndBackupFieldForExistingRow',
            [$currentRow, $column, $extractedColumnSpec, ['int'], 'a', false],
        );

        $this->assertEquals(
            [false, '', "'',", null, '<input type="hidden" name="fields_preva" value="\'\',">'],
            $result,
        );

        // Case 4 (else)
        $column = new InsertEditColumn(
            'f',
            'char',
            false,
            'PRI',
            null,
            'fooauto_increment',
            20,
            false,
            true,
            true,
            false,
        );
        $GLOBALS['cfg']['ProtectBinary'] = false;
        $currentRow['f'] = '11001';
        $extractedColumnSpec['spec_in_brackets'] = '20';
        $GLOBALS['cfg']['ShowFunctionFields'] = true;

        $result = $this->callFunction(
            $this->insertEdit,
            InsertEdit::class,
            'getSpecialCharsAndBackupFieldForExistingRow',
            [$currentRow, $column, $extractedColumnSpec, ['int'], 'a', false],
        );

        $this->assertEquals(
            [
                false,
                '3131303031',
                '3131303031',
                '3131303031',
                '<input type="hidden" name="fields_preva" value="3131303031">',
            ],
            $result,
        );

        // Case 5
        $currentRow['f'] = "11001\x00";

        $result = $this->callFunction(
            $this->insertEdit,
            InsertEdit::class,
            'getSpecialCharsAndBackupFieldForExistingRow',
            [$currentRow, $column, $extractedColumnSpec, ['int'], 'a', false],
        );

        $this->assertEquals(
            [
                false,
                '313130303100',
                '313130303100',
                '313130303100',
                '<input type="hidden" name="fields_preva" value="313130303100">',
            ],
            $result,
        );
    }

    /**
     * Test for getSpecialCharsForInsertingMode
     */
    #[DataProvider('providerForTestGetSpecialCharsForInsertingMode')]
    public function testGetSpecialCharsForInsertingMode(
        string|null $defaultValue,
        string $trueType,
        string $expected,
    ): void {
        $GLOBALS['cfg']['ProtectBinary'] = false;
        $GLOBALS['cfg']['ShowFunctionFields'] = true;

        /** @var string $result */
        $result = $this->callFunction(
            $this->insertEdit,
            InsertEdit::class,
            'getSpecialCharsForInsertingMode',
            [$defaultValue, $trueType],
        );

        $this->assertEquals($expected, $result);
    }

    /**
     * Data provider for test getSpecialCharsForInsertingMode()
     *
     * @return array<string, array{string|null, string, string}>
     */
    public static function providerForTestGetSpecialCharsForInsertingMode(): array
    {
        return [
            'bit' => [
                'b\'101\'',
                'bit',
                '101',
            ],
            'char' => [
                null,
                'char',
                '',
            ],
            'time with CURRENT_TIMESTAMP value' => [
                'CURRENT_TIMESTAMP',
                'time',
                'CURRENT_TIMESTAMP',
            ],
            'time with current_timestamp() value' => [
                'current_timestamp()',
                'time',
                'current_timestamp()',
            ],
            'time with no dot value' => [
                '10',
                'time',
                '10.000000',
            ],
            'time with dot value' => [
                '10.08',
                'time',
                '10.080000',
            ],
            'any text with escape text default' => [
                '"lorem\"ipsem"',
                'text',
                'lorem"ipsem',
            ],
            'varchar with html special chars' => [
                'hello world<br><b>lorem</b> ipsem',
                'varchar',
                'hello world&lt;br&gt;&lt;b&gt;lorem&lt;/b&gt; ipsem',
            ],
        ];
    }

    /**
     * Test for setSessionForEditNext
     */
    public function testSetSessionForEditNext(): void
    {
        $meta = FieldHelper::fromArray([
            'type' => MYSQLI_TYPE_DECIMAL,
            'flags' => MYSQLI_PRI_KEY_FLAG,
            'orgname' => 'orgname',
            'table' => 'table',
            'orgtable' => 'table',
        ]);

        $row = ['1' => 1];

        $resultStub = $this->createMock(DummyResult::class);

        $dbi = $this->getMockBuilder(DatabaseInterface::class)
            ->disableOriginalConstructor()
            ->getMock();

        $dbi->expects($this->once())
            ->method('query')
            ->with('SELECT * FROM `db`.`table` WHERE `a` > 2 LIMIT 1;')
            ->will($this->returnValue($resultStub));

        $resultStub->expects($this->once())
            ->method('fetchRow')
            ->will($this->returnValue($row));

        $dbi->expects($this->once())
            ->method('getFieldsMeta')
            ->with($resultStub)
            ->will($this->returnValue([$meta]));

        $GLOBALS['dbi'] = $dbi;
        $GLOBALS['db'] = 'db';
        $GLOBALS['table'] = 'table';
        $this->insertEdit = new InsertEdit(
            $GLOBALS['dbi'],
            new Relation($GLOBALS['dbi']),
            new Transformations(),
            new FileListing(),
            new Template(),
        );
        $this->insertEdit->setSessionForEditNext('`a` = 2');

        $this->assertEquals('CONCAT(`table`.`orgname`) IS NULL', $_SESSION['edit_next']);
    }

    /**
     * Test for getGotoInclude
     */
    public function testGetGotoInclude(): void
    {
        $GLOBALS['goto'] = '123.php';
        $GLOBALS['table'] = '';

        $this->assertEquals(
            '/database/sql',
            $this->insertEdit->getGotoInclude('index'),
        );

        $GLOBALS['table'] = 'tbl';
        $this->assertEquals(
            '/table/sql',
            $this->insertEdit->getGotoInclude('index'),
        );

        $GLOBALS['goto'] = 'index.php?route=/database/sql';

        $this->assertEquals(
            '/database/sql',
            $this->insertEdit->getGotoInclude('index'),
        );

        $this->assertEquals('', $GLOBALS['table']);

        $_POST['after_insert'] = 'new_insert';
        $this->assertEquals(
            '/table/change',
            $this->insertEdit->getGotoInclude('index'),
        );
    }

    /**
     * Test for getErrorUrl
     */
    public function testGetErrorUrl(): void
    {
        $GLOBALS['cfg']['ServerDefault'] = 1;
        $this->assertEquals(
            'index.php?route=/table/change&lang=en',
            $this->insertEdit->getErrorUrl([]),
        );

        $_POST['err_url'] = 'localhost';
        $this->assertEquals(
            'localhost',
            $this->insertEdit->getErrorUrl([]),
        );
    }

    /**
     * Test for executeSqlQuery
     */
    public function testExecuteSqlQuery(): void
    {
        $query = ['SELECT * FROM `test_db`.`test_table`;', 'SELECT * FROM `test_db`.`test_table_yaml`;'];
        $GLOBALS['cfg']['IgnoreMultiSubmitErrors'] = false;
        $_POST['submit_type'] = '';

        $this->insertEdit = new InsertEdit(
            $GLOBALS['dbi'],
            new Relation($GLOBALS['dbi']),
            new Transformations(),
            new FileListing(),
            new Template(),
        );
        $result = $this->insertEdit->executeSqlQuery($query);

        $this->assertEquals([], $result[3]);
    }

    /**
     * Test for executeSqlQuery
     */
    public function testExecuteSqlQueryWithTryQuery(): void
    {
        $query = ['SELECT * FROM `test_db`.`test_table`;', 'SELECT * FROM `test_db`.`test_table_yaml`;'];
        $GLOBALS['cfg']['IgnoreMultiSubmitErrors'] = true;
        $_POST['submit_type'] = '';

        $this->insertEdit = new InsertEdit(
            $GLOBALS['dbi'],
            new Relation($GLOBALS['dbi']),
            new Transformations(),
            new FileListing(),
            new Template(),
        );
        $result = $this->insertEdit->executeSqlQuery($query);

        $this->assertEquals([], $result[3]);
    }

    /**
     * Test for getWarningMessages
     */
    public function testGetWarningMessages(): void
    {
        $warnings = [
            Warning::fromArray(['Level' => 'Error', 'Code' => '1001', 'Message' => 'Message 1']),
            Warning::fromArray(['Level' => 'Warning', 'Code' => '1002', 'Message' => 'Message 2']),
        ];

        $dbi = $this->getMockBuilder(DatabaseInterface::class)
            ->disableOriginalConstructor()
            ->getMock();

        $dbi->expects($this->once())
            ->method('getWarnings')
            ->will($this->returnValue($warnings));

        $GLOBALS['dbi'] = $dbi;
        $this->insertEdit = new InsertEdit(
            $GLOBALS['dbi'],
            new Relation($GLOBALS['dbi']),
            new Transformations(),
            new FileListing(),
            new Template(),
        );

        $result = (array) $this->callFunction(
            $this->insertEdit,
            InsertEdit::class,
            'getWarningMessages',
            [],
        );

        $this->assertEquals(['Error: #1001 Message 1', 'Warning: #1002 Message 2'], $result);
    }

    /**
     * Test for getDisplayValueForForeignTableColumn
     */
    public function testGetDisplayValueForForeignTableColumn(): void
    {
        $map = [];
        $map['f']['foreign_db'] = 'information_schema';
        $map['f']['foreign_table'] = 'TABLES';
        $map['f']['foreign_field'] = 'f';

        $resultStub = $this->createMock(DummyResult::class);

        $dbi = $this->getMockBuilder(DatabaseInterface::class)
            ->disableOriginalConstructor()
            ->getMock();

        $dbi->expects($this->once())
            ->method('tryQuery')
            ->with('SELECT `TABLE_COMMENT` FROM `information_schema`.`TABLES` WHERE `f`=1')
            ->will($this->returnValue($resultStub));

        $resultStub->expects($this->once())
            ->method('numRows')
            ->will($this->returnValue(2));

        $resultStub->expects($this->once())
            ->method('fetchValue')
            ->with(0)
            ->will($this->returnValue('2'));

        $GLOBALS['dbi'] = $dbi;
        $this->insertEdit = new InsertEdit(
            $GLOBALS['dbi'],
            new Relation($GLOBALS['dbi']),
            new Transformations(),
            new FileListing(),
            new Template(),
        );

        $result = $this->insertEdit->getDisplayValueForForeignTableColumn('=1', $map, 'f');

        $this->assertEquals(2, $result);
    }

    /**
     * Test for getLinkForRelationalDisplayField
     */
    public function testGetLinkForRelationalDisplayField(): void
    {
        $GLOBALS['cfg']['ServerDefault'] = 1;
        $_SESSION['tmpval']['relational_display'] = 'K';
        $map = [];
        $map['f']['foreign_db'] = 'information_schema';
        $map['f']['foreign_table'] = 'TABLES';
        $map['f']['foreign_field'] = 'f';

        $result = $this->insertEdit->getLinkForRelationalDisplayField($map, 'f', '=1', 'a>', 'b<');

        $sqlSignature = Core::signSqlQuery('SELECT * FROM `information_schema`.`TABLES` WHERE `f`=1');

        $this->assertEquals(
            '<a href="index.php?route=/sql&db=information_schema&table=TABLES&pos=0&'
            . 'sql_signature=' . $sqlSignature . '&'
            . 'sql_query=SELECT+%2A+FROM+%60information_schema%60.%60TABLES%60+WHERE'
            . '+%60f%60%3D1&lang=en" title="a&gt;">b&lt;</a>',
            $result,
        );

        $_SESSION['tmpval']['relational_display'] = 'D';
        $result = $this->insertEdit->getLinkForRelationalDisplayField($map, 'f', '=1', 'a>', 'b<');

        $this->assertEquals(
            '<a href="index.php?route=/sql&db=information_schema&table=TABLES&pos=0&'
            . 'sql_signature=' . $sqlSignature . '&'
            . 'sql_query=SELECT+%2A+FROM+%60information_schema%60.%60TABLES%60+WHERE'
            . '+%60f%60%3D1&lang=en" title="b&lt;">a&gt;</a>',
            $result,
        );
    }

    /**
     * Test for transformEditedValues
     */
    public function testTransformEditedValues(): void
    {
        $_SESSION[' HMAC_secret '] = hash('sha1', 'test');
        $editedValues = [['c' => 'cname']];
        $GLOBALS['cfg']['DefaultTransformations']['PreApPend'] = ['', ''];
        $GLOBALS['cfg']['ServerDefault'] = 1;
        $_POST['where_clause'] = '1';
        $_POST['where_clause_sign'] = Core::signSqlQuery($_POST['where_clause']);
        $transformation = ['transformation_options' => "'','option ,, quoted',abd"];
        $result = $this->insertEdit->transformEditedValues(
            'db',
            'table',
            $transformation,
            $editedValues,
            'Text_Plain_PreApPend.php',
            'c',
            ['a' => 'b'],
            'transformation',
        );

        $this->assertEquals(
            ['a' => 'b', 'transformations' => ['cnameoption ,, quoted']],
            $result,
        );
    }

    /**
     * Test for getQueryValuesForInsert
     */
    public function testGetQueryValuesForInsert(): void
    {
        // Simple insert
        $result = $this->insertEdit->getQueryValueForInsert(
            new EditField(
                'fld',
                'foo',
                '',
                false,
                false,
                false,
                '',
                null,
                null,
                false,
            ),
            false,
            '',
        );
        $this->assertEquals("'foo'", $result);

        // Test for file upload
        $result = $this->insertEdit->getQueryValueForInsert(
            new EditField(
                '',
                '0x123',
                '',
                false,
                false,
                false,
                '',
                null,
                null,
                true,
            ),
            false,
            '',
        );

        $this->assertEquals('0x123', $result);

        // Test functions
        $this->dummyDbi->addResult(
            'SELECT UUID()',
            [
                ['uuid1234'],// Minimal working setup for 2FA
            ],
        );

        // case 1
        $result = $this->insertEdit->getQueryValueForInsert(
            new EditField(
                '',
                '',
                '',
                false,
                false,
                false,
                'UUID',
                null,
                null,
                false,
            ),
            false,
            '',
        );

        $this->assertEquals("'uuid1234'", $result);

        // case 2
        $result = $this->insertEdit->getQueryValueForInsert(
            new EditField(
                '',
                "'",
                '',
                false,
                false,
                false,
                'AES_ENCRYPT',
                '',
                null,
                false,
            ),
            false,
            '',
        );
        $this->assertEquals("AES_ENCRYPT('\\'','')", $result);

        // case 3
        $result = $this->insertEdit->getQueryValueForInsert(
            new EditField(
                '',
                "'",
                '',
                false,
                false,
                false,
                'ABS',
                null,
                null,
                false,
            ),
            false,
            '',
        );
        $this->assertEquals("ABS('\\'')", $result);

        // case 4
        $result = $this->insertEdit->getQueryValueForInsert(
            new EditField(
                '',
                '',
                '',
                false,
                false,
                false,
                'RAND',
                null,
                null,
                false,
            ),
            false,
            '',
        );
        $this->assertEquals('RAND()', $result);

        // case 5
        $result = $this->insertEdit->getQueryValueForInsert(
            new EditField(
                '',
                "a'c",
                '',
                false,
                false,
                false,
                'PHP_PASSWORD_HASH',
                null,
                null,
                false,
            ),
            false,
            '',
        );
        $this->assertTrue(password_verify("a'c", mb_substr($result, 1, -1)));

        // case 7
        $result = $this->insertEdit->getQueryValueForInsert(
            new EditField('', "'POINT(3 4)',4326", '', true, false, false, 'ST_GeomFromText', null, null, false),
            false,
            '',
        );
        $this->assertEquals('ST_GeomFromText(\'POINT(3 4)\',4326)', $result);

        // case 8
        $result = $this->insertEdit->getQueryValueForInsert(
            new EditField('', 'POINT(3 4),4326', '', true, false, false, 'ST_GeomFromText', null, null, false),
            false,
            '',
        );
        $this->assertEquals('ST_GeomFromText(\'POINT(3 4)\',4326)', $result);

        // case 9
        $result = $this->insertEdit->getQueryValueForInsert(
            new EditField('', "'POINT(3 4)'", '', true, false, false, 'ST_GeomFromText', null, null, false),
            false,
            '',
        );
        $this->assertEquals('ST_GeomFromText(\'POINT(3 4)\')', $result);

        // case 10
        $result = $this->insertEdit->getQueryValueForInsert(
            new EditField('', 'POINT(3 4)', '', true, false, false, 'ST_GeomFromText', null, null, false),
            false,
            '',
        );
        $this->assertEquals('ST_GeomFromText(\'POINT(3 4)\')', $result);

        // Test different data types

        // Datatype: protected copied from the databse
        $GLOBALS['table'] = 'test_table';
        $result = $this->insertEdit->getQueryValueForInsert(
            new EditField(
                'name',
                '',
                'protected',
                false,
                false,
                false,
                '',
                null,
                null,
                false,
            ),
            true,
            '`id` = 4',
        );
        $this->assertEquals('0x313031', $result);

        // An empty value for auto increment column should be converted to NULL
        $result = $this->insertEdit->getQueryValueForInsert(
            new EditField(
                '',
                '', // empty for null
                '',
                true,
                false,
                false,
                '',
                null,
                null,
                false,
            ),
            false,
            '',
        );
        $this->assertEquals('NULL', $result);

        // Simple empty value
        $result = $this->insertEdit->getQueryValueForInsert(
            new EditField(
                '',
                '',
                '',
                false,
                false,
                false,
                '',
                null,
                null,
                false,
            ),
            false,
            '',
        );
        $this->assertEquals("''", $result);

        // Datatype: set
        $result = $this->insertEdit->getQueryValueForInsert(
            new EditField(
                '',
                '', // doesn't matter what the value is
                'set',
                false,
                false,
                false,
                '',
                null,
                null,
                false,
            ),
            false,
            '',
        );
        $this->assertEquals("''", $result);

        // Datatype: protected with no value should produce an empty string
        $result = $this->insertEdit->getQueryValueForInsert(
            new EditField(
                '',
                '',
                'protected',
                false,
                false,
                false,
                '',
                null,
                null,
                false,
            ),
            false,
            '',
        );
        $this->assertEquals('', $result);

        // Datatype: protected with null flag set
        $result = $this->insertEdit->getQueryValueForInsert(
            new EditField(
                '',
                '',
                'protected',
                false,
                true,
                false,
                '',
                null,
                null,
                false,
            ),
            false,
            '',
        );
        $this->assertEquals('NULL', $result);

        // Datatype: bit
        $result = $this->insertEdit->getQueryValueForInsert(
            new EditField(
                '',
                '20\'12',
                'bit',
                false,
                false,
                false,
                '',
                null,
                null,
                false,
            ),
            false,
            '',
        );
        $this->assertEquals("b'00010'", $result);

        // Datatype: date
        $result = $this->insertEdit->getQueryValueForInsert(
            new EditField(
                '',
                '20\'12',
                'date',
                false,
                false,
                false,
                '',
                null,
                null,
                false,
            ),
            false,
            '',
        );
        $this->assertEquals("'20\\'12'", $result);

        // A NULL checkbox
        $result = $this->insertEdit->getQueryValueForInsert(
            new EditField(
                '',
                '',
                'set',
                false,
                true,
                false,
                '',
                null,
                null,
                false,
            ),
            false,
            '',
        );
        $this->assertEquals('NULL', $result);

        // Datatype: protected but NULL checkbox was unchecked without uploading a file
        $result = $this->insertEdit->getQueryValueForInsert(
            new EditField(
                '',
                '',
                'protected',
                false,
                false,
                true, // was previously NULL
                '',
                null,
                null,
                false, // no upload
            ),
            false,
            '',
        );
        $this->assertEquals("''", $result);

        // Datatype: date with default value
        $result = $this->insertEdit->getQueryValueForInsert(
            new EditField(
                '',
                'current_timestamp()',
                'date',
                false,
                false,
                true, // NULL should be ignored
                '',
                null,
                null,
                false,
            ),
            false,
            '',
        );
        $this->assertEquals('current_timestamp()', $result);

        // Datatype: hex without 0x
        $result = $this->insertEdit->getQueryValueForInsert(
            new EditField(
                '',
                '222aaafff',
                'hex',
                false,
                false,
                false,
                '',
                null,
                null,
                false,
            ),
            false,
            '',
        );
        $this->assertEquals('0x222aaafff', $result);

        // Datatype: hex with 0x
        $result = $this->insertEdit->getQueryValueForInsert(
            new EditField(
                '',
                '0x222aaafff',
                'hex',
                false,
                false,
                false,
                '',
                null,
                null,
                false,
            ),
            false,
            '',
        );
        $this->assertEquals('0x222aaafff', $result);
    }

    /**
     * Test for getQueryValuesForUpdate
     */
    public function testGetQueryValuesForUpdate(): void
    {
        // Simple update
        $result = $this->insertEdit->getQueryValueForUpdate(
            new EditField(
                'fld',
                'foo',
                '',
                false,
                false,
                false,
                '',
                null,
                null,
                false,
            ),
        );
        $this->assertEquals("`fld` = 'foo'", $result);

        // Update of null when it was null previously
        $result = $this->insertEdit->getQueryValueForUpdate(
            new EditField(
                'fld',
                '', // null fields will have no value
                '',
                false,
                true,
                true,
                '',
                null,
                null,
                false,
            ),
        );
        $this->assertEquals('', $result);

        // Update of null when it was NOT null previously
        $result = $this->insertEdit->getQueryValueForUpdate(
            new EditField(
                'fld',
                '', // null fields will have no value
                '',
                false,
                true,
                false,
                '',
                null,
                '', // in edit mode the previous value will be empty string
                false,
            ),
        );
        $this->assertEquals('`fld` = NULL', $result);

        // Update to NOT null when it was null previously
        $result = $this->insertEdit->getQueryValueForUpdate(
            new EditField(
                'fld',
                "ab'c",
                '',
                false,
                false,
                true,
                '',
                null,
                null,
                false,
            ),
        );
        $this->assertEquals("`fld` = 'ab\'c'", $result);

        // Test to see if a zero-string is not ignored
        $result = $this->insertEdit->getQueryValueForUpdate(
            new EditField(
                'fld',
                '0', // zero-string provided as value
                '',
                false,
                false,
                false,
                '',
                null,
                null,
                false,
            ),
        );
        $this->assertEquals("`fld` = '0'", $result);

        // Test to check if blob field that was left unchanged during edit will be ignored
        $result = $this->insertEdit->getQueryValueForUpdate(
            new EditField(
                'fld',
                '', // no value
                'protected',
                false,
                false,
                false,
                '',
                null,
                null,
                false,
            ),
        );
        $this->assertEquals('', $result);

        // Test to see if a field will be ignored if it the value is unchanged
        $result = $this->insertEdit->getQueryValueForUpdate(
            new EditField(
                'fld',
                "a'b",
                '',
                false,
                false,
                false,
                '',
                null,
                "a'b",
                false,
            ),
        );

        $this->assertEquals('', $result);

        // Test that an empty value uses the uuid function to generate a value
        $result = $this->insertEdit->getQueryValueForUpdate(
            new EditField(
                'fld',
                "''",
                'uuid',
                false,
                false,
                false,
                '',
                null,
                '',
                false,
            ),
        );

        $this->assertEquals('`fld` = uuid()', $result);

        // Test that the uuid function as a value uses the uuid function to generate a value
        $result = $this->insertEdit->getQueryValueForUpdate(
            new EditField(
                'fld',
                "'uuid()'",
                'uuid',
                false,
                false,
                false,
                '',
                null,
                '',
                false,
            ),
        );

        $this->assertEquals('`fld` = uuid()', $result);

        // Test that the uuid function as a value uses the uuid function to generate a value
        $result = $this->insertEdit->getQueryValueForUpdate(
            new EditField(
                'fld',
                'uuid()',
                'uuid',
                false,
                false,
                false,
                '',
                null,
                '',
                false,
            ),
        );

        $this->assertEquals('`fld` = uuid()', $result);

        // Test that the uuid type does not have a default value other than null when it is nullable
        $result = $this->insertEdit->getQueryValueForUpdate(
            new EditField(
                'fld',
                '',
                'uuid',
                false,
                true,
                false,
                '',
                null,
                '',
                false,
            ),
        );

        $this->assertEquals('`fld` = NULL', $result);
    }

    /**
     * Test for verifyWhetherValueCanBeTruncatedAndAppendExtraData
     */
    public function testVerifyWhetherValueCanBeTruncatedAndAppendExtraData(): void
    {
        $extraData = ['isNeedToRecheck' => true];

        $_POST['where_clause'] = [];
        $_POST['where_clause'][0] = 1;

        $dbi = $this->getMockBuilder(DatabaseInterface::class)
            ->disableOriginalConstructor()
            ->getMock();

        $resultStub = $this->createMock(DummyResult::class);

        $dbi->expects($this->exactly(3))
            ->method('tryQuery')
            ->with('SELECT `table`.`a` FROM `db`.`table` WHERE 1')
            ->willReturn($resultStub);

        $meta1 = FieldHelper::fromArray(['type' => MYSQLI_TYPE_TINY]);
        $meta2 = FieldHelper::fromArray(['type' => MYSQLI_TYPE_TINY]);
        $meta3 = FieldHelper::fromArray(['type' => MYSQLI_TYPE_TIMESTAMP]);
        $dbi->expects($this->exactly(3))
            ->method('getFieldsMeta')
            ->will($this->onConsecutiveCalls([$meta1], [$meta2], [$meta3]));

        $resultStub->expects($this->exactly(3))
            ->method('fetchValue')
            ->will($this->onConsecutiveCalls(false, '123', '2013-08-28 06:34:14'));

        $GLOBALS['dbi'] = $dbi;
        $this->insertEdit = new InsertEdit(
            $GLOBALS['dbi'],
            new Relation($GLOBALS['dbi']),
            new Transformations(),
            new FileListing(),
            new Template(),
        );

        $this->insertEdit->verifyWhetherValueCanBeTruncatedAndAppendExtraData('db', 'table', 'a', $extraData);

        $this->assertFalse($extraData['isNeedToRecheck']);

        $this->insertEdit->verifyWhetherValueCanBeTruncatedAndAppendExtraData('db', 'table', 'a', $extraData);

        $this->assertEquals('123', $extraData['truncatableFieldValue']);
        $this->assertTrue($extraData['isNeedToRecheck']);

        $this->insertEdit->verifyWhetherValueCanBeTruncatedAndAppendExtraData('db', 'table', 'a', $extraData);

        $this->assertEquals('2013-08-28 06:34:14.000000', $extraData['truncatableFieldValue']);
        $this->assertTrue($extraData['isNeedToRecheck']);
    }

    /**
     * Test for getTableColumns
     */
    public function testGetTableColumns(): void
    {
        $dbi = $this->getMockBuilder(DatabaseInterface::class)
            ->disableOriginalConstructor()
            ->getMock();

        $dbi->expects($this->once())
            ->method('selectDb')
            ->with('db');

        $dbi->expects($this->once())
            ->method('getColumns')
            ->with('db', 'table')
            ->will($this->returnValue([
                [
                    'Field' => 'b',
                    'Type' => 'd',
                    'Collation' => null,
                    'Null' => 'NO',
                    'Key' => '',
                    'Default' => null,
                    'Extra' => '',
                    'Privileges' => '',
                    'Comment' => '',
                ],
                [
                    'Field' => 'f',
                    'Type' => 'h',
                    'Collation' => null,
                    'Null' => 'YES',
                    'Key' => '',
                    'Default' => null,
                    'Extra' => '',
                    'Privileges' => '',
                    'Comment' => '',
                ],
            ]));

        $GLOBALS['dbi'] = $dbi;
        $this->insertEdit = new InsertEdit(
            $GLOBALS['dbi'],
            new Relation($GLOBALS['dbi']),
            new Transformations(),
            new FileListing(),
            new Template(),
        );

        $result = $this->insertEdit->getTableColumns('db', 'table');

        $this->assertEquals(
            [
                new ColumnFull('b', 'd', null, false, '', null, '', '', ''),
                new ColumnFull('f', 'h', null, true, '', null, '', '', ''),
            ],
            $result,
        );
    }

    /**
     * Test for determineInsertOrEdit
     */
    public function testDetermineInsertOrEdit(): void
    {
        $dbi = $this->getMockBuilder(DatabaseInterface::class)
            ->disableOriginalConstructor()
            ->getMock();

        $resultStub = $this->createMock(DummyResult::class);

        $dbi->expects($this->exactly(2))
            ->method('query')
            ->will($this->returnValue($resultStub));

        $GLOBALS['dbi'] = $dbi;
        $_POST['where_clause'] = '1';
        $_SESSION['edit_next'] = '1';
        $_POST['ShowFunctionFields'] = true;
        $_POST['ShowFieldTypesInDataEditView'] = true;
        $_POST['after_insert'] = 'edit_next';
        $GLOBALS['cfg']['InsertRows'] = 2;
        $GLOBALS['cfg']['ShowSQL'] = false;
        $_POST['default_action'] = 'insert';

        $responseMock = $this->getMockBuilder(ResponseRenderer::class)
            ->disableOriginalConstructor()
            ->onlyMethods(['addHtml'])
            ->getMock();

        $restoreInstance = ResponseRenderer::getInstance();
        $response = new ReflectionProperty(ResponseRenderer::class, 'instance');
<<<<<<< HEAD
        $response->setValue($responseMock);
=======
        $response->setAccessible(true);
        $response->setValue(null, $responseMock);
>>>>>>> aa3496f4

        $this->insertEdit = new InsertEdit(
            $GLOBALS['dbi'],
            new Relation($GLOBALS['dbi']),
            new Transformations(),
            new FileListing(),
            new Template(),
        );

        $result = $this->insertEdit->determineInsertOrEdit('1', 'db', 'table');

        $this->assertEquals(
            [false, null, [1], null, [$resultStub], [[]], false, 'edit_next'],
            $result,
        );

        // case 2
        unset($_POST['where_clause']);
        unset($_SESSION['edit_next']);
        $_POST['default_action'] = '';

        $result = $this->insertEdit->determineInsertOrEdit(null, 'db', 'table');

        $response->setValue(null, $restoreInstance);

        $this->assertEquals(
            [true, null, [], null, $resultStub, [false, false], false, 'edit_next'],
            $result,
        );
    }

    /**
     * Test for getCommentsMap
     */
    public function testGetCommentsMap(): void
    {
        $GLOBALS['cfg']['ShowPropertyComments'] = false;

        $dbi = $this->getMockBuilder(DatabaseInterface::class)
            ->disableOriginalConstructor()
            ->getMock();

        $dbi->expects($this->once())
            ->method('getColumns')
            ->with('db', 'table', true)
            ->will(
                $this->returnValue(
                    [['Comment' => 'b', 'Field' => 'd']],
                ),
            );

        $dbi->expects($this->any())
            ->method('getTable')
            ->will(
                $this->returnValue(
                    new Table('table', 'db', $GLOBALS['dbi']),
                ),
            );

        $GLOBALS['dbi'] = $dbi;
        $this->insertEdit = new InsertEdit(
            $GLOBALS['dbi'],
            new Relation($GLOBALS['dbi']),
            new Transformations(),
            new FileListing(),
            new Template(),
        );

        $this->assertEquals(
            [],
            $this->insertEdit->getCommentsMap('db', 'table'),
        );

        $GLOBALS['cfg']['ShowPropertyComments'] = true;

        $this->assertEquals(
            ['d' => 'b'],
            $this->insertEdit->getCommentsMap('db', 'table'),
        );
    }

    /**
     * Test for getHtmlForIgnoreOption
     */
    public function testGetHtmlForIgnoreOption(): void
    {
        $expected = '<input type="checkbox" %sname="insert_ignore_1"'
            . ' id="insert_ignore_1"><label for="insert_ignore_1">'
            . 'Ignore</label><br>' . "\n";
        $checked = 'checked="checked" ';
        $this->assertEquals(
            sprintf($expected, $checked),
            $this->insertEdit->getHtmlForIgnoreOption(1),
        );

        $this->assertEquals(
            sprintf($expected, ''),
            $this->insertEdit->getHtmlForIgnoreOption(1, false),
        );
    }

    /**
     * Test for getHtmlForInsertEditFormColumn
     */
    public function testGetHtmlForInsertEditFormColumn(): void
    {
        $_SESSION[' HMAC_secret '] = hash('sha1', 'test');
        $GLOBALS['plugin_scripts'] = [];
        $foreigners = ['foreign_keys_data' => []];
        $tableColumn = new ColumnFull('col', 'varchar(20)', null, true, '', null, '', 'insert,update,select', '');
        $repopulate = [md5('col') => 'val'];
        $columnMime = [
            'input_transformation' => 'Input/Image_JPEG_Upload.php',
            'input_transformation_options' => '150',
        ];

        // Test w/ input transformation
        $actual = $this->callFunction(
            $this->insertEdit,
            InsertEdit::class,
            'getHtmlForInsertEditFormColumn',
            [
                $tableColumn,
                0,
                [],
                -1,
                false,
                [],
                0,
                false,
                $foreigners,
                'table',
                'db',
                0,
                '',
                '',
                $repopulate,
                $columnMime,
                '',
            ],
        );

        $actual = $this->parseString($actual);

        $this->assertStringContainsString('col', $actual);
        $this->assertStringContainsString('<option>AES_ENCRYPT</option>', $actual);
        $this->assertStringContainsString('<span class="column_type" dir="ltr">varchar(20)</span>', $actual);
        $this->assertStringContainsString('<tr class="noclick">', $actual);
        $this->assertStringContainsString('<span class="default_value hide">', $actual);
        $this->assertStringContainsString('<img src="" width="150" height="100" alt="Image preview here">', $actual);
        $this->assertStringContainsString(
            '<input type="file" '
            . 'name="fields_upload[multi_edit][0][d89e2ddb530bb8953b290ab0793aecb0]" '
            . 'accept="image/*" '
            . 'class="image-upload"'
            . '>',
            $actual,
        );

        // Test w/o input_transformation
        $tableColumn = new ColumnFull('qwerty', 'datetime', null, true, '', null, '', 'insert,update,select', '');
        $repopulate = [md5('qwerty') => '12-10-14'];
        $actual = $this->callFunction(
            $this->insertEdit,
            InsertEdit::class,
            'getHtmlForInsertEditFormColumn',
            [
                $tableColumn,
                0,
                [],
                -1,
                true,
                [],
                0,
                false,
                $foreigners,
                'table',
                'db',
                0,
                '',
                '',
                $repopulate,
                [],
                '',
            ],
        );

        $actual = $this->parseString($actual);

        $this->assertStringContainsString('qwerty', $actual);
        $this->assertStringContainsString('<option>UUID</option>', $actual);
        $this->assertStringContainsString('<span class="column_type" dir="ltr">datetime</span>', $actual);
        $this->assertStringContainsString(
            '<input type="text" name="fields[multi_edit][0][d8578edf8458ce06fbc5bb76a58c5ca4]" value="12-10-14.000000"',
            $actual,
        );

        $this->assertStringContainsString(
            '<select name="funcs[multi_edit][0][d8578edf8458ce06fbc5bb76a58c5ca4]"'
            . ' onchange="return verificationsAfterFieldChange(\'d8578edf8458ce06fbc5bb76a58c5ca4\','
            . ' \'0\', \'datetime\')" id="field_1_1">',
            $actual,
        );
        $this->assertStringContainsString('<option>DATE</option>', $actual);

        $this->assertStringContainsString(
            '<input type="hidden" name="fields_null_prev[multi_edit][0][d8578edf8458ce06fbc5bb76a58c5ca4]">',
            $actual,
        );

        $this->assertStringContainsString(
            '<input type="checkbox" class="checkbox_null"'
            . ' name="fields_null[multi_edit][0][d8578edf8458ce06fbc5bb76a58c5ca4]" id="field_1_2"'
            . ' aria-label="Use the NULL value for this column.">',
            $actual,
        );

        $this->assertStringContainsString(
            '<input type="hidden" class="nullify_code"'
            . ' name="nullify_code[multi_edit][0][d8578edf8458ce06fbc5bb76a58c5ca4]" value="5"',
            $actual,
        );

        $this->assertStringContainsString(
            '<input type="hidden" class="hashed_field"'
            . ' name="hashed_field[multi_edit][0][d8578edf8458ce06fbc5bb76a58c5ca4]" '
            . 'value="d8578edf8458ce06fbc5bb76a58c5ca4">',
            $actual,
        );

        $this->assertStringContainsString(
            '<input type="hidden" class="multi_edit"'
            . ' name="multi_edit[multi_edit][0][d8578edf8458ce06fbc5bb76a58c5ca4]" value="[multi_edit][0]"',
            $actual,
        );
    }

    /**
     * Test for getHtmlForInsertEditRow
     */
    public function testGetHtmlForInsertEditRow(): void
    {
        $GLOBALS['plugin_scripts'] = [];
        $GLOBALS['cfg']['LongtextDoubleTextarea'] = true;
        $GLOBALS['cfg']['CharEditing'] = 'input';
        $GLOBALS['cfg']['TextareaRows'] = 10;
        $GLOBALS['cfg']['TextareaCols'] = 11;
        $foreigners = ['foreign_keys_data' => []];
        $tableColumns = [
            new ColumnFull('test', 'longtext', null, true, '', null, '', 'select,insert,update,references', ''),
        ];

        $resultStub = $this->createMock(DummyResult::class);
        $resultStub->expects($this->any())
            ->method('getFieldsMeta')
            ->will($this->returnValue([FieldHelper::fromArray(['type' => 0, 'length' => -1])]));

        $actual = $this->insertEdit->getHtmlForInsertEditRow(
            [],
            $tableColumns,
            [],
            $resultStub,
            false,
            [],
            false,
            $foreigners,
            'table',
            'db',
            0,
            'ltr',
            [],
            ['wc'],
        );
        $this->assertStringContainsString('test', $actual);
        $this->assertStringContainsString('<th>Column</th>', $actual);
        $this->assertStringContainsString('<a', $actual);
        $this->assertStringContainsString('<th class="w-50">Value</th>', $actual);
        $this->assertStringContainsString('<span class="column_type" dir="ltr">longtext</span>', $actual);
        $this->assertStringContainsString(
            '<textarea name="fields[multi_edit][0][098f6bcd4621d373cade4e832627b4f6]" id="field_1_3"'
                . ' data-type="CHAR" dir="ltr" rows="20" cols="22"',
            $actual,
        );
    }

    /**
     * Test for getHtmlForInsertEditRow based on the column privilges
     */
    public function testGetHtmlForInsertEditRowBasedOnColumnPrivileges(): void
    {
        $GLOBALS['plugin_scripts'] = [];
        $GLOBALS['cfg']['LongtextDoubleTextarea'] = true;
        $GLOBALS['cfg']['CharEditing'] = 'input';
        $foreigners = ['foreign_keys_data' => []];

        // edit
        $tableColumns = [
            new ColumnFull('foo', 'longtext', null, true, '', null, '', 'select,insert,update,references', ''),
            new ColumnFull('bar', 'longtext', null, true, '', null, '', 'select,insert,references', ''),
        ];

        $resultStub = $this->createMock(DummyResult::class);
        $resultStub->expects($this->any())
            ->method('getFieldsMeta')
            ->will($this->returnValue([
                FieldHelper::fromArray(['type' => 0, 'length' => -1]),
                FieldHelper::fromArray(['type' => 0, 'length' => -1]),
                FieldHelper::fromArray(['type' => 0, 'length' => -1]),
            ]));

        $actual = $this->insertEdit->getHtmlForInsertEditRow(
            [],
            $tableColumns,
            [],
            $resultStub,
            false,
            [],
            false,
            $foreigners,
            'table',
            'db',
            0,
            '',
            [],
            ['wc'],
        );
        $this->assertStringContainsString('foo', $actual);
        $this->assertStringContainsString('bar', $actual);

        // insert
        $tableColumns = [
            new ColumnFull('foo', 'longtext', null, true, '', null, '', 'select,insert,update,references', ''),
            new ColumnFull('bar', 'longtext', null, true, '', null, '', 'select,update,references', ''),
            new ColumnFull('point', 'point', null, false, '', null, '', 'select,update,references', ''),
        ];
        $actual = $this->insertEdit->getHtmlForInsertEditRow(
            [],
            $tableColumns,
            [],
            $resultStub,
            true,
            [],
            false,
            $foreigners,
            'table',
            'db',
            0,
            '',
            [],
            ['wc'],
        );
        $this->assertStringContainsString('foo', $actual);
        $this->assertStringContainsString(
            '<textarea name="fields[multi_edit][0][37b51d194a7513e45b56f6524f2d51f2]"',
            $actual,
        );
        $this->assertStringContainsString(
            '<a href="#" target="_blank"><span class="text-nowrap"><img src="themes/dot.'
            . 'gif" title="Edit/Insert" alt="Edit/Insert" class="icon ic_b_edit">&nbsp;Edit/Insert'
            . '</span></a>',
            $actual,
        );
    }

    /**
     * Convert mixed type value to string
     */
    private function parseString(mixed $value): string
    {
        if (is_string($value)) {
            return $value;
        }

        if (is_object($value) || is_scalar($value)) {
            return strval($value);
        }

        return '';
    }
}<|MERGE_RESOLUTION|>--- conflicted
+++ resolved
@@ -114,13 +114,7 @@
         parent::tearDown();
 
         $response = new ReflectionProperty(ResponseRenderer::class, 'instance');
-<<<<<<< HEAD
-        $response->setValue(null);
-=======
-        $response->setAccessible(true);
         $response->setValue(null, null);
-        $response->setAccessible(false);
->>>>>>> aa3496f4
     }
 
     /**
@@ -295,12 +289,7 @@
 
         $restoreInstance = ResponseRenderer::getInstance();
         $response = new ReflectionProperty(ResponseRenderer::class, 'instance');
-<<<<<<< HEAD
-        $response->setValue($responseMock);
-=======
-        $response->setAccessible(true);
         $response->setValue(null, $responseMock);
->>>>>>> aa3496f4
 
         $result = $this->callFunction(
             $this->insertEdit,
@@ -2366,12 +2355,7 @@
 
         $restoreInstance = ResponseRenderer::getInstance();
         $response = new ReflectionProperty(ResponseRenderer::class, 'instance');
-<<<<<<< HEAD
-        $response->setValue($responseMock);
-=======
-        $response->setAccessible(true);
         $response->setValue(null, $responseMock);
->>>>>>> aa3496f4
 
         $this->insertEdit = new InsertEdit(
             $GLOBALS['dbi'],

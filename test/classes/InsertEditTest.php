--- conflicted
+++ resolved
@@ -2703,16 +2703,9 @@
             $actual,
         );
         $this->assertStringContainsString(
-<<<<<<< HEAD
-            '<a href="#" target="_blank"><span class="text-nowrap"><img src="themes/dot.'
-            . 'gif" title="Edit/Insert" alt="Edit/Insert" class="icon ic_b_edit">&nbsp;Edit/Insert'
-            . '</span></a>',
-            $actual,
-=======
             '<a href="#" ><span class="text-nowrap"><img src="themes/dot.gif" title="Edit/Insert"' .
             ' alt="Edit/Insert" class="icon ic_b_edit">&nbsp;Edit/Insert</span></a>',
-            $actual
->>>>>>> 80865af2
+            $actual,
         );
     }
 

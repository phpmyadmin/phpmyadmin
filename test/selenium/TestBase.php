--- conflicted
+++ resolved
@@ -264,25 +264,6 @@
             $projectName = 'phpMyAdmin (Travis)';
         }
 
-<<<<<<< HEAD
-        $capabilities->setCapability('project', $projectName);
-        $capabilities->setCapability('build', $buildId);
-        $capabilities->setCapability('browserstack.debug', false);
-
-        /**
-         * Usefull for browserstack
-         *
-         * @see https://github.com/phpmyadmin/phpmyadmin/pull/14595#issuecomment-418541475
-         * Reports the name of the test to browserstack
-         */
-        $className = substr(static::class, strlen('PhpMyAdmin\Tests\Selenium\\'));
-        $capabilities->setCapability(
-            'name',
-            $className . ': ' . $this->getName()
-        );
-
-=======
->>>>>>> 5b8a725a
         if ($buildLocal) {
             $capabilities->setCapability(
                 'bstack:options',
@@ -1011,7 +992,6 @@
 
     /**
      * Wait for AJAX completion
-     * @return void
      */
     public function waitAjax(): void
     {

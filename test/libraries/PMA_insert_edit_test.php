<?php
/* vim: set expandtab sw=4 ts=4 sts=4: */
/**
 * Tests for libraries/insert_edit.lib.php
 *
 * @package PhpMyAdmin-test
 */

/*
 * Include to test.
 */
require_once 'libraries/insert_edit.lib.php';

require_once 'libraries/database_interface.inc.php';
require_once 'libraries/Util.class.php';
require_once 'libraries/url_generating.lib.php';
require_once 'libraries/php-gettext/gettext.inc';
require_once 'libraries/Types.class.php';
require_once 'libraries/js_escape.lib.php';
require_once 'libraries/relation.lib.php';
require_once 'libraries/Message.class.php';
require_once 'libraries/transformations.lib.php';
require_once 'libraries/Theme.class.php';
require_once 'libraries/Response.class.php';
require_once 'libraries/sanitizing.lib.php';
require_once 'libraries/Table.class.php';

/**
 * Tests for libraries/insert_edit.lib.php
 *
 * @package PhpMyAdmin-test
 * @group medium
 */
class PMA_InsertEditTest extends PHPUnit_Framework_TestCase
{
    /**
     * Setup for test cases
     *
     * @return void
     */
    public function setup()
    {
        $GLOBALS['server'] = 1;
        $_SESSION['PMA_Theme'] = PMA_Theme::load('./themes/pmahomme');
        $GLOBALS['pmaThemeImage'] = 'theme/';
        $GLOBALS['PMA_PHP_SELF'] = 'index.php';
        $GLOBALS['cfg']['ServerDefault'] = 1;
        $GLOBALS['available_languages']= array(
            "en" => array("English", "US-ENGLISH")
        );
        $GLOBALS['text_dir'] = 'ltr';
        $GLOBALS['db'] = 'db';
        $GLOBALS['table'] = 'table';
        $GLOBALS['PMA_Types'] = new PMA_Types_MySQL();
    }

    /**
     * Test for PMA_getFormParametersForInsertForm
     *
     * @return void
     */
    public function testGetFormParametersForInsertForm()
    {
        $where_clause = array('foo' => 'bar ', '1' => ' test');
        $_REQUEST['clause_is_unique'] = false;
        $_REQUEST['sql_query'] = 'SELECT a';
        $GLOBALS['goto'] = 'index.php';

        $result = PMA_getFormParametersForInsertForm(
            'dbname', 'tablename', false, $where_clause, 'localhost'
        );

        $this->assertEquals(
            array(
                'db'        => 'dbname',
                'table'     => 'tablename',
                'goto'      => 'index.php',
                'err_url'   => 'localhost',
                'sql_query' => 'SELECT a',
                'where_clause[foo]' => 'bar',
                'where_clause[1]' => 'test',
                'clause_is_unique' => false
            ),
            $result
        );
    }

    /**
     * Test for PMA_getWhereClauseArray
     *
     * @return void
     */
    public function testGetWhereClauseArray()
    {
        $this->assertNull(
            PMA_getWhereClauseArray(null)
        );

        $this->assertEquals(
            array(1, 2, 3),
            PMA_getWhereClauseArray(array(1, 2, 3))
        );

        $this->assertEquals(
            array('clause'),
            PMA_getWhereClauseArray('clause')
        );
    }

    /**
     * Test for PMA_analyzeWhereClauses
     *
     * @return void
     */
    public function testAnalyzeWhereClause()
    {
        $clauses = array('a=1', 'b="fo\o"');

        $dbi = $this->getMockBuilder('PMA_DatabaseInterface')
            ->disableOriginalConstructor()
            ->getMock();

        $dbi->expects($this->at(0))
            ->method('query')
            ->with(
                'SELECT * FROM `db`.`table` WHERE a=1;',
                null,
                PMA_DatabaseInterface::QUERY_STORE
            )
            ->will($this->returnValue('result1'));

        $dbi->expects($this->at(3))
            ->method('query')
            ->with(
                'SELECT * FROM `db`.`table` WHERE b="fo\o";',
                null,
                PMA_DatabaseInterface::QUERY_STORE
            )
            ->will($this->returnValue('result2'));

        $dbi->expects($this->at(1))
            ->method('fetchAssoc')
            ->with('result1')
            ->will($this->returnValue(array('assoc1')));

        $dbi->expects($this->at(4))
            ->method('fetchAssoc')
            ->with('result2')
            ->will($this->returnValue(array('assoc2')));

        $GLOBALS['dbi'] = $dbi;
        $result = PMA_analyzeWhereClauses($clauses, 'table', 'db');

        $this->assertEquals(
            array(
                array('a=1', 'b="fo\\\\o"'),
                array('result1', 'result2'),
                array(
                    array('assoc1'),
                    array('assoc2')
                ),
                ''
            ),
            $result
        );
    }

    /**
     * Test for PMA_showEmptyResultMessageOrSetUniqueCondition
     *
     * @return void
     */
    public function testShowEmptyResultMessageOrSetUniqueCondition()
    {
        $temp = new stdClass;
        $temp->orgname = 'orgname';
        $temp->table = 'table';
        $temp->type = 'real';
        $temp->primary_key = 1;
        $meta_arr = array($temp);

        $dbi = $this->getMockBuilder('PMA_DatabaseInterface')
            ->disableOriginalConstructor()
            ->getMock();

        $dbi->expects($this->at(0))
            ->method('getFieldsMeta')
            ->with('result1')
            ->will($this->returnValue($meta_arr));

        $GLOBALS['dbi'] = $dbi;

        $result = PMA_showEmptyResultMessageOrSetUniqueCondition(
            array('1' => array('1' => 1)), 1, array(),
            'SELECT', array('1' => 'result1')
        );

        $this->assertTrue($result);

        // case 2
        $GLOBALS['cfg']['ShowSQL'] = false;

        $responseMock = $this->getMockBuilder('PMA_Response')
            ->disableOriginalConstructor()
            ->setMethods(array('addHtml'))
            ->getMock();

        $response = new ReflectionProperty('PMA_Response', '_instance');
        $response->setAccessible(true);
        $response->setValue(null, $responseMock);

        $result = PMA_showEmptyResultMessageOrSetUniqueCondition(
            array(false), 0, array('1'), 'SELECT', array('1' => 'result1')
        );

        $this->assertFalse($result);
    }

    /**
     * Test for PMA_loadFirstRow
     *
     * @return void
     */
    public function testLoadFirstRow()
    {
        $GLOBALS['cfg']['InsertRows'] = 2;

        $dbi = $this->getMockBuilder('PMA_DatabaseInterface')
            ->disableOriginalConstructor()
            ->getMock();

        $dbi->expects($this->at(0))
            ->method('query')
            ->with(
                'SELECT * FROM `db`.`table` LIMIT 1;',
                null,
                PMA_DatabaseInterface::QUERY_STORE
            )
            ->will($this->returnValue('result1'));

        $GLOBALS['dbi'] = $dbi;

        $result = PMA_loadFirstRow('table', 'db');

        $this->assertEquals(
            array('result1', array(false, false)),
            $result
        );
    }

    /**
     * Test for PMA_urlParamsInEditMode
     *
     * @return void
     */
    public function testUrlParamsInEditMode()
    {
        $where_clause_array = array('foo=1', 'bar=2');
        $_REQUEST['sql_query'] = 'SELECT 1';

        $result = PMA_urlParamsInEditMode(array(1), $where_clause_array, true);

        $this->assertEquals(
            array(
                '0' => 1,
                'where_clause' => 'bar=2',
                'sql_query' => 'SELECT 1'
            ),
            $result
        );
    }

    /**
     * Test for PMA_showFunctionFieldsInEditMode
     *
     * @return void
     */
    public function testShowFunctionFieldsInEditMode()
    {
        $GLOBALS['cfg']['ShowFieldTypesInDataEditView'] = true;
        $GLOBALS['cfg']['ServerDefault'] = 1;
        $url_params = array('ShowFunctionFields' => 2);

        $result = PMA_showFunctionFieldsInEditMode($url_params, false);

        $this->assertEquals(
            ' : <a href="tbl_change.php?ShowFunctionFields=1&amp;ShowFieldTypesIn'
            . 'DataEditView=1&amp;goto=sql.php&amp;lang=en&amp;token=token">'
            . 'Function</a>' . "\n",
            $result
        );

        // case 2
        $result = PMA_showFunctionFieldsInEditMode($url_params, true);

        $this->assertEquals(
            '<th><a href="tbl_change.php?ShowFunctionFields=0&amp;ShowFieldTypesIn'
            . 'DataEditView=1&amp;goto=sql.php&amp;lang=en&amp;token=token" title='
            . '"Hide">Function</a></th>' . "\n",
            $result
        );
    }

    /**
     * Test for PMA_showColumnTypesInDataEditView
     *
     * @return void
     */
    public function testShowColumnTypesInDataEditView()
    {
        $GLOBALS['cfg']['ShowFieldTypesInDataEditView'] = true;
        $GLOBALS['cfg']['ShowFunctionFields'] = true;
        $GLOBALS['cfg']['ServerDefault'] = 1;
        $url_params = array('ShowFunctionFields' => 2);

        $result = PMA_showColumnTypesInDataEditView($url_params, false);

        $this->assertEquals(
            ' : <a href="tbl_change.php?ShowFunctionFields=1&amp;ShowFieldTypesIn'
            . 'DataEditView=1&amp;goto=sql.php&amp;lang=en&amp;token=token">'
            . 'Type</a>' . "\n",
            $result
        );

        // case 2
        $result = PMA_showColumnTypesInDataEditView($url_params, true);

        $this->assertEquals(
            '<th><a href="tbl_change.php?ShowFunctionFields=1&amp;ShowFieldTypesIn'
            . 'DataEditView=0&amp;goto=sql.php&amp;lang=en&amp;token=token" title='
            . '"Hide">Type</a></th>' . "\n",
            $result
        );
    }

    /**
     * Test for PMA_getDefaultForDatetime
     *
     * @return void
     */
    public function testGetDefaultForDatetime()
    {
        $column = array(
            'Type' => 'datetime',
            'Null' => 'YES'
        );

        $this->assertNull(
            PMA_getDefaultForDatetime($column) //should be passed as reference?
        );
    }

    /**
     * Test for PMA_analyzeTableColumnsArray
     *
     * @return void
     */
    public function testAnalyzeTableColumnsArray()
    {
        $column = array(
            'Field' => '1<2',
            'Field_md5' => 'pswd',
            'Type' => 'float(10, 1)'
        );

        $result = PMA_analyzeTableColumnsArray(
            $column, array(), false
        );

        $this->assertEquals(
            $result['Field_html'],
            '1&lt;2'
        );

        $this->assertEquals(
            $result['Field_md5'],
            '4342210df36bf2ff2c4e2a997a6d4089'
        );

        $this->assertEquals(
            $result['True_Type'],
            'float'
        );

        $this->assertEquals(
            $result['len'],
            100
        );

        $this->assertEquals(
            $result['Field_title'],
            '1&lt;2'
        );

        $this->assertEquals(
            $result['is_binary'],
            false
        );

        $this->assertEquals(
            $result['is_blob'],
            false
        );

        $this->assertEquals(
            $result['is_char'],
            false
        );

        $this->assertEquals(
            $result['pma_type'],
            'float(10, 1)'
        );

        $this->assertEquals(
            $result['wrap'],
            ' nowrap'
        );

        $this->assertEquals(
            $result['Field'],
            '1<2'
        );
    }

    /**
     * Test for PMA_getColumnTitle
     *
     * @return void
     */
    public function testGetColumnTitle()
    {
        $column = array();
        $column['Field'] = 'f1<';
        $column['Field_html'] = 'f1&lt;';

        $this->assertEquals(
            PMA_getColumnTitle($column, array()),
            'f1&lt;'
        );

        $comments = array();
        $comments['f1<'] = 'comment>';

        $result = PMA_getColumnTitle($column, $comments);

        $this->assertContains(
            'title="comment&gt;"',
            $result
        );

        $this->assertContains(
            'f1&lt;',
            $result
        );
    }

    /**
     * Test for PMA_isColumnBinary
     *
     * @return void
     */
    public function testIsColumnBinary()
    {
        $column = array();
        $column['Type'] = 'binaryfoo';
        $this->assertEquals('binaryfoo', PMA_isColumnBinary($column));

        $column['Type'] = 'Binaryfoo';
        $this->assertEquals('Binaryfoo', PMA_isColumnBinary($column));

        $column['Type'] = 'varbinaryfoo';
        $this->assertEquals('binaryfoo', PMA_isColumnBinary($column));

        $column['Type'] = 'barbinaryfoo';
        $this->assertFalse(PMA_isColumnBinary($column));
    }

    /**
     * Test for PMA_isColumnBlob
     *
     * @return void
     */
    public function testIsColumnBlob()
    {
        $column = array();
        $column['Type'] = 'blob';
        $this->assertEquals('blob', PMA_isColumnBlob($column));

        $column['Type'] = 'bloB';
        $this->assertEquals('bloB', PMA_isColumnBlob($column));

        $column['Type'] = 'mediumBloB';
        $this->assertEquals('BloB', PMA_isColumnBlob($column));

        $column['Type'] = 'tinyblobabc';
        $this->assertEquals('blobabc', PMA_isColumnBlob($column));

        $column['Type'] = 'longblob';
        $this->assertEquals('blob', PMA_isColumnBlob($column));

        $column['Type'] = 'foolongblobbar';
        $this->assertFalse(PMA_isColumnBlob($column));
    }

    /**
     * Test for PMA_iscolumnchar
     *
     * @return void
     */
    public function testIsColumnChar()
    {
        $column = array();
        $column['Type'] = 'char(10)';
        $this->assertEquals('char(10)', PMA_iscolumnchar($column));

        $column['Type'] = 'VarChar(20)';
        $this->assertEquals('Char(20)', PMA_iscolumnchar($column));

        $column['Type'] = 'foochar';
        $this->assertFalse(PMA_iscolumnchar($column));
    }

    /**
     * Test for PMA_getEnumSetAndTimestampColumns
     *
     * @return void
     */
    public function testGetEnumAndTimestampColumns()
    {
        $column = array();
        $column['True_Type'] = 'set';
        $this->assertEquals(
            array('set', '', false),
            PMA_getEnumSetAndTimestampColumns($column, false)
        );

        $column['True_Type'] = 'enum';
        $this->assertEquals(
            array('enum', '', false),
            PMA_getEnumSetAndTimestampColumns($column, false)
        );

        $column['True_Type'] = 'timestamp';
        $column['Type'] = 'date';
        $this->assertEquals(
            array('date', ' nowrap', true),
            PMA_getEnumSetAndTimestampColumns($column, false)
        );

        $column['True_Type'] = 'timestamp';
        $column['Type'] = 'date';
        $this->assertEquals(
            array('date', ' nowrap', false),
            PMA_getEnumSetAndTimestampColumns($column, true)
        );

        $column['True_Type'] = 'SET';
        $column['Type'] = 'num';
        $this->assertEquals(
            array('num', ' nowrap', false),
            PMA_getEnumSetAndTimestampColumns($column, false)
        );

        $column['True_Type'] = '';
        $column['Type'] = 'num';
        $this->assertEquals(
            array('num', ' nowrap', false),
            PMA_getEnumSetAndTimestampColumns($column, false)
        );
    }

    /**
     * Test for PMA_getFunctionColumn
     *
     * @return void
     */
    public function testGetFunctionColumn()
    {
<<<<<<< HEAD
        $GLOBALS['cfg']['ProtectBinary'] = 'blob';
=======
        $GLOBALS['cfg']['ProtectBinary'] = true;
        $column = array();
>>>>>>> 5ddd0c19
        $column['is_blob'] = true;
        $this->assertTag(
            PMA_getTagArray('<td class="center">', array('content' => 'Binary')),
            PMA_getFunctionColumn($column, false, '', '', '', '', '', '', '')
        );

        $GLOBALS['cfg']['ProtectBinary'] = 'all';
        $column['is_binary'] = true;
        $this->assertTag(
            PMA_getTagArray('<td class="center">', array('content' => 'Binary')),
            PMA_getFunctionColumn($column, true, '', '', '', '', '', '', '')
        );

        $GLOBALS['cfg']['ProtectBinary'] = 'noblob';
        $column['is_blob'] = false;
        $this->assertTag(
            PMA_getTagArray('<td class="center">', array('content' => 'Binary')),
            PMA_getFunctionColumn($column, true, '', '', '', '', '', '', '')
        );

        $GLOBALS['cfg']['ProtectBinary'] = false;
        $column['True_Type'] = 'enum';
        $this->assertTag(
            PMA_getTagArray('<td class="center">', array('content' => '--')),
            PMA_getFunctionColumn($column, true, '', '', '', '', '', '', '')
        );

        $column['True_Type'] = 'set';
        $this->assertTag(
            PMA_getTagArray('<td class="center">', array('content' => '--')),
            PMA_getFunctionColumn($column, true, '', '', '', '', '', '', '')
        );

        $column['True_Type'] = '';
        $column['pma_type'] = 'int';
        $this->assertTag(
            PMA_getTagArray('<td class="center">', array('content' => '--')),
            PMA_getFunctionColumn(
                $column, true, '', '', array('int'), '', '', '', ''
            )
        );

        $GLOBALS['PMA_Types'] = new PMA_Types;
        $column['Field'] = 'num';
        $this->assertContains(
            '<select name="funcsa" b tabindex="5" id="field_3_1"',
            PMA_getFunctionColumn(
                $column, true, 'a', 'b', array(), 2, 3, 3, ''
            )
        );
    }

    /**
     * Test for PMA_getNullColumn
     *
     * @return void
     */
    public function testGetNullColumn()
    {
        $column = array();
        $column['Null'] = 'YES';
        $column['first_timestamp'] = false;
        $column['True_Type'] = 'enum';
        $column['Type'] = 0;
        $column['Field_md5'] = 'foobar';

        $result = PMA_getNullColumn(
            $column, 'a', true, 2, 0, 1, "<script>", '', ''
        );

        $this->assertTag(
            PMA_getTagArray(
                '<input type="hidden" name="fields_null_preva" value="on" />'
            ),
            $result
        );

        $this->assertTag(
            PMA_getTagArray(
                '<input type="checkbox" class="checkbox_null" tabindex="2" '
                . 'name="fields_nulla" checked="checked" id="field_1_2" '
            ),
            $result
        );

        $this->assertTag(
            PMA_getTagArray(
                '<input type="hidden" class="nullify_code" name="nullify_codea" '
                . 'value="2" '
            ),
            $result
        );

        $this->assertTag(
            PMA_getTagArray(
                '<input type="hidden" class="hashed_field" name="hashed_fielda" '
                . 'value="foobar" />'
            ),
            $result
        );

        $this->assertTag(
            PMA_getTagArray(
                '<input type="hidden" class="multi_edit" name="multi_edita" '
                . 'value="<script>"'
            ),
            $result
        );

        // case 2
        $column['Null'] = 'NO';
        $result = PMA_getNullColumn(
            $column, 'a', true, 2, 0, 1, "<script>", '', ''
        );

        $this->assertEquals(
            "<td></td>\n",
            $result
        );
    }

    /**
     * Test for PMA_getNullifyCodeForNullColumn
     *
     * @return void
     */
    public function testGetNullifyCodeForNullColumn()
    {
        $column = $foreigners = $foreignData = array();
        $column['True_Type'] = 'enum';
        $column['Type'] = 'ababababababababababa';
        $this->assertEquals(
            '1',
            PMA_getNullifyCodeForNullColumn($column, null, null)
        );

        $column['True_Type'] = 'enum';
        $column['Type'] = 'abababababababababab';
        $this->assertEquals(
            '2',
            PMA_getNullifyCodeForNullColumn($column, null, null)
        );

        $column['True_Type'] = 'set';
        $this->assertEquals(
            '3',
            PMA_getNullifyCodeForNullColumn($column, null, null)
        );

        $column['True_Type'] = '';
        $column['Field'] = 'f';
        $foreigners['f'] = true;
        $foreignData = array();
        $foreignData['foreign_link'] = '';
        $this->assertEquals(
            '4',
            PMA_getNullifyCodeForNullColumn($column, $foreigners, $foreignData)
        );
    }

    /**
     * Test for PMA_getForeignLink
     *
     * @return void
     */
    public function testGetForeignLink()
    {
        $column = array();
        $column['Field'] = 'f';
        $titles['Browse'] = "'";
        $GLOBALS['cfg']['ServerDefault'] = 2;
        $result = PMA_getForeignLink(
            $column, 'a', 'b', 'd', 2, 0, 1, "abc", array('tbl', 'db'), 8, $titles
        );

        $this->assertTag(
            PMA_getTagArray(
                '<input type="hidden" name="fields_typeb" value="foreign"'
            ),
            $result
        );

        $this->assertTag(
            PMA_getTagArray(
                '<a class="ajax browse_foreign" href="browse_'
                . 'foreigners.php?db=db&table=tbl&field=f&rownumber=8&data=abc'
                . '&server=1&lang=en&token=token">',
                array('content' => "\\'")
            ),
            $result
        );

        $this->assertContains(
            '<input type="text" name="fieldsb" class="textfield" d tabindex="2" '
            . 'id="field_1_3" value="abc"',
            $result
        );

    }

    /**
     * Test for PMA_dispRowForeignData
     *
     * @return void
     */
    public function testDispRowForeignData()
    {
        $foreignData = array();
        $foreignData['disp_row'] = array();
        $foreignData['foreign_field'] = null;
        $foreignData['foreign_display'] = null;
        $GLOBALS['cfg']['ForeignKeyMaxLimit'] = 1;
        $GLOBALS['cfg']['NaturalOrder'] = false;
        $result = PMA_dispRowForeignData(
            'a', 'b', 'd', 2, 0, 1, "<s>", $foreignData
        );

        $this->assertContains(
            "a\n",
            $result
        );

        $this->assertContains(
            '<select name="fieldsb" d class="textfield" tabindex="2" '
            . 'id="field_1_3">',
            $result
        );

        $this->assertTag(
            PMA_getTagArray(
                '<input type="hidden" name="fields_typeb" value="foreign"'
            ),
            $result
        );
    }

    /**
     * Test for PMA_getTextarea
     *
     * @return void
     */
    public function testGetTextarea()
    {
        $GLOBALS['cfg']['TextareaRows'] = 20;
        $GLOBALS['cfg']['TextareaCols'] = 10;
        $GLOBALS['cfg']['CharTextareaRows'] = 5;
        $GLOBALS['cfg']['CharTextareaCols'] = 1;
        $GLOBALS['cfg']['LimitChars'] = 20;

        $column = array();
        $column['is_char'] = true;
        $column['Type'] = 'char(10)';
        $result = PMA_getTextarea(
            $column, 'a', 'b', 'd', 2, 0, 1, "abc/", 'foobar'
        );

        $this->assertTag(
            PMA_getTagArray(
                '<textarea name="fieldsb" class="char" '
                . 'maxlength="10" rows="5" cols="1" dir="abc/" '
                . 'id="field_1_3" tabindex="2">',
                array('content' => 'foobar')
            ),
            $result
        );

        $this->assertContains(
            " d ",
            $result
        );
    }

    /**
     * Test for PMA_getPmaTypeEnum
     *
     * @return void
     */
    public function testGetPmaTypeEnum()
    {
        $extracted_columnspec = $column = array();
        $extracted_columnspec['enum_set_values'] = array();
        $column['Type'] = 'abababababababababab';
        $result = PMA_getPmaTypeEnum(
            $column, 'a', 'b', $extracted_columnspec, 'd', 2, 0, 1, 'foobar'
        );

        $this->assertTag(
            PMA_getTagArray(
                '<input type="hidden" name="fields_typeb" value="enum" />'
            ),
            $result
        );

        $this->assertTag(
            PMA_getTagArray(
                '<input type="hidden" name="fieldsb" value=""'
            ),
            $result
        );

        $column['Type'] = 'ababababababababababa';
        $result = PMA_getPmaTypeEnum(
            $column, 'a', 'b', $extracted_columnspec, 'd', 2, 0, 1, 'foobar'
        );

        $this->assertTag(
            PMA_getTagArray(
                '<input type="hidden" name="fields_typeb" value="enum"'
            ),
            $result
        );

        $this->assertTag(
            PMA_getTagArray(
                '<input type="hidden" name="fieldsb" value="" />'
            ),
            $result
        );

        $this->assertContains(
            '<select name="fieldsb" d class="textfield" tabindex="2" '
            . 'id="field_1_3">',
            $result
        );
    }

    /**
     * Test for PMA_getColumnEnumValues
     *
     * @return void
     */
    public function testGetColumnEnumValues()
    {
        $extracted_columnspec = $column = array();
        $extracted_columnspec['enum_set_values'] = array(
            '<abc>', '"foo"'
        );

        $column['values'] = 'abc';

        $result = PMA_getColumnEnumValues($column, $extracted_columnspec);
        $this->assertEquals(
            array(
                array('plain' => '<abc>', 'html' => '&lt;abc&gt;'),
                array('plain' => '"foo"', 'html' => '&quot;foo&quot;'),
            ),
            $result
        );
    }

    /**
     * Test for PMA_getDropDownDependingOnLength
     *
     * @return void
     */
    public function testGetDropDownDependingOnLength()
    {
        $column_enum_values = array(
            array(
                'html' => 'foo',
                'plain' => 'data'
            ),
            array(
                'html' => 'bar',
                'plain' => ''
            )
        );

        $result = PMA_getDropDownDependingOnLength(
            array(), 'a', 'b', 2, 0, 1, 'data', $column_enum_values
        );

        $this->assertContains(
            '<select name="fieldsa" b class="textfield" tabindex="2" '
            . 'id="field_1_3">',
            $result
        );

        $this->assertTag(
            PMA_getTagArray(
                '<option value="foo" selected="selected">',
                array('content' => 'foo')
            ),
            $result
        );

        $this->assertTag(
            PMA_getTagArray(
                '<option value="bar">',
                array('content' => 'bar')
            ),
            $result
        );

        // case 2
        $column_enum_values = array(
            array(
                'html' => 'foo',
                'plain' => 'data'
            )
        );

        $column = array();
        $column['Default'] = 'data';
        $column['Null'] = 'YES';
        $result = PMA_getDropDownDependingOnLength(
            $column, 'a', 'b', 2, 0, 1, '', $column_enum_values
        );

        $this->assertTag(
            PMA_getTagArray(
                '<option value="foo" selected="selected">',
                array('content' => 'foo')
            ),
            $result
        );
    }

    /**
     * Test for PMA_getRadioButtonDependingOnLength
     *
     * @return void
     */
    public function testGetRadioButtonDependingOnLength()
    {
        $column_enum_values = array(
            array(
                'html' => 'foo',
                'plain' => 'data'
            ),
            array(
                'html' => 'bar',
                'plain' => ''
            )
        );

        $result = PMA_getRadioButtonDependingOnLength(
            'a', 'b', 2, array(), 0, 1, 'data', $column_enum_values
        );

        $this->assertContains(
            '<input type="radio" name="fieldsa" class="textfield" value="foo" '
            . 'id="field_1_3_0" b checked="checked" tabindex="2" />',
            $result
        );

        $this->assertContains(
            '<label for="field_1_3_0">foo</label>',
            $result
        );

        $this->assertContains(
            '<input type="radio" name="fieldsa" class="textfield" value="bar" '
            . 'id="field_1_3_1" b tabindex="2" />',
            $result
        );

        $this->assertContains(
            '<label for="field_1_3_1">bar</label>',
            $result
        );

        // case 2
        $column_enum_values = array(
            array(
                'html' => 'foo',
                'plain' => 'data'
            )
        );

        $column = array();
        $column['Default'] = 'data';
        $column['Null'] = 'YES';
        $result = PMA_getRadioButtonDependingOnLength(
            'a', 'b', 2, $column, 0, 1, '', $column_enum_values
        );

        $this->assertContains(
            '<input type="radio" name="fieldsa" class="textfield" value="foo" '
            . 'id="field_1_3_0" b checked="checked" tabindex="2" />',
            $result
        );
    }

    /**
     * Test for PMA_getPmaTypeSet
     *
     * @return void
     */
    public function testGetPmaTypeSet()
    {
        $column = array();
        $column['values']  = array(
            array(
                'html' => '&lt;',
                'plain' => '<'
            )
        );

        $column['select_size'] = 1;

        $result = PMA_getPmaTypeSet(
            $column, null, 'a', 'b', 'c', 2, 0, 1, 'data,<'
        );

        $this->assertContains("a\n", $result);

        $this->assertTag(
            PMA_getTagArray(
                '<input type="hidden" name="fields_typeb" value="set" />'
            ),
            $result
        );

        $this->assertContains(
            '<option value="&lt;" selected="selected">&lt;</option>',
            $result
        );

        $this->assertContains(
            '<select name="fieldsb[]" class="textfield" size="1" '
            . 'multiple="multiple" c tabindex="2" id="field_1_3">',
            $result
        );
    }

    /**
     * Test for PMA_getColumnSetValueAndSelectSize
     *
     * @return void
     */
    public function testGetColumnSetValueAndSelectSize()
    {
        $extracted_columnspec = $column = array();
        $extracted_columnspec['enum_set_values'] = array('a', '<');
        $result = PMA_getColumnSetValueAndSelectSize(array(), $extracted_columnspec);

        $this->assertEquals(
            array(
                array(
                    array('plain' => 'a', 'html' => 'a'),
                    array('plain' => '<', 'html' => '&lt;')
                ),
                2
            ),
            $result
        );

        $column['values'] = array(1, 2);
        $column['select_size'] = 3;
        $result = PMA_getColumnSetValueAndSelectSize($column, $extracted_columnspec);

        $this->assertEquals(
            array(
                array(1, 2),
                3
            ),
            $result
        );
    }

    /**
     * Test for PMA_getBinaryAndBlobColumn
     *
     * @return void
     */
    public function testGetBinaryAndBlobColumn()
    {
        $GLOBALS['cfg']['ProtectBinary'] = 'blob';
        $column = array();
        $column['is_blob'] = true;
        $column['Field_md5'] = '123';
        $column['pma_type'] = 'blob';
        $column['True_Type'] = 'blob';
        $GLOBALS['max_upload_size'] = 65536;

        $result = PMA_getBinaryAndBlobColumn(
            $column, '12\\"23', null, 20, 'a', 'b', 'c', 2, 1, 1, '/', null,
            'foo', true
        );

        $this->assertEquals(
            'Binary - do not edit (5 B)<input type="hidden" '
            . 'name="fieldsb" value="" /><input type="hidden" '
            . 'name="fields_typeb" value="protected" />'
            . '<br /><input type="file" name="fields_uploadfoo[123]" class="text'
            . 'field" id="field_1_3" size="10" c/>&nbsp;(Max: 64KiB)' . "\n",
            $result
        );

        // case 2
        $GLOBALS['cfg']['ProtectBinary'] = "all";
        $column['is_binary'] = true;

        $result = PMA_getBinaryAndBlobColumn(
            $column, '1223', null, 20, 'a', 'b', 'c', 2, 1, 1, '/', null,
            'foo', false
        );

        $this->assertEquals(
            'Binary - do not edit (4 B)<input type="hidden" '
            . 'name="fieldsb" value="" /><input type="hidden" '
            . 'name="fields_typeb" value="protected" />',
            $result
        );

        // case 3
        $GLOBALS['cfg']['ProtectBinary'] = "noblob";
        $column['is_blob'] = false;

        $result = PMA_getBinaryAndBlobColumn(
            $column, '1223', null, 20, 'a', 'b', 'c', 2, 1, 1, '/', null,
            'foo', true
        );

        $this->assertEquals(
            'Binary - do not edit (4 B)<input type="hidden" '
            . 'name="fieldsb" value="" /><input type="hidden" '
            . 'name="fields_typeb" value="protected" />',
            $result
        );

        // case 4
        $GLOBALS['cfg']['ProtectBinary'] = false;
        $column['is_blob'] = true;
        $column['is_char'] = true;
        $column['Type'] = 'char(255)';
        $GLOBALS['cfg']['TextareaRows'] = 20;
        $GLOBALS['cfg']['TextareaCols'] = 10;
        $GLOBALS['cfg']['CharTextareaRows'] = 5;
        $GLOBALS['cfg']['CharTextareaCols'] = 1;
        $GLOBALS['cfg']['LimitChars'] = 100;

        $result = PMA_getBinaryAndBlobColumn(
            $column, '1223', null, 20, 'a', 'b', 'c', 2, 1, 1, '/', null,
            'foo', true
        );

        $this->assertEquals(
            "\na\n"
            . '<textarea name="fieldsb" class="char" '
            . 'maxlength="255" rows="5" cols="1" dir="/" '
            . 'id="field_1_3" c tabindex="3"></textarea><input type="hidden" '
            . 'name="fields_typeb" value="hex" /><br /><input type="file" '
            . 'name="fields_uploadfoo[123]" class="textfield" id="field_1_3" '
            . 'size="10" c/>&nbsp;(Max: 64KiB)' . "\n",
            $result
        );

        // case 5
        $GLOBALS['cfg']['ProtectBinary'] = false;
        $GLOBALS['cfg']['LongtextDoubleTextarea'] = true;
        $GLOBALS['cfg']['LimitChars'] = 100;
        $column['is_blob'] = false;
        $column['len'] = 255;
        $column['is_char'] = false;
        $GLOBALS['cfg']['TextareaRows'] = 20;
        $GLOBALS['cfg']['TextareaCols'] = 10;

        $result = PMA_getBinaryAndBlobColumn(
            $column, '1223', null, 20, 'a', 'b', 'c', 2, 1, 1, '/', null,
            'foo', true
        );

        $this->assertEquals(
            "\na\n"
            . '<textarea name="fieldsb" class="" rows="20" cols="10" dir="/" '
            . 'id="field_1_3" c tabindex="3"></textarea><input type="hidden" '
            . 'name="fields_typeb" value="hex" />',
            $result
        );

        // case 6
        $column['is_blob'] = false;
        $column['len'] = 10;
        $GLOBALS['cfg']['LimitChars'] = 40;

        /**
         * This condition should be tested, however, it gives an undefined function
         * PMA_getFileSelectOptions error:
         * $GLOBALS['cfg']['UploadDir'] = true;
         *
         */

        $result = PMA_getBinaryAndBlobColumn(
            $column, '1223', null, 20, 'a', 'b', 'c', 2, 1, 1, '/', null,
            'foo', true
        );

        $this->assertEquals(
            "\na\n"
            . '<input type="text" name="fieldsb" value="" size="10" class='
            . '"textfield" c tabindex="3" id="field_1_3" />'
            . '<input type="hidden" name="fields_typeb" value="hex" />',
            $result
        );
    }

    /**
     * Test for PMA_getHTMLinput
     *
     * @return void
     */
    public function testGetHTMLinput()
    {
        $column = array();
        $column['pma_type'] = 'date';
        $column['True_Type'] = 'date';
        $result = PMA_getHTMLinput($column, 'a', 'b', 30, 'c', 23, 2, 0);

        $this->assertEquals(
            '<input type="text" name="fieldsa" value="b" size="30" class='
            . '"textfield datefield" c tabindex="25" id="field_0_3" />',
            $result
        );

        // case 2 datetime
        $column['pma_type'] = 'datetime';
        $column['True_Type'] = 'datetime';
        $result = PMA_getHTMLinput($column, 'a', 'b', 30, 'c', 23, 2, 0);
        $this->assertEquals(
            '<input type="text" name="fieldsa" value="b" size="30" class='
            . '"textfield datetimefield" c tabindex="25" id="field_0_3" />',
            $result
        );

        // case 3 timestamp
        $column['pma_type'] = 'timestamp';
        $column['True_Type'] = 'timestamp';
        $result = PMA_getHTMLinput($column, 'a', 'b', 30, 'c', 23, 2, 0);
        $this->assertEquals(
            '<input type="text" name="fieldsa" value="b" size="30" class='
            . '"textfield datetimefield" c tabindex="25" id="field_0_3" />',
            $result
        );
    }

    /**
     * Test for PMA_getMaxUploadSize
     *
     * @return void
     */
    public function testGetMaxUploadSize()
    {
        $GLOBALS['max_upload_size'] = 257;
        $column = array();
        $column['pma_type'] = 'tinyblob';
        $result = PMA_getMaxUploadSize($column, 256);

        $this->assertEquals(
            array("(Max: 256B)\n", 256),
            $result
        );

        // case 2
        $GLOBALS['max_upload_size'] = 250;
        $column['pma_type'] = 'tinyblob';
        $result = PMA_getMaxUploadSize($column, 20);

        $this->assertEquals(
            array("(Max: 250B)\n", 250),
            $result
        );
    }

    /**
     * Test for PMA_getValueColumnForOtherDatatypes
     *
     * @return void
     */
    public function testGetValueColumnForOtherDatatypes()
    {
        $column = array();
        $column['len'] = 20;
        $column['is_char'] = true;
        $column['Type'] = 'char(25)';
        $GLOBALS['cfg']['CharEditing'] = '';
        $GLOBALS['cfg']['MaxSizeForInputField'] = 30;
        $GLOBALS['cfg']['MinSizeForInputField'] = 10;
        $GLOBALS['cfg']['TextareaRows'] = 20;
        $GLOBALS['cfg']['TextareaCols'] = 10;
        $GLOBALS['cfg']['CharTextareaRows'] = 5;
        $GLOBALS['cfg']['CharTextareaCols'] = 1;
        $GLOBALS['cfg']['LimitChars'] = 50;

        $extracted_columnspec = array();
        $extracted_columnspec['spec_in_brackets'] = 25;
        $result = PMA_getValueColumnForOtherDatatypes(
            $column, 'defchar', 'a', 'b', 'c', 22, '&lt;', 12, 1, "/", "&lt;",
            "foo\nbar", $extracted_columnspec
        );

        $this->assertEquals(
            "a\n\na\n"
            . '<textarea name="fieldsb" class="char" '
            . 'maxlength="25" rows="5" cols="1" dir="/" '
            . 'id="field_1_3" c tabindex="34">&lt;</textarea>',
            $result
        );

        // case 2: (else)
        $column['is_char'] = false;
        $column['Extra'] = 'auto_increment';
        $column['pma_type'] = 'timestamp';
        $column['True_Type'] = 'timestamp';
        $result = PMA_getValueColumnForOtherDatatypes(
            $column, 'defchar', 'a', 'b', 'c', 22, '&lt;', 12, 1, "/", "&lt;",
            "foo\nbar", $extracted_columnspec
        );

        $this->assertEquals(
            "a\n"
            . '<input type="text" name="fieldsb" value="&lt;" size="20" class="text'
            . 'field datetimefield" c tabindex="34" id="field_1_3" /><input type='
            . '"hidden" name="auto_incrementb" value="1" /><input type="hidden" name'
            . '="fields_typeb" value="timestamp" />',
            $result
        );

        // case 3: (else -> datetime)
        $column['pma_type'] = 'datetime';
        $result = PMA_getValueColumnForOtherDatatypes(
            $column, 'defchar', 'a', 'b', 'c', 22, '&lt;', 12, 1, "/", "&lt;",
            "foo\nbar", $extracted_columnspec
        );

        $this->assertContains(
            '<input type="hidden" name="fields_typeb" value="datetime" />',
            $result
        );
    }

    /**
     * Test for PMA_getColumnSize
     *
     * @return void
     */
    public function testGetColumnSize()
    {
        $column = $extracted_columnspec = array();
        $column['is_char'] = true;
        $extracted_columnspec['spec_in_brackets'] = 45;
        $GLOBALS['cfg']['MinSizeForInputField'] = 30;
        $GLOBALS['cfg']['MaxSizeForInputField'] = 40;

        $this->assertEquals(
            40,
            PMA_getColumnSize($column, $extracted_columnspec)
        );

        $this->assertEquals(
            'textarea',
            $GLOBALS['cfg']['CharEditing']
        );

        // case 2
        $column['is_char'] = false;
        $column['len'] = 20;
        $this->assertEquals(
            30,
            PMA_getColumnSize($column, $extracted_columnspec)
        );
    }

    /**
     * Test for PMA_getHTMLforGisDataTypes
     *
     * @return void
     */
    public function testGetHTMLforGisDataTypes()
    {
        $GLOBALS['cfg']['ActionLinksMode'] = 'icons';
        $GLOBALS['cfg']['LinkLengthLimit'] = 2;
        $this->assertContains(
            '<a href="#" target="_blank"><span class="nowrap"><img src="themes/dot.'
            . 'gif" title="Edit/Insert" alt="Edit/Insert" class="icon ic_b_edit" />'
            . '</span></a>',
            PMA_getHTMLforGisDataTypes()
        );
    }

    /**
     * Test for PMA_getContinueInsertionForm
     *
     * @return void
     */
    public function testGetContinueInsertionForm()
    {
        $where_clause_array = array("a<b");
        $GLOBALS['cfg']['InsertRows'] = 1;
        $GLOBALS['cfg']['ServerDefault'] = 1;
        $GLOBALS['goto'] = "index.php";
        $_REQUEST['where_clause'] = true;
        $_REQUEST['sql_query'] = "SELECT 1";

        $result = PMA_getContinueInsertionForm(
            "tbl", "db", $where_clause_array, "localhost"
        );

        $this->assertTag(
            PMA_getTagArray(
                '<form id="continueForm" method="post" action="tbl_replace.php" '
                . 'name="continueForm">'
            ),
            $result
        );

        $this->assertTag(
            PMA_getTagArray(
                '<input type="hidden" name="db" value="db" />'
            ),
            $result
        );

        $this->assertTag(
            PMA_getTagArray(
                '<input type="hidden" name="table" value="tbl" />'
            ),
            $result
        );

        $this->assertTag(
            PMA_getTagArray(
                '<input type="hidden" name="goto" value="index.php" />'
            ),
            $result
        );

        $this->assertTag(
            PMA_getTagArray(
                '<input type="hidden" name="err_url" value="localhost" />'
            ),
            $result
        );

        $this->assertTag(
            PMA_getTagArray(
                '<input type="hidden" name="sql_query" value="SELECT 1" />'
            ),
            $result
        );

        $this->assertTag(
            PMA_getTagArray(
                '<input type="hidden" name="where_clause[0]" value="a<b" />'
            ),
            $result
        );

        $this->assertTag(
            PMA_getTagArray(
                '<option value="1" selected="selected">',
                array('content' => '1')
            ),
            $result
        );
    }

    /**
     * Test for PMA_getActionsPanel
     *
     * @return void
     */
    public function testGetActionsPanel()
    {
        $GLOBALS['cfg']['ShowHint'] = false;
        $result = PMA_getActionsPanel(null, 'back', 2, 1, null);

        $this->assertTag(
            PMA_getTagArray(
                '<select name="submit_type" class="control_at_footer" tabindex="4">'
            ),
            $result
        );

        $this->assertTag(
            PMA_getTagArray(
                '<select name="after_insert">'
            ),
            $result
        );

        $this->assertTag(
            PMA_getTagArray(
                '<input type="submit" class="control_at_footer" value="Go" '
                . 'tabindex="9" id="buttonYes" '
            ),
            $result
        );
    }

    /**
     * Test for PMA_getSubmitTypeDropDown
     *
     * @return void
     */
    public function testGetSubmitTypeDropDown()
    {
        $result = PMA_getSubmitTypeDropDown(true, 2, 2);

        $this->assertTag(
            PMA_getTagArray(
                '<select name="submit_type" class="control_at_footer" tabindex="5">'
            ),
            $result
        );

        $this->assertTag(
            PMA_getTagArray(
                '<option value="save">',
                array('content' => 'Save')
            ),
            $result
        );
    }

    /**
     * Test for PMA_getAfterInsertDropDown
     *
     * @return void
     */
    public function testGetAfterInsertDropDown()
    {
        $result = PMA_getAfterInsertDropDown("`t`.`f` = 2", 'new_insert', true);

        $this->assertTag(
            PMA_getTagArray(
                '<option value="new_insert" selected="selected">'
            ),
            $result
        );

        $this->assertTag(
            PMA_getTagArray(
                '<option value="same_insert"'
            ),
            $result
        );

        $this->assertTag(
            PMA_getTagArray(
                '<option value="edit_next" >'
            ),
            $result
        );
    }

    /**
     * Test for PMA_getSumbitAndResetButtonForActionsPanel
     *
     * @return void
     */
    public function testGetSumbitAndResetButtonForActionsPanel()
    {
        $GLOBALS['cfg']['ShowHint'] = false;
        $result = PMA_getSumbitAndResetButtonForActionsPanel(1, 0);

        $this->assertTag(
            PMA_getTagArray(
                '<input type="submit" class="control_at_footer" value="Go" '
                . 'tabindex="7" id="buttonYes" />'
            ),
            $result
        );

        $this->assertTag(
            PMA_getTagArray(
                '<input type="reset" class="control_at_footer" value="Reset" '
                . 'tabindex="8" />'
            ),
            $result
        );
    }

    /**
     * Test for PMA_getHeadAndFootOfInsertRowTable
     *
     * @return void
     */
    public function testGetHeadAndFootOfInsertRowTable()
    {
        $GLOBALS['cfg']['ShowFieldTypesInDataEditView'] = true;
        $GLOBALS['cfg']['ShowFunctionFields'] = true;
        $GLOBALS['cfg']['ServerDefault'] = 1;
        $url_params = array('ShowFunctionFields' => 2);

        $result = PMA_getHeadAndFootOfInsertRowTable($url_params);

        $this->assertContains(
            'tbl_change.php?ShowFunctionFields=1&amp;ShowFieldTypesInDataEditView=0',
            $result
        );

        $this->assertContains(
            'tbl_change.php?ShowFunctionFields=0&amp;ShowFieldTypesInDataEditView=1',
            $result
        );
    }

    /**
     * Test for PMA_getSpecialCharsAndBackupFieldForExistingRow
     *
     * @return void
     */
    public function testGetSpecialCharsAndBackupFieldForExistingRow()
    {
        $column = $current_row = $extracted_columnspec = array();
        $column['Field'] = 'f';
        $current_row['f'] = null;
        $_REQUEST['default_action'] = 'insert';
        $column['Key'] = 'PRI';
        $column['Extra'] = 'fooauto_increment';

        $result = PMA_getSpecialCharsAndBackupFieldForExistingRow(
            $current_row, $column, array(), false, null, 'a'
        );

        $this->assertEquals(
            array(
                true,
                null,
                null,
                null,
                '<input type="hidden" name="fields_preva" value="" />'
            ),
            $result
        );

        // Case 2 (bit)
        unset($_REQUEST['default_action']);

        $current_row['f'] = "123";
        $extracted_columnspec['spec_in_brackets'] = 20;
        $column['True_Type'] = 'bit';

        $result = PMA_getSpecialCharsAndBackupFieldForExistingRow(
            $current_row, $column, $extracted_columnspec, false, null, 'a'
        );

        /*
        $this->assertEquals(
            array(
                false,
                "",
                "00010011001000110011",
                null,
                '<input type="hidden" name="fields_preva" value="123" />'
            ),
            $result
        );
         */
        // Case 3 (bit)
        $dbi = $this->getMockBuilder('PMA_DatabaseInterface')
            ->disableOriginalConstructor()
            ->getMock();

        $GLOBALS['dbi'] = $dbi;

        $current_row['f'] = "123";
        $extracted_columnspec['spec_in_brackets'] = 20;
        $column['True_Type'] = 'int';

        $result = PMA_getSpecialCharsAndBackupFieldForExistingRow(
            $current_row, $column, $extracted_columnspec, false, array('int'), 'a'
        );

        $this->assertEquals(
            array(
                false,
                "",
                "'',",
                null,
                '<input type="hidden" name="fields_preva" value="\'\'," />'
            ),
            $result
        );

        // Case 4 (else)
        $column['is_binary'] = true;
        $GLOBALS['cfg']['ProtectBinary'] = false;
        $current_row['f'] = "11001";
        $extracted_columnspec['spec_in_brackets'] = 20;
        $column['True_Type'] = 'char';
        $GLOBALS['cfg']['ShowFunctionFields'] = true;

        $result = PMA_getSpecialCharsAndBackupFieldForExistingRow(
            $current_row, $column, $extracted_columnspec, false, array('int'), 'a'
        );

        $this->assertEquals(
            array(
                false,
                "3131303031",
                "3131303031",
                "3131303031",
                '<input type="hidden" name="fields_preva" value="3131303031" />'
            ),
            $result
        );

        // Case 5
        $current_row['f'] = "11001\x00";

        $result = PMA_getSpecialCharsAndBackupFieldForExistingRow(
            $current_row, $column, $extracted_columnspec, false, array('int'), 'a'
        );

        $this->assertEquals(
            array(
                false,
                "313130303100",
                "313130303100",
                "313130303100",
                '<input type="hidden" name="fields_preva" value="313130303100" />'
            ),
            $result
        );
    }

    /**
     * Test for PMA_getSpecialCharsAndBackupFieldForInsertingMode
     *
     * @return void
     */
    public function testGetSpecialCharsAndBackupFieldForInsertingMode()
    {
        $column = array();
        $column['True_Type'] = 'bit';
        $column['Default'] = b'101';
        $column['is_binary'] = true;
        $GLOBALS['cfg']['ProtectBinary'] = false;
        $GLOBALS['cfg']['ShowFunctionFields'] = true;

        $result = PMA_getSpecialCharsAndBackupFieldForInsertingMode($column, false);

        $this->assertEquals(
            array(
                false,
                '101',
                '101',
                '',
                '101'
            ),
            $result
        );

        // case 2
        unset($column['Default']);
        $column['True_Type'] = 'char';

        $result = PMA_getSpecialCharsAndBackupFieldForInsertingMode($column, false);

        $this->assertEquals(
            array(
                true,
                '',
                '',
                '',
                ''
            ),
            $result
        );
    }

    /**
     * Test for PMA_getParamsForUpdateOrInsert
     *
     * @return void
     */
    public function testGetParamsForUpdateOrInsert()
    {
        $_REQUEST['where_clause'] = 'LIMIT 1';
        $_REQUEST['submit_type'] = 'showinsert';

        $result = PMA_getParamsForUpdateOrInsert();

        $this->assertEquals(
            array(
                array('LIMIT 1'),
                true,
                true,
                false
            ),
            $result
        );

        // case 2 (else)
        unset($_REQUEST['where_clause']);
        $_REQUEST['fields']['multi_edit'] = array('a' => 'b', 'c' => 'd');
        $result = PMA_getParamsForUpdateOrInsert();

        $this->assertEquals(
            array(
                array('a', 'c'),
                false,
                true,
                false
            ),
            $result
        );
    }

    /**
     * Test for PMA_isInsertRow
     *
     * @return void
     */
    public function testIsInsertRow()
    {
        $_REQUEST['insert_rows'] = 5;
        $GLOBALS['cfg']['InsertRows'] = 2;

        $scriptsMock = $this->getMockBuilder('PMA_Scripts')
            ->disableOriginalConstructor()
            ->setMethods(array('addFile'))
            ->getMock();

        $scriptsMock->expects($this->once())
            ->method('addFile');

        $headerMock = $this->getMockBuilder('PMA_Header')
            ->disableOriginalConstructor()
            ->setMethods(array('getScripts'))
            ->getMock();

        $headerMock->expects($this->once())
            ->method('getScripts')
            ->will($this->returnValue($scriptsMock));

        $responseMock = $this->getMockBuilder('PMA_Response')
            ->disableOriginalConstructor()
            ->setMethods(array('getHeader'))
            ->getMock();

        $responseMock->expects($this->once())
            ->method('getHeader')
            ->will($this->returnValue($headerMock));

        $response = new ReflectionProperty('PMA_Response', '_instance');
        $response->setAccessible(true);
        $response->setValue(null, $responseMock);

        PMA_isInsertRow();

        $this->assertEquals(5, $GLOBALS['cfg']['InsertRows']);
    }

    /**
     * Test for PMA_setSessionForEditNext
     *
     * @return void
     */
    public function testSetSessionForEditNext()
    {
        $temp = new stdClass;
        $temp->orgname = 'orgname';
        $temp->table = 'table';
        $temp->type = 'real';
        $temp->primary_key = 1;
        $meta_arr = array($temp);

        $row = array('1' => 1);
        $res = 'foobar';

        $dbi = $this->getMockBuilder('PMA_DatabaseInterface')
            ->disableOriginalConstructor()
            ->getMock();

        $dbi->expects($this->at(0))
            ->method('query')
            ->with('SELECT * FROM `db`.`table` WHERE `a` > 2 LIMIT 1;')
            ->will($this->returnValue($res));

        $dbi->expects($this->at(1))
            ->method('fetchRow')
            ->with($res)
            ->will($this->returnValue($row));

        $dbi->expects($this->at(2))
            ->method('getFieldsMeta')
            ->with($res)
            ->will($this->returnValue($meta_arr));

        $GLOBALS['dbi'] = $dbi;
        $GLOBALS['db'] = 'db';
        $GLOBALS['table'] = 'table';
        PMA_setSessionForEditNext('`a` = 2');

        $this->assertEquals(
            'CONCAT(`table`.`orgname`) IS NULL',
            $_SESSION['edit_next']
        );
    }

    /**
     * Test for PMA_getGotoInclude
     *
     * @return void
     */
    public function testGetGotoInclude()
    {
        $GLOBALS['goto'] = '123.php';
        $GLOBALS['table'] = '';

        $this->assertEquals(
            'db_sql.php',
            PMA_getGotoInclude('index')
        );

        $GLOBALS['table'] = 'tbl';
        $this->assertEquals(
            'tbl_sql.php',
            PMA_getGotoInclude('index')
        );

        $GLOBALS['goto'] = 'db_sql.php';

        $this->assertEquals(
            'db_sql.php',
            PMA_getGotoInclude('index')
        );

        $this->assertEquals(
            '',
            $GLOBALS['table']
        );

        $_REQUEST['after_insert'] = 'new_insert';
        $this->assertEquals(
            'tbl_change.php',
            PMA_getGotoInclude('index')
        );
    }

    /**
     * Test for PMA_getErrorUrl
     *
     * @return void
     */
    public function testGetErrorUrl()
    {
        $GLOBALS['cfg']['ServerDefault'] = 1;
        $this->assertEquals(
            'tbl_change.php?lang=en&amp;token=token',
            PMA_getErrorUrl(array())
        );

        $_REQUEST['err_url'] = 'localhost';
        $this->assertEquals(
            'localhost',
            PMA_getErrorUrl(array())
        );
    }

    /**
     * Test for PMA_buildSqlQuery
     *
     * @return void
     */
    public function testBuildSqlQuery()
    {
        $GLOBALS['db'] = 'db';
        $GLOBALS['table'] = 'table';
        $query_fields = array('a', 'b');
        $value_sets = array(1, 2);

        $this->assertEquals(
            array('INSERT IGNORE INTO `db`.`table` (a, b) VALUES (1), (2)'),
            PMA_buildSqlQuery(true, $query_fields, $value_sets)
        );

        $this->assertEquals(
            array('INSERT INTO `db`.`table` (a, b) VALUES (1), (2)'),
            PMA_buildSqlQuery(false, $query_fields, $value_sets)
        );
    }

    /**
     * Test for PMA_executeSqlQuery
     *
     * @return void
     */
    public function testExecuteSqlQuery()
    {
        $query = array('SELECT 1', 'SELECT 2');
        $GLOBALS['sql_query'] = 'SELECT';
        $GLOBALS['cfg']['IgnoreMultiSubmitErrors'] = false;
        $_REQUEST['submit_type'] = '';

        $dbi = $this->getMockBuilder('PMA_DatabaseInterface')
            ->disableOriginalConstructor()
            ->getMock();

        $dbi->expects($this->at(0))
            ->method('query')
            ->with('SELECT 1')
            ->will($this->returnValue(true));

        $dbi->expects($this->at(1))
            ->method('affectedRows')
            ->will($this->returnValue(2));

        $dbi->expects($this->at(2))
            ->method('insertId')
            ->will($this->returnValue(1));

        $dbi->expects($this->at(5))
            ->method('query')
            ->with('SELECT 2')
            ->will($this->returnValue(false));

        $dbi->expects($this->once())
            ->method('getError')
            ->will($this->returnValue('err'));

        $dbi->expects($this->exactly(2))
            ->method('getWarnings')
            ->will($this->returnValue(array()));

        $GLOBALS['dbi'] = $dbi;

        $result = PMA_executeSqlQuery(array(), $query);

        $this->assertEquals(
            array('sql_query' => 'SELECT'),
            $result[0]
        );

        $this->assertEquals(
            2,
            $result[1]
        );

        $this->assertInstanceOf(
            'PMA_Message',
            $result[2][0]
        );

        $msg = $result[2][0];
        $reflectionMsg = new ReflectionProperty('PMA_Message', 'params');
        $reflectionMsg->setAccessible(true);

        $this->assertEquals(
            array(2),
            $reflectionMsg->getValue($msg)
        );

        $this->assertEquals(
            array(),
            $result[3]
        );

        $this->assertEquals(
            array('err'),
            $result[4]
        );

        $this->assertEquals(
            'SELECT',
            $result[5]
        );
    }

    /**
     * Test for PMA_executeSqlQuery
     *
     * @return void
     */
    public function testExecuteSqlQueryWithTryQuery()
    {
        $query = array('SELECT 1', 'SELECT 2');
        $GLOBALS['sql_query'] = 'SELECT';
        $GLOBALS['cfg']['IgnoreMultiSubmitErrors'] = true;
        $_REQUEST['submit_type'] = '';

        $dbi = $this->getMockBuilder('PMA_DatabaseInterface')
            ->disableOriginalConstructor()
            ->getMock();

        $dbi->expects($this->at(0))
            ->method('tryQuery')
            ->with('SELECT 1')
            ->will($this->returnValue(true));

        $dbi->expects($this->at(1))
            ->method('affectedRows')
            ->will($this->returnValue(2));

        $dbi->expects($this->at(2))
            ->method('insertId')
            ->will($this->returnValue(1));

        $dbi->expects($this->at(5))
            ->method('tryQuery')
            ->with('SELECT 2')
            ->will($this->returnValue(false));

        $dbi->expects($this->once())
            ->method('getError')
            ->will($this->returnValue('err'));

        $dbi->expects($this->exactly(2))
            ->method('getWarnings')
            ->will($this->returnValue(array()));

        $GLOBALS['dbi'] = $dbi;

        $result = PMA_executeSqlQuery(array(), $query);

        $this->assertEquals(
            array('sql_query' => 'SELECT'),
            $result[0]
        );

        $this->assertEquals(
            2,
            $result[1]
        );

        $this->assertInstanceOf(
            'PMA_Message',
            $result[2][0]
        );

        $msg = $result[2][0];
        $reflectionMsg = new ReflectionProperty('PMA_Message', 'params');
        $reflectionMsg->setAccessible(true);

        $this->assertEquals(
            array(2),
            $reflectionMsg->getValue($msg)
        );

        $this->assertEquals(
            array(),
            $result[3]
        );

        $this->assertEquals(
            array('err'),
            $result[4]
        );

        $this->assertEquals(
            'SELECT',
            $result[5]
        );
    }

    /**
     * Test for PMA_getWarningMessages
     *
     * @return void
     */
    public function testGetWarningMessages()
    {
        $warnings = array(
            array('Level' => 1, 'Code' => 42, 'Message' => 'msg1'),
            array('Level' => 2, 'Code' => 43, 'Message' => 'msg2'),
        );

        $dbi = $this->getMockBuilder('PMA_DatabaseInterface')
            ->disableOriginalConstructor()
            ->getMock();

        $dbi->expects($this->once())
            ->method('getWarnings')
            ->will($this->returnValue($warnings));

        $GLOBALS['dbi'] = $dbi;

        $result = PMA_getWarningMessages();

        $this->assertEquals(
            array(
                "1: #42 msg1",
                "2: #43 msg2"
            ),
            $result
        );
    }

    /**
     * Test for PMA_getDisplayValueForForeignTableColumn
     *
     * @return void
     */
    public function testGetDisplayValueForForeignTableColumn()
    {
        $map['f']['foreign_db'] = 'information_schema';
        $map['f']['foreign_table'] = 'TABLES';
        $map['f']['foreign_field'] = 'f';

        $dbi = $this->getMockBuilder('PMA_DatabaseInterface')
            ->disableOriginalConstructor()
            ->getMock();

        $dbi->expects($this->once())
            ->method('tryQuery')
            ->with(
                'SELECT `TABLE_COMMENT` FROM `information_schema`.`TABLES` WHERE '
                . '`f`=1',
                null,
                PMA_DatabaseInterface::QUERY_STORE
            )
            ->will($this->returnValue('r1'));

        $dbi->expects($this->once())
            ->method('numRows')
            ->with('r1')
            ->will($this->returnValue('2'));

        $dbi->expects($this->once())
            ->method('fetchRow')
            ->with('r1', 0)
            ->will($this->returnValue(array('2')));

        $GLOBALS['dbi'] = $dbi;

        $result = PMA_getDisplayValueForForeignTableColumn("=1", null, $map, 'f');

        $this->assertEquals(2, $result);
    }

    /**
     * Test for PMA_getLinkForRelationalDisplayField
     *
     * @return void
     */
    public function testGetLinkForRelationalDisplayField()
    {
        $GLOBALS['cfg']['ServerDefault'] = 1;
        $_SESSION['tmpval']['relational_display'] = 'K';
        $map['f']['foreign_db'] = 'information_schema';
        $map['f']['foreign_table'] = 'TABLES';
        $map['f']['foreign_field'] = 'f';

        $result = PMA_getLinkForRelationalDisplayField($map, 'f', "=1", "a>", "b<");

        $this->assertEquals(
            '<a href="sql.php?db=information_schema&amp;table=TABLES&amp;pos=0&amp;'
            . 'sql_query=SELECT+%2A+FROM+%60information_schema%60.%60TABLES%60+WHERE'
            . '+%60f%60%3D1&amp;lang=en&amp;token=token" title="a&gt;">b&lt;</a>',
            $result
        );

        $_SESSION['tmpval']['relational_display'] = 'D';
        $result = PMA_getLinkForRelationalDisplayField($map, 'f', "=1", "a>", "b<");

        $this->assertEquals(
            '<a href="sql.php?db=information_schema&amp;table=TABLES&amp;pos=0&amp;'
            . 'sql_query=SELECT+%2A+FROM+%60information_schema%60.%60TABLES%60+WHERE'
            . '+%60f%60%3D1&amp;lang=en&amp;token=token" title="b&lt;">a&gt;</a>',
            $result
        );
    }

    /**
     * Test for PMA_transformEditedValues
     *
     * @return void
     */
    public function testTransformEditedValues()
    {
        $edited_values = array(
            array('c' => 'cname')
        );
        $GLOBALS['cfg']['ServerDefault'] = 1;
        $_REQUEST['where_clause'] = 1;
        $transformation['transformation_options'] = "'','option ,, quoted',abd";
        $result = PMA_transformEditedValues(
            'db', 'table', $transformation, $edited_values,
            'Text_Plain_Preappend.class.php', 'c', array('a' => 'b')
        );

        $this->assertEquals(
            array('a' => 'b', 'transformations' => array("cnameoption ,, quoted")),
            $result
        );
    }

    /**
     * Test for PMA_getQueryValuesForInsertAndUpdateInMultipleEdit
     *
     * @return void
     */
    public function testGetQueryValuesForInsertAndUpdateInMultipleEdit()
    {
        $multi_edit_columns_name[0] = 'fld';

        $result = PMA_getQueryValuesForInsertAndUpdateInMultipleEdit(
            $multi_edit_columns_name, null, null, null, null, true, array(1),
            array(2), 'foo', array(), 0, null
        );

        $this->assertEquals(
            array(
                array(1, 'foo'),
                array(2, '`fld`')
            ),
            $result
        );

        $result = PMA_getQueryValuesForInsertAndUpdateInMultipleEdit(
            $multi_edit_columns_name, array(), null, null, null, false, array(1),
            array(2), 'foo', array(), 0, array('a')
        );

        $this->assertEquals(
            array(
                array(1, '`fld` = foo'),
                array(2)
            ),
            $result
        );

        $result = PMA_getQueryValuesForInsertAndUpdateInMultipleEdit(
            $multi_edit_columns_name, array('b'), "'`c`'", array('c'), array(null),
            false, array(1), array(2), 'foo', array(), 0, array('a')
        );

        $this->assertEquals(
            array(
                array(1),
                array(2)
            ),
            $result
        );

        $result = PMA_getQueryValuesForInsertAndUpdateInMultipleEdit(
            $multi_edit_columns_name, array('b'), "'`c`'", array('c'), array(3),
            false, array(1), array(2), 'foo', array(), 0, array(null)
        );

        $this->assertEquals(
            array(
                array(1, '`fld` = foo'),
                array(2)
            ),
            $result
        );
    }

    /**
     * Test for PMA_getCurrentValueAsAnArrayForMultipleEdit
     *
     * @return void
     */
    public function testGetCurrentValueAsAnArrayForMultipleEdit()
    {
        $multi_edit_funcs = array(null);

        $result = PMA_getCurrentValueAsAnArrayForMultipleEdit(
            null, null, $multi_edit_funcs, null, null, 'currVal', null,
            null, null, 0
        );

        $this->assertEquals('currVal', $result);

        // case 2
        $multi_edit_funcs = array('UUID');

        $dbi = $this->getMockBuilder('PMA_DatabaseInterface')
            ->disableOriginalConstructor()
            ->getMock();

        $dbi->expects($this->once())
            ->method('fetchValue')
            ->with('SELECT UUID()')
            ->will($this->returnValue('uuid1234'));

        $GLOBALS['dbi'] = $dbi;

        $result = PMA_getCurrentValueAsAnArrayForMultipleEdit(
            null, null, $multi_edit_funcs, null, null, 'currVal', null,
            null, null, 0
        );

        $this->assertEquals("'uuid1234'", $result);

        // case 3
        $multi_edit_funcs = array('AES_ENCRYPT');
        $multi_edit_salt = array("");
        $result = PMA_getCurrentValueAsAnArrayForMultipleEdit(
            null, null, $multi_edit_funcs, $multi_edit_salt, array(), "'''", array(),
            array('func'), array('func'), 0
        );
        $this->assertEquals("AES_ENCRYPT(''','')", $result);

        // case 4
        $multi_edit_funcs = array('func');
        $multi_edit_salt = array();
        $result = PMA_getCurrentValueAsAnArrayForMultipleEdit(
            null, null, $multi_edit_funcs, $multi_edit_salt, array(), "'''", array(),
            array('func'), array('func'), 0
        );
        $this->assertEquals("func(''')", $result);

        // case 5
        $result = PMA_getCurrentValueAsAnArrayForMultipleEdit(
            null, null, $multi_edit_funcs, $multi_edit_salt, array(), "''", array(),
            array('func'), array('func'), 0
        );
        $this->assertEquals("func()", $result);
    }

    /**
     * Test for PMA_getCurrentValueForDifferentTypes
     *
     * @return void
     */
    public function testGetCurrentValueForDifferentTypes()
    {
        $prow = array();
        $prow['a'] = b'101';

        $dbi = $this->getMockBuilder('PMA_DatabaseInterface')
            ->disableOriginalConstructor()
            ->getMock();

        $dbi->expects($this->at(4))
            ->method('fetchSingleRow')
            ->with('SELECT * FROM `table` WHERE 1;')
            ->will($this->returnValue($prow));

        $GLOBALS['dbi'] = $dbi;

        $result = PMA_getCurrentValueForDifferentTypes(
            '123', 0, array(), null, null, null, null, null, null, true, true,
            '1', 'table'
        );

        $this->assertEquals(
            '123',
            $result
        );

        // case 2
        $result = PMA_getCurrentValueForDifferentTypes(
            false, 0, array('test'), '', array(1), null, null, null,
            null, true, true, '1', 'table'
        );

        $this->assertEquals(
            'NULL',
            $result
        );

        // case 3
        $result = PMA_getCurrentValueForDifferentTypes(
            false, 0, array('test'), '', array(), null, null, null,
            null, true, true, '1', 'table'
        );

        $this->assertEquals(
            "''",
            $result
        );

        // case 4
        $_REQUEST['fields']['multi_edit'][0][0] = array();
        $result = PMA_getCurrentValueForDifferentTypes(
            false, 0, array('set'), '', array(), 0, null, null,
            null, true, true, '1', 'table'
        );

        $this->assertEquals(
            "''",
            $result
        );

        // case 5
        $result = PMA_getCurrentValueForDifferentTypes(
            false, 0, array('protected'), '', array(), 0, array('a'), null,
            null, true, true, '1', 'table'
        );

        $this->assertEquals(
            "0x313031",
            $result
        );

        // case 6
        $result = PMA_getCurrentValueForDifferentTypes(
            false, 0, array('protected'), '', array(), 0, array('a'), null,
            null, true, true, '1', 'table'
        );

        $this->assertEquals(
            "",
            $result
        );

        // case 7
        $result = PMA_getCurrentValueForDifferentTypes(
            false, 0, array('bit'), '20\'12', array(), 0, array('a'), null,
            null, true, true, '1', 'table'
        );

        $this->assertEquals(
            "b'00010'",
            $result
        );

        // case 7
        $result = PMA_getCurrentValueForDifferentTypes(
            false, 0, array('date'), '20\'12', array(), 0, array('a'), null,
            null, true, true, '1', 'table'
        );

        $this->assertEquals(
            "'20''12'",
            $result
        );

        // case 8
        $_REQUEST['fields']['multi_edit'][0][0] = array();
        $result = PMA_getCurrentValueForDifferentTypes(
            false, 0, array('set'), '', array(), 0, null, array(1),
            null, true, true, '1', 'table'
        );

        $this->assertEquals(
            "NULL",
            $result
        );

        // case 9
        $result = PMA_getCurrentValueForDifferentTypes(
            false, 0, array('protected'), '', array(), 0, array('a'), array(null),
            array(1), true, true, '1', 'table'
        );

        $this->assertEquals(
            "''",
            $result
        );
    }

    /**
     * Test for PMA_verifyWhetherValueCanBeTruncatedAndAppendExtraData
     *
     * @return void
     */
    public function testVerifyWhetherValueCanBeTruncatedAndAppendExtraData()
    {
        $extra_data = array('isNeedToRecheck' => true);
        $meta = new stdClass();
        $_REQUEST['where_clause'][0] = 1;

        $dbi = $this->getMockBuilder('PMA_DatabaseInterface')
            ->disableOriginalConstructor()
            ->getMock();

        $dbi->expects($this->at(0))
            ->method('tryQuery')
            ->with('SELECT `table`.`a` FROM `db`.`table` WHERE 1');

        $meta->type = 'int';
        $dbi->expects($this->at(1))
            ->method('getFieldsMeta')
            ->will($this->returnValue(array($meta)));

        $dbi->expects($this->at(2))
            ->method('fetchValue')
            ->will($this->returnValue(false));

        $dbi->expects($this->at(3))
            ->method('tryQuery')
            ->with('SELECT `table`.`a` FROM `db`.`table` WHERE 1');

        $meta->type = 'int';
        $dbi->expects($this->at(4))
            ->method('getFieldsMeta')
            ->will($this->returnValue(array($meta)));

        $dbi->expects($this->at(5))
            ->method('fetchValue')
            ->will($this->returnValue('123'));

        $dbi->expects($this->at(6))
            ->method('tryQuery')
            ->with('SELECT `table`.`a` FROM `db`.`table` WHERE 1');

        $meta->type = 'timestamp';
        $dbi->expects($this->at(7))
            ->method('getFieldsMeta')
            ->will($this->returnValue(array($meta)));

        $dbi->expects($this->at(8))
            ->method('fetchValue')
            ->will($this->returnValue('2013-08-28 06:34:14'));

        $GLOBALS['dbi'] = $dbi;

        PMA_verifyWhetherValueCanBeTruncatedAndAppendExtraData(
            'db', 'table', 'a', $extra_data
        );

        $this->assertFalse($extra_data['isNeedToRecheck']);

        PMA_verifyWhetherValueCanBeTruncatedAndAppendExtraData(
            'db', 'table', 'a', $extra_data
        );

        $this->assertEquals('123', $extra_data['truncatableFieldValue']);
        $this->assertTrue($extra_data['isNeedToRecheck']);

        PMA_verifyWhetherValueCanBeTruncatedAndAppendExtraData(
            'db', 'table', 'a', $extra_data
        );

        $this->assertEquals(
            '2013-08-28 06:34:14.000000', $extra_data['truncatableFieldValue']
        );
        $this->assertTrue($extra_data['isNeedToRecheck']);
    }

    /**
     * Test for PMA_getTableColumns
     *
     * @return void
     */
    public function testGetTableColumns()
    {
        $dbi = $this->getMockBuilder('PMA_DatabaseInterface')
            ->disableOriginalConstructor()
            ->getMock();

        $dbi->expects($this->at(0))
            ->method('selectDb')
            ->with('db');

        $dbi->expects($this->at(1))
            ->method('getColumns')
            ->with('db', 'table')
            ->will($this->returnValue(array('a' => 'b', 'c' => 'd')));

        $GLOBALS['dbi'] = $dbi;

        $result = PMA_getTableColumns('db', 'table');

        $this->assertEquals(
            array('b', 'd'),
            $result
        );
    }

    /**
     * Test for PMA_determineInsertOrEdit
     *
     * @return void
     */
    public function testDetermineInsertOrEdit()
    {
        $dbi = $this->getMockBuilder('PMA_DatabaseInterface')
            ->disableOriginalConstructor()
            ->getMock();

        $GLOBALS['dbi'] = $dbi;
        $_REQUEST['where_clause'] = '1';
        $_SESSION['edit_next'] = '1';
        $_REQUEST['ShowFunctionFields'] = true;
        $_REQUEST['ShowFieldTypesInDataEditView'] = true;
        $_REQUEST['after_insert'] = 'edit_next';
        $GLOBALS['cfg']['InsertRows'] = 2;
        $GLOBALS['cfg']['ShowSQL'] = false;
        $_REQUEST['default_action'] = 'insert';

        $responseMock = $this->getMockBuilder('PMA_Response')
            ->disableOriginalConstructor()
            ->setMethods(array('addHtml'))
            ->getMock();

        $response = new ReflectionProperty('PMA_Response', '_instance');
        $response->setAccessible(true);
        $response->setValue(null, $responseMock);

        $result = PMA_determineInsertOrEdit('1', 'db', 'table');

        $this->assertEquals(
            array(
                false,
                null,
                array(1),
                null,
                array(null),
                array(null),
                false,
                "edit_next"
            ),
            $result
        );

        // case 2
        unset($_REQUEST['where_clase']);
        unset($_SESSION['edit_next']);
        $_REQUEST['default_action'] = '';

        $result = PMA_determineInsertOrEdit(null, 'db', 'table');

        $this->assertEquals(
            array(
                false,
                '1',
                array(1),
                array(1),
                array(null),
                array(null),
                false,
                "edit_next"
            ),
            $result
        );
    }

    /**
     * Test for PMA_getCommentsMap
     *
     * @return void
     */
    public function testGetCommentsMap()
    {
        $GLOBALS['cfg']['ShowPropertyComments'] = false;

        $dbi = $this->getMockBuilder('PMA_DatabaseInterface')
            ->disableOriginalConstructor()
            ->getMock();

        $dbi->expects($this->once())
            ->method('getColumns')
            ->with('db', 'table', null, true)
            ->will(
                $this->returnValue(
                    array(array('Comment' => 'b', 'Field' => 'd'))
                )
            );

        $GLOBALS['dbi'] = $dbi;

        $this->assertEquals(
            array(),
            PMA_getCommentsMap('db', 'table')
        );

        $GLOBALS['cfg']['ShowPropertyComments'] = true;

        $this->assertEquals(
            array('d' => 'b'),
            PMA_getCommentsMap('db', 'table')
        );
    }

    /**
     * Test for PMA_getUrlParameters
     *
     * @return void
     */
    public function testGetUrlParameters()
    {
        $_REQUEST['sql_query'] = 'SELECT';
        $GLOBALS['goto'] = 'tbl_change.php';

        $this->assertEquals(
            array(
                'db' => 'foo',
                'sql_query' => 'SELECT',
                'table' => 'bar'
            ),
            PMA_getUrlParameters('foo', 'bar')
        );
    }
}
?><|MERGE_RESOLUTION|>--- conflicted
+++ resolved
@@ -577,12 +577,8 @@
      */
     public function testGetFunctionColumn()
     {
-<<<<<<< HEAD
         $GLOBALS['cfg']['ProtectBinary'] = 'blob';
-=======
-        $GLOBALS['cfg']['ProtectBinary'] = true;
         $column = array();
->>>>>>> 5ddd0c19
         $column['is_blob'] = true;
         $this->assertTag(
             PMA_getTagArray('<td class="center">', array('content' => 'Binary')),

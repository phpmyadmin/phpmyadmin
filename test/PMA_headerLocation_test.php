--- conflicted
+++ resolved
@@ -53,7 +53,7 @@
         if (function_exists("rename_function"))
             $this->apdExt = true;
 
-        
+
         if ($this->apdExt && !$GLOBALS['test_header']) {
 
             // using apd extension to overriding header and headers_sent functions for test purposes
@@ -84,7 +84,7 @@
 
         }
     }
-    
+
     public function __destruct()
     {
         // rename_function may causes CLI error report in Windows XP, but nothing more happen
@@ -106,7 +106,7 @@
         if ($this->runkitExt) {
 
             $this->oldIISvalue = 'non-defined';
-            
+
             if (defined('PMA_IS_IIS')) {
                 $this->oldIISvalue = PMA_IS_IIS;
                 runkit_constant_redefine('PMA_IS_IIS', NULL);
@@ -114,10 +114,10 @@
             else {
                 runkit_constant_add('PMA_IS_IIS', NULL);
             }
-            
+
 
             $this->oldSIDvalue = 'non-defined';
-            
+
             if (defined('SID')) {
                 $this->oldSIDvalue = SID;
                 runkit_constant_redefine('SID', NULL);
@@ -125,7 +125,7 @@
             else {
                 runkit_constant_add('SID', NULL);
             }
-            
+
         }
     }
 
@@ -145,7 +145,7 @@
                 runkit_constant_redefine('SID', $this->oldSIDvalue);
             elseif (defined('SID')) {
                 runkit_constant_remove('SID');
-            }            
+            }
         }
 
         if ($this->apdExt)
@@ -153,7 +153,7 @@
 
     }
 
-    
+
     public function testSendHeaderLocationWithSidUrlWithQuestionMark()
     {
         if ($this->runkitExt && $this->apdExt) {
@@ -162,7 +162,7 @@
 
             $testUri = 'http://testurl.com/test.php?test=test';
             $separator = PMA_get_arg_separator();
-            
+
             $header = 'Location: ' . $testUri . $separator . SID;
 
             PMA_sendHeaderLocation($testUri);            // sets $GLOBALS['header']
@@ -182,7 +182,7 @@
 
             $testUri = 'http://testurl.com/test.php';
             $separator = PMA_get_arg_separator();
-            
+
             $header = 'Location: ' . $testUri . '?' . SID;
 
             PMA_sendHeaderLocation($testUri);            // sets $GLOBALS['header']
@@ -203,7 +203,7 @@
 
             $testUri = 'http://testurl.com/test.php';
             $separator = PMA_get_arg_separator();
-            
+
             $header = 'Refresh: 0; ' . $testUri;
 
             PMA_sendHeaderLocation($testUri);            // sets $GLOBALS['header']
@@ -223,7 +223,7 @@
     {
         if ($this->apdExt) {
 
-            $testUri = 'http://testurl.com/test.php';            
+            $testUri = 'http://testurl.com/test.php';
             $header = 'Location: ' . $testUri;
 
             PMA_sendHeaderLocation($testUri);            // sets $GLOBALS['header']
@@ -243,17 +243,12 @@
             define('PMA_IS_IIS', true);
         else
             $this->markTestSkipped('Cannot redefine constant/function - missing APD or/and runkit extension');
-    
+
 
         // over 600 chars
         $testUri = 'http://testurl.com/test.php?testlonguri=over600chars&test=test&test=test&test=test&test=test&test=test&test=test&test=test&test=test&test=test&test=test&test=test&test=test&test=test&test=test&test=test&test=test&test=test&test=test&test=test&test=test&test=test&test=test&test=test&test=test&test=test&test=test&test=test&test=test&test=test&test=test&test=test&test=test&test=test&test=test&test=test&test=test&test=test&test=test&test=test&test=test&test=test&test=test&test=test&test=test&test=test&test=test&test=test&test=test&test=test&test=test&test=test&test=test&test=test&test=test&test=test&test=test&test=test';
         $testUri_html = htmlspecialchars($testUri);
         $testUri_js = PMA_escapeJsString($testUri);
-<<<<<<< HEAD
-=======
-
-        $GLOBALS['strGo'] = 'test link';
->>>>>>> d1e9585c
 
         $header =    "<html><head><title>- - -</title>\n" .
                     "<meta http-equiv=\"expires\" content=\"0\">\n" .
@@ -269,11 +264,7 @@
                     "<body>\n" .
                     "<script type=\"text/javascript\">\n" .
                     "//<![CDATA[\n" .
-<<<<<<< HEAD
                     "document.write('<p><a href=\"" . $testUri_html . "\">" . 'test link' . "</a></p>');\n" .
-=======
-                    "document.write('<p><a href=\"" . $testUri_html . "\">" . $GLOBALS['strGo'] . "</a></p>');\n" .
->>>>>>> d1e9585c
                     "//]]>\n" .
                     "</script></body></html>\n";
 

<?php
/* vim: set expandtab sw=4 ts=4 sts=4: */
/**
 * main css file from theme Original
 *
 * @package phpMyAdmin-theme
 * @subpackage pmahomme
 */

// unplanned execution path
if (!defined('PMA_MINIMUM_COMMON')) {
    exit();
}

function PMA_ieFilter($start_color, $end_color)
{
    return PMA_USR_BROWSER_AGENT == 'IE' && PMA_USR_BROWSER_VER >= 6 && PMA_USR_BROWSER_VER <= 8
        ? 'filter:  progid:DXImageTransform.Microsoft.gradient(startColorstr="' . $start_color . '", endColorstr="' . $end_color . '");'
        : '';
}
?>
/******************************************************************************/
/* general tags */
html {
    font-size: <?php echo (null !== $GLOBALS['PMA_Config']->get('fontsize') ? $GLOBALS['PMA_Config']->get('fontsize') : (
        isset($_COOKIE['pma_fontsize']) ? $_COOKIE['pma_fontsize'] : '82%'));?>;
}

input, select, textarea {
    font-size: 1em;
}


body {
<?php if (! empty($GLOBALS['cfg']['FontFamily'])) { ?>
    font-family:        <?php echo $GLOBALS['cfg']['FontFamily']; ?>;
<?php } ?>
    padding:            0;
    margin:             0.5em;
    color:              #444;
    background:         #fff;
}

<?php if (! empty($GLOBALS['cfg']['FontFamilyFixed'])) { ?>
textarea, tt, pre, code {
    font-family:        <?php echo $GLOBALS['cfg']['FontFamilyFixed']; ?>;
}
<?php } ?>
h1 {
    font-size:          140%;
    font-weight:        bold;
}

h2 {
    font-size:          2em;
    font-weight:        normal;
    text-shadow:		0px 1px 0px #fff;
    padding:			10px 0 10px 3px;
    color:				#777;
}
/* Hiding icons in the page titles */
h2 img{display:none;}
h2 a img{display:inline;}


.data{
margin: 0 0 12px 0;

}

h3 {
    font-weight:        bold;
}

a, a:link,
a:visited,
a:active {
    text-decoration:    none;
    color:              #235a81;
    cursor:             pointer;
    outline: none;

}

a:hover {
    text-decoration:    underline;
    color:              #235a81;
}

#initials_table {
    background:#f3f3f3;
    border:1px solid #aaa;
    margin-bottom:10px;
    -moz-border-radius:5px;
    -webkit-border-radius:5px;
    border-radius:5px;
}

#initials_table td{padding:8px !important}

#initials_table a {
    border:1px solid #aaa;
    background:#fff;
    padding:4px 8px;
    -moz-border-radius:5px;
    -webkit-border-radius:5px;
    border-radius:5px;
    background-image: url(./themes/svg_gradient.php?from=ffffff&to=cccccc);
    background-size: 100% 100%;
    background: -webkit-gradient(linear, left top, left bottom, from(#ffffff), to(#cccccc));
    background: -moz-linear-gradient(top,  #ffffff,  #cccccc);
    background: -o-linear-gradient(top,  #ffffff,  #cccccc);
    <?php echo PMA_ieFilter('#ffffff', '#cccccc'); ?>
}

dfn {
    font-style:         normal;
}

dfn:hover {
    font-style:         normal;
    cursor:             help;
}

th {
    font-weight:        bold;
    color:              <?php echo $GLOBALS['cfg']['ThColor']; ?>;
    background:         #f3f3f3;
    background-image: url(./themes/svg_gradient.php?from=ffffff&to=cccccc);
    background-size: 100% 100%;
    background: -webkit-gradient(linear, left top, left bottom, from(#ffffff), to(#cccccc));
    background: -moz-linear-gradient(top,  #ffffff,  #cccccc);
    background: -o-linear-gradient(top,  #ffffff,  #cccccc);
    <?php echo PMA_ieFilter('#ffffff', '#cccccc'); ?>
}

a img {
    border:             0;
}

hr {
    color:              <?php echo $GLOBALS['cfg']['MainColor']; ?>;
    background-color:   <?php echo $GLOBALS['cfg']['MainColor']; ?>;
    border:             0;
    height:             1px;
}

form {
    padding:            0;
    margin:             0;
    display:            inline;
}

input[type=text]{
    border-radius:2px;
    -moz-border-radius:2px;
    -webkit-border-radius:2px;

    box-shadow:0 1px 2px #ddd;
    -moz-box-shadow:0 1px 2px #ddd;
    -webkit-box-shadow:0 1px 2px #ddd;

    background:url(./themes/pmahomme/img/input_bg.gif);
    border:1px solid #aaa;
    color:#555555;
    padding:4px;
    margin:6px;

}

input[type=password]{
    border-radius:2px;
    -moz-border-radius:2px;
    -webkit-border-radius:2px;

    box-shadow:0 1px 2px #ddd;
    -moz-box-shadow:0 1px 2px #ddd;
    -webkit-box-shadow:0 1px 2px #ddd;

    background:url(./themes/pmahomme/img/input_bg.gif);
    border:1px solid #aaa;
    color:#555555;
    padding:4px;
    margin:6px;

}

input[type=submit]{
    font-weight:bold;
    margin-left:14px;
    border: 1px solid #aaa;
    padding: 3px 7px;
    color: #111;
    text-decoration: none;
    background: #ddd;

    border-radius: 12px;
    -webkit-border-radius: 12px;
    -moz-border-radius: 12px;

    text-shadow: 0px 1px 0px #fff;

    background-image: url(./themes/svg_gradient.php?from=ffffff&to=cccccc);
    background-size: 100% 100%;
    background: -webkit-gradient(linear, left top, left bottom, from(#ffffff), to(#cccccc));
    background: -moz-linear-gradient(top,  #ffffff,  #cccccc);
    background: -o-linear-gradient(top,  #ffffff,  #cccccc);
    <?php echo PMA_ieFilter('#ffffff', '#cccccc'); ?>
}

input[type=submit]:hover{	position: relative;
    background-image: url(./themes/svg_gradient.php?from=cccccc&to=dddddd);
    background-size: 100% 100%;
    background: -webkit-gradient(linear, left top, left bottom, from(#cccccc), to(#dddddd));
    background: -moz-linear-gradient(top,  #cccccc,  #dddddd);
    background: -o-linear-gradient(top,  #cccccc,  #dddddd);
    <?php echo PMA_ieFilter('#cccccc', '#dddddd'); ?>
    cursor:pointer;
}

input[type=submit]:active{	position: relative;
    top: 1px;
    left: 1px;
}
textarea {
    overflow:           visible;
    height:             <?php echo ceil($GLOBALS['cfg']['TextareaRows'] * 1.2); ?>em;
}

fieldset {
    margin-top:         1em;
    border-radius:4px 4px 0 0;
    -moz-border-radius:4px 4px 0 0;
    -webkit-border-radius:4px 4px 0 0;
    padding:5px;
    border:             #aaa solid 1px;
    padding:            1.5em;
    background:         #eee;
    text-shadow:0 1px 0 #fff;
    -moz-box-shadow: 1px 1px 2px #fff inset;
    -webkit-box-shadow: 1px 1px 2px #fff inset;
    box-shadow: 1px 1px 2px #fff inset;
}

fieldset fieldset {
    margin:             0.8em;
    background:#fff;
    border:1px solid #aaa;
    background:none repeat scroll 0 0 #E8E8E8;

}

fieldset legend {
    font-weight:        bold;
    color:              #444;
    padding:5px 10px;
    border-radius:2px;
    -moz-border-radius:2px;
    -webkit-border-radius:2px;
    border:1px solid #aaa;
    background-color:   #fff;
    -moz-box-shadow:3px 3px 15px #bbb;
    -webkit-box-shadow:3px 3px 15px #bbb;
    box-shadow:3px 3px 15px #bbb;
}

/* buttons in some browsers (eg. Konqueror) are block elements,
   this breaks design */
button {
    display:            inline;
}

table caption,
table th,
table td {
    padding:            0.3em;
    margin:             0.1em;
    vertical-align:     top;
    text-shadow:0 1px 0 #FFFFFF;
}

/* 3.4 */
table{border-collapse:collapse;}
th{border-right:1px solid #fff; text-align:left;}


img, button {
    vertical-align:     middle;
}

input[type="checkbox"],input[type="radio"] {
    vertical-align: -11%;
}


select{
    -moz-border-radius:2px;
    -webkit-border-radius:2px;
    border-radius:2px;

    -moz-box-shadow:0 1px 2px #ddd;
    -webkit-box-shadow:0 1px 2px #ddd;
    box-shadow:0 1px 2px #ddd;

    border:1px solid #aaa;
    color:#333333;
    padding:3px;
    background:url(./themes/pmahomme/img/input_bg.gif)
}

select[multiple] {
    background: #fff;
    background: -webkit-gradient(linear, center top, center bottom, from(#fff), color-stop(0.8, #f1f1f1), to(#fbfbfb));
    background: -webkit-linear-gradient(#fff, #f1f1f1 80%, #fbfbfb);
    background: -moz-linear-gradient(#fff, #f1f1f1 80%, #fbfbfb);
    /* none for Opera 11.10 as <option>s always have solid white background */
    filter:  progid:DXImageTransform.Microsoft.gradient(startColorstr="#ffffff", endColorstr="#f2f2f2");
}

/******************************************************************************/
/* classes */
div.tools {
   /* border: 1px solid #000000; */
    padding: 0.2em;
}

div.tools a{color:#3a7ead !important;}

div.tools,
fieldset.tblFooters {
    margin-top:         0;
    margin-bottom:      0.5em;
    /* avoid a thick line since this should be used under another fieldset */
    border-top:         0;
    text-align:         <?php echo $right; ?>;
    float:              none;
    clear:              both;
    -webkit-border-radius:0 0 4px 4px;
    -moz-border-radius:0 0 4px 4px;
    border-radius: 0 0 4px 5px;
}

div.null_div {
    height: 20px;
    text-align: center;
    font-style:normal;
    min-width:50px;
}

fieldset .formelement {
    float:              <?php echo $left; ?>;
    margin-<?php echo $right; ?>:       0.5em;
    /* IE */
    white-space:        nowrap;
}

/* revert for Gecko */
fieldset div[class=formelement] {
    white-space:        normal;
}

button.mult_submit {
    border:             none;
    background-color:   transparent;
}

/* odd items 1,3,5,7,... */
table tr.odd th,
.odd {
    background: #fff;
}

/* even items 2,4,6,8,... */
table tr.even th,
.even {
    background: #f3f3f3;
}

/* odd table rows 1,3,5,7,... */
table tr.odd th,
table tr.odd,
table tr.even th,
table tr.even {
    text-align:         <?php echo $left; ?>;
}

<?php if ($GLOBALS['cfg']['BrowseMarkerEnable']) { ?>
/* marked table rows */
td.marked,
table tr.marked td,
table tr.marked th,
table tr.marked {
    background:  url(./themes/pmahomme/img/marked_bg.png) repeat-x #b6c6d7;
    color:   <?php echo $GLOBALS['cfg']['BrowseMarkerColor']; ?>;
}
<?php } ?>

<?php if ($GLOBALS['cfg']['BrowsePointerEnable']) { ?>
/* hovered items */
.odd:hover,
.even:hover,
.hover,
.structure_actions_dropdown {
    background:  url(./themes/pmahomme/img/marked_bg.png) repeat-x #b6c6d7; /* 3.4 */
    color: <?php echo $GLOBALS['cfg']['BrowsePointerColor']; ?>;
}

/* hovered table rows */
table tr.odd:hover th,
table tr.even:hover th,
table tr.hover th {
    background:  url(./themes/pmahomme/img/marked_bg.png) repeat-x #b6c6d7; /* 3.4 */
    color:   <?php echo $GLOBALS['cfg']['BrowsePointerColor']; ?>;
}
<?php } ?>

/**
 * marks table rows/cells if the db field is in a where condition
 */
tr.condition th,
tr.condition td,
td.condition,
th.condition {
    border: 1px solid <?php echo $GLOBALS['cfg']['BrowseMarkerBackground']; ?>;
}

/**
 * cells with the value NULL
 */
td.null {
    font-style: italic;
    text-align: <?php echo $right; ?>;
}

table .valueHeader {
    text-align:         <?php echo $right; ?>;
    white-space:        normal;
}
table .value {
    text-align:         <?php echo $right; ?>;
    white-space:        normal;
}
/* IE doesnt handles 'pre' right */
table [class=value] {
    white-space:        normal;
}


<?php if (! empty($GLOBALS['cfg']['FontFamilyFixed'])) { ?>
.value {
    font-family:        <?php echo $GLOBALS['cfg']['FontFamilyFixed']; ?>;
}
<?php } ?>
.value .attention {
    color:              red;
    font-weight:        bold;
}
.value .allfine {
    color:              green;
}


img.lightbulb {
    cursor:             pointer;
}

.pdflayout {
    overflow:           hidden;
    clip:               inherit;
    background-color:   #FFFFFF;
    display:            none;
    border:             1px solid #000000;
    position:           relative;
}

.pdflayout_table {
    background:         #D3DCE3;
    color:              #000000;
    overflow:           hidden;
    clip:               inherit;
    z-index:            2;
    display:            inline;
    visibility:         inherit;
    cursor:             move;
    position:           absolute;
    font-size:          80%;
    border:             1px dashed #000000;
}

/* MySQL Parser */
.syntax {
    font-family: Verdan, Arial, Tahoma;
    font-size:          110%;
}

.syntax a {
    text-decoration: none;
    border-bottom:1px dotted black;
}

.syntax_comment {
    padding-left:       4pt;
    padding-right:      4pt;
}

.syntax_digit {
}

.syntax_digit_hex {
}

.syntax_digit_integer {
}

.syntax_digit_float {
}

.syntax_punct {
}

.syntax_alpha {
}

.syntax_alpha_columnType {
    text-transform:     uppercase;
}

.syntax_alpha_columnAttrib {
    text-transform:     uppercase;
}

.syntax_alpha_reservedWord {
    text-transform:     uppercase;
    font-weight:        bold;
}

.syntax_alpha_functionName {
    text-transform:     uppercase;
}

.syntax_alpha_identifier {
}

.syntax_alpha_charset {
}

.syntax_alpha_variable {
}

.syntax_quote {
    white-space:        pre;
}

.syntax_quote_backtick {
}

/* leave some space between icons and text */
.icon, img.footnotemarker {
    vertical-align: -3px;
    margin-right:       0.3em;
    margin-left:        0.3em;
}

img.footnotemarker {
    display: none;
}

/* no extra space in table cells */
td .icon {
    margin: 0;
}

.selectallarrow {
    margin-<?php echo $right; ?>: 0.3em;
    margin-<?php echo $left; ?>: 0.6em;
}

/* message boxes: error, confirmation */
.success h1,
.notice h1,
div.error h1 {
    border-bottom:      2px solid;
    font-weight:        bold;
    text-align:         <?php echo $left; ?>;
    margin:             0 0 0.2em 0;
}

div.success,
div.notice,
div.error,
div.footnotes {
    margin:             0.5em 0 1.3em 0;
    border:             1px solid;
    <?php if ($GLOBALS['cfg']['ErrorIconic']) { ?>
    background-repeat:  no-repeat;
        <?php if ($GLOBALS['text_dir'] === 'ltr') { ?>
    background-position: 10px 50%;
    padding:            10px 10px 10px 25px;
        <?php } else { ?>
    background-position: 99% 50%;
    padding:            25px 10px 10px 10px
        <?php } ?>
    <?php } else { ?>
    padding:            0.3em;
    <?php } ?>

    -moz-border-radius:5px;
    -webkit-border-radius:5px;
    border-radius:5px;

    -moz-box-shadow: 0 1px 1px #fff inset;
    -webkit-box-shadow: 0 1px 1px #fff inset;
    box-shadow:  0 1px 1px #fff inset;
}

.success  a{text-decoration:underline;}
.notice a{text-decoration:underline;}
.error a{text-decoration:underline;}
.footnotes a{text-decoration:underline;}

.success {
    color:              #000000;
    background-color:   #ebf8a4;
}
h1.success,
div.success {
    border-color:       #a2d246;
    <?php if ($GLOBALS['cfg']['ErrorIconic']) { ?>
    background-image:   url(<?php echo $_SESSION['PMA_Theme']->getImgPath(); ?>s_success.png);
    background-repeat:  no-repeat;
        <?php if ($GLOBALS['text_dir'] === 'ltr') { ?>
    background-position: 5px 50%;
        <?php } else { ?>
    background-position: 97% 50%;
        <?php } ?>
    <?php } ?>
}
.success h1 {
    border-color:       #00FF00;
}

.notice, .footnotes {
    color:              #000;
    background-color:   #e8eef1;
}
h1.notice,
div.notice,
div.footnotes {
    border-color:       #3a6c7e;
    <?php if ($GLOBALS['cfg']['ErrorIconic']) { ?>
    background-image:   url(<?php echo $_SESSION['PMA_Theme']->getImgPath(); ?>s_notice.png);
    background-repeat:  no-repeat;
        <?php if ($GLOBALS['text_dir'] === 'ltr') { ?>
    background-position: 5px 50%;
        <?php } else { ?>
    background-position: 97% 50%;
        <?php } ?>
    <?php } ?>
}
.notice h1 {
    border-color:       #ffb10a;
}

.error {
    border:1px solid maroon !important;
    color: #000;
    background:pink;
}

h1.error,
div.error {
    border-color:       #333;
    <?php if ($GLOBALS['cfg']['ErrorIconic']) { ?>
    background-image:   url(<?php echo $_SESSION['PMA_Theme']->getImgPath(); ?>s_error.png);
    background-repeat:  no-repeat;
        <?php if ($GLOBALS['text_dir'] === 'ltr') { ?>
    background-position: 5px 50%;
        <?php } else { ?>
    background-position: 97% 50%;
        <?php } ?>
    <?php } ?>
}
div.error h1 {
    border-color:       #ff0000;
}



.confirmation {
    color:              #000000;
    background-color:   pink;
}
fieldset.confirmation {

}
fieldset.confirmation legend {

}
/* end messageboxes */


.tblcomment {
    font-size:          70%;
    font-weight:        normal;
    color:              #000099;
}

.tblHeaders {
    font-weight:        bold;
    color:              <?php echo $GLOBALS['cfg']['ThColor']; ?>;
    background:         <?php echo $GLOBALS['cfg']['ThBackground']; ?>;
}

div.tools,
.tblFooters {
    font-weight:        normal;
    color:              <?php echo $GLOBALS['cfg']['ThColor']; ?>;
    background:         <?php echo $GLOBALS['cfg']['ThBackground']; ?>;
}

.tblHeaders a:link,
.tblHeaders a:active,
.tblHeaders a:visited,
div.tools a:link,
div.tools a:visited,
div.tools a:active,
.tblFooters a:link,
.tblFooters a:active,
.tblFooters a:visited {
    color:              #0000FF;
}

.tblHeaders a:hover,
div.tools a:hover,
.tblFooters a:hover {
    color:              #FF0000;
}

/* forbidden, no privilegs */
.noPrivileges {
    color:              #FF0000;
    font-weight:        bold;
}

/* disabled text */
.disabled,
.disabled a:link,
.disabled a:active,
.disabled a:visited {
    color:              #666666;
}

.disabled a:hover {
    color:              #666666;
    text-decoration:    none;
}

tr.disabled td,
td.disabled {
    background-color:   #f3f3f3;
    color:#aaa;
}

.nowrap {
    white-space:        nowrap;
}

/**
 * login form
 */
body.loginform h1,
body.loginform a.logo {
    display: block;
    text-align: center;
}

body.loginform {
    text-align: center;
}

body.loginform div.container {
    text-align: <?php echo $left; ?>;
    width: 30em;
    margin: 0 auto;
}

form.login label {
    float: <?php echo $left; ?>;
    width: 10em;
    font-weight: bolder;
}

.commented_column {
    border-bottom: 1px dashed black;
}

.column_attribute {
    font-size: 70%;
}

/******************************************************************************/
/* specific elements */

/* topmenu */
#topmenu a {text-shadow:0px 1px 0px #fff;}

#topmenu .error{background:#eee;border:0px !important;color:#aaa;}

ul#topmenu, ul#topmenu2, ul.tabs {
    font-weight:        bold;
    list-style-type:    none;
    margin:             0;
    padding:            0;

}

ul#topmenu2 {
    margin: 0.25em 0.5em 0;
    height: 2em;
    clear: both;
}

ul#topmenu li, ul#topmenu2 li {
    float:              <?php echo $left; ?>;
    margin:             0;
    vertical-align:     middle;
}

#topmenu img, #topmenu2 img {
    margin-right:0.5em;
    vertical-align:-3px;
}

#topmenucontainer{background:url(./themes/pmahomme/img/tab_bg.png) repeat-x;    border-top:1px solid #aaa;}

/* default tab styles */
.tabactive {
    background:#fff !important;
}

ul#topmenu a, ul#topmenu span {
    display:            block;
    margin:             0px;
    padding:            0px;
    white-space:        nowrap;
}

ul#topmenu ul a {
    margin:             0;

}

ul#topmenu .submenu {
    display:	        none;
    position:	        relative;
}

ul#topmenu .shown {
    display:            inline-block;
}

ul#topmenu ul {
    margin:             0;
    padding:            0;
    position:           absolute;
    right:              0;
    list-style-type:    none;
    display:            none;
    border:             1px #ddd solid;
    z-index:            2;
}

ul#topmenu li:hover {
    background:url(./themes/pmahomme/img/tab_hover_bg.png) repeat-x 50% 0%!important;
}

ul#topmenu li:hover ul, ul#topmenu .submenuhover ul {
    display:            block;
    font-weight:3em;
    background:#fff;

}

ul#topmenu ul li {
    width:              100%;
}

ul#topmenu2 a {
    display:            block;
    margin:             7px 6px 7px 0px;
    padding:            4px 10px;
    white-space:        nowrap;
    border:1px solid #ddd;
    border-radius: 20px;
    -moz-border-radius: 20px;
    -webkit-border-radius: 20px;
    background:#f2f2f2;

}

/* disabled tabs */
ul#topmenu span.tab {
    color:              #666666;
}

fieldset.caution a {
    color:              #FF0000;
}
fieldset.caution a:hover {
    color:              #ffffff;
    background-color:   #FF0000;
}

<?php if ($GLOBALS['cfg']['LightTabs']) { ?>
/* active tab */
ul#topmenu a.tabactive, ul#topmenu2 a.tabactive {
    color:              black;
}

ul#topmenu ul {
    background:         <?php echo $GLOBALS['cfg']['MainBackground']; ?>;
}
<?php } else { ?>
#topmenu {
    margin-top:         0.5em;
    padding:            0.1em 0.3em 0.1em 0.3em;
}

ul#topmenu ul {
    -moz-box-shadow:    1px 1px 6px #ddd;
    -webkit-box-shadow: 2px 2px 3px #666;
    box-shadow:         2px 2px 3px #666;
}

ul#topmenu > li {
    border-right: 1px solid #fff;
    border-left: 1px solid #ccc;
}

/* default tab styles */
ul#topmenu a, ul#topmenu span {
    padding:10px;
}

ul#topmenu ul a {
    border-width:       1pt 0 0 0;
    -moz-border-radius: 0;
    -webkit-border-radius: 0;
    border-radius:      0;

}

ul#topmenu ul li:first-child a {
    border-width:       0;

}

/* enabled hover/active tabs */
ul#topmenu > li > a:hover,
ul#topmenu > li > .tabactive {
    text-decoration:    none;
}

ul#topmenu ul a:hover,
ul#topmenu ul .tabactive {
    text-decoration:    none;
}

ul#topmenu a.tab:hover,
ul#topmenu .tabactive {
    /* background-color:   <?php echo $GLOBALS['cfg']['MainBackground']; ?>;  */
}

ul#topmenu2 a.tab:hover,
ul#topmenu2 a.tabactive {
    background-color:   <?php echo $GLOBALS['cfg']['BgOne']; ?>;
    border-radius:      0.3em;
    -moz-border-radius: 0.3em;
    -webkit-border-radius: 0.3em;
    text-decoration:    none;
}

/* to be able to cancel the bottom border, use <li class="active"> */
ul#topmenu > li.active {
    /* border-bottom:      0pt solid <?php echo $GLOBALS['cfg']['MainBackground']; ?>; */
    border-right:0px;
}

/* disabled tabs */
ul#topmenu span.tab,
a.error {
    cursor:             url(<?php echo $_SESSION['PMA_Theme']->getImgPath(); ?>error.ico), default;
    color:#ccc;
}
<?php } ?>
/* end topmenu */


/* Calendar */
table.calendar {
    width:              100%;
}
table.calendar td {
    text-align:         center;
}
table.calendar td a {
    display:            block;
}

table.calendar td a:hover {
    background-color:   #CCFFCC;
}

table.calendar th {
    background-color:   #D3DCE3;
}

table.calendar td.selected {
    background-color:   #FFCC99;
}

img.calendar {
    border:             none;
}
form.clock {
    text-align:         center;
}
/* end Calendar */


/* table stats */
div#tablestatistics table {
    float: <?php echo $left; ?>;
    margin-bottom: 0.5em;
    margin-<?php echo $right; ?>: 1.5em;
    margin-top: 0.5em;
}

/* END table stats */


/* server privileges */
#tableuserrights td,
#tablespecificuserrights td,
#tabledatabases td {
    vertical-align: middle;
}
/* END server privileges */



/* Heading */
#serverinfo {
border-bottom:1px solid #fff;
-moz-border-radius: 4px 4px 0 0;
-webkit-border-radius: 4px 4px 0 0;
border-radius:4px 4px 0 0;
background:#888;
padding:10px;
text-shadow:0 1px 0 #000000;
}

#serverinfo .item {
    white-space:        nowrap;
    color:#fff;
}

#span_table_comment {
    font-weight:        normal;
    font-style:         italic;
    white-space:        nowrap;
}

#serverinfo img {
    margin:             0 0.1em 0 0.2em;
}


#textSQLDUMP {
    width:              95%;
    height:             95%;
    font-family:        "Courier New", Courier, mono;
    font-size:          110%;
}

#TooltipContainer {
    position:           absolute;
    z-index:            99;
    width:              20em;
    height:             auto;
    overflow:           visible;
    visibility:         hidden;
    background-color:   #ffffcc;
    color:              #006600;
    border:             0.1em solid #000000;
    padding:            0.5em;
}

/* user privileges */
#fieldset_add_user_login div.item {
    border-bottom:      1px solid silver;
    padding-bottom:     0.3em;
    margin-bottom:      0.3em;
}

#fieldset_add_user_login label {
    float:              <?php echo $left; ?>;
    display:            block;
    width:              10em;
    max-width:          100%;
    text-align:         <?php echo $right; ?>;
    padding-<?php echo $right; ?>:      0.5em;
}

#fieldset_add_user_login span.options #select_pred_username,
#fieldset_add_user_login span.options #select_pred_hostname,
#fieldset_add_user_login span.options #select_pred_password {
    width:              100%;
    max-width:          100%;
}

#fieldset_add_user_login span.options {
    float: <?php echo $left; ?>;
    display: block;
    width: 12em;
    max-width: 100%;
    padding-<?php echo $right; ?>: 0.5em;
}

#fieldset_add_user_login input {
    width: 12em;
    clear: <?php echo $right; ?>;
    max-width: 100%;
}

#fieldset_add_user_login span.options input {
    width: auto;
}

#fieldset_user_priv div.item {
    float: <?php echo $left; ?>;
    width: 9em;
    max-width: 100%;
}

#fieldset_user_priv div.item div.item {
    float: none;
}

#fieldset_user_priv div.item label {
    white-space: nowrap;
}

#fieldset_user_priv div.item select {
    width: 100%;
}

#fieldset_user_global_rights fieldset {
    float: <?php echo $left; ?>;
}
/* END user privileges */


/* serverstatus */

img.sortableIcon {
    width:16px;
    height:16px;
    float:right;
    background-repeat:no-repeat;
}

h3#serverstatusqueries span {
    font-size:60%;    
    display:inline;
}

table#serverstatusqueriesdetails th.headerSortUp img.sortableIcon, table#serverstatusvariables th.headerSortUp img.sortableIcon {
    background-image:url(<?php echo $_SESSION['PMA_Theme']->getImgPath(); ?>s_asc.png);
}
table#serverstatusqueriesdetails th.headerSortDown img.sortableIcon, table#serverstatusvariables th.headerSortDown img.sortableIcon {
    background-image:url(<?php echo $_SESSION['PMA_Theme']->getImgPath(); ?>s_desc.png);
}

.statuslinks {
    float: <?php echo $right; ?>;
    white-space: nowrap;
}

/* Also used for the variables page */
fieldset#tableFilter {
    margin-bottom:1em;
}

div#serverStatusTabs {
    margin-top:1em;
}

div#serverstatus table caption a.top {
    float: <?php echo $right; ?>;
}

div#serverstatusquerieschart {
    float:<?php echo $right; ?>;
    width:500px;
    height:350px;
}

div#serverstatus table#serverstatusqueriesdetails {
    float: <?php echo $left; ?>;
}

.clearfloat {
    clear: both;
}
table#serverstatusvariables {
    width: 100%;
    margin-bottom: 1em;
}
table#serverstatusvariables .name {
    width: 18em;
    white-space:nowrap;
}
table#serverstatusvariables .value {
    width: 6em;
}
table#serverstatustraffic {
    float: <?php echo $left; ?>;
}
table#serverstatusconnections {
    float: <?php echo $left; ?>;
    margin-<?php echo $left; ?>: 30px;
}

div#serverstatus table tbody td.descr a,
div#serverstatus table .tblFooters a {
    white-space: nowrap;
}

div.liveChart {
    clear:both; 
    min-width:500px; 
    height:400px; 
    padding-bottom:80px;
}
/* end serverstatus */

/* server variables */

a.editLink {
    float: <?php echo $left; ?>;
    font-family:sans-serif;
}

table.serverVariableEditTable {
	border:0;
	margin:0;
	padding:0;
	width:100%;
}
table.serverVariableEditTable td {
	border:0;
	margin:0;
	padding:0;
}
table.serverVariableEditTable td:first-child {
	white-space:nowrap;
	vertical-align:middle;
}

table.serverVariableEditTable input {
	width:95%;
}

table#serverVariables td {
    height:18px;
}

/* end server variables */

/* querywindow */
body#bodyquerywindow {
    margin: 0;
    padding: 0;
    background-image: none;
    background-color: #F5F5F5;
}

div#querywindowcontainer {
    margin: 0;
    padding: 0;
    width: 100%;
}

div#querywindowcontainer fieldset {
    margin-top: 0;
}
/* END querywindow */

/* profiling */

div#profilingchart {
    width:550px;
    height:370px;
    float:left;
}

/* END profiling */

/* table charting */

#resizer {
    border: 1px solid silver;
}
#inner-resizer { /* make room for the resize handle */
    padding: 10px;
}

/* END table charting */

/* querybox */

#togglequerybox{margin:0 10px}

#serverstatus p {

    margin:             1.5em 0px;
    border:             1px solid #000;
    <?php if ($GLOBALS['cfg']['ErrorIconic']) { ?>
    background-repeat:  no-repeat;
        <?php if ($GLOBALS['text_dir'] === 'ltr') { ?>
    background-position: 10px 50%;
    padding:            10px 10px 10px 25px;
        <?php } else { ?>
    background-position: 99% 50%;
    padding:            25px 10px 10px 10px
        <?php } ?>
    <?php } else { ?>
    padding:            0.3em;
    <?php } ?>
    -moz-border-radius:5px;
    -webkit-border-radius:5px;
    border-radius:5px;
    -moz-box-shadow: 0px 1px 2px #fff inset;
    -webkit-box-shadow: 0px 1px 2px #fff inset;
    box-shadow:0px 1px 2px #fff; inset;
    background:#555;
    color:#d4fb6a;
}
#serverstatus p a{color:#fff;text-decoration:underline;}
#serverstatus h3
{
    margin: 15px 0;
    font-weight:normal;
    color:#999;
    font-size:1.7em;
}
#sectionlinks{
    padding:16px;
    background:#f3f3f3;
    border:1px solid #aaa;
    border-radius:5px;
    -webkit-border-radius:5px;
    -moz-border-radius:5px;
    box-shadow:0px 1px 1px #fff inset;
    -webkit-box-shadow:0px 1px 1px #fff inset;
    -moz-box-shadow:0px 1px 1px #fff inset;
}
#sectionlinks a, .statuslinks a{
    font-size:0.88em;
    font-weight:bold;
    text-shadow: 0px 1px 0px #fff;
    line-height:35px;
    margin-left:7px;
    border: 1px solid #aaa;
    padding: 5px 10px;
    color: #111;
    text-decoration: none;
    background: #ddd;
    white-space: nowrap;
    border-radius: 20px;
    -webkit-border-radius: 20px;
    -moz-border-radius: 20px;
    box-shadow: 1px 1px 2px rgba(0,0,0,.5);
    /*
    -webkit-box-shadow: 1px 1px 2px rgba(0,0,0,.5);
    -moz-box-shadow: 1px 1px 2px rgba(0,0,0,.5);
    text-shadow: #fff 0px 1px 0px;
    */
    background-image: url(./themes/svg_gradient.php?from=ffffff&to=cccccc);
    background-size: 100% 100%;
    background: -webkit-gradient(linear, left top, left bottom, from(#ffffff), to(#cccccc));
    background: -moz-linear-gradient(top,  #ffffff,  #cccccc);
    background: -o-linear-gradient(top,  #ffffff,  #cccccc);
    <?php echo PMA_ieFilter('#ffffff', '#cccccc'); ?>
}
#sectionlinks a:hover, .statuslinks a:hover{
    background-image: url(./themes/svg_gradient.php?from=cccccc&to=dddddd);
    background-size: 100% 100%;
    background: -webkit-gradient(linear, left top, left bottom, from(#cccccc), to(#dddddd));
    background: -moz-linear-gradient(top,  #cccccc,  #dddddd);
    background: -o-linear-gradient(top,  #cccccc,  #dddddd);
    <?php echo PMA_ieFilter('#cccccc', '#dddddd'); ?>
}

div#sqlquerycontainer {
    float: <?php echo $left; ?>;
    width: 69%;
    /* height: 15em; */
}

div#tablefieldscontainer {
    float: <?php echo $right; ?>;
    width: 29%;
    /* height: 15em; */
}

div#tablefieldscontainer select {
    width: 100%;
    background:#fff;
    /* height: 12em; */
}

textarea#sqlquery {
    width: 100%;
    /* height: 100%; */
    -moz-border-radius:4px;
    -webkit-border-radius:4px;
    border-raduis:4px
    border:1px solid #aaa;
    padding:5px;
    font-family:inherit;
}
textarea#sql_query_edit{
    height:7em;
    width: 95%;
    display:block;
}
div#queryboxcontainer div#bookmarkoptions {
    margin-top: 0.5em;
}
/* end querybox */

/* main page */
#maincontainer {
    /* background-image: url(<?php echo $_SESSION['PMA_Theme']->getImgPath(); ?>logo_right.png); */
    /* background-position: <?php echo $right; ?> bottom; */
    /* background-repeat: no-repeat; */
}

#mysqlmaininformation,
#pmamaininformation {
    float: <?php echo $left; ?>;
    width: 49%;
}

#maincontainer ul {
    list-style-type: disc;
    vertical-align: middle;
}

#maincontainer li {
    margin-bottom:  0.3em;
}
/* END main page */


<?php if ($GLOBALS['cfg']['MainPageIconic']) { ?>
/* iconic view for ul items */
li#li_create_database {
    list-style-image: url(<?php echo $_SESSION['PMA_Theme']->getImgPath(); ?>b_newdb.png);
}

li#li_select_lang {
    list-style-image: url(<?php echo $_SESSION['PMA_Theme']->getImgPath(); ?>s_lang.png);
}

li#li_select_mysql_collation {
    list-style-image: url(<?php echo $_SESSION['PMA_Theme']->getImgPath(); ?>s_asci.png);
}

li#li_select_theme{
    list-style-image: url(<?php echo $_SESSION['PMA_Theme']->getImgPath(); ?>s_theme.png);
}

li#li_user_info{
    /* list-style-image: url(<?php echo $_SESSION['PMA_Theme']->getImgPath(); ?>s_rights.png); */
}

li#li_mysql_status{
    list-style-image: url(<?php echo $_SESSION['PMA_Theme']->getImgPath(); ?>s_status.png);
}

li#li_mysql_variables{
    list-style-image: url(<?php echo $_SESSION['PMA_Theme']->getImgPath(); ?>s_vars.png);
}

li#li_mysql_processes{
    list-style-image: url(<?php echo $_SESSION['PMA_Theme']->getImgPath(); ?>s_process.png);
}

li#li_mysql_collations{
    list-style-image: url(<?php echo $_SESSION['PMA_Theme']->getImgPath(); ?>s_asci.png);
}

li#li_mysql_engines{
    list-style-image: url(<?php echo $_SESSION['PMA_Theme']->getImgPath(); ?>b_engine.png);
}

li#li_mysql_binlogs {
    list-style-image: url(<?php echo $_SESSION['PMA_Theme']->getImgPath(); ?>s_tbl.png);
}

li#li_mysql_databases {
    list-style-image: url(<?php echo $_SESSION['PMA_Theme']->getImgPath(); ?>s_db.png);
}

li#li_export {
    list-style-image: url(<?php echo $_SESSION['PMA_Theme']->getImgPath(); ?>b_export.png);
}

li#li_import {
    list-style-image: url(<?php echo $_SESSION['PMA_Theme']->getImgPath(); ?>b_import.png);
}

li#li_change_password {
    list-style-image: url(<?php echo $_SESSION['PMA_Theme']->getImgPath(); ?>s_passwd.png);
}

li#li_log_out {
    list-style-image: url(<?php echo $_SESSION['PMA_Theme']->getImgPath(); ?>s_loggoff.png);
}

li#li_mysql_privilegs{
    list-style-image: url(<?php echo $_SESSION['PMA_Theme']->getImgPath(); ?>s_rights.png);
}

li#li_switch_dbstats {
    list-style-image: url(<?php echo $_SESSION['PMA_Theme']->getImgPath(); ?>b_dbstatistics.png);
}

li#li_flush_privileges {
    list-style-image: url(<?php echo $_SESSION['PMA_Theme']->getImgPath(); ?>s_reload.png);
}

li#li_user_preferences {
    list-style-image: url(<?php echo $_SESSION['PMA_Theme']->getImgPath(); ?>b_tblops.png);
}
/* END iconic view for ul items */
<?php } /* end if $GLOBALS['cfg']['MainPageIconic'] */ ?>


#body_browse_foreigners {
    background:         <?php echo $GLOBALS['cfg']['NaviBackground']; ?>;
    margin:             0.5em 0.5em 0 0.5em;
}

#bodyquerywindow {
    background:         <?php echo $GLOBALS['cfg']['NaviBackground']; ?>;
}

#bodythemes {
    width: 500px;
    margin: auto;
    text-align: center;
}

#bodythemes img {
    border: 0.1em solid black;
}

#bodythemes a:hover img {
    border: 0.1em solid red;
}

#fieldset_select_fields {
    float: <?php echo $left; ?>;
}

#selflink {
    clear: both;
    display: block;
    margin-top: 1em;
    margin-bottom: 1em;
    background:#f3f3f3;
    width: 100%;
    border-top: 0.1em solid silver;
    text-align: <?php echo $right; ?>;


}

#table_innodb_bufferpool_usage,
#table_innodb_bufferpool_activity {
    float: <?php echo $left; ?>;
}

#div_mysql_charset_collations table {
    float: <?php echo $left; ?>;
}

.operations_half_width {
    width: 48%;
    float: <?php echo $left; ?>;
}

.operations_full_width {
    width: 100%;
    clear: both;
}

#qbe_div_table_list {
    float: <?php echo $left; ?>;
}

#qbe_div_sql_query {
    float: <?php echo $left; ?>;
}

label.desc {
    width: 30em;
    float: <?php echo $left; ?>;
}

label.desc sup {
    position: absolute;
}

code.sql, div.sqlvalidate {
    display:            block;
    padding:            1em;
    margin-top:         0;
    margin-bottom:      0;
    border-top:         0;
    border-bottom:      0;
    max-height:         10em;
    overflow:           auto;
    background:         <?php echo $GLOBALS['cfg']['BgOne']; ?>;
}

#main_pane_left {
    width:              60%;
    float:              <?php echo $left; ?>;
    padding-top:        1em;
}

#main_pane_right {
    margin-<?php echo $left; ?>: 60%;
    padding-top: 1em;
    padding-<?php echo $left; ?>: 1em;
}

.group {

    border:1px solid #999;
    background:#f3f3f3;
    -moz-border-radius:4px;
    -webkit-border-radius:4px;
    border-radius:4px;
    -moz-box-shadow:2px 2px 5px #ccc;
    -webkit-box-shadow:2px 2px 5px #ccc;
    box-shadow:3px 3px 10px #ddd;
    margin-bottom:      1em;
    padding-bottom: 1em;
}

.group h2 {
    background-color:   #bbb;
    padding:            0.1em 0.3em;
    margin-top:         0;
    color:#fff;
    font-size:1.6em;
    font-weight:normal;
    text-shadow:0 1px 0 #777;
    -moz-box-shadow: 1px 1px 15px  #999 inset;
    -webkit-box-shadow: 1px 1px 15px  #999 inset;
    box-shadow: 1px 1px 15px  #999 inset;
}

.group-cnt {
    padding: 0 0 0 0.5em;
    display: inline-block;
    width: 98%;
}

textarea#partitiondefinition {
    height:3em;
}

/* for elements that should be revealed only via js */
.hide {
    display:            none;
}

#li_select_server {
    list-style-image: url(<?php echo $_SESSION['PMA_Theme']->getImgPath(); ?>s_host.png);
}

#list_server {
    list-style-image: none;
}

/**
  *  Progress bar styles
  */
div.upload_progress_bar_outer
{
    border: 1px solid black;
    width: 202px;
}

div.upload_progress_bar_inner
{
    background-color: <?php echo $GLOBALS['cfg']['NaviBackground']; ?>;
    width: 0px;
    height: 12px;
    margin: 1px;
}

table#serverconnection_src_remote,
table#serverconnection_trg_remote,
table#serverconnection_src_local,
table#serverconnection_trg_local  {
  float:left;
}
/**
  *  Validation error message styles
  */
input[type=text].invalid_value,
.invalid_value {
    background:#F00;
}

/**
  *  Ajax notification styling
  */
 .ajax_notification {
    top: 0px;           /** The notification needs to be shown on the top of the page */
    position: fixed;
    margin-top: 0;
    margin-right: auto;
    margin-bottom: 0;
    margin-left: auto;
    padding: 5px;   /** Keep a little space on the sides of the text */
    width: 350px;

    z-index: 1100;      /** If this is not kept at a high z-index, the jQueryUI modal dialogs (z-index:1000) might hide this */
    text-align: center;
    display: inline;
    left: 0;
    right: 0;
    background-image: url(./themes/pmahomme/img/ajax_clock_small.gif);
    background-repeat: no-repeat;
    background-position: 2%;
    border:1px solid #e2b709;
 }

/* additional styles */
.ajax_notification{
    margin-top:200px;background:#ffe57e;
    border-radius:5px;
    -moz-border-radius:5px;
    -webkit-border-radius:5px;
    box-shadow: 0px 5px 90px #888;
    -moz-box-shadow: 0px 5px 90px #888;
    -webkit-box-shadow: 0px 5px 90px #888;
}

#loading_parent {
    /** Need this parent to properly center the notification division */
    position: relative;
    width: 100%;
 }
/**
  * Export and Import styles
  */

.exportoptions h3, .importoptions h3 {
    border-bottom: 1px #999999 solid;
    font-size: 110%;
}

.exportoptions ul, .importoptions ul, .format_specific_options ul {
    list-style-type: none;
    margin-bottom: 15px;
}

.exportoptions li, .importoptions li {
    margin: 7px;
}
.exportoptions label, .importoptions label, .exportoptions p, .importoptions p {
    margin: 5px;
    float: none;
}

#csv_options label.desc, #ldi_options label.desc, #latex_options label.desc, #output label.desc{
    float: left;
    width: 15em;
}

.exportoptions, .importoptions {
    margin: 20px 30px 30px 10px
}

.exportoptions #buttonGo, .importoptions #buttonGo {
    font-weight:bold;
    margin-left:14px;
    border: 1px solid #aaa;
    padding: 5px 12px;
    color: #111;
    text-decoration: none;
    background: #ddd;

    border-radius: 12px;
    -webkit-border-radius: 12px;
    -moz-border-radius: 12px;

    text-shadow: 0px 1px 0px #fff;

    background-image: url(./themes/svg_gradient.php?from=ffffff&to=cccccc);
    background-size: 100% 100%;
    background: -webkit-gradient(linear, left top, left bottom, from(#ffffff), to(#cccccc));
    background: -moz-linear-gradient(top,  #ffffff,  #cccccc);
    background: -o-linear-gradient(top,  #ffffff,  #cccccc);
    <?php echo PMA_ieFilter('#ffffff', '#cccccc'); ?>
    cursor: pointer;
}
#buttonGo:hover{
    background-image: url(./themes/svg_gradient.php?from=cccccc&to=dddddd);
    background-size: 100% 100%;
    background: -webkit-gradient(linear, left top, left bottom, from(#cccccc), to(#dddddd));
    background: -moz-linear-gradient(top,  #cccccc,  #dddddd);
    background: -o-linear-gradient(top,  #cccccc,  #dddddd);
    <?php echo PMA_ieFilter('#cccccc', '#dddddd'); ?>
}

.format_specific_options h3 {
    margin: 10px 0px 0px 10px;
    border: 0px;
}

.format_specific_options {
    border: 1px solid #999999;
    margin: 7px 0px;
    padding: 3px;
}

p.desc {
    margin: 5px;
}

/**
  * Export styles only
  */
select#db_select, select#table_select {
    width: 400px;
}

.export_sub_options {
    margin: 20px 0px 0px 30px;
}

.export_sub_options h4 {
    border-bottom: 1px #999999 solid;
}

.export_sub_options li.subgroup {
    display: inline-block;
    margin-top: 0;
}

.export_sub_options li {
    margin-bottom: 0;
}

#quick_or_custom, #output_quick_export {
    display: none;
}
/**
 * Import styles only
 */

.importoptions #import_notification {
    margin: 10px 0px;
    font-style: italic;
}

input#input_import_file {
    margin: 5px;
}

.formelementrow {
    margin: 5px 0px 5px 0px;
}

/**
 * ENUM/SET editor styles
 */
p.enum_notice {
    margin: 5px 2px;
    font-size: 80%;
}

#enum_editor {
    display: none;
    position: fixed;
    _position: absolute; /* hack for IE */
    z-index: 101;
    overflow-y: auto;
    overflow-x: hidden;
}

#enum_editor_no_js {
   margin: auto auto;
}

#enum_editor, #enum_editor_no_js {
    background: #D0DCE0;
    padding: 15px;
}

#popup_background {
    display: none;
    position: fixed;
    _position: absolute; /* hack for IE6 */
    width: 100%;
    height: 100%;
    top: 0;
    left: 0;
    background: #000;
    z-index: 100;
    overflow: hidden;
}

a.close_enum_editor {
    float: right;
}

#enum_editor #values, #enum_editor_no_js #values {
    margin: 15px 0px;
    width: 100%;
}

#enum_editor #values input, #enum_editor_no_js #values input {
    margin: 5px 0px;
    float: top;
    width: 100%;
}

}

#enum_editor_output {
    margin-top: 50px;
}

/**
 * Table structure styles
 */
.structure_actions_dropdown {
    position: absolute;
    padding: 3px;
    display: none;
    z-index: 100;
    background:#fff;
    line-height:24px;
    border:1px solid #aaa;
    -moz-box-shadow:0px 3px 3px #ddd;
}
.structure_actions_dropdown span{display:block;}
.structure_actions_dropdown span:hover{background:#ddd;}

td.more_opts {
    white-space: nowrap;
}

iframe.IE_hack {
    z-index: 1;
    position: absolute;
    display: none;
    border: 0;
    filter: alpha(opacity=0);
}

/* config forms */
.config-form ul.tabs {
    margin:      1.1em 0.2em 0;
    padding:     0 0 0.3em 0;
    list-style:  none;
    font-weight: bold;
}

.config-form ul.tabs li {
    float: <?php echo $left; ?>;
}

.config-form ul.tabs li a {
    display:          block;
    margin:           0.1em 0.2em 0;
    white-space:      nowrap;
    text-decoration:  none;
    border:           1px solid <?php echo $GLOBALS['cfg']['BgTwo']; ?>;
    border-bottom:    none;
}

.config-form ul.tabs li a {
    padding:7px 10px;
    -moz-border-radius:5px 5px 0 0;
    -webkit-border-radius:5px 5px 0 0;
    border-radius:5px 5px 0 0;
    background:#f2f2f2;
    color:#555;
    text-shadow: 0 1px 0 #fff;
}

.config-form ul.tabs li a:hover,
.config-form ul.tabs li a:active {
    background:#e5e5e5;
}

.config-form ul.tabs li a.active {
    background-color: #fff;
    margin-top:1px;
    color:#000;
    text-shadow: none;
}

.config-form fieldset {
    margin-top:   0;
    padding:      0;
    clear:        both;
    /*border-color: <?php echo $GLOBALS['cfg']['BgTwo']; ?>;*/
}

.config-form legend {
    display: none;
}

.config-form fieldset p {
    margin:    0;
    padding:   0.5em;
    background: #fff;
    border-top:0px;
}

.config-form fieldset .errors { /* form error list */
    margin:       0 -2px 1em -2px;
    padding:      0.5em 1.5em;
    background:   #FBEAD9;
    border:       0 #C83838 solid;
    border-width: 1px 0;
    list-style:   none;
    font-family:  sans-serif;
    font-size:    small;
}

.config-form fieldset .inline_errors { /* field error list */
    margin:     0.3em 0.3em 0.3em 0;
    padding:    0;
    list-style: none;
    color:      #9A0000;
    font-size:  small;
}

.config-form fieldset th {
    padding:        0.3em 0.3em 0.3em 0.5em;
    text-align:     left;
    vertical-align: top;
    width:          40%;
    background:     transparent;
}

.config-form fieldset .doc, .config-form fieldset .disabled-notice {
    margin-left: 1em;
}

.config-form fieldset .disabled-notice {
    font-size: 80%;
    text-transform: uppercase;
    color: #E00;
    cursor: help;
}

.config-form fieldset td {
    padding-top:    0.3em;
    padding-bottom: 0.3em;
    vertical-align: top;
}

.config-form fieldset th small {
    display:     block;
    font-weight: normal;
    font-family: sans-serif;
    font-size:   x-small;
    color:       #444;
}

.config-form fieldset th, .config-form fieldset td {
    border-top: 1px <?php echo $GLOBALS['cfg']['BgTwo']; ?> solid;
    border-right: none;
}

fieldset .group-header th {
    background: <?php echo $GLOBALS['cfg']['BgTwo']; ?>;
}

fieldset .group-header + tr th {
    padding-top: 0.6em;
}

fieldset .group-field-1 th, fieldset .group-header-2 th {
    padding-left: 1.5em;
}

fieldset .group-field-2 th, fieldset .group-header-3 th {
    padding-left: 3em;
}

fieldset .group-field-3 th {
    padding-left: 4.5em;
}

fieldset .disabled-field th,
fieldset .disabled-field th small,
fieldset .disabled-field td {
    color: #666;
    background-color: #ddd;
}

.config-form .lastrow {
    border-top: 1px #000 solid;
}

.config-form .lastrow {
    background: <?php echo $GLOBALS['cfg']['ThBackground']; ?>;;
    padding:    0.5em;
    text-align: center;
}

.config-form .lastrow input {
    font-weight: bold;
}

/* form elements */

.config-form span.checkbox {
    padding: 2px;
    display: inline-block;
}

.config-form .custom { /* customized field */
    background: #FFC;
}

.config-form span.checkbox.custom {
    padding:    1px;
    border:     1px #EDEC90 solid;
    background: #FFC;
}

.config-form .field-error {
    border-color: #A11 !important;
}

.config-form input[type="text"],
.config-form select,
.config-form textarea {
    border: 1px #A7A6AA solid;
    height: auto;
}

.config-form input[type="text"]:focus,
.config-form select:focus,
.config-form textarea:focus {
    border:     1px #6676FF solid;
    background: #F7FBFF;
}

.config-form .field-comment-mark {
    font-family: serif;
    color: #007;
    cursor: help;
    padding: 0 0.2em;
    font-weight: bold;
    font-style: italic;
}

.config-form .field-comment-warning {
    color: #A00;
}

/* error list */
.config-form dd {
    margin-left: 0.5em;
}

.config-form dd:before {
    content: "\25B8  ";
}

.click-hide-message {
    cursor: pointer;
}

.prefsmanage_opts {
    margin-<?php echo $left; ?>: 2em;
}

#prefs_autoload {
    margin-bottom: 0.5em;
}

<<<<<<< HEAD
.rte_table td {
    vertical-align:     middle;
}

.rte_table input, .rte_table select, .rte_table textarea {
    width:              100%;
    margin:             0;
    box-sizing:         border-box;
    -ms-box-sizing:     border-box;
    -moz-box-sizing:    border-box;
    -webkit-box-sizing: border-box;
=======
#placeholder .button {
    position: absolute;
    cursor: pointer;
}

#placeholder div.button {
    font-size: smaller;
    color: #999;
    background-color: #eee;
    padding: 2px;
>>>>>>> 4eda17f6
}

#table_columns input, #table_columns select {
    width:              14em;
    box-sizing:         border-box;
    -ms-box-sizing:     border-box;
    -moz-box-sizing:    border-box;
    -webkit-box-sizing: border-box;
}

#table_columns select {
    margin:             0 6px;
}

#placeholder {
    position: relative;
    border: 1px solid #aaa;
    float: right;
    overflow: hidden;
}

.placeholderDrag {
    cursor: move;
}

#placeholder .button {
    position: absolute;
}

#left_arrow {
    left:8px;
    top:26px;
}

#right_arrow {
    left:26px;
    top:26px;
}

#up_arrow {
    left:17px;
    top:8px;
}

#down_arrow {
    left:17px;
    top:44px;
}

#zoom_in {
    left:17px;
    top:67px;
}

#zoom_world {
    left:17px;
    top:85px;
}

#zoom_out {
    left:17px;
    top:103px;
}

.gis_table td {
    vertical-align: middle;
}

.gis_table select {
    min-width: 160px;
    margin: 6px;
}

.gis_table .save {
    color: #111;
    font-weight: bold;
    vertical-align: bottom;
    height: 100px;
}

.gis_table .button {
   text-align: <?php echo $right; ?>;
}

.gis_table .choice {
    display: none;
}

.CodeMirror {
  line-height: 1em;
  font-family: monospace;
  background: white;
  border: 1px solid black;
}

.CodeMirror-scroll {
  overflow: auto;
  height:             <?php echo ceil($GLOBALS['cfg']['TextareaRows'] * 1.2); ?>em;
}

.CodeMirror-gutter {
  position: absolute; left: 0; top: 0;
  background-color: #f7f7f7;
  border-right: 1px solid #eee;
  min-width: 2em;
  height: 100%;
}
.CodeMirror-gutter-text {
  color: #aaa;
  text-align: right;
  padding: .4em .2em .4em .4em;
}
.CodeMirror-lines {
  padding: .4em;
}

.CodeMirror pre {
  -moz-border-radius: 0;
  -webkit-border-radius: 0;
  -o-border-radius: 0;
  border-radius: 0;
  border-width: 0; margin: 0; padding: 0; background: transparent;
  font-family: inherit;
  font-size: inherit;
  padding: 0; margin: 0;
}

.CodeMirror textarea {
  font-family: inherit !important;
  font-size: inherit !important;
}

.CodeMirror-cursor {
  z-index: 10;
  position: absolute;
  visibility: hidden;
  border-left: 1px solid black !important;
}
.CodeMirror-focused .CodeMirror-cursor {
  visibility: visible;
}

span.CodeMirror-selected {
  background: #ccc !important;
  color: HighlightText !important;
}
.CodeMirror-focused span.CodeMirror-selected {
  background: Highlight !important;
}

.CodeMirror-matchingbracket {color: #0f0 !important;}
.CodeMirror-nonmatchingbracket {color: #f22 !important;}


span.mysql-keyword {
    color: <?php echo $GLOBALS['cfg']['SQP']['fmtColor']['alpha_reservedWord']; ?>;
}
span.mysql-var {
    color: <?php echo $GLOBALS['cfg']['SQP']['fmtColor']['alpha_identifier']; ?>;
}
span.mysql-comment {
    color: <?php echo $GLOBALS['cfg']['SQP']['fmtColor']['comment']; ?>;
}
span.mysql-string {
    color: <?php echo $GLOBALS['cfg']['SQP']['fmtColor']['quote']; ?>;
}
span.mysql-operator {
    color: <?php echo $GLOBALS['cfg']['SQP']['fmtColor']['punct']; ?>;
}
span.mysql-word {
    color: <?php echo $GLOBALS['cfg']['SQP']['fmtColor']['alpha']; ?>;
}
span.mysql-function {
    color: <?php echo $GLOBALS['cfg']['SQP']['fmtColor']['alpha_functionName']; ?>;
}
span.mysql-type {
    color: <?php echo $GLOBALS['cfg']['SQP']['fmtColor']['alpha_columnType']; ?>;
}
span.mysql-attribute {
    color: <?php echo $GLOBALS['cfg']['SQP']['fmtColor']['alpha_columnAttrib']; ?>;
}
span.mysql-separator {
    color: <?php echo $GLOBALS['cfg']['SQP']['fmtColor']['punct']; ?>;
}
span.mysql-number {
    color: <?php echo $GLOBALS['cfg']['SQP']['fmtColor']['digit_integer']; ?>;
}

.colborder {
    border-left: 1px solid #FFF;
    cursor: col-resize;
    height: 100%;
    margin-left: -1px;
    position: absolute;
    width: 5px;
}

.pma_table th.draggable span, .pma_table tbody td span {
    display: block;
    overflow: hidden;
}

.cRsz {
    position: absolute;
}

.cCpy {
    background: #333;
    color: #FFF;
    font-weight: bold;
    margin: 0.1em;
    padding: 0.3em;
    position: absolute;
    text-shadow: -1px -1px #000;

    -moz-box-shadow: 0 0 0.7em #000;
    -webkit-box-shadow: 0 0 0.7em #000;
    box-shadow: 0 0 0.7em #000;
    -moz-border-radius: 0.3em;
    -webkit-border-radius: 0.3em;
    border-radius: 0.3em;
}

.cPointer {
    background: url(./themes/pmahomme/img/col_pointer.png);
    height: 20px;
    margin-left: -5px;  /* must be minus half of its width */
    margin-top: -10px;
    position: absolute;
    width: 10px;
}

.cPointerVer {  /* cPointer with vertical display mode */
    background: url(./themes/pmahomme/img/col_pointer_ver.png);
    height: 10px;
    margin-left: -5px;
    margin-top: -5px;   /* must be minus half of its height */
    position: absolute;
    width: 20px;
}

.dHint {
    background: #333;
    border:1px solid #000;
    color: #FFF;
    font-size: 0.8em;
    font-weight: bold;
    margin-top: -1em;
    opacity: 0.8;
    padding: 0.5em 1em;
    position: absolute;
    text-shadow: -1px -1px #000;
    -moz-border-radius: 0.3em;
    -webkit-border-radius: 0.3em;
    border-radius: 0.3em;
}<|MERGE_RESOLUTION|>--- conflicted
+++ resolved
@@ -2209,7 +2209,6 @@
     margin-bottom: 0.5em;
 }
 
-<<<<<<< HEAD
 .rte_table td {
     vertical-align:     middle;
 }
@@ -2221,7 +2220,8 @@
     -ms-box-sizing:     border-box;
     -moz-box-sizing:    border-box;
     -webkit-box-sizing: border-box;
-=======
+}
+
 #placeholder .button {
     position: absolute;
     cursor: pointer;
@@ -2232,7 +2232,6 @@
     color: #999;
     background-color: #eee;
     padding: 2px;
->>>>>>> 4eda17f6
 }
 
 #table_columns input, #table_columns select {

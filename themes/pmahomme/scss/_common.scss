--- conflicted
+++ resolved
@@ -1115,10 +1115,6 @@
 
   &#topmenu2 {
     margin: 0.25em 0.5em 0;
-<<<<<<< HEAD
-=======
-    overflow: auto;
->>>>>>> a7357d22
     clear: both;
   }
 

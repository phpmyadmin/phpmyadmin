/**
 * Common styles for the pmahomme theme
 */

/* general tags */
html {
  font-size: 82%;
}

input,
select,
textarea {
  font-size: 1em;
}

body {
  font-family: $font-family;
  padding: 0;
  margin: 0;
  margin-#{$left}: $navi-width;
  color: $main-color;
  background: $main-background;
}

#page_content {
  margin: 0 0.5em;
}

.desktop50 {
  width: 50%;
}

.all100 {
  width: 100%;
}

.all85 {
  width: 85%;
}

.auth_config_tbl {
  margin: 0 auto;
}

textarea,
tt,
pre,
code {
  font-family: $font-family-fixed;
}

h1 {
  font-size: 140%;
  font-weight: bold;
}

h2 {
  font-size: 2em;
  font-weight: normal;
  text-shadow: 0 1px 0 #fff;
  padding: 10px 0 10px;
  padding-#{$left}: 3px;
  color: #777;

  // Hiding icons in the page titles
  img {
    display: none;
  }

  a img {
    display: inline;
  }
}

.data {
  margin: 0 0 12px;
}

h3 {
  font-weight: bold;
  font-size: 1rem;
}

a {
  text-decoration: none;
  color: #235a81;
  cursor: pointer;
  outline: none;

  &:link,
  &:visited,
  &:active {
    text-decoration: none;
    color: #235a81;
    cursor: pointer;
    outline: none;
  }
}

button.mult_submit,
.checkall_box+label {
  text-decoration: none;
  color: #235a81;
  cursor: pointer;
  outline: none;
}

a:hover {
  text-decoration: underline;
  color: #235a81;
}

button.mult_submit {

  &:hover,
  &:focus {
    text-decoration: underline;
    color: #235a81;
  }
}

.checkall_box+label:hover {
  text-decoration: underline;
  color: #235a81;
}

#initials_table {
  background: #f3f3f3;
  border: 1px solid #aaa;
  margin-bottom: 10px;
  -moz-border-radius: 5px;
  -webkit-border-radius: 5px;
  border-radius: 5px;

  td {
    padding: 8px !important;
  }

  a {
    border: 1px solid #aaa;
    background-color: #fff;
    padding: 4px 8px;
    -moz-border-radius: 5px;
    -webkit-border-radius: 5px;
    border-radius: 5px;
    background-image: linear-gradient(#fff, #e0e0e0);

    &.active {
      border: 1px solid #666;
      box-shadow: 0 0 2px #999;
      background: linear-gradient(#bbb, #fff);
    }
  }
}

dfn {
  font-style: normal;

  &:hover {
    font-style: normal;
    cursor: help;
  }
}

th {
  font-weight: bold;
  color: $th-color;
  background: #f3f3f3;
  background: linear-gradient(#fff, #ccc);
}

a img {
  border: 0;
}

hr {
  color: $main-color;
  background-color: $main-color;
  border: 0;
  height: 1px;
}

form {
  padding: 0;
  margin: 0;
  display: inline;
}

input,
select {
  // Fix outline in Chrome
  outline: none;
}

input {

  &[type=text],
  &[type=password],
  &[type=number],
  &[type=date] {
    border-radius: 2px;
    -moz-border-radius: 2px;
    -webkit-border-radius: 2px;
    background: white;
    border: 1px solid #aaa;
    color: #555;
    padding: 4px;
  }

  &[type=text],
  &[type=password],
  &[type=number],
  &[type=date],
  &[type=checkbox] {
    margin: 6px;
  }
}

select {
  margin: 6px;
}

input {
  &[type=number] {
    width: 50px;
  }

  &[type=text],
  &[type=password],
  &[type=number],
  &[type=date] {
    transition: all 0.2s;
    -ms-transition: all 0.2s;
    -webkit-transition: all 0.2s;
    -moz-transition: all 0.2s;
  }
}

select {
  transition: all 0.2s;
  -ms-transition: all 0.2s;
  -webkit-transition: all 0.2s;
  -moz-transition: all 0.2s;

  &#sel-lang {
    width: auto;
  }
}

input {

  &[type=text][disabled],
  &[type=password][disabled],
  &[type=number][disabled],
  &[type=date][disabled] {
    background: #e8e8e8;
    box-shadow: none;
    -webkit-box-shadow: none;
    -moz-box-shadow: none;

    &:hover {
      background: #e8e8e8;
      box-shadow: none;
      -webkit-box-shadow: none;
      -moz-box-shadow: none;
    }
  }
}

select[disabled] {
  background: #e8e8e8;
  box-shadow: none;
  -webkit-box-shadow: none;
  -moz-box-shadow: none;

  &:hover {
    background: #e8e8e8;
    box-shadow: none;
    -webkit-box-shadow: none;
    -moz-box-shadow: none;
  }
}

input {
  &[type=text] {

    &:hover,
    &:focus {
      border: 1px solid #7c7c7c;
      background: #fff;
    }
  }

  &[type=password] {

    &:hover,
    &:focus {
      border: 1px solid #7c7c7c;
      background: #fff;
    }
  }

  &[type=number] {

    &:hover,
    &:focus {
      border: 1px solid #7c7c7c;
      background: #fff;
    }
  }

  &[type=date] {

    &:hover,
    &:focus {
      border: 1px solid #7c7c7c;
      background: #fff;
    }
  }
}

select:focus {
  border: 1px solid #7c7c7c;
  background: #fff;
}

input {

  &[type=text]:hover,
  &[type=password]:hover,
  &[type=number]:hover,
  &[type=date]:hover {
    box-shadow: 0 1px 3px #aaa;
    -webkit-box-shadow: 0 1px 3px #aaa;
    -moz-box-shadow: 0 1px 3px #aaa;
  }
}

textarea {
  overflow: visible;
  margin: 6px;

  &.char {
    margin: 6px;
  }

  &.charField {
    width: 95%;
  }
}

th.fillPage {
  width: 80%;
}

fieldset {
  margin-top: 1em;
  border-radius: 4px 4px 0 0;
  -moz-border-radius: 4px 4px 0 0;
  -webkit-border-radius: 4px 4px 0 0;
  border: #aaa solid 1px;
  padding: 0.5em;
  background: #eee;

  @if $direction==rtl {
    text-shadow: -1px 1px 2px #fff inset;
    -moz-box-shadow: -1px 1px 2px #fff inset;
    -webkit-box-shadow: -1px 1px 2px #fff inset;
    box-shadow: -1px 1px 2px #fff inset;
  }

  @else {
    text-shadow: 1px 1px 2px #fff inset;
    -moz-box-shadow: 1px 1px 2px #fff inset;
    -webkit-box-shadow: 1px 1px 2px #fff inset;
    box-shadow: 1px 1px 2px #fff inset;
  }
}

fieldset {
  fieldset {
    margin: 0.8em;
    border: 1px solid #aaa;
    background: #e8e8e8;
  }

  legend {
    font-weight: bold;
    color: #444;
    padding: 5px 10px;
    border-radius: 2px;
    -moz-border-radius: 2px;
    -webkit-border-radius: 2px;
    border: 1px solid #aaa;
    background-color: #fff;
    max-width: 100%;
    -moz-box-shadow: 3px 3px 15px #bbb;
    -webkit-box-shadow: 3px 3px 15px #bbb;
    box-shadow: 3px 3px 15px #bbb;
    width: initial;
    font-size: 1rem;
  }
}

.some-margin {
  margin: 1.5em;
}

// buttons in some browsers (eg. Konqueror) are block elements, this breaks design
button {
  display: inline;
}

// 3.4
.datatable {
  table-layout: fixed;
}

table {
  border-collapse: collapse;

  caption,
  th,
  td {
    margin: 0.1em;
    text-shadow: 0 1px 0 #fff;
  }

  caption {
    padding: 0.1em 0.3em;
    vertical-align: middle;
  }
}

thead th {
  border-#{$right}: 1px solid #fff !important;
}

th {
  text-align: $left;
}

img,
button {
  vertical-align: middle;
}

input {

  &[type=checkbox],
  &[type=radio] {
    vertical-align: -11%;
  }
}

select {
  -moz-border-radius: 2px;
  -webkit-border-radius: 2px;
  border-radius: 2px;
  border: 1px solid #bbb;
  color: #333;
  padding: 3px;
  background: white;
  margin: 6px;

  &[multiple] {
    background: linear-gradient(#fff, #f2f2f2);
  }
}

/* classes */
.clearfloat {
  clear: both;
}

.floatleft {
  float: $left;
  margin-#{$right}: 1em;
}

.floatright {
  float: $right;
}

.center {
  text-align: center;
}

.displayblock {
  display: block;
}

<<<<<<< HEAD
.table th,
=======
.table th, 
>>>>>>> 89ab9f1d
.table td,
.table thead th {
  padding: 0.1em 0.3em;
  vertical-align: middle;
  border: none;
}

.table {
  color: #444;
  display: inline-table;
<<<<<<< HEAD
  width: auto;
}
=======
  width:auto;
} 
>>>>>>> 89ab9f1d

table {
  &.nospacing {
    border-spacing: 0;
  }

  &.nopadding tr {

    th,
    td {
      padding: 0;
    }
  }
}

th.left,
td.left {
  text-align: $left;
}

th.center,
td.center {
  text-align: center;
}

th.right,
td.right {
  text-align: $right;
  padding-#{$right}: 1em;
}

tr.vtop {

  th,
  td {
    vertical-align: top;
  }
}

th.vtop,
td.vtop {
  vertical-align: top;
}

tr.vmiddle {

  th,
  td {
    vertical-align: middle;
  }
}

th.vmiddle,
td.vmiddle {
  vertical-align: middle;
}

tr.vbottom {

  th,
  td {
    vertical-align: bottom;
  }
}

th.vbottom,
td.vbottom {
  vertical-align: bottom;
}

.paddingtop {
  padding-top: 1em;
}

.separator {
  color: #fff;
  text-shadow: 0 1px 0 #000;
}

div.tools {
  padding: 0.2em;

  a {
    color: #3a7ead !important;
  }

  margin-top: 0;
  margin-bottom: 0.5em;
  // avoid a thick line since this should be used under another fieldset
  border-top: 0;
  text-align: $right;
  float: none;
  clear: both;
  -webkit-border-radius: 0 0 4px 4px;
  -moz-border-radius: 0 0 4px 4px;
  border-radius: 0 0 4px 5px;
}

fieldset.tblFooters {
  margin-top: 0;
  margin-bottom: 0.5em;
  // avoid a thick line since this should be used under another fieldset
  border-top: 0;
  text-align: $right;
  float: none;
  clear: both;
  -webkit-border-radius: 0 0 4px 4px;
  -moz-border-radius: 0 0 4px 4px;
  border-radius: 0 0 4px 4px;
}

div.null_div {
  height: 20px;
  text-align: center;
  font-style: normal;
  min-width: 50px;
}

fieldset {
  .formelement {
    float: $left;
    margin-#{$right}: 0.5em;
    // IE
    white-space: nowrap;
  }

  // revert for Gecko
  div[class=formelement] {
    white-space: normal;
  }
}

button.mult_submit {
  border: none;
  background-color: transparent;
}

<<<<<<< HEAD
.table-striped>tbody>tr:nth-child(odd)>td,
.table-striped>tbody>tr:nth-child(odd)>th {
=======
.table-striped > tbody > tr:nth-child(odd) > td, 
.table-striped > tbody > tr:nth-child(odd) > th {
>>>>>>> 89ab9f1d
  background: #fff;
}


<<<<<<< HEAD
.table-striped>tbody>tr:nth-child(even)>td,
.table-striped>tbody>tr:nth-child(even)>th {
=======
.table-striped > tbody > tr:nth-child(even) > td, 
.table-striped > tbody > tr:nth-child(even) > th {
>>>>>>> 89ab9f1d
  background: #dfdfdf;
}

table tr {
  text-align: $left;

  th {
    text-align: $left;
  }
}

.table-hover tbody tr:hover th,
.table-hover tbody tr:not(.disabled):hover td {
  background: linear-gradient(#ced6df, #b6c6d7);
  color: $browse-marker-color;
}

// marked table rows
td.marked:not(.nomarker),
table tr.marked:not(.nomarker) td,
table tbody:first-of-type tr.marked:not(.nomarker) th,
table tr.marked:not(.nomarker) {
  background: linear-gradient(#ced6df, #b6c6d7);
  color: $browse-marker-color;
}

// hovered items
table tbody:first-of-type tr:not(.nopointer):hover,
table tbody:first-of-type tr:not(.nopointer):hover th,
.hover:not(.nopointer) {
<<<<<<< HEAD
  // background: linear-gradient(#ced6df, #b6c6d7);
  // color: $browse-pointer-color;
=======
// background: linear-gradient(#ced6df, #b6c6d7);
// color: $browse-pointer-color;
>>>>>>> 89ab9f1d
}

// hovered table rows
#table_index tbody:hover tr,
#table_index tbody:hover th,
table tr.hover:not(.nopointer) th {
<<<<<<< HEAD
  //  background: linear-gradient(#ced6df, #b6c6d7);
  //  color: $browse-pointer-color;
=======
//  background: linear-gradient(#ced6df, #b6c6d7);
//  color: $browse-pointer-color;
>>>>>>> 89ab9f1d
}

/**
 * marks table rows/cells if the db field is in a where condition
 */
.condition {
  border-color: $browse-marker-color !important;
}

th.condition {
  border-width: 1px 1px 0 1px;
  border-style: solid;
}

td.condition {
  border-width: 0 1px 0 1px;
  border-style: solid;
}

tr:last-child td.condition {
  border-width: 0 1px 1px 1px;
}

@if $direction==ltr {

  // for first th which must have right border set (ltr only)
  .before-condition {
    border-#{$right}: 1px solid $browse-marker-color;
  }
}

/**
 * cells with the value NULL
 */
td.null {
  font-style: italic;
  color: #7d7d7d;
}

table {

  .valueHeader,
  .value {
    text-align: $right;
    white-space: normal;
  }

  // IE doesnt handles 'pre' right
  [class=value] {
    white-space: normal;
  }
}

.value {
  font-family: $font-family-fixed;
}

.attention {
  color: red;
  font-weight: bold;
}

.allfine {
  color: green;
}

img.lightbulb {
  cursor: pointer;
}

.pdflayout {
  overflow: hidden;
  clip: inherit;
  background-color: #fff;
  display: none;
  border: 1px solid #000;
  position: relative;
}

.pdflayout_table {
  background: #d3dce3;
  color: #000;
  overflow: hidden;
  clip: inherit;
  z-index: 2;
  display: inline;
  visibility: inherit;
  cursor: move;
  position: absolute;
  font-size: 80%;
  border: 1px dashed #000;
}

// Doc links in SQL
.cm-sql-doc {
  text-decoration: none;
  border-bottom: 1px dotted #000;
  color: inherit !important;
}

// no extra space in table cells
td .icon {
  image-rendering: pixelated;
  margin: 0;
}

.selectallarrow {
  margin-#{$right}: 0.3em;
  margin-#{$left}: 0.6em;
}

.with-selected {
  margin-#{$left}: 2em;
}

// message boxes: error, confirmation
#pma_errors,
#pma_demo,
#pma_footer {
  position: relative;
  padding: 0 0.5em;
}

.success h1,
.notice h1 {
  border-bottom: 2px solid;
  font-weight: bold;
  text-align: $left;
  margin: 0 0 0.2em 0;
}

div {
  &.error h1 {
    border-bottom: 2px solid;
    font-weight: bold;
    text-align: $left;
    margin: 0 0 0.2em 0;
  }

  &.success,
  &.notice,
  &.error {
    margin: 0.5em 0 0.5em;
    border: 1px solid;
    background-repeat: no-repeat;
    -moz-border-radius: 5px;
    -webkit-border-radius: 5px;
    border-radius: 5px;
    -moz-box-shadow: 0 1px 1px #fff inset;
    -webkit-box-shadow: 0 1px 1px #fff inset;
    box-shadow: 0 1px 1px #fff inset;

    @if $direction==rtl {
      background-position: 99% 50%;
      padding: 10px 35px 10px 10px;
    }

    @else {
      background-position: 10px 50%;
      padding: 10px 10px 10px 10px;
    }
  }
}

.success a,
.notice a,
.error a {
  text-decoration: underline;
}

.success {
  color: #000;
  background-color: #ebf8a4;
}

h1.success,
div.success {
  border-color: #a2d246;
}

.success h1 {
  border-color: #0f0;
}

.notice {
  color: #000;
  background-color: #e8eef1;
}

h1.notice,
div.notice {
  border-color: #3a6c7e;
}

.notice h1 {
  border-color: #ffb10a;
}

.error {
  border: 1px solid maroon !important;
  color: #000;
  background: pink;
}

h1.error {
  border-color: #333;
}

div.error {
  border-color: #333;

  h1 {
    border-color: #f00;
  }
}

.confirmation {
  color: #000;
  background-color: pink;
}

// end messageboxes

.new_central_col {
  width: 100%;
}

.tblcomment {
  font-size: 70%;
  font-weight: normal;
  color: #009;
}

.tblHeaders {
  font-weight: bold;
  color: $th-color;
  background: $th-background;
}

div.tools,
.tblFooters {
  font-weight: normal;
  color: $th-color;
  background: $th-background;
}

.tblHeaders a {

  &:link,
  &:active,
  &:visited {
    color: #00f;
  }
}

div.tools a {

  &:link,
  &:visited,
  &:active {
    color: #00f;
  }
}

.tblFooters a {

  &:link,
  &:active,
  &:visited {
    color: #00f;
  }
}

.tblHeaders a:hover,
div.tools a:hover,
.tblFooters a:hover {
  color: #f00;
}

// forbidden, no privileges
.noPrivileges {
  color: #f00;
  font-weight: bold;
}

// disabled text
.disabled {
  color: #666;

  a {

    &:link,
    &:active,
    &:visited {
      color: #666;
    }

    &:hover {
      color: #666;
      text-decoration: none;
    }
  }
}

tr.disabled td,
td.disabled {
  background-color: #f3f3f3 !important;
  color: #aaa !important;
}

.nowrap {
  white-space: nowrap;
}

/**
 * login form
 */
body#loginform {
  margin: 1em 0 0 0;
  text-align: center;

  h1,
  a.logo {
    display: block;
    text-align: center;
  }

  div.container {
    text-align: $left;
    width: 30em;
    margin: 0 auto;
  }
}

#login_form {
  text-align: $left;
}

div.container.modal_form {
  margin: 0 auto;
  width: 30em;
  text-align: center;
  background: #fff;
  z-index: 999;
}

div#modalOverlay {
  position: fixed;
  top: 0;
  #{$left}: 0;
  height: 100%;
  width: 100%;
  background: #fff;
  z-index: 900;
}

form.login {
  input {

    &[type=text],
    &[type=password] {
      box-sizing: border-box;
      width: 14em;
    }
  }

  select {
    box-sizing: border-box;
    width: 14em;
  }
}

label.col-3.d-flex.align-items-center {
  font-weight: bolder;
}

.commented_column {
  border-bottom: 1px dashed #000;
}

.column_attribute {
  font-size: 70%;
}

.column_name {
  font-size: 80%;
  margin: 5px 2px;
}

.cfg_dbg_demo {
  margin: 0.5em 1em 0.5em 1em;
}

.central_columns_navigation {
  padding: 1.5% 0 !important;
}

.central_columns_add_column {
  display: inline-block;
  margin-#{$left}: 1%;
  max-width: 50%;
}

.message_errors_found {
  margin-top: 20px;
}

.repl_gui_skip_err_cnt {
  width: 30px;
}

.font_weight_bold {
  font-weight: bold;
}

.color_gray {
  color: gray;
}

.max_height_400 {
  max-height: 400px;
}

.color_red {
  color: red;
}

.pma_sliding_message {
  display: inline-block;
}

li.last.database {
  margin-bottom: 15px;
}

/* specific elements */

#topmenu {
  margin-top: 0.5em;
  padding: 0.1em 0.3em;

  a {
    text-shadow: 0 1px 0 #fff;
  }

  .error {
    background: #eee;
    border: 0 !important;
    color: #aaa;
  }
}

ul {

  &#topmenu,
  &#topmenu2,
  &.tabs {
    font-weight: bold;
    list-style-type: none;
    margin: 0;
    padding: 0;
  }

  &#topmenu2 {
    margin: 0.25em 0.5em 0;
    overflow: auto;
    clear: both;
  }

  &#topmenu li,
  &#topmenu2 li {
    float: left;
    margin: 0;
    vertical-align: middle;
  }
}

#topmenu img,
#topmenu2 img {
  margin-#{$right}: 0.5em;
  vertical-align: -3px;
}

.menucontainer {
  background: linear-gradient(#fff, #dcdcdc);
  border-top: 1px solid #aaa;
}

.scrollindicator {
  display: none;
}

// default tab styles
.tabactive {
  background: #fff !important;
}

ul#topmenu2 a {
  display: block;
  margin: 7px 6px 7px;
  margin-#{$left}: 0;
  padding: 4px 10px;
  white-space: nowrap;
  border: 1px solid #ddd;
  border-radius: 20px;
  -moz-border-radius: 20px;
  -webkit-border-radius: 20px;
  background: #f2f2f2;
}

span {
  &.caution {
    color: #f00;
  }

  &.success {
    color: green;
  }
}

fieldset.caution a {
  color: #f00;

  &:hover {
    color: #fff;
    background-color: #f00;
  }
}

ul {
  &#topmenu {
    ul {
      @if $direction==rtl {
        -moz-box-shadow: -1px 1px 6px #ddd;
        -webkit-box-shadow: -2px 2px 3px #666;
        box-shadow: -2px 2px 3px #666;
      }

      @else {
        -moz-box-shadow: 1px 1px 6px #ddd;
        -webkit-box-shadow: 2px 2px 3px #666;
        box-shadow: 2px 2px 3px #666;
      }

      &.only {
        #{$left}: 0;
      }
    }

    >li {
      border-#{$right}: 1px solid #fff;
      border-#{$left}: 1px solid #ccc;
      border-bottom: 1px solid #ccc;

      &:first-child {
        border-#{$left}: 0;
      }
    }

    a,
    span {
      padding: 0.6em;
    }

    ul {
      a {
        border-width: 1pt 0 0 0;
        -moz-border-radius: 0;
        -webkit-border-radius: 0;
        border-radius: 0;
      }

      li:first-child a {
        border-width: 0;
      }

      a:hover,
      .tabactive {
        text-decoration: none;
      }
    }

    >li> {

      a:hover,
      .tabactive {
        text-decoration: none;
      }
    }
  }

  &#topmenu2 a {

    &.tab:hover,
    &.tabactive {
      background-color: $bg-one;
      border-radius: 0.3em;
      -moz-border-radius: 0.3em;
      -webkit-border-radius: 0.3em;
      text-decoration: none;
    }
  }

  // to be able to cancel the bottom border, use <li class="active">
  &#topmenu>li.active {
    border-#{$right}: 0;
    border-bottom-color: #fff;
  }
}

// end topmenu

// zoom search
div#dataDisplay {

  input,
  select {
    margin: 0;
    margin-#{$right}: 0.5em;
  }

  th {
    line-height: 2em;
  }
}

table {
  &#tableFieldsId {
    width: 100%;
  }

  &.calendar {
    width: 100%;

    td {
      text-align: center;

      a {
        display: block;

        &:hover {
          background-color: #cfc;
        }
      }
    }

    th {
      background-color: #d3dce3;
    }

    td.selected {
      background-color: #fc9;
    }
  }
}

img.calendar {
  border: none;
}

form.clock {
  text-align: center;
}

// table stats
div#tablestatistics table {
  float: $left;
  margin-bottom: 0.5em;
  margin-#{$right}: 1.5em;
  margin-top: 0.5em;
  min-width: 16em;
}

// end table stats

// server privileges
#tableuserrights td,
#tablespecificuserrights td,
#tabledatabases td {
  vertical-align: middle;
}

// end server privileges

// Heading
#topmenucontainer {
  padding-#{$right}: 1em;
  width: 100%;
}

#serverinfo {
  background: #888;
  padding: 0.3em 0.9em;
  padding-#{$left}: 2.2em;
  text-shadow: 0 1px 0 #000;
  max-width: 100%;
  max-height: 16px;
  overflow: hidden;
  box-sizing: content-box;

  .item {
    white-space: nowrap;
    color: #fff;
  }

  img {
    margin: 0 0.1em 0;
    margin-#{$left}: 0.2em;
  }
}

#page_nav_icons {
  position: fixed;
  top: 0;
  #{$right}: 0;
  z-index: 99;
  padding: 0.25em 0;
}

#goto_pagetop,
#lock_page_icon {
  padding: 0.25em;
  background: #888;
}

#page_settings_icon {
  padding: 0.25em;
  background: #888;
  cursor: pointer;
  display: none;
}

#page_settings_modal,
#pma_navigation_settings {
  display: none;
}

#span_table_comment {
  font-weight: bold;
  font-style: italic;
  white-space: nowrap;
  margin-#{$left}: 10px;
  color: #d6d6d6;
  text-shadow: none;
}

#textSQLDUMP {
  width: 95%;
  height: 95%;
  font-family: Consolas, "Courier New", Courier, monospace;
  font-size: 110%;
}

#TooltipContainer {
  position: absolute;
  z-index: 99;
  width: 20em;
  height: auto;
  overflow: visible;
  visibility: hidden;
  background-color: #ffc;
  color: #060;
  border: 0.1em solid #000;
  padding: 0.5em;
}

// user privileges
#fieldset_add_user_login {
  div.item {
    border-bottom: 1px solid silver;
    padding-bottom: 0.3em;
    margin-bottom: 0.3em;
  }

  label {
    float: $left;
    display: block;
    width: 10em;
    max-width: 100%;
    text-align: $right;
    padding-#{$right}: 0.5em;
  }

  input {
    width: 12em;
    clear: $right;
    max-width: 100%;
  }

  span.options {
    float: $left;
    display: block;
    width: 12em;
    max-width: 100%;
    padding-#{$right}: 0.5em;

    #select_pred_username,
    #select_pred_hostname,
    #select_pred_password {
      width: 100%;
      max-width: 100%;
    }

    input {
      width: auto;
    }
  }
}

#fieldset_user_priv div.item {
  float: $left;
  width: 9em;
  max-width: 100%;

  div.item {
    float: none;
  }

  label {
    white-space: nowrap;
  }

  select {
    width: 100%;
  }
}

#fieldset_user_global_rights fieldset,
#fieldset_user_group_rights fieldset {
  float: $left;
}

#fieldset_user_global_rights>legend input {
  margin-#{$left}: 2em;
}

// end user privileges

// serverstatus

.linkElem:hover {
  text-decoration: underline;
  color: #235a81;
  cursor: pointer;
}

h3#serverstatusqueries span {
  font-size: 60%;
  display: inline;
}

.buttonlinks {
  float: $right;
  white-space: nowrap;
}

// Also used for the variables page
fieldset#tableFilter {
  padding: 0.1em 1em;
}

div#serverStatusTabs {
  margin-top: 1em;
}

caption a.top {
  float: $right;
}

div#serverstatusquerieschart {
  float: $left;
  width: 500px;
  height: 350px;
  margin-#{$right}: 50px;
}

table {

  &#serverstatusqueriesdetails,
  &#serverstatustraffic {
    float: $left;
  }

  &#serverstatusqueriesdetails th {
    min-width: 35px;
  }

  &#serverstatusvariables {
    width: 100%;
    margin-bottom: 1em;

    .name {
      width: 18em;
      white-space: nowrap;
    }

    .value {
      width: 6em;
    }
  }

  &#serverstatusconnections {
    float: $left;
  }
}

div {
  &#serverstatus table {

    tbody td.descr a,
    .tblFooters a {
      white-space: nowrap;
    }
  }

  &.liveChart {
    clear: both;
    min-width: 500px;
    height: 400px;
    padding-bottom: 80px;
  }
}

#addChartDialog input[type=text] {
  margin: 0;
  padding: 3px;
}

div#chartVariableSettings {
  border: 1px solid #ddd;
  background-color: #e6e6e6;
  margin-#{$left}: 10px;
}

table#chartGrid {
  td {
    padding: 3px;
    margin: 0;
  }

  div.monitorChart {
    background: #ebebeb;
    border: none;
  }
}

div.tabLinks {
  float: $left;
  padding: 5px 0;

  a,
  label {
    margin-#{$right}: 7px;
  }

  .icon {
    margin: -0.2em 0.3em 0 0;
  }
}

.popupContent {
  display: none;
  position: absolute;
  border: 1px solid #ccc;
  margin: 0;
  padding: 3px;
  background-color: #fff;
  z-index: 2;

  @if $direction==rtl {
    -moz-box-shadow: -2px 2px 3px #666;
    -webkit-box-shadow: -2px 2px 3px #666;
    box-shadow: -2px 2px 3px #666;
  }

  @else {
    -moz-box-shadow: 2px 2px 3px #666;
    -webkit-box-shadow: 2px 2px 3px #666;
    box-shadow: 2px 2px 3px #666;
  }
}

div {
  &#logTable {
    padding-top: 10px;
    clear: both;

    table {
      width: 100%;
    }
  }

  &#queryAnalyzerDialog {
    min-width: 700px;

    div {
      &.CodeMirror-scroll {
        height: auto;
      }

      &#queryProfiling {
        height: 300px;
      }
    }

    td.explain {
      width: 250px;
    }

    table.queryNums {
      display: none;
      border: 0;
      text-align: $left;
    }
  }
}

.smallIndent {
  padding-#{$left}: 7px;
}

// end serverstatus

// server variables
#serverVariables {
  width: 100%;

  .var-row>td {
    line-height: 2em;
  }

  .var-header {
    color: $th-color;
    background: #f3f3f3;
    background: linear-gradient(#fff, #ccc);
    font-weight: bold;
    text-align: $left;
  }

  .var-row {
    padding: 0.5em;
    min-height: 18px;
  }

  .var-name {
    font-weight: bold;

    &.session {
      font-weight: normal;
      font-style: italic;
    }
  }

  .var-value {
    text-align: $right;
  }

  .var-doc {
    overflow: visible;
    float: $right;
  }

  // server variables editor
  .editLink {
    padding-#{$right}: 1em;
    font-family: sans-serif;
  }

  .serverVariableEditor {
    width: 100%;
    overflow: hidden;

    input {
      width: 100%;
      margin: 0 0.5em;
      box-sizing: border-box;
      -ms-box-sizing: border-box;
      -moz-box-sizing: border-box;
      -webkit-box-sizing: border-box;
      height: 2.2em;
    }

    div {
      display: block;
      overflow: hidden;
      padding-#{$right}: 1em;
    }

    a {
      margin: 0 0.5em;
      line-height: 2em;
    }
  }
}

// end server variables

p.notice {
  margin: 1.5em 0;
  border: 1px solid #000;
  background-repeat: no-repeat;

  @if $direction==rtl {
    background-position: 99% 50%;
    padding: 25px 10px 10px 10px;
  }

  @else {
    background-position: 10px 50%;
    padding: 10px 10px 10px 25px;
  }

  -moz-border-radius: 5px;
  -webkit-border-radius: 5px;
  border-radius: 5px;
  -moz-box-shadow: 0 1px 2px #fff inset;
  -webkit-box-shadow: 0 1px 2px #fff inset;
  box-shadow: 0 1px 2px #fff inset;
  background-color: #555;
  color: #d4fb6a;

  a {
    color: #fff;
    text-decoration: underline;
  }
}

// profiling

div#profilingchart {
  width: 850px;
  height: 370px;
  float: $left;
}

#profilingchart .jqplot-highlighter-tooltip {
  top: auto !important;
  #{$left}: 11px;
  bottom: 24px;
}

// end profiling

// table charting
#resizer {
  border: 1px solid silver;
}

// make room for the resize handle
#inner-resizer {
  padding: 10px;
}

.chartOption {
  float: $left;
  margin-#{$right}: 40px;
}

// end table charting

// querybox

#togglequerybox {
  margin: 0 10px;
}

#serverstatus h3 {
  margin: 15px 0;
  font-weight: normal;
  color: #999;
  font-size: 1.7em;
}

#sectionlinks {
  margin-bottom: 15px;
  padding: 16px;
  background: #f3f3f3;
  border: 1px solid #aaa;
  border-radius: 5px;
  -webkit-border-radius: 5px;
  -moz-border-radius: 5px;
  box-shadow: 0 1px 1px #fff inset;
  -webkit-box-shadow: 0 1px 1px #fff inset;
  -moz-box-shadow: 0 1px 1px #fff inset;
}

#sectionlinks a,
.buttonlinks a,
a.button {
  font-weight: bold;
  text-shadow: 0 1px 0 #fff;
  margin-bottom: 7px;
  margin-#{$left}: 7px;
  border: 1px solid #aaa;
  padding: 7px;
  color: #111 !important;
  text-decoration: none;
  background-color: #ddd;
  white-space: nowrap;
  border-radius: 20px;
  -webkit-border-radius: 20px;
  -moz-border-radius: 20px;
  background-image: linear-gradient(#f8f8f8, #d8d8d8);

  &:hover {
    background: linear-gradient(#fff, #ddd);
  }
}

div {
  &#sqlquerycontainer {
    float: $left;
    width: 69%;
  }

  &#tablefieldscontainer {
    float: $right;
    width: 29%;
    margin-top: -20px;

    select {
      width: 100%;
      background: #fff;
    }
  }
}

#sqlquerycontainer,
#sqlquerycontainerfull {
  .btn {
    margin: 5px;
  }
}

textarea {
  &#sqlquery {
    width: 100%;
    -moz-border-radius: 4px;
    -webkit-border-radius: 4px;
    border-radius: 4px;
    border: 1px solid #aaa;
    padding: 5px;
    font-family: inherit;
  }

  &#sql_query_edit {
    height: 7em;
    width: 95%;
    display: block;
  }
}

div#queryboxcontainer div#bookmarkoptions {
  margin-top: 0.5em;
}

// end querybox

// main page

#mysqlmaininformation,
#pmamaininformation {
  float: $left;
  width: 49%;
}

#maincontainer {
  ul {
    list-style-type: disc;
    vertical-align: middle;
  }

  li {
    margin-bottom: 0.3em;
  }
}

#full_name_layer {
  position: absolute;
  padding: 2px;
  margin-top: -3px;
  z-index: 801;
  border-radius: 3px;
  border: solid 1px #888;
  background: #fff;
}

/* end main page */

/* iconic view for ul items */

li.no_bullets {
  list-style-type: none !important;
  margin-#{$left}: -25px !important; //align with other list items which have bullets
}

// end iconic view for ul items

#body_browse_foreigners {
  background: $navi-background;
  margin: 0.5em 0.5em 0 0.5em;
}

#bodythemes {
  width: 500px;
  margin: auto;
  text-align: center;

  img {
    border: 0.1em solid #000;
  }

  a:hover img {
    border: 0.1em solid red;
  }
}

#fieldset_select_fields {
  float: $left;
}

#selflink {
  clear: both;
  display: block;
  margin-top: 1em;
  margin-bottom: 1em;
  width: 98%;
  margin-#{$left}: 1%;
  text-align: $right;
  border-top: 0.1em solid silver;
}

#table_innodb_bufferpool_usage,
#table_innodb_bufferpool_activity {
  float: $left;
}

#div_mysql_charset_collations table {
  float: $left;

  th,
  td {
    padding: 0.4em;
  }

  th#collationHeader {
    width: 35%;
  }
}

#qbe_div_table_list,
#qbe_div_sql_query {
  float: $left;
}

label.desc {
  width: 30em;
  float: $left;

  sup {
    position: absolute;
  }
}

#settings_table {
  width: 100%;
}

code {
  &.php {
    display: block;
    padding-#{$left}: 1em;
    margin-top: 0;
    margin-bottom: 0;
    max-height: 10em;
    overflow: auto;
    direction: ltr;
  }

  &.sql {
    display: block;
    padding: 1em;
    margin-top: 0;
    margin-bottom: 0;
    max-height: 10em;
    overflow: auto;
    direction: ltr;
  }
}

div.sqlvalidate {
  display: block;
  padding: 1em;
  margin-top: 0;
  margin-bottom: 0;
  max-height: 10em;
  overflow: auto;
  direction: ltr;
}

.result_query {
  div.sqlOuter {
    background: $bg-one;
    text-align: $left;
  }

  .success,
  .error {
    margin-bottom: 0;
    border-bottom: none !important;
    border-bottom-left-radius: 0;
    border-bottom-right-radius: 0;
    padding-bottom: 5px;
  }
}

#PMA_slidingMessage code.sql,
div.sqlvalidate {
  background: $bg-one;
}

#main_pane_left {
  width: 60%;
  min-width: 260px;
  float: $left;
  padding-top: 1em;
}

#main_pane_right {
  overflow: hidden;
  min-width: 160px;
  padding-top: 1em;
}

.group {
  border: 1px solid #999;
  background: #f3f3f3;
  -moz-border-radius: 4px;
  -webkit-border-radius: 4px;
  border-radius: 4px;

  @if $direction==rtl {
    -moz-box-shadow: -2px 2px 5px #ccc;
    -webkit-box-shadow: -2px 2px 5px #ccc;
    box-shadow: -2px 2px 5px #ccc;
  }

  @else {
    -moz-box-shadow: 2px 2px 5px #ccc;
    -webkit-box-shadow: 2px 2px 5px #ccc;
    box-shadow: 2px 2px 5px #ccc;
  }

  margin-bottom: 1em;
  padding-bottom: 1em;

  h2 {
    background-color: #bbb;
    padding: 0.1em 0.3em;
    margin-top: 0;
    color: #fff;
    font-size: 1.6em;
    font-weight: normal;
    text-shadow: 0 1px 0 #777;
    -moz-box-shadow: 1px 1px 15px #999 inset;
    -webkit-box-shadow: 1px 1px 15px #999 inset;
    box-shadow: 1px 1px 15px #999 inset;
  }
}

.group-cnt {
  padding: 0;
  padding-#{$left}: 0.5em;
  display: inline-block;
  width: 98%;
}

textarea#partitiondefinition {
  height: 3em;
}

// for elements that should be revealed only via js
.hide {
  display: none;
}

#list_server {
  list-style-type: none;
  padding: 0;
}

/**
  *  Progress bar styles
  */

div {
  &.upload_progress {
    width: 400px;
    margin: 3em auto;
    text-align: center;
  }

  &.upload_progress_bar_outer {
    border: 1px solid #000;
    width: 202px;
    position: relative;
    margin: 0 auto 1em;
    color: $main-color;

    div.percentage {
      position: absolute;
      top: 0;
      #{$left}: 0;
      width: 202px;
    }
  }

  &.upload_progress_bar_inner {
    background-color: $navi-pointer-background;
    width: 0;
    height: 12px;
    margin: 1px;
    overflow: hidden;
    color: $browse-marker-color;
    position: relative;

    div.percentage {
      top: -1px;
      #{$left}: -1px;
    }
  }

  &#statustext {
    margin-top: 0.5em;
  }
}

table {

  &#serverconnection_src_remote,
  &#serverconnection_trg_remote,
  &#serverconnection_src_local,
  &#serverconnection_trg_local {
    float: $left;
  }
}

/**
  *  Validation error message styles
  */
input {

  &[type=text].invalid_value,
  &[type=password].invalid_value,
  &[type=number].invalid_value,
  &[type=date].invalid_value {
    background: #fcc;
  }
}

select.invalid_value,
.invalid_value {
  background: #fcc;
}

/**
  *  Ajax notification styling
  */
.ajax_notification {
  // The notification needs to be shown on the top of the page
  top: 0;
  position: fixed;
  margin-top: 200px;
  margin-#{$right}: auto;
  margin-bottom: 0;
  margin-#{$left}: auto;
  // Keep a little space on the sides of the text
  padding: 5px;
  width: 350px;
  // If this is not kept at a high z-index, the jQueryUI modal dialogs (z-index: 1000) might hide this
  z-index: 1100;
  text-align: center;
  display: inline;
  #{$left}: 0;
  #{$right}: 0;
  background-image: url("../img/ajax_clock_small.gif");
  background-repeat: no-repeat;
  background-position: 2%;
  border: 1px solid #e2b709;
  background-color: #ffe57e;
  border-radius: 5px;
  -moz-border-radius: 5px;
  -webkit-border-radius: 5px;
  box-shadow: 0 5px 90px #888;
  -moz-box-shadow: 0 5px 90px #888;
  -webkit-box-shadow: 0 5px 90px #888;
}

#loading_parent {
  /** Need this parent to properly center the notification division */
  position: relative;
  width: 100%;
}

/**
  * Export and Import styles
  */

.export_table_list_container {
  display: inline-block;
  max-height: 20em;
  overflow-y: scroll;
}

.export_table_select {
  th {
    text-align: center;
    vertical-align: middle;
  }

  .all {
    font-weight: bold;
    border-bottom: 1px solid black;
  }
}

.export_structure,
.export_data {
  text-align: center;
}

.export_table_name {
  vertical-align: middle;
}

.exportoptions {
  h2 {
    word-wrap: break-word;
  }

  h3 {
    border-bottom: 1px #999 solid;
    font-size: 110%;
  }
}

.importoptions h3 {
  border-bottom: 1px #999 solid;
  font-size: 110%;
}

.exportoptions ul,
.importoptions ul,
.format_specific_options ul {
  list-style-type: none;
  margin-bottom: 15px;
}

.exportoptions li,
.importoptions li {
  margin: 7px;
}

.exportoptions label,
.importoptions label,
.exportoptions p,
.importoptions p {
  margin: 5px;
  float: none;
}

#csv_options label.desc,
#ldi_options label.desc,
#latex_options label.desc,
#output label.desc {
  float: $left;
  width: 15em;
}

.exportoptions,
.importoptions {
  margin: 20px 30px 30px;
  margin-#{$left}: 10px;

  #buttonGo {
    float: $right;
  }
}

.format_specific_options {
  border: 1px solid #999;
  margin: 7px 0;
  padding: 3px;

  h3 {
    margin: 10px 0 0;
    margin-#{$left}: 10px;
    border: 0;
  }
}

p.desc {
  margin: 5px;
}

/**
  * Export styles only
  */
select {

  &#db_select,
  &#table_select {
    width: 400px;
  }
}

.export_sub_options {
  margin: 20px 0 0;
  margin-#{$left}: 30px;

  h4 {
    border-bottom: 1px #999 solid;
  }

  li {
    margin-bottom: 0;

    &.subgroup {
      display: inline-block;
      margin-top: 0;
    }
  }
}

#export_refresh_form {
  margin-#{$left}: 20px;
}

#export_back_button {
  display: inline;
}

#output_quick_export {
  display: none;
}

/**
 * Import styles only
 */

.importoptions #import_notification {
  margin: 10px 0;
  font-style: italic;
}

input#input_import_file {
  margin: 5px;
}

.formelementrow {
  margin: 5px 0 5px 0;
}

#filterText {
  vertical-align: baseline;
}

#popup_background {
  display: none;
  position: fixed;
  width: 100%;
  height: 100%;
  top: 0;
  #{$left}: 0;
  background: #000;
  z-index: 1000;
  overflow: hidden;
}

/**
 * Table structure styles
 */
#fieldsForm ul.table-structure-actions {
  margin: 0;
  padding: 0;
  list-style: none;

  li {
    float: $left;
    // same as padding of "table td"
    margin-#{$right}: 0.3em;
  }

  .submenu li {
    padding: 0;
    margin: 0;

    span {
      padding: 0.3em;
      margin: 0.1em;
    }
  }
}

#structure-action-links a {
  margin-#{$right}: 1em;
}

#addColumns input[type=radio] {
  margin: 3px 0 0;
  margin-#{$left}: 1em;
}

/**
 * Indexes
 */
#index_frm {
  .index_info {

    input[type=text],
    select {
      width: 100%;
      margin: 0;
      box-sizing: border-box;
      -ms-box-sizing: border-box;
      -moz-box-sizing: border-box;
      -webkit-box-sizing: border-box;
    }

    div {
      padding: 0.2em 0;
    }

    .label {
      float: $left;
      min-width: 12em;
    }
  }

  .slider {
    width: 10em;
    margin: 0.6em;
    float: $left;
  }

  .add_fields {
    float: $left;

    input {
      margin-#{$left}: 1em;
    }
  }

  input {
    margin: 0;
  }

  td {
    vertical-align: middle;
  }
}

table#index_columns {
  width: 100%;

  select {
    width: 85%;
    float: $left;
  }
}

#move_columns_dialog {
  div {
    padding: 1em;
  }

  ul {
    list-style: none;
    margin: 0;
    padding: 0;
  }

  li {
    background: $th-background;
    border: 1px solid #aaa;
    color: $th-color;
    font-weight: bold;
    margin: 0.4em;
    padding: 0.2em;
    -webkit-border-radius: 2px;
    -moz-border-radius: 2px;
    border-radius: 2px;
  }
}

// config forms
.config-form {
  ul.tabs {
    margin: 1.1em 0.2em 0;
    list-style: none;
    font-weight: bold;

    li {
      float: $left;
      margin-bottom: -1px;

      a {
        display: block;
        margin: 0.1em 0.2em 0;
        white-space: nowrap;
        text-decoration: none;
        border: 1px solid $bg-two;
        border-bottom: 1px solid #aaa;
        padding: 7px 10px;
        -webkit-border-radius: 5px 5px 0 0;
        -moz-border-radius: 5px 5px 0 0;
        border-radius: 5px 5px 0 0;
        background: #f2f2f2;
        color: #555;
        text-shadow: 0 1px 0 #fff;

        &:hover,
        &:active {
          background: #e5e5e5;
        }
      }

      &.active a {
        background-color: #fff;
        margin-top: 1px;
        color: #000;
        text-shadow: none;
        border-color: #aaa;
        border-bottom: 1px solid #fff;
      }
    }
  }

  fieldset {
    margin-top: 0;
    padding: 0;
    clear: both;
    -webkit-border-radius: 0;
    -moz-border-radius: 0;
    border-radius: 0;

    p {
      margin: 0;
      padding: 0.5em;
      background: #fff;
      border-top: 0;
    }

    // form error list
    .errors {
      margin: 0 -2px 1em;
      padding: 0.5em 1.5em;
      background: #fbead9;
      border: 0 #c83838 solid;
      border-width: 1px 0;
      list-style: none;
      font-family: $font-family;
      font-size: small;
    }

    // field error list
    .inline_errors {
      margin: 0.3em 0.3em 0.3em;
      margin-#{$left}: 0;
      padding: 0;
      list-style: none;
      color: #9a0000;
      font-size: small;
    }

    .doc {
      margin-#{$left}: 1em;
    }

    .disabled-notice {
      margin-#{$left}: 1em;
      font-size: 80%;
      text-transform: uppercase;
      color: #e00;
      cursor: help;
    }

    th {
      padding: 0.3em 0.3em 0.3em;
      padding-#{$left}: 0.5em;
      text-align: $left;
      vertical-align: top;
      width: 40%;
      background: transparent;
      filter: none;
      border-top: 1px $bg-two solid;
      border-#{$right}: none;

      small {
        display: block;
        font-weight: normal;
        font-family: $font-family;
        font-size: x-small;
        color: #444;
      }
    }

    td {
      padding-top: 0.3em;
      padding-bottom: 0.3em;
      vertical-align: top;
      border-top: 1px $bg-two solid;
      border-#{$right}: none;
    }
  }

  legend {
    display: none;
  }

  .lastrow {
    border-top: 1px #000 solid;
    background: $th-background;
    padding: 0.5em;
    text-align: center;

    input {
      font-weight: bold;
    }
  }

  span.checkbox {
    padding: 2px;
    display: inline-block;

    &.custom {
      padding: 1px;
      border: 1px #edec90 solid;
      background: #ffc;
    }
  }

  // customized field
  .custom {
    background: #ffc;
  }

  .field-error {
    border-color: #a11 !important;
  }

  input {

    &[type=text],
    &[type=password],
    &[type=number] {
      border: 1px #a7a6aa solid;
      height: auto;

      &:focus {
        border: 1px #6676ff solid;
        background: #f7fbff;
      }
    }
  }

  select,
  textarea {
    border: 1px #a7a6aa solid;
    height: auto;

    &:focus {
      border: 1px #6676ff solid;
      background: #f7fbff;
    }
  }

  .field-comment-mark {
    font-family: serif;
    color: #007;
    cursor: help;
    padding: 0 0.2em;
    font-weight: bold;
    font-style: italic;
  }

  .field-comment-warning {
    color: #a00;
  }

  // error list
  dd {
    margin-#{$left}: 0.5em;

    &::before {
      content: "\25B8  ";
    }
  }
}

fieldset {
  .group-header {
    th {
      background: $bg-two;
    }

    +tr th {
      padding-top: 0.6em;
    }
  }

  .group-field-1 th,
  .group-header-2 th {
    padding-#{$left}: 1.5em;
  }

  .group-field-2 th,
  .group-header-3 th {
    padding-#{$left}: 3em;
  }

  .group-field-3 th {
    padding-#{$left}: 4.5em;
  }

  .disabled-field {
    th {
      color: #666;
      background-color: #ddd;

      small {
        color: #666;
        background-color: #ddd;
      }
    }

    td {
      color: #666;
      background-color: #ddd;
    }
  }
}

.click-hide-message {
  cursor: pointer;
}

.prefsmanage_opts {
  margin-#{$left}: 2em;
}

#prefs_autoload {
  margin-bottom: 0.5em;
  margin-#{$left}: 0.5em;
}

input#auto_increment_opt {
  width: min-content;
}

#placeholder {
  position: relative;
  border: 1px solid #aaa;
  float: $right;
  overflow: hidden;
  width: 450px;
  height: 300px;

  .button {
    position: absolute;
    cursor: pointer;
  }

  div.button {
    font-size: smaller;
    color: #999;
    background-color: #eee;
    padding: 2px;
  }
}

.wrapper {
  float: $left;
  margin-bottom: 1.5em;
}

.toggleButton {
  position: relative;
  cursor: pointer;
  font-size: 0.8em;
  text-align: center;
  line-height: 1.4em;
  height: 1.55em;
  overflow: hidden;
  border-#{$right}: 0.1em solid #888;
  border-#{$left}: 0.1em solid #888;
  -webkit-border-radius: 0.3em;
  -moz-border-radius: 0.3em;
  border-radius: 0.3em;

  table,
  td,
  img {
    padding: 0;
    position: relative;
  }

  .container {
    position: absolute;

    td,
    tr {
      background: none !important;
    }
  }

  .toggleOn {
    color: #fff;
    padding: 0 1em;
    text-shadow: 0 0 0.2em #000;
  }

  .toggleOff {
    padding: 0 1em;
  }
}

.doubleFieldset {
  fieldset {
    width: 48%;
    float: $left;
    padding: 0;

    &.left {
      margin-#{$right}: 1%;
    }

    &.right {
      margin-#{$left}: 1%;
    }
  }

  legend {
    margin-#{$left}: 1.5em;
  }

  div.wrap {
    padding: 1.5em;
  }
}

#table_name_col_no_outer {
  margin-top: 45px;
}

#table_name_col_no {
  position: fixed;
  top: 55px;
  width: 100%;
  background: #fff;
}

#table_columns {
  input {

    &[type=text],
    &[type=password],
    &[type=number] {
      width: 10em;
      box-sizing: border-box;
      -ms-box-sizing: border-box;
      -moz-box-sizing: border-box;
      -webkit-box-sizing: border-box;
    }
  }

  select {
    width: 10em;
    box-sizing: border-box;
    -ms-box-sizing: border-box;
    -moz-box-sizing: border-box;
    -webkit-box-sizing: border-box;
  }
}

#openlayersmap {
  width: 450px;
  height: 300px;
}

.placeholderDrag {
  cursor: move;
}

#left_arrow {
  #{$left}: 8px;
  top: 26px;
}

#right_arrow {
  #{$left}: 26px;
  top: 26px;
}

#up_arrow {
  #{$left}: 17px;
  top: 8px;
}

#down_arrow {
  #{$left}: 17px;
  top: 44px;
}

#zoom_in {
  #{$left}: 17px;
  top: 67px;
}

#zoom_world {
  #{$left}: 17px;
  top: 85px;
}

#zoom_out {
  #{$left}: 17px;
  top: 103px;
}

.colborder {
  cursor: col-resize;
  height: 100%;
  margin-#{$left}: -6px;
  position: absolute;
  width: 5px;
}

.colborder_active {
  border-#{$right}: 2px solid #a44;
}

.pma_table,
.sticky_columns {
  th.draggable span {
    display: block;
    overflow: hidden;
  }
}

.pma_table {
  td {
    position: static;
  }

  tbody td span {
    display: block;
    overflow: hidden;

    code span {
      display: inline;
    }
  }

  th.draggable {
    &.right span {
      margin-#{$right}: 0;
    }

    span {
      margin-#{$right}: 10px;
    }
  }
}

.modal-copy input {
  display: block;
  width: 100%;
  margin-top: 1.5em;
  padding: 0.3em 0;
}

.cRsz {
  position: absolute;
}

.cCpy {
  background: #333;
  color: #fff;
  font-weight: bold;
  margin: 0.1em;
  padding: 0.3em;
  position: absolute;
  text-shadow: -1px -1px #000;
  -moz-box-shadow: 0 0 0.7em #000;
  -webkit-box-shadow: 0 0 0.7em #000;
  box-shadow: 0 0 0.7em #000;
  -moz-border-radius: 0.3em;
  -webkit-border-radius: 0.3em;
  border-radius: 0.3em;
}

.cPointer {
  $height: 20px;
  $width: 10px;

  height: $height;
  width: $width;
  margin-top: $height / -2;
  margin-#{$left}: $width / -2;
  background: url("../img/col_pointer.png");
  position: absolute;
}

.tooltip {
  background: #333 !important;
  opacity: 0.8 !important;
  border: 1px solid #000 !important;
  -moz-border-radius: 0.3em !important;
  -webkit-border-radius: 0.3em !important;
  border-radius: 0.3em !important;
  text-shadow: -1px -1px #000 !important;
  font-size: 0.8em !important;
  font-weight: bold !important;
  padding: 1px 3px !important;

  * {
    background: none !important;
    color: #fff !important;
  }
}

.cDrop {
  #{$left}: 0;
  position: absolute;
  top: 0;
}

.coldrop {
  background: url("../img/col_drop.png");
  cursor: pointer;
  height: 16px;
  margin-#{$left}: 0.3em;
  margin-top: 0.3em;
  position: absolute;
  width: 16px;

  &:hover {
    background-color: #999;
  }
}

.coldrop-hover {
  background-color: #999;
}

.cList {
  background: #eee;
  border: solid 1px #999;
  position: absolute;
  -moz-box-shadow: 0 0.2em 0.5em #333;
  -webkit-box-shadow: 0 0.2em 0.5em #333;
  box-shadow: 0 0.2em 0.5em #333;

  .lDiv div {
    padding: 0.2em 0.5em 0.2em;
    padding-#{$left}: 0.2em;

    &:hover {
      background: #ddd;
      cursor: pointer;
    }

    input {
      cursor: pointer;
    }
  }
}

.showAllColBtn {
  border-bottom: solid 1px #999;
  border-top: solid 1px #999;
  cursor: pointer;
  font-size: 0.9em;
  font-weight: bold;
  padding: 0.35em 1em;
  text-align: center;

  &:hover {
    background: #ddd;
  }
}

.turnOffSelect {
  -moz-user-select: none;
  -khtml-user-select: none;
  -webkit-user-select: none;
  user-select: none;
}

.navigation {
  margin: 0.8em 0;
  border-radius: 5px;
  -webkit-border-radius: 5px;
  -moz-border-radius: 5px;
  background: linear-gradient(#eee, #ccc);

  td {
    margin: 0;
    padding: 0;
    vertical-align: middle;
    white-space: nowrap;
  }

  input {
    &[type=submit] {
      background: none;
      border: 0;
      filter: none;
      margin: 0;
      padding: 0.8em 0.5em;
      border-radius: 0;
      -webkit-border-radius: 0;
      -moz-border-radius: 0;

      &:hover {
        color: #fff;
        cursor: pointer;
        text-shadow: none;
        background: linear-gradient(#333, #555);
      }
    }

    &.edit_mode_active {
      color: #fff;
      cursor: pointer;
      text-shadow: none;
      background: linear-gradient(#333, #555);
    }
  }

  .btn-link {
    color: $main-color;

    &:hover {
      color: #fff;
      background-image: linear-gradient(#333, #555);
      text-decoration: none;
    }
  }

  select {
    margin: 0 0.8em;
  }
}

.navigation_separator {
  color: #999;
  display: inline-block;
  font-size: 1.5em;
  text-align: center;
  height: 1.4em;
  width: 1.2em;
  text-shadow: 1px 0 #fff;
}

.cEdit {
  margin: 0;
  padding: 0;
  position: absolute;

  input[type=text] {
    background: #fff;
    height: 100%;
    margin: 0;
    padding: 0;
  }

  .edit_area {
    background: #fff;
    border: 1px solid #999;
    min-width: 10em;
    padding: 0.3em 0.5em;

    select,
    textarea {
      width: 97%;
    }
  }

  .cell_edit_hint {
    color: #555;
    font-size: 0.8em;
    margin: 0.3em 0.2em;
  }

  .edit_box {
    overflow-x: hidden;
    overflow-y: scroll;
    padding: 0;
    margin: 0;
  }

  .edit_box_posting {
    background: #fff url('../img/ajax_clock_small.gif') no-repeat $right center;
    padding-#{$right}: 1.5em;
  }

  .edit_area_loading {
    background: #fff url("../img/ajax_clock_small.gif") no-repeat center;
    height: 10em;
  }

  .goto_link {
    background: #eee;
    color: #555;
    padding: 0.2em 0.3em;
  }
}

.saving_edited_data {
  background: url('../img/ajax_clock_small.gif') no-repeat $left;
  padding-#{$left}: 20px;
}

.relationalTable {
  td {
    vertical-align: top;
  }

  select {
    width: 125px;
    margin-#{$right}: 5px;
  }
}

// css for timepicker
.ui-timepicker-div {
  .ui-widget-header {
    margin-bottom: 8px;
  }

  dl {
    text-align: $left;

    dt {
      height: 25px;
      margin-bottom: -25px;
    }

    dd {
      margin: 0 10px 10px 85px;
    }
  }

  td {
    font-size: 90%;
  }
}

.ui-tpicker-grid-label {
  background: none;
  border: none;
  margin: 0;
  padding: 0;
}

.ui-timepicker-rtl {
  direction: rtl;

  dl {
    text-align: right;

    dd {
      margin: 0 65px 10px 10px;
    }
  }
}

body .ui-widget {
  font-size: 1em;
}

.ui-dialog fieldset legend a {
  color: #235a81;
}

.ui-draggable {
  z-index: 801;
}

// over-riding jqplot-yaxis class
.jqplot-yaxis {
  #{$left}: 0 !important;
  min-width: 25px;
  width: auto;
}

.jqplot-axis {
  overflow: hidden;
}

.report-data {
  height: 13em;
  overflow: scroll;
  width: 570px;
  border: solid 1px;
  background: white;
  padding: 2px;
}

.report-description {
  height: 10em;
  width: 570px;
}

div#page_content div {
  &#tableslistcontainer {
    margin-top: 1em;

    table.data {
      border-top: 0.1px solid #eee;
    }
  }

  &.notice,
  &.result_query {
    margin-top: 1em;
  }
}

table.show_create {
  margin-top: 1em;

  td {
    border-#{$right}: 1px solid #bbb;
  }
}

#alias_modal {
  table {
    width: 100%;
  }

  label {
    font-weight: bold;
  }
}

.ui-dialog {
  position: fixed;
}

.small_font {
  font-size: smaller;
}

// Console styles
#pma_console_container {
  width: 100%;
  position: fixed;
  bottom: 0;
  #{$left}: 0;
  z-index: 100;
}

#pma_console {
  position: relative;
  margin-#{$left}: $navi-width;

  .templates {
    display: none;
  }

  .mid_text {
    vertical-align: middle;
  }

  .toolbar {
    position: relative;
    background: #ccc;
    border-top: solid 1px #aaa;
    cursor: n-resize;

    span {
      vertical-align: middle;
    }

    &.collapsed {
      cursor: default;

      &:not(:hover) {
        display: inline-block;
        border-top-right-radius: 3px;
        border-#{$right}: solid 1px #aaa;
      }

      >.button {
        display: none;
      }
    }
  }

  .message span {

    &.text,
    &.action {
      padding: 0 3px;
      display: inline-block;
    }
  }

  .toolbar {

    .button,
    .text {
      padding: 0 3px;
      display: inline-block;
    }
  }

  .switch_button {
    padding: 0 3px;
    display: inline-block;
  }

  .message span.action,
  .toolbar .button,
  .switch_button {
    cursor: pointer;
  }

  .message span.action:hover,
  .toolbar .button:hover,
  .switch_button:hover {
    background: #ddd;
  }

  .toolbar {
    .button.active {
      background: #ddd;
    }

    .text {
      font-weight: bold;
    }

    .button,
    .text {
      margin-#{$right}: 0.4em;
    }

    .button,
    .text {
      float: $right;
    }
  }

  .content {
    overflow-x: hidden;
    overflow-y: auto;
    margin-bottom: -65px;
    border-top: solid 1px #aaa;
    background: #fff;
    padding-top: 0.4em;

    &.console_dark_theme {
      background: #000;
      color: #fff;

      .CodeMirror-wrap {
        background: #000;
        color: #fff;
      }

      .action_content {
        color: #000;
      }

      .message {
        border-color: #373b41;
      }

      .CodeMirror-cursor {
        border-color: #fff;
      }

      .cm-keyword {
        color: #de935f;
      }
    }
  }

  .message,
  .query_input {
    position: relative;
    font-family: Monaco, Consolas, monospace;
    cursor: text;
    margin: 0 10px 0.2em 1.4em;
  }

  .message {
    border-bottom: solid 1px #ccc;
    padding-bottom: 0.2em;

    &.expanded>.action_content {
      position: relative;
    }

    &::before {
      #{$left}: -0.7em;
      position: absolute;
      content: ">";
    }
  }

  .query_input {
    &::before {
      left: -0.7em;
      position: absolute;
      content: ">";
      top: -2px;
    }

    textarea {
      width: 100%;
      height: 4em;
      resize: vertical;
    }
  }

  .message {
    &:hover::before {
      color: #7cf;
      font-weight: bold;
    }

    &.expanded::before {
      content: "]";
    }

    &.welcome::before {
      display: none;
    }

    &.failed {

      &::before,
      &.expanded::before,
      &:hover::before {
        content: "=";
        color: #944;
      }
    }

    &.pending::before {
      opacity: 0.3;
    }

    &.collapsed>.query {
      white-space: nowrap;
      text-overflow: ellipsis;
      overflow: hidden;
    }

    &.expanded>.query {
      display: block;
      white-space: pre;
      word-wrap: break-word;
    }

    .text.targetdb,
    &.collapsed .action.collapse,
    &.expanded .action.expand {
      display: none;
    }

    .action {

      &.requery,
      &.profiling,
      &.explain,
      &.bookmark {
        display: none;
      }
    }

    &.select .action {

      &.profiling,
      &.explain {
        display: inline-block;
      }
    }

    &.history .text.targetdb,
    &.successed .text.targetdb {
      display: inline-block;
    }

    &.history .action {

      &.requery,
      &.bookmark {
        display: inline-block;
      }
    }

    &.bookmark .action {

      &.requery,
      &.bookmark {
        display: inline-block;
      }
    }

    &.successed .action {

      &.requery,
      &.bookmark {
        display: inline-block;
      }
    }

    .action_content {
      position: absolute;
      bottom: 100%;
      background: #ccc;
      border: solid 1px #aaa;
      border-top-left-radius: 3px;
    }

    &.bookmark .text.targetdb,
    .text.query_time {
      margin: 0;
      display: inline-block;
    }

    &.failed .text.query_time,
    .text.failed {
      display: none;
    }

    &.failed .text.failed {
      display: inline-block;
    }

    .text {
      background: #fff;
    }

    &.collapsed {
      >.action_content {
        display: none;
      }

      &:hover>.action_content {
        display: block;
      }
    }

    .bookmark_label {
      padding: 0 4px;
      top: 0;
      background: #369;
      color: #fff;
      border-radius: 3px;

      &.shared {
        background: #396;
      }
    }

    &.expanded .bookmark_label {
      border-top-left-radius: 0;
      border-top-right-radius: 0;
    }
  }

  .query_input {
    position: relative;
  }

  .mid_layer {
    height: 100%;
    width: 100%;
    position: absolute;
    top: 0;
    background: #666;
    display: none;
    cursor: pointer;
    z-index: 200;
  }

  .card {
    position: absolute;
    width: 94%;
    height: 100%;
    min-height: 48px;
    #{$left}: 100%;
    top: 0;
    border-#{$left}: solid 1px #999;
    z-index: 300;
    transition: $left 0.2s;
    -ms-transition: $left 0.2s;
    -webkit-transition: $left 0.2s;
    -moz-transition: $left 0.2s;

    &.show {
      #{$left}: 6%;
      box-shadow: -2px 1px 4px -1px #999;
    }
  }

  .button.hide,
  .message span.text.hide {
    display: none;
  }
}

#pma_bookmarks .content.add_bookmark,
#pma_console_options .content {
  padding: 4px 6px;
}

#pma_bookmarks .content.add_bookmark {
  .options {
    margin-#{$left}: 1.4em;
    padding-bottom: 0.4em;
    margin-bottom: 0.4em;
    border-bottom: solid 1px #ccc;

    button {
      margin: 0 7px;
      vertical-align: bottom;
    }
  }

  input[type=text] {
    margin: 0;
    padding: 2px 4px;
  }
}

#debug_console {
  &.grouped .ungroup_queries {
    display: inline-block;
  }

  &.ungrouped {
    .group_queries {
      display: inline-block;
    }

    .ungroup_queries,
    .sort_count {
      display: none;
    }
  }

  &.grouped .group_queries {
    display: none;
  }

  .count {
    margin-#{$right}: 8px;
  }

  .show_trace .trace,
  .show_args .args {
    display: block;
  }

  .hide_trace .trace,
  .hide_args .args,
  .show_trace .action.dbg_show_trace,
  .hide_trace .action.dbg_hide_trace {
    display: none;
  }

  .traceStep {

    &.hide_args .action.dbg_hide_args,
    &.show_args .action.dbg_show_args {
      display: none;
    }

    &::after {
      content: "";
      display: table;
      clear: both;
    }
  }

  .trace.welcome::after,
  .debug>.welcome::after {
    content: "";
    display: table;
    clear: both;
  }

  .debug_summary {
    float: $left;
  }

  .trace.welcome .time,
  .traceStep .file,
  .script_name {
    float: $right;
  }

  .traceStep .args pre {
    margin: 0;
  }
}

// Code mirror console style
.cm-s-pma {
  .CodeMirror-code {
    font-family: Monaco, Consolas, monospace;

    pre {
      font-family: Monaco, Consolas, monospace;
    }
  }

  .CodeMirror-measure>pre,
  .CodeMirror-code>pre,
  .CodeMirror-lines {
    padding: 0;
  }

  &.CodeMirror {
    resize: none;
    height: auto;
    width: 100%;
    min-height: initial;
    max-height: initial;
  }

  .CodeMirror-scroll {
    cursor: text;
  }
}

// PMA drop-improt style

.pma_drop_handler {
  display: none;
  position: fixed;
  top: 0;
  #{$left}: 0;
  width: 100%;
  background: rgba(0, 0, 0, 0.6);
  height: 100%;
  z-index: 999;
  color: white;
  font-size: 30pt;
  text-align: center;
  padding-top: 20%;
}

.pma_sql_import_status {
  display: none;
  position: fixed;
  bottom: 0;
  #{$right}: 25px;
  width: 400px;
  border: 1px solid #999;
  background: #f3f3f3;
  -moz-border-radius: 4px;
  -webkit-border-radius: 4px;
  border-radius: 4px;

  @if $direction==rtl {
    -moz-box-shadow: -2px 2px 5px #ccc;
    -webkit-box-shadow: -2px 2px 5px #ccc;
    box-shadow: -2px 2px 5px #ccc;
  }

  @else {
    -moz-box-shadow: 2px 2px 5px #ccc;
    -webkit-box-shadow: 2px 2px 5px #ccc;
    box-shadow: 2px 2px 5px #ccc;
  }

  h2 {
    background-color: #bbb;
    padding: 0.1em 0.3em;
    margin-top: 0;
    margin-bottom: 0;
    color: #fff;
    font-size: 1.6em;
    font-weight: normal;
    text-shadow: 0 1px 0 #777;

    @if $direction==rtl {
      -moz-box-shadow: -1px 1px 15px #999 inset;
      -webkit-box-shadow: -1px 1px 15px #999 inset;
      box-shadow: -1px 1px 15px #999 inset;
    }

    @else {
      -moz-box-shadow: 1px 1px 15px #999 inset;
      -webkit-box-shadow: 1px 1px 15px #999 inset;
      box-shadow: 1px 1px 15px #999 inset;
    }
  }
}

.pma_drop_result h2 {
  background-color: #bbb;
  padding: 0.1em 0.3em;
  margin-top: 0;
  margin-bottom: 0;
  color: #fff;
  font-size: 1.6em;
  font-weight: normal;
  text-shadow: 0 1px 0 #777;

  @if $direction==rtl {
    -moz-box-shadow: -1px 1px 15px #999 inset;
    -webkit-box-shadow: -1px 1px 15px #999 inset;
    box-shadow: -1px 1px 15px #999 inset;
  }

  @else {
    -moz-box-shadow: 1px 1px 15px #999 inset;
    -webkit-box-shadow: 1px 1px 15px #999 inset;
    box-shadow: 1px 1px 15px #999 inset;
  }
}

.pma_sql_import_status {
  div {
    height: 270px;
    overflow-y: auto;
    overflow-x: hidden;
    list-style-type: none;

    li {
      padding: 8px 10px;
      border-bottom: 1px solid #bbb;
      color: rgb(148, 14, 14);
      background: white;

      .filesize {
        float: $right;
      }
    }
  }

  h2 {
    .minimize {
      float: $right;
      margin-#{$right}: 5px;
      padding: 0 10px;
    }

    .close {
      float: $right;
      margin-#{$right}: 5px;
      padding: 0 10px;
      display: none;
    }

    .minimize:hover,
    .close:hover {
      background: rgba(155, 149, 149, 0.78);
      cursor: pointer;
    }
  }
}

.pma_drop_result h2 .close:hover {
  background: rgba(155, 149, 149, 0.78);
  cursor: pointer;
}

.pma_drop_file_status {
  color: #235a81;

  span.underline:hover {
    cursor: pointer;
    text-decoration: underline;
  }
}

.pma_drop_result {
  position: fixed;
  top: 10%;
  #{$left}: 20%;
  width: 60%;
  background: white;
  min-height: 300px;
  z-index: 800;
  -webkit-box-shadow: 0 0 15px #999;
  border-radius: 10px;
  cursor: move;

  h2 .close {
    float: $right;
    margin-#{$right}: 5px;
    padding: 0 10px;
  }
}

.dependencies_box {
  background-color: white;
  border: 3px ridge black;
}

#composite_index_list {
  list-style-type: none;
  list-style-position: inside;
}

span.drag_icon {
  display: inline-block;
  background-image: url("../img/s_sortable.png");
  background-position: center center;
  background-repeat: no-repeat;
  width: 1em;
  height: 3em;
  cursor: move;
}

.topmargin {
  margin-top: 1em;
}

meter {
  &[value="1"]::-webkit-meter-optimum-value {
    background: linear-gradient(white 3%, #e32929 5%, transparent 10%, #e32929);
  }

  &[value="2"]::-webkit-meter-optimum-value {
    background: linear-gradient(white 3%, #f60 5%, transparent 10%, #f60);
  }

  &[value="3"]::-webkit-meter-optimum-value {
    background: linear-gradient(white 3%, #ffd700 5%, transparent 10%, #ffd700);
  }
}

// styles for sortable tables created with tablesorter jquery plugin
th {
  &.header {
    cursor: pointer;
    color: #235a81;

    &:hover {
      text-decoration: underline;
    }

    .sorticon {
      width: 16px;
      height: 16px;
      background-repeat: no-repeat;
      background-position: right center;
      display: inline-table;
      vertical-align: middle;
      float: $right;
    }
  }

  &.headerSortUp .sorticon {
    background-image: url("../img/s_desc.png");
  }

  &.headerSortDown {
    &:hover .sorticon {
      background-image: url("../img/s_desc.png");
    }

    .sorticon {
      background-image: url("../img/s_asc.png");
    }
  }

  &.headerSortUp:hover .sorticon {
    background-image: url("../img/s_asc.png");
  }
}

// end of styles of sortable tables

// styles for jQuery-ui to support rtl languages
body .ui-dialog {
  .ui-dialog-titlebar-close {
    #{$right}: 0.3em;
    #{$left}: initial;
  }

  .ui-dialog-title {
    float: $left;
  }

  .ui-dialog-buttonpane .ui-dialog-buttonset {
    float: $right;
  }
}

// end of styles for jQuery-ui to support rtl languages

// templates/database/designer
// side menu
#name-panel {
  overflow: hidden;
}

// Bootstrap

.btn-primary {
  font-weight: $font-weight-bold;
}

.btn-primary,
.btn-secondary {
  border-color: #aaa;
  text-shadow: 0 1px 0 #fff;
  background-image: linear-gradient(#f8f8f8, #d8d8d8);

  &:hover {
    background-image: linear-gradient(#fff, #ddd);
  }
}

@media only screen and (max-width: 768px) {

  // For mobile phones:
  #main_pane_left {
    width: 100%;
  }

  #main_pane_right {
    width: 100%;
  }

  ul {

    &#topmenu,
    &.tabs {
      display: flex;
    }
  }

  .navigationbar {
    display: inline-flex;
    margin: 0 !important;
    border-radius: 0 !important;
    overflow: auto;
  }

  .scrollindicator {
    padding: 5px;
    cursor: pointer;
    display: inline;
  }

  body#loginform div.container {
    width: 100%;
  }

  .largescreenonly {
    display: none;
  }

  .width100,
  .desktop50 {
    width: 100%;
  }

  .width96 {
    width: 96% !important;
  }

  #page_nav_icons {
    display: none;
  }

  table#serverstatusconnections {
    margin-#{$left}: 0;
  }

  #table_name_col_no {
    top: 62px;
  }

  .tdblock tr td {
    display: block;
  }

  #table_columns {
    margin-top: 60px;

    .tablesorter {
      min-width: 100%;
    }
  }

  .doubleFieldset fieldset {
    width: 98%;
  }

  div#serverstatusquerieschart {
    width: 100%;
    height: 450px;
  }

  .ui-dialog {
    margin: 1%;
    width: 95% !important;
  }
}

#tooltip_editor {
  font-size: 12px;
  background-color: #fff;
  opacity: 0.95;
  filter: alpha(opacity=95);
  padding: 5px;
}

#tooltip_font {
  font-weight: bold;
}

#selection_box {
  z-index: 1000;
  height: 205px;
  position: absolute;
  background-color: #87ceeb;
  opacity: 0.4;
  filter: alpha(opacity=40);
  pointer-events: none;
}

#filter_query_text {
  vertical-align: baseline;
}<|MERGE_RESOLUTION|>--- conflicted
+++ resolved
@@ -490,11 +490,7 @@
   display: block;
 }
 
-<<<<<<< HEAD
 .table th,
-=======
-.table th, 
->>>>>>> 89ab9f1d
 .table td,
 .table thead th {
   padding: 0.1em 0.3em;
@@ -505,13 +501,8 @@
 .table {
   color: #444;
   display: inline-table;
-<<<<<<< HEAD
   width: auto;
 }
-=======
-  width:auto;
-} 
->>>>>>> 89ab9f1d
 
 table {
   &.nospacing {
@@ -649,24 +640,14 @@
   background-color: transparent;
 }
 
-<<<<<<< HEAD
 .table-striped>tbody>tr:nth-child(odd)>td,
 .table-striped>tbody>tr:nth-child(odd)>th {
-=======
-.table-striped > tbody > tr:nth-child(odd) > td, 
-.table-striped > tbody > tr:nth-child(odd) > th {
->>>>>>> 89ab9f1d
   background: #fff;
 }
 
 
-<<<<<<< HEAD
 .table-striped>tbody>tr:nth-child(even)>td,
 .table-striped>tbody>tr:nth-child(even)>th {
-=======
-.table-striped > tbody > tr:nth-child(even) > td, 
-.table-striped > tbody > tr:nth-child(even) > th {
->>>>>>> 89ab9f1d
   background: #dfdfdf;
 }
 
@@ -697,26 +678,16 @@
 table tbody:first-of-type tr:not(.nopointer):hover,
 table tbody:first-of-type tr:not(.nopointer):hover th,
 .hover:not(.nopointer) {
-<<<<<<< HEAD
   // background: linear-gradient(#ced6df, #b6c6d7);
   // color: $browse-pointer-color;
-=======
-// background: linear-gradient(#ced6df, #b6c6d7);
-// color: $browse-pointer-color;
->>>>>>> 89ab9f1d
 }
 
 // hovered table rows
 #table_index tbody:hover tr,
 #table_index tbody:hover th,
 table tr.hover:not(.nopointer) th {
-<<<<<<< HEAD
   //  background: linear-gradient(#ced6df, #b6c6d7);
   //  color: $browse-pointer-color;
-=======
-//  background: linear-gradient(#ced6df, #b6c6d7);
-//  color: $browse-pointer-color;
->>>>>>> 89ab9f1d
 }
 
 /**

--- conflicted
+++ resolved
@@ -1793,16 +1793,10 @@
   background: #fff;
   border: solid 1px #ccc;
   position: absolute;
-<<<<<<< HEAD
   margin-left: 75%;
   right: 0;
-=======
-  margin-#{$left}: 75%;
-  #{$right}: 0;
-  width: max-content;
   max-width: 100%;
   overflow-wrap: break-word;
->>>>>>> 8f3d79fb
 
   .lDiv div {
     padding: 0.2em 0.5em 0.2em;

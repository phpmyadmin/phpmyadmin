<?php
/* vim: set expandtab sw=4 ts=4 sts=4: */
/**
 * Common styles for the Metro theme
 *
 * @package PhpMyAdmin-theme
 */
declare(strict_types=1);

// unplanned execution path
if (! defined('PMA_MINIMUM_COMMON') && ! defined('TESTSUITE')) {
    exit();
}
?>
/******************************************************************************/

/* CSS Reset */

html, body, div, span, applet, object, iframe, h1, h2, h3, h4, h5, h6, p, blockquote, pre, a, abbr, acronym, address, big, cite, code, del, dfn, em, img, ins, kbd, q, s, samp, small, strike, strong, sub, sup, tt, var, b, u, i, center, dl, dt, dd, ol, ul, li, fieldset, form, label, legend, table, caption, tbody, tfoot, thead, tr, th, td, article, aside, canvas, details, embed, figure, figcaption, footer, header, hgroup, menu, nav, output, ruby, section, summary, time, mark, audio, video {
    margin: 0;
    padding: 0;
    border: 0;
    font-family: 'Open Sans';
}

/* HTML5 display-role reset for older browsers */

article, aside, details, figcaption, figure, footer, header, hgroup, menu, nav, section {
    display: block;
}

ol, ul {
    list-style: none;
}

blockquote, q {
    quotes: none;
}

blockquote:before, blockquote:after, q:before, q:after {
    content: '';
    content: none;
}

table {
    border-collapse: collapse;
    border-spacing: 0;
}

/* fonts */

@font-face {
    font-family: 'IcoMoon';
    src: local('☺');
    src: url('./themes/metro/fonts/IcoMoon.eot');
    src: url('./themes/metro/fonts/IcoMoon.eot?#iefix') format('embedded-opentype'),
    url('./themes/metro/fonts/IcoMoon.svg#IcoMoon') format('svg'),
    url('./themes/metro/fonts/IcoMoon.woff') format('woff'),
    url('./themes/metro/fonts/IcoMoon.ttf') format('truetype');
    font-weight: normal;
    font-style: normal;
}

@font-face {
    font-family: 'Open Sans';
    src: local('☺'), local('Open Sans'), local('OpenSans');
    src: url('./themes/metro/fonts/opensans-regular-webfont.eot');
    src: url('./themes/metro/fonts/opensans-regular-webfont.eot?#iefix') format('embedded-opentype'),
    url('./themes/metro/fonts/opensans-regular-webfont.woff') format('woff'),
    url('./themes/metro/fonts/opensans-regular-webfont.ttf') format('truetype');
    font-weight: normal;
    font-style: normal;
}

@font-face {
    font-family: 'Open Sans Light';
    src: local('☺'), local('Open Sans Light'), local('OpenSans-Light');
    src: url('./themes/metro/fonts/opensans-light-webfont.eot');
    src: url('./themes/metro/fonts/opensans-light-webfont.eot?#iefix') format('embedded-opentype'),
    url('./themes/metro/fonts/opensans-light-webfont.woff') format('woff'),
    url('./themes/metro/fonts/opensans-light-webfont.ttf') format('truetype');
    font-weight: normal;
    font-style: normal;
}

@font-face {
    font-family: 'Open Sans Bold';
    src: local('☺'), local('Open Sans Bold'), local('OpenSans-Bold');
    src: url('./themes/metro/fonts/opensans-bold-webfont.eot');
    src: url('./themes/metro/fonts/opensans-bold-webfont.eot?#iefix') format('embedded-opentype'),
    url('./themes/metro/fonts/opensans-bold-webfont.woff') format('woff'),
    url('./themes/metro/fonts/opensans-bold-webfont.ttf') format('truetype');
    font-weight: normal;
    font-style: normal;
}

@font-face {
    font-family: 'Open Sans Extrabold';
    src: local('☺'), local('Open Sans Extrabold'), local('OpenSans-Extrabold');
    src: url('./themes/metro/fonts/opensans-extrabold-webfont.eot');
    src: url('./themes/metro/fonts/opensans-extrabold-webfont.eot?#iefix') format('embedded-opentype'),
    url('./themes/metro/fonts/opensans-extrabold-webfont.woff') format('woff'),
    url('./themes/metro/fonts/opensans-extrabold-webfont.ttf') format('truetype');
    font-weight: normal;
    font-style: normal;
}

*:focus /* disable Chrome's and Safari's idiot input outline effect */
{
    outline: none;
}

#li_select_fontsize {
    display: none;
}

/* general tags */
html {
    font-size: 100%;
}

input,
select,
textarea {
    font-size: 1em;
}

body {
<?php if (! empty($GLOBALS['cfg']['FontFamily'])) { ?> font-family: <?php echo $GLOBALS['cfg']['FontFamily']; ?>;
<?php } ?> padding: 0;
    margin- <?php echo $left; ?>: 250px;
    color: <?php echo $GLOBALS['cfg']['MainColor']; ?>;
    background: <?php echo $GLOBALS['cfg']['MainBackground']; ?>;
    line-height: 1;
    font-size: 11px;
}

/* Override style formats by html tags */

font[color=red], span[style="color: #FF0000"] {
    color: <?php echo $GLOBALS['cfg']['BrowseWarningColor']; ?> !important;
}

strong {
    font-weight: normal;
}

/* login */

body#loginform {
    margin: 0;
    background-color: #666;
}

body#loginform #page_content {
    background-color: <?php echo $GLOBALS['cfg']['NaviBackground']; ?>;
    margin: 0 !important;
    padding: 20px;
    margin-top: 10% !important;
    min-height: 240px;
}

<<<<<<< HEAD
body#loginform div.container {
=======
body#loginform div.container
{
    color: <?php echo $GLOBALS['cfg']['MainBackground']; ?>;
>>>>>>> 3c55ce5b
    text-align: <?php echo $left; ?>;
    width: 48em;
    margin-left: auto;
    margin-right: auto;
}

body#loginform div.container:before {
    font-family: 'IcoMoon';
    font-size: 220px;
    color: <?php echo $GLOBALS['cfg']['MainBackground']; ?>;
    content: "a";
    float: left;
    margin-right: 20px;
    margin-bottom: 10px;
    background-color: <?php echo $GLOBALS['cfg']['ThColor']; ?>;
    overflow: hidden;
    height: 240px;
    width: 240px;
    line-height: 1;
    text-align: center;
}

body#loginform h1 {
    display: inline-block;
    text-align: left;
    color: <?php echo $GLOBALS['cfg']['MainBackground']; ?>;
    font-size: 2.5em;
    padding-top: 0;
    margin-right: -50%;
    line-height: 2;
}

body#loginform a.logo {
    display: none;
}

body#loginform fieldset legend {
    display: none;
}

body#loginform .item {
    margin-bottom: 10px;
}

body#loginform input.textfield {
    width: 100%;
    border: 1px solid #ffffff;
    background: <?php echo $GLOBALS['cfg']['NaviColor']; ?>;
    color: <?php echo $GLOBALS['cfg']['ThColor']; ?>;
    box-sizing: border-box;
    -moz-box-sizing: border-box;
    -webkit-box-sizing: border-box;
    margin: 0;
}

body#loginform input.textfield:hover,
body#loginform input.textfield:focus {
    background-color: #fff;
    color: #333;
    box-sizing: border-box;
    -moz-box-sizing: border-box;
    -webkit-box-sizing: border-box;
    margin: 0;
}

body#loginform input[type=submit] {
    background-color: <?php echo $GLOBALS['cfg']['ThColor']; ?>;
    border: none;
    padding: 7px;
    margin: 0;
}

body#loginform select {
    margin: 0 !important;
    border: 1px solid <?php echo $GLOBALS['cfg']['NaviBackground']; ?>;
    background: <?php echo $GLOBALS['cfg']['NaviBackground']; ?>;
    color: <?php echo $GLOBALS['cfg']['NaviColor']; ?>;
    padding-left: 0 !important;
    border: 1px solid <?php echo $GLOBALS['cfg']['NaviBackground']; ?>;
    font-family: <?php echo $GLOBALS['cfg']['FontFamily']; ?>;
    min-width: 100%;
}

body#loginform select:hover {
    border: 1px solid <?php echo $GLOBALS['cfg']['NaviColor']; ?>;
}

body#loginform br {
    display: none;
}

body#loginform fieldset {
    border: none;
    color: <?php echo $GLOBALS['cfg']['NaviColor']; ?>;
    padding: 0;
    margin-top: 0;
    margin-bottom: 10px;
    background: none;
}

body#loginform fieldset:first-child {
    margin-bottom: 0;
    border-bottom: none;
    margin: 0;
}

body#loginform fieldset.tblFooters {
    border: none;
    margin: 0;
    clear: none;
}

body#loginform .error {
    float: left;
    width: 48em;
    margin-top: -280px;
}

form.login label {
    display: none
}

.turnOffSelect {
    -moz-user-select: none;
    -khtml-user-select: none;
    -webkit-user-select: none;
    user-select: none;
}

#page_content {
    margin: 20px !important;
}

<?php if (! empty($GLOBALS['cfg']['FontFamilyFixed'])) { ?>
textarea,
tt,
pre,
code {
    font-family: <?php echo $GLOBALS['cfg']['FontFamilyFixed']; ?> !important;
}

<?php } ?>

h1 {
    font-family: <?php echo $GLOBALS['cfg']['FontFamilyLight']; ?>;
    font-weight: normal;
    font-size: 3em;
    color: <?php echo $GLOBALS['cfg']['NaviBackground']; ?>;
    margin: 0;
    letter-spacing: -1px;
    line-height: 1;
}

h2 {
    font-size: 3.6em;
    font-weight: normal;
    color: <?php echo $GLOBALS['cfg']['NaviBackground']; ?>;
    font-family: <?php echo $GLOBALS['cfg']['FontFamilyLight']; ?>;
    margin-top: 10px;
    margin-bottom: 0;
    line-height: 1;
    letter-spacing: -1px;
}

/* Hiding icons in the page titles */
h2 img {
    display: none;
}

h2 a img {
    display: inline;
}

.data,
.data_full_width {
    margin: 10px 0;
}

.data_full_width {
    width: 100%;
}

h3 {
    font-family: "open sans extrabold", "segoe black";
    text-transform: uppercase;
    font-weight: normal;
}

a,
a:link,
a:visited,
a:active,
button.mult_submit,
.checkall_box + label {
    text-decoration: none;
    color: #235a81;
    cursor: pointer;
    outline: none;

}

a:hover,
button.mult_submit:hover,
button.mult_submit:focus,
.checkall_box + label:hover {
    text-decoration: underline;
    color: #235a81;
}

#initials_table {
    background: <?php echo $GLOBALS['cfg']['ThBackground']; ?>;
    border: 1px solid <?php echo $GLOBALS['cfg']['BorderColor']; ?>;
    margin-bottom: 10px;
}

#initials_table td {
    padding: 8px !important;
}

#initials_table a {
    border: 1px solid <?php echo $GLOBALS['cfg']['BorderColor']; ?>;
    background: <?php echo $GLOBALS['cfg']['MainBackground']; ?>;
    padding: 4px 8px;
}

dfn:hover {
    cursor: help;
}

.data th {
    border-bottom: 1px solid <?php echo $GLOBALS['cfg']['BorderColor']; ?>;
}

th, th a {
    font-family: "open sans bold";
    color: <?php echo $GLOBALS['cfg']['ThColor']; ?> !important;
    font-weight: normal;
}

.data th a:hover {
    color: #999 !important;
}

.column_heading,
.column_action {
    border: 1px solid <?php echo $GLOBALS['cfg']['BorderColor']; ?>;
    background-color: #f6f6f6;
}

a img {
    border: 0;
}

hr {
    color: <?php echo $GLOBALS['cfg']['BorderColor']; ?>;
    background-color: <?php echo $GLOBALS['cfg']['BorderColor']; ?>;
    border: 0;
    height: 1px;
}

form {
    padding: 0;
    margin: 0;
    display: inline;
}

input[type=text], input[type=password], input[type=number] {
    border: 1px solid <?php echo $GLOBALS['cfg']['BrowseGrayColor']; ?>;
    color: <?php echo $GLOBALS['cfg']['ThColor']; ?>;
    padding: 5px;
    margin: 6px;
    font-family: <?php echo $GLOBALS['cfg']['FontFamily']; ?>;
    background-color: <?php echo $GLOBALS['cfg']['MainBackground']; ?>;
}

input[type=text]:focus, input[type=password]:focus, input[type=number]:focus {
    border: 1px solid <?php echo $GLOBALS['cfg']['NaviHoverBackground']; ?>;
    color: <?php echo $GLOBALS['cfg']['MainColor']; ?>;
}

input[type=submit], input[type=reset], input[type=button] {
    margin-left: 14px;
    border: 1px solid <?php echo $GLOBALS['cfg']['ButtonBackground']; ?>;
    padding: 4px;
    color: <?php echo $GLOBALS['cfg']['ButtonColor']; ?>;
    text-decoration: none;
    background-color: <?php echo $GLOBALS['cfg']['ButtonBackground']; ?>;
    font-family: <?php echo $GLOBALS['cfg']['FontFamily']; ?>;
}

input[type=submit]:hover, input[type=reset]:hover, input[type=button]:hover {
    position: relative;
    cursor: pointer;
    background-color: <?php echo $GLOBALS['cfg']['ButtonHover']; ?>;
    border: 1px solid <?php echo $GLOBALS['cfg']['ButtonHover']; ?>;

}

input[type=submit]:active, input[type=reset]:active, input[type=button]:active {
    position: relative;
    background-color: #333;
    border: 1px solid #333;
}

.sqlbutton, #tablefieldinsertbuttoncontainer input[type=button] {
    margin-top: 1em;
    margin-left: 0 !important;
    margin-right: 14px !important;
}

button {
    margin-left: 14px;
    padding: 4px;
    color: <?php echo $GLOBALS['cfg']['ButtonColor']; ?>;
    text-decoration: none;
    background-color: <?php echo $GLOBALS['cfg']['ButtonBackground']; ?>;
}

textarea {
    overflow: visible;
    border: 1px solid <?php echo $GLOBALS['cfg']['BrowseGrayColor']; ?>;
    color: <?php echo $GLOBALS['cfg']['ThColor']; ?>;
    background-color: <?php echo $GLOBALS['cfg']['MainBackground']; ?>;
}

fieldset {
    margin-top: 20px;
    padding: 5px;
    border: 1px solid <?php echo $GLOBALS['cfg']['BorderColor']; ?>;
    padding: 20px;
    background-color: <?php echo $GLOBALS['cfg']['ThBackground']; ?>;
}

fieldset fieldset {
    margin: 20px;
    margin-bottom: 0;
    background-color: <?php echo $GLOBALS['cfg']['MainBackground']; ?>;
    border: none;
}

legend {
    padding: 0 5px;
}

.some-margin {
    margin: 20px;
}

/* buttons in some browsers (eg. Konqueror) are block elements,
   this breaks design */
button {
    display: inline;
}

table caption,
table th,
table td {
    padding: 0.6em;
    vertical-align: top;
}

table {
    border-collapse: collapse;
}

th {
    text-align: left;
}

img,
button {
    vertical-align: middle;
}

select {
    border: 1px solid <?php echo $GLOBALS['cfg']['BrowseGrayColor']; ?>;
    color: <?php echo $GLOBALS['cfg']['ThColor']; ?>;
    padding: 4px;
    font-family: <?php echo $GLOBALS['cfg']['FontFamily']; ?>;
    margin: 5px;
    background-color: <?php echo $GLOBALS['cfg']['MainBackground']; ?>;
    max-width: 17em;
}

select:focus {
    border: 1px solid <?php echo $GLOBALS['cfg']['NaviHoverBackground']; ?>;
    color: <?php echo $GLOBALS['cfg']['MainColor']; ?>;
}

select[multiple] {

}

/******************************************************************************/
/* classes */
.clearfloat {
    clear: both;
}

.floatleft {
    float: <?php echo $left; ?>;
    margin- <?php echo $right; ?>: 1em;
}

.floatright {
    float: <?php echo $right; ?>;
}

.center {
    text-align: center;
}

.displayblock {
    display: block;
}

table.nospacing {
    border-spacing: 0;
}

table.nopadding tr th, table.nopadding tr td {
    padding: 0;
}

th.left, td.left {
    text-align: left;
}

th.center, td.center {
    text-align: center;
}

th.right, td.right {
    text-align: right;
    padding-right: 1em;
}

tr.vtop th, tr.vtop td, th.vtop, td.vtop {
    vertical-align: top;
}

tr.vmiddle th, tr.vmiddle td, th.vmiddle, td.vmiddle {
    vertical-align: middle;
}

tr.vbottom th, tr.vbottom td, th.vbottom, td.vbottom {
    vertical-align: bottom;
}

.paddingtop {
    padding-top: 1em;
}

.separator {
    color: #fff;
}

.result_query {
    background: <?php echo $GLOBALS['cfg']['ThBackground']; ?>;
    margin-bottom: 20px;
}

div.tools {
    padding: 10px;
    text-align: <?php echo $right; ?>;
}

div.tools span {
    float: <?php echo $right; ?>;
    margin: 6px 2px;
}

div.tools a {
    color: <?php echo $GLOBALS['cfg']['BlueHeader']; ?> !important;
}

.chrome input[type="checkbox"] {
    left: -9999px;
    position: relative;
}

.chrome input[type="checkbox"]:before {
    font-family: 'IcoMoon';
    content: "";
    color: <?php echo $GLOBALS['cfg']['ThColor']; ?>;
    cursor: default;
    position: absolute;
    padding: 4px;
    top: 0;
    left: 9995px;
}

.chrome input[type="checkbox"]:indeterminate:before {
    content: "";
}

.chrome input[type="checkbox"]:checked:before {
    content: "";
}

.chrome .navigation input[type="checkbox"]:before {
    color: #fff;
}

.chrome input[type="radio"] {
    left: -9999px;
    position: relative;
}

.chrome input[type="radio"]:before {
    font-family: 'IcoMoon';
    content: "";
    color: <?php echo $GLOBALS['cfg']['ThColor']; ?>;
    cursor: default;
    position: absolute;
    padding: 4px;
    top: 0;
    left: 9995px;
}

.chrome input[type="radio"]:checked:before {
    content: "";
}

tr.noclick td:first-child:before {
    content: "";
}

fieldset.tblFooters {
    margin-top: -1px;
    border-top: 0;
    text-align: <?php echo $right; ?>;
    float: none;
    clear: both;
}

div.null_div {
    height: 20px;
    text-align: center;
    font-style: normal;
    min-width: 50px;
}

fieldset .formelement {
    float: <?php echo $left; ?>;
    margin- <?php echo $right; ?>: 0.5em;
}

/* revert for Gecko */
fieldset div[class=formelement] {
    white-space: normal;
}

button.mult_submit {
    border: none;
    background-color: transparent;
    color: <?php echo $GLOBALS['cfg']['BrowsePointerColor']; ?>;
    margin: 0;
}

/* odd items 1,3,5,7,... */
table tr:nth-child(odd) {
    background: <?php echo $GLOBALS['cfg']['BgTwo']; ?>;
    border-bottom: none;
}

/* even items 2,4,6,8,... */
/* (tested on CRTs and ACLs) */
table tr:nth-child(even) {
    background: <?php echo $GLOBALS['cfg']['BgOne']; ?>;
    border-bottom: none;
}

table tr th,
table tr {
    text-align: <?php echo $left; ?>;
    border-bottom: 1px solid #eee;
}

table tr.odd, table tr.even {
    border-left: 3px solid transparent;
}

/* marked table rows */
td.marked:not(.nomarker),
table tr.marked:not(.nomarker) td,
table tr.marked:not(.nomarker) th,
table tr.marked:not(.nomarker) {
    color: <?php echo $GLOBALS['cfg']['MainColor']; ?>;
}

td.marked:not(.nomarker) {
    background-color: <?php echo $GLOBALS['cfg']['BrowseMarkerBackground']; ?>;
}

table tr.marked:not(.nomarker) {
    border-left: 3px solid #24A0DA;
}

/* hovered items */
table tr:not(.nopointer):hover,
.hover:not(.nopointer),
.structure_actions_dropdown {
    background-color: <?php echo $GLOBALS['cfg']['BrowseMarkerBackground']; ?>;
    color: <?php echo $GLOBALS['cfg']['MainColor']; ?>;
}

.structure_actions_dropdown .icon {
    vertical-align: middle !important;
}

/* hovered table rows */
table tr.hover:not(.nopointer) th {
    background-color: <?php echo $GLOBALS['cfg']['BrowseMarkerBackground']; ?>;
    color: <?php echo $GLOBALS['cfg']['ThPointerColor']; ?>;
}

/* marks table rows/cells if the db field is in a where condition */

.condition {
    border-color: <?php echo $GLOBALS['cfg']['BrowseWarningColor']; ?> !important;
}

th.condition, th.condition a {
    border: 1px solid <?php echo $GLOBALS['cfg']['BrowseWarningColor']; ?>;
    background: <?php echo $GLOBALS['cfg']['BrowseWarningColor']; ?>;
    color: <?php echo $GLOBALS['cfg']['MainBackground']; ?> !important;
}

td.condition {
    border: 1px solid;
}

<?php if ($GLOBALS['text_dir'] === 'ltr') { ?>
/* for first th which must have right border set (ltr only) */

<?php } ?>

/**
 * cells with the value NULL
 */
td.null {
    font-style: italic;
    color: #7d7d7d;
}

table .valueHeader {
    text-align: <?php echo $right; ?>;
    white-space: normal;
}

table .value {
    text-align: <?php echo $right; ?>;
    white-space: normal;
}

/* IE doesnt handles 'pre' right */
table [class=value] {
    white-space: normal;
}

<?php if (! empty($GLOBALS['cfg']['FontFamilyFixed'])) { ?>
.value {
    font-family: <?php echo $GLOBALS['cfg']['FontFamilyFixed']; ?>;
}

<?php } ?>
.attention {
    color: red;
    font-weight: bold;
}

.allfine {
    color: green;
}

img.lightbulb {
    cursor: pointer;
}

.pdflayout {
    overflow: hidden;
    clip: inherit;
    background-color: #fff;
    display: none;
    border: 1px solid #000;
    position: relative;
}

.pdflayout_table {
    background: #D3DCE3;
    color: #000;
    overflow: hidden;
    clip: inherit;
    z-index: 2;
    display: inline;
    visibility: inherit;
    cursor: move;
    position: absolute;
    font-size: 80%;
    border: 1px dashed #000;
}

/* Doc links in SQL */
.cm-sql-doc {
    text-decoration: none;
    border-bottom: 1px dotted #999999;
    color: inherit !important;
}

/* no extra space in table cells */
td .icon {
    margin: 0;
}

.selectallarrow {
    margin- <?php echo $right; ?>: .3em;
    margin- <?php echo $left; ?>: .6em;
}

.with-selected {
    margin- <?php echo $left; ?>: 2em;
}

/* message boxes: error, confirmation */
#pma_errors, #pma_demo, #pma_footer {
    position: relative;
    padding: 20px;
}

#pma_errors #pma_errors {
    padding: 0;
}

.success h1,
.notice h1,
div.error h1 {
    text-align: <?php echo $left; ?>;
    margin: 0 0 0.2em 0;
    color: <?php echo $GLOBALS['cfg']['NaviColor']; ?>;
}

div.success,
div.notice,
div.error,
div.footnotes {
    box-sizing: border-box;
    -moz-box-sizing: border-box;
    -webkit-box-sizing: border-box;
    margin: 0 0 1px;
    border: 1px solid;
    background-repeat: no-repeat;
<?php if ($GLOBALS['text_dir'] === 'ltr') { ?> background-position: 10px 50%;
    padding: 10px 10px 10px 10px;
<?php } else { ?> background-position: 99% 50%;
    padding: 10px 35px 10px 10px;
<?php } ?>

}

div.success {
    margin: 0 0 1em 0;
    border: none;
}

.success a,
.notice a,
.error a {
    text-decoration: underline;
    color: <?php echo $GLOBALS['cfg']['ButtonColor']; ?>;
}

#error_notification {
    position: fixed;
    bottom: 0;
    left: 0;
    right: 0;
    margin: 0;
    z-index: 1000;
}

.success {
    color: <?php echo $GLOBALS['cfg']['ButtonColor']; ?>;
    background-color: <?php echo $GLOBALS['cfg']['BrowseSuccessColor']; ?>;
}

h1.success,
div.success {
    border-color: <?php echo $GLOBALS['cfg']['BrowseSuccessColor']; ?>;
}

.notice, .footnotes {
    color: <?php echo $GLOBALS['cfg']['ButtonColor']; ?>;
    background-color: <?php echo $GLOBALS['cfg']['BlueHeader']; ?>;
}

h1.notice,
div.notice,
div.footnotes {
    border-color: <?php echo $GLOBALS['cfg']['BlueHeader']; ?>;
}

.notice a {
    color: <?php echo $GLOBALS['cfg']['ButtonColor']; ?>;
}

.error {
    border: 1px solid <?php echo $GLOBALS['cfg']['BrowseWarningColor']; ?> !important;
    color: <?php echo $GLOBALS['cfg']['ButtonColor']; ?>;
    background-color: <?php echo $GLOBALS['cfg']['BrowseWarningColor']; ?>;
}

h1.error,
div.error {
    border-color: <?php echo $GLOBALS['cfg']['MainColor']; ?>;
}

.confirmation {
    color: <?php echo $GLOBALS['cfg']['ButtonColor']; ?>;
    background-color: <?php echo $GLOBALS['cfg']['BrowseWarningColor']; ?>;
}

fieldset.confirmation legend {
    background-color: <?php echo $GLOBALS['cfg']['BrowseWarningColor']; ?>;
}

/* end messageboxes */

.column_name {
    font-size: 80%;
    margin: 5px 2px;
}

.new_central_col {
    width: 100%;
}

.tblcomment {
    font-size: 70%;
    font-weight: normal;
    color: #000099;
}

.tblHeaders {
    font-family: "open sans bold";
    color: <?php echo $GLOBALS['cfg']['ThColor']; ?>;
    background: <?php echo $GLOBALS['cfg']['ThBackground']; ?>;
    font-weight: normal;
}

div.tools,
.tblFooters {
    font-weight: normal;
    color: <?php echo $GLOBALS['cfg']['ThColor']; ?>;
    background: <?php echo $GLOBALS['cfg']['ThBackground']; ?>;
}

.tblHeaders a:link,
.tblHeaders a:active,
.tblHeaders a:visited,
div.tools a:link,
div.tools a:visited,
div.tools a:active,
.tblFooters a:link,
.tblFooters a:active,
.tblFooters a:visited {
    color: #0000FF;
}

.tblHeaders a:hover,
div.tools a:hover,
.tblFooters a:hover {
    color: #FF0000;
}

/* forbidden, no privileges */
.noPrivileges {
    color: #FF0000;
    font-weight: bold;
}

/* disabled text */
.disabled,
.disabled a:link,
.disabled a:active,
.disabled a:visited {
    color: #666;
}

.disabled a:hover {
    color: #666;
    text-decoration: none;
}

tr.disabled td,
td.disabled {
    background-color: #f3f3f3;
    color: #aaa;
}

.nowrap {
    white-space: nowrap;
}

.font_weight_bold {
    font-weight: bold;
}

/******************************************************************************/
/* specific elements */

/* topmenu */

#topmenu .error {
    background: #eee;
    border: 0 !important;
    color: #aaa;
}

ul#topmenu,
ul#topmenu2 {
    list-style-type: none;
    margin: 0;
    height: 48px;
}

ul.tabs {
    list-style-type: none;
    margin: 0;
}

ul#topmenu2 {
    margin: -20px -10px 20px;
    padding: 10px;
    clear: both;
}

ul#topmenu li,
ul#topmenu2 li {
    float: <?php echo $left; ?>;
    margin: 0;
    vertical-align: middle;
    padding-top: 10px;
    height: 38px;
}

#topmenu img,
#topmenu2 img {
    margin-right: .5em;
    vertical-align: -3px;
}

.menucontainer {
    background-color: <?php echo $GLOBALS['cfg']['ThBackground']; ?>;
    height: 48px;
}

.scrollindicator {
    display: none;
}

/* default tab styles */
#topmenu .tabactive {
    background: #fff !important;
}

#topmenu2 .tabactive {
    background: #ccc;
}

ul#topmenu2 a {
    display: block;
    margin: 7px 0;
    margin- <?php echo $left; ?>: 0;
    padding: 5px 15px;
    white-space: nowrap;
    font-family: "open sans extrabold", "segoe black";
    font-weight: normal;
    color: <?php echo $GLOBALS['cfg']['NaviPointerColor']; ?>;
    text-transform: uppercase;
    background-color: #f6f6f6;
}

span.caution {
    color: #f00;
}

span.success {
    color: green;
}

fieldset.caution {
    background: <?php echo $GLOBALS['cfg']['BrowseWarningColor']; ?>;
    border: 1px solid <?php echo $GLOBALS['cfg']['BrowseWarningColor']; ?>;
}

fieldset.caution legend {
    background-color: #fff;
}

fieldset.caution a {
    font-family: 'Open Sans Bold';
    text-transform: uppercase;
    color: <?php echo $GLOBALS['cfg']['ButtonColor']; ?>;
    font-weight: normal;
}

fieldset.caution ul, #tbl_maintenance {
    padding: 0;
}

fieldset.caution li, #tbl_maintenance li {
    display: block;
}

fieldset.caution li:before {
    font-family: 'IcoMoon';
    content: "";
    color: <?php echo $GLOBALS['cfg']['ButtonColor']; ?>;
    margin-right: 10px;
}

fieldset.caution li a:nth-child(2) img {
    background: url('./themes/metro/img/s_info.png') !important;
}

#seeMoreFieldSet {
    font-weight: bold;
}

#central_columns_dialog {
    max-height: 400px;
}

#tbl_maintenance li a {
    font-family: 'Open Sans Bold';
    text-transform: uppercase;
    font-weight: normal;
}

#tbl_maintenance li:before {
    font-family: 'IcoMoon';
    content: "%";
    margin-right: 10px;
}

#topmenu {
    padding-left: 20px;
    padding-right: 20px;
}

ul#topmenu ul {

}

ul#topmenu ul.only {
<?php echo $left; ?>: 0;
}

ul#topmenu > li {

}

/* default tab styles */
ul#topmenu a,
ul#topmenu span {
    padding: 5px 10px;
    height: 28px;
    line-height: 28px;
    font-family: "open sans extrabold", "segoe black";
    text-transform: uppercase;
    color: #666;
    font-weight: normal;
}

ul#topmenu ul a {
    border-width: 1pt 0 0 0;
}

ul#topmenu ul li:first-child a {
    border-width: 0;
}

/* enabled hover/active tabs */
ul#topmenu > li > a:hover,
ul#topmenu > li > .tabactive {
    text-decoration: none;
    color: #333;
}

ul#topmenu ul a:hover,
ul#topmenu ul .tabactive {
    text-decoration: none;
}

ul#topmenu a.tab:hover,
ul#topmenu .tabactive {

}

ul#topmenu2 a,
ul#topmenu2 a:hover {

    text-decoration: none;
}

/* to be able to cancel the bottom border, use <li class="active"> */
ul#topmenu > li.active {

    border-right: 0;
}

/* end topmenu */

/* zoom search */
div#dataDisplay input,
div#dataDisplay select {
    margin: 0;
    margin- <?php echo $right; ?>: .5em;
}

div#dataDisplay th {
    line-height: 2em;
}

table#tableFieldsId {
    width: 100%;
}

/* Calendar */
table.calendar {
    width: 100%;
}

table.calendar td {
    text-align: center;
}

table.calendar td a {
    display: block;
}

table.calendar td a:hover {
    background-color: #CCFFCC;
}

table.calendar th {
    background-color: #D3DCE3;
}

table.calendar td.selected {
    background-color: #FFCC99;
}

img.calendar {
    border: none;
}

form.clock {
    text-align: center;
}

/* end Calendar */

/* table stats */
div#tablestatistics table {
    float: <?php echo $left; ?>;
    margin-bottom: .5em;
    margin- <?php echo $right; ?>: 1.5em;
    margin-top: .5em;
    min-width: 16em;
}

/* END table stats */

/* server privileges */
#tableuserrights td,
#tablespecificuserrights td,
#tabledatabases td {
    vertical-align: middle;
}

/* END server privileges */

/* Heading */
#topmenucontainer {
    width: 100%;
}

#serverinfo {
    padding: 12px 30px;
    overflow: hidden;
    margin: 0;
    margin-left: -1em;
    font-family: <?php echo $GLOBALS['cfg']['FontFamily']; ?>;
    color: <?php echo $GLOBALS['cfg']['ButtonColor']; ?>;
    background: <?php echo $GLOBALS['cfg']['NaviBackground']; ?>;
    font-height: 1.1em;
    height: 15px;
}

#serverinfo .item {
    font-family: <?php echo $GLOBALS['cfg']['FontFamily']; ?>;
    white-space: nowrap;
    color: <?php echo $GLOBALS['cfg']['ButtonColor']; ?>;
}

#serverinfo .item:before {
    padding-left: 5px;
    padding-right: 5px;
    font-family: "IcoMoon";
    font-size: 10px;
    color: #eee;
    content: "";
}

#serverinfo a:hover {
    text-decoration: none;
}

#serverinfo a:first-child {
    display: none !important;
}

#serverinfo .separator,
#serverinfo .icon {
    display: none;
}

#page_nav_icons {
    position: fixed;
    top: 0;
<?php echo $right; ?>: 0;
    z-index: 99;
    padding: .25em 0;
}

#goto_pagetop, #lock_page_icon, #page_settings_icon {
    padding: .25em;
}

#page_settings_icon {
    cursor: pointer;
    display: none;
}

#page_settings_modal {
    display: none;
}

#pma_navigation_settings {
    display: none;
}

#span_table_comment {
    font-weight: normal;
    font-style: italic;
    white-space: nowrap;
    margin-left: 10px;
}

#serverinfo img {
    margin: 0 .1em 0;
    margin- <?php echo $left; ?>: .2em;
}

#textSQLDUMP {
    width: 95%;
    height: 95%;
    font-family: Consolas, "Courier New", Courier, mono;
    font-size: 110%;
}

#TooltipContainer {
    position: absolute;
    z-index: 99;
    width: 20em;
    height: auto;
    overflow: visible;
    visibility: hidden;
    background-color: #ffffcc;
    color: #006600;
    border: .1em solid #000;
    padding: .5em;
}

/* user privileges */
#fieldset_add_user_login div.item {
    border-bottom: 1px solid #ddd;
    padding-bottom: .3em;
    margin-bottom: .3em;
}

#fieldset_add_user_login label {
    float: <?php echo $left; ?>;
    display: block;
    width: 10em;
    max-width: 100%;
    text-align: <?php echo $right; ?>;
    padding- <?php echo $right; ?>: .5em;
    line-height: 35px;
}

#fieldset_add_user_login span.options #select_pred_username,
#fieldset_add_user_login span.options #select_pred_hostname,
#fieldset_add_user_login span.options #select_pred_password {
    width: 100%;
    max-width: 100%;
}

#fieldset_add_user_login span.options {
    float: <?php echo $left; ?>;
    display: block;
    width: 12em;
    max-width: 100%;
    padding- <?php echo $right; ?>: .5em;
}

#fieldset_add_user_login input {
    width: 12em;
    clear: <?php echo $right; ?>;
    max-width: 100%;
}

#fieldset_add_user_login span.options input {
    width: auto;
}

#fieldset_add_user_login span.options input[type=button] {
    margin: 4px;
}

#fieldset_user_priv div.item {
    float: <?php echo $left; ?>;
    width: 9em;
    max-width: 100%;
}

#fieldset_user_priv div.item div.item {
    float: none;
}

#fieldset_user_priv div.item label {
    white-space: nowrap;
}

#fieldset_user_priv div.item select {
    width: 100%;
}

#fieldset_user_global_rights fieldset {
    float: <?php echo $left; ?>;
}

#fieldset_user_group_rights fieldset {
    float: <?php echo $left; ?>;
}

/* END user privileges */

/* serverstatus */

.linkElem:hover {
    text-decoration: underline;
    color: #235a81;
    cursor: pointer;
}

h3#serverstatusqueries span {
    font-size: 60%;
    display: inline;
}

.buttonlinks {
    float: <?php echo $right; ?>;
    white-space: nowrap;
}

/* Also used for the variables page */
fieldset#tableFilter {
    padding: 0.1em 1em;
}

fieldset#tableFilter input[type=submit] {
    margin-top: 9px;
}

div#serverStatusTabs {
    margin-top: 1em;
}

caption a.top {
    float: <?php echo $right; ?>;
}

div#serverstatusquerieschart {
    float: <?php echo $left; ?>;
    width: 500px;
    height: 350px;
    padding- <?php echo $left; ?>: 30px;
}

table#serverstatusqueriesdetails,
table#serverstatustraffic {
    float: <?php echo $left; ?>;
}

table#serverstatusqueriesdetails th {
    min-width: 35px;
}

table#serverstatusvariables {
    width: 100%;
    margin-bottom: 1em;
}

table#serverstatusvariables .name {
    width: 18em;
    white-space: nowrap;
}

table#serverstatusvariables .value {
    width: 6em;
}

table#serverstatusconnections {
    float: <?php echo $left; ?>;
    margin- <?php echo $left; ?>: 30px;
}

div#serverstatus table tbody td.descr a,
div#serverstatus table .tblFooters a {
    white-space: nowrap;
}

div.liveChart {
    clear: both;
    min-width: 500px;
    height: 400px;
    padding-bottom: 80px;
}

#addChartDialog input[type="text"] {
    margin: 0;
    padding: 3px;
}

div#chartVariableSettings {
    margin-left: 10px;
}

table#chartGrid td {
    padding: 3px;
    margin: 0;
}

table#chartGrid div.monitorChart {
    background: <?php echo $GLOBALS['cfg']['ThBackground']; ?>;
    overflow: hidden;
}

div.tabLinks {
    margin-left: 0.3em;
    float: <?php echo $left; ?>;
    padding: 5px 0;
}

div.tabLinks a, div.tabLinks label {
    margin-right: 7px;
}

div.tabLinks .icon {
    margin: -0.2em 0.3em 0 0;
}

.popupContent {
    display: none;
    position: absolute;
    border: 1px solid #CCC;
    margin: 0;
    padding: 3px;
    background-color: #fff;
    z-index: 2;
}

div#logTable {
    padding-top: 10px;
    clear: both;
}

div#logTable table {
    width: 100%;
}

div#queryAnalyzerDialog {
    min-width: 700px;
}

div#queryAnalyzerDialog div.CodeMirror-scroll {
    height: auto;
}

div#queryAnalyzerDialog div#queryProfiling {
    height: 300px;
}

div#queryAnalyzerDialog td.explain {
    width: 250px;
}

div#queryAnalyzerDialog table.queryNums {
    display: none;
    border: 0;
    text-align: left;
}

.smallIndent {
    padding- <?php echo $left; ?>: 7px;
}

/* end serverstatus */

/* server variables */
#serverVariables {
    table-layout: fixed;
    width: 100%;
}

#serverVariables .var-row > td {
    white-space: nowrap;
    overflow: hidden;
    text-overflow: ellipsis;
    line-height: 2em;
}

#serverVariables .var-header {
    color: <?php echo $GLOBALS['cfg']['ThColor']; ?>;
    background: #f3f3f3;
    font-weight: bold;
}

#serverVariables .var-header {
    text-align: <?php echo $left; ?>;
}

#serverVariables .var-row {
    padding: 0.5em;
    min-height: 18px;
}

#serverVariables .var-action {
    width: 120px;
}

#serverVariables .var-name {
    float: <?php echo $left; ?>;
}

#serverVariables .var-name.session {
    font-weight: normal;
    font-style: italic;
}

#serverVariables .var-value {
    width: 50%;
    float: <?php echo $right; ?>;
    text-align: <?php echo $right; ?>;
}

#serverVariables .var-doc {
    overflow: visible;
    float: <?php echo $right; ?>;
}

/* server variables editor */
#serverVariables .editLink {
    padding- <?php echo $right; ?>: 1em;
    float: <?php echo $left; ?>;
    font-family: sans-serif;
}

#serverVariables .serverVariableEditor {
    width: 100%;
    overflow: hidden;
}

#serverVariables .serverVariableEditor input {
    width: 100%;
    margin: 0 0.5em;
    box-sizing: border-box;
    -ms-box-sizing: border-box;
    -moz-box-sizing: border-box;
    -webkit-box-sizing: border-box;
    height: 2.2em;
}

#serverVariables .serverVariableEditor div {
    display: block;
    overflow: hidden;
    padding- <?php echo $right; ?>: 1em;
}

#serverVariables .serverVariableEditor a {
    float: <?php echo $right; ?>;
    margin: 0 0.5em;
    line-height: 2em;
}

/* end server variables */

p.notice {
    margin: 1.5em 0;
    border: 1px solid #000;
    background-repeat: no-repeat;
<?php if ($GLOBALS['text_dir'] === 'ltr') { ?> background-position: 10px 50%;
    padding: 10px 10px 10px 25px;
<?php } else { ?> background-position: 99% 50%;
    padding: 25px 10px 10px 10px<?php } ?> background: #555;
    color: #d4fb6a;
}

p.notice a {
    color: #fff;
    text-decoration: underline;
}

/* profiling */

div#profilingchart {
    width: 850px;
    height: 370px;
    float: <?php echo $left; ?>;
}

/* END profiling */

/* table charting */

#resizer {
    border: 1px solid silver;
}

#inner-resizer { /* make room for the resize handle */
    padding: 10px;
}

.chartOption {
    float: <?php echo $left; ?>;
    margin- <?php echo $right;?>: 40px;
}

/* END table charting */

/* querybox */

#togglequerybox {
    margin: 0 10px;
}

#serverstatus h3 {
    margin: 15px 0;
    font-weight: normal;
    color: #999;
    font-size: 1.7em;
}

#sectionlinks {
    padding: 16px;
    background: #f3f3f3;
    border: 1px solid #aaa;
}

#sectionlinks a,
.buttonlinks a,
a.button {
    font-size: .88em;
    font-weight: bold;
    line-height: 35px;
    margin- <?php echo $left; ?>: 7px;
    border: 1px solid #aaa;
    padding: 5px 10px;
    color: #111;
    text-decoration: none;
    background: #ddd;
    white-space: nowrap;
}

#sectionlinks a:hover,
.buttonlinks a:hover,
a.button:hover {

}

div#sqlquerycontainer {
    float: <?php echo $left; ?>;
    width: 69%;
    /* height: 15em; */
}

div#tablefieldscontainer {
    float: <?php echo $right; ?>;
    width: 29%;
    margin-top: -20px;
    /* height: 15em; */
}

div#tablefieldscontainer select {
    width: 100%;
    background: #fff;
    max-width: initial;
    /* height: 12em; */
}

textarea#sqlquery {
    width: 100%;
    /* height: 100%; */
    border: 1px solid #aaa;
    padding: 5px;
    font-family: inherit;
}

textarea#sql_query_edit {
    height: 7em;
    width: 95%;
    display: block;
}

div#queryboxcontainer div#bookmarkoptions {
    margin-top: .5em;
}

/* end querybox */

/* main page */

#mysqlmaininformation,
#pmamaininformation {
    float: <?php echo $left; ?>;
    width: 49%;
}

#maincontainer ul {
    list-style-type: square;
    vertical-align: middle;
    color: <?php echo $GLOBALS['cfg']['ThColor']; ?>;
    margin-left: 20px;
}

#maincontainer ul li {
    line-height: 1.5;
}

#full_name_layer {
    position: absolute;
    padding: 2px;
    margin-top: -3px;
    z-index: 801;

    border: solid 1px #888;
    background: #fff;
}

/* END main page */

/* iconic view for ul items */

li br {
    display: none;
}

li.no_bullets {
    list-style-type: none !important;
}

li#li_mysql_client_version {
    overflow: hidden;
    text-overflow: ellipsis;
}

li#li_create_database {
    background-color: #f6f6f6;
    padding: 10px;
    border: 1px solid <?php echo $GLOBALS['cfg']['BorderColor']; ?>;
    display: block;
    margin-bottom: 20px;
}

li#li_select_lang select {
    margin: 0 !important;
    height: 26px;
}

li#li_select_lang {
    display: block;
    padding: 10px;
    padding-left: 20px;
    font-family: <?php echo $GLOBALS['cfg']['FontFamilyLight']; ?>;
}

li#li_select_lang:hover {
    background: #f6f6f6;
}

li#li_select_mysql_collation select {
    margin: 0 !important;
}

li#li_select_mysql_collation {
    display: block;
    padding: 10px;
    padding-left: 20px;
    font-family: <?php echo $GLOBALS['cfg']['FontFamilyLight']; ?>;
}

li#li_select_mysql_collation:hover {
    background: #f6f6f6;
}

li#li_select_theme select {
    margin: 0 !important;
}

li#li_select_theme {
    display: block;
    padding: 10px;
    padding-left: 20px;
    font-family: <?php echo $GLOBALS['cfg']['FontFamilyLight']; ?>;
}

li#li_select_theme:after {
    content: "Scheme: <?php echo $GLOBALS['cfg']['Scheme']; ?>";
    margin-left: 10px;
}

li#li_select_theme:hover {
    background: #f6f6f6;
}

li#li_change_password {
    /* list-style-image: url(










<?php echo $theme->getImgPath(); ?>           s_passwd.png); */
    display: block;
    padding: 10px;
    padding-left: 20px;
    font-family: <?php echo $GLOBALS['cfg']['FontFamilyLight']; ?>;
}

li#li_change_password:hover {
    background: #f6f6f6;
}

li#li_user_preferences {
    /* list-style-image: url(










<?php echo $theme->getImgPath(); ?>           b_tblops.png); */
    display: block;
    padding: 10px;
    padding-left: 20px;
    font-family: <?php echo $GLOBALS['cfg']['FontFamilyLight']; ?>;
}

li#li_user_preferences:hover {
    background: #f6f6f6;
}

li#li_switch_dbstats {
    background-color: #f6f6f6;
    padding: 10px;
    border: 1px solid <?php echo $GLOBALS['cfg']['BorderColor']; ?>;
    display: block;
}

/* END iconic view for ul items */

#body_browse_foreigners {
    background: <?php echo $GLOBALS['cfg']['NaviBackground']; ?>;
    margin: .5em .5em 0 .5em;
}

#bodyquerywindow {
    background: <?php echo $GLOBALS['cfg']['NaviBackground']; ?>;
}

#bodythemes {
    width: 500px;
    margin: auto;
    text-align: center;
}

#bodythemes img {
    border: .1em solid #000;
}

#bodythemes a:hover img {
    border: .1em solid red;
}

#fieldset_select_fields {
    float: <?php echo $left; ?>;
}

#selflink {
    clear: both;
    display: block;
    margin-top: 20px;
    margin-bottom: 20px;
    margin-left: 20px;
    margin-right: 20px;
    border-top: 1px solid silver;
    text-align: <?php echo $right; ?>;
}

#table_innodb_bufferpool_usage,
#table_innodb_bufferpool_activity {
    float: <?php echo $left; ?>;
}

#div_mysql_charset_collations table {
    float: <?php echo $left; ?>;
}

#div_mysql_charset_collations table th,
#div_mysql_charset_collations table td {
    padding: 0.4em;
}

#div_mysql_charset_collations table th#collationHeader {
    width: 35%;
}

.operations_half_width {
    width: 100%;
    float: <?php echo $left; ?>;
    margin-bottom: 10px;
}

.operations_full_width {
    width: 100%;
    clear: both;
}

#qbe_div_table_list {
    float: <?php echo $left; ?>;
}

#qbe_div_sql_query {
    float: <?php echo $left; ?>;
}

#col_list {
    width: 100%;
}

label.desc {
    width: 30em;
    float: <?php echo $left; ?>;
}

label.desc sup {
    position: absolute;
}

code.php {
    display: block;
    padding-left: 0.3em;
    margin-top: 0;
    margin-bottom: 0;
    max-height: 10em;
    overflow: auto;
    direction: ltr;
}

.sqlOuter code.sql, div.sqlvalidate, #inline_editor_outer {
    display: block;
    padding: 1em;
    margin: 1em;
    overflow: auto;
    background-color: <?php echo $GLOBALS['cfg']['MainBackground']; ?>;
    border: 1px solid <?php echo $GLOBALS['cfg']['BorderColor']; ?>;
    direction: ltr;
}

#main_pane_left {
    width: 60%;
    min-width: 260px;
    float: <?php echo $left; ?>;
    padding-top: 1em;
}

#main_pane_right {
    overflow: hidden;
    min-width: 160px;
    padding-top: 1em;
    padding- <?php echo $left; ?>: 3em;
}

.group {
    margin-bottom: 1em;
    padding-bottom: 1em;
}

.group input[type=submit] {
    margin-left: 0;
}

.group h2 {
    color: <?php echo $GLOBALS['cfg']['NaviBackground']; ?>;
    font-size: 2.8em;
    font-weight: normal;
    font-family: <?php echo $GLOBALS['cfg']['FontFamilyLight']; ?>;
    margin-top: 0;
    margin-bottom: 0.6em;
}

.group-cnt {
    padding: 0 0 0 0.5em;
    display: inline-block;
    width: 98%;
}

textarea#partitiondefinition {
    height: 3em;
}

/* for elements that should be revealed only via js */
.hide {
    display: none;
}

#list_server {
    list-style-image: none;
    padding: 0;
}

/**
  *  Progress bar styles
  */
div.upload_progress {
    width: 400px;
    margin: 3em auto;
    text-align: center;
}

div.upload_progress_bar_outer {
    border: 1px solid #000;
    width: 202px;
    position: relative;
    margin: 0 auto 1em;
    color: <?php echo $GLOBALS['cfg']['MainColor']; ?>;
}

div.upload_progress_bar_inner {
    background-color: <?php echo $GLOBALS['cfg']['NaviBackground']; ?>;
    width: 0;
    height: 12px;
    margin: 1px;
    overflow: hidden;
<?php if ($GLOBALS['cfg']['BrowseMarkerEnable']) { ?> color: <?php echo $GLOBALS['cfg']['BrowseMarkerColor']; ?>;
<?php } ?> position: relative;
}

div.upload_progress_bar_outer div.percentage {
    position: absolute;
    top: 0;
<?php echo $left; ?>: 0;
    width: 202px;
}

div.upload_progress_bar_inner div.percentage {
    top: -1px;
<?php echo $left; ?>: - 1 px;
}

div#statustext {
    margin-top: .5em;
}

table#serverconnection_src_remote,
table#serverconnection_trg_remote,
table#serverconnection_src_local,
table#serverconnection_trg_local {
    float: <?php echo $left; ?>;
}

/**
  *  Validation error message styles
  */
input[type=text].invalid_value,
input[type=password].invalid_value,
input[type=number].invalid_value,
input[type=date].invalid_value
.invalid_value {
    background: #FFCCCC;
}

/**
  *  Ajax notification styling
  */
/* additional styles */
.ajax_notification {
    top: 0;
    position: fixed;
    width: 100%;
    z-index: 1100;
    text-align: center;
    display: inline;
    left: 0;
    right: 0;
    background-image: url(<?php echo $theme->getImgPath(); ?>ajax_clock_small.gif);
    background-repeat: no-repeat;
    background-position: 46%;
    margin: 0;
    background-color: <?php echo $GLOBALS['cfg']['NaviColor']; ?>;
    color: <?php echo $GLOBALS['cfg']['MainColor']; ?>;
    padding: 10px !important;
    border: none;
    height: 19px;
}

.dismissable {
    margin-left: -10px;
    margin-top: -10px;
}

#loading_parent {
    /** Need this parent to properly center the notification division */
    position: relative;
    width: 100%;
}

/**
  * Export and Import styles
  */

.export_table_list_container {
    display: inline-block;
    max-height: 20em;
    overflow-y: scroll;
}

.export_table_select th {
    text-align: center;
    vertical-align: middle;
}

.export_table_select .all {
    font-weight: bold;
    border-bottom: 1px solid black;
}

.export_structure, .export_data {
    text-align: center;
}

.export_table_name {
    vertical-align: middle;
}

.exportoptions h3,
.importoptions h3 {
    border-bottom: 1px #ccc solid;
    font-size: 110%;
}

.exportoptions ul,
.importoptions ul,
.format_specific_options ul {
    list-style-type: none;
    margin-bottom: 15px;
}

.exportoptions li,
.importoptions li {
    margin: 7px;
}

.exportoptions label,
.importoptions label,
.exportoptions p,
.importoptions p {
    margin: 5px;
    float: none;
}

#csv_options label.desc,
#ldi_options label.desc,
#latex_options label.desc,
#output label.desc {
    float: <?php echo $left; ?>;
    width: 15em;
}

.exportoptions,
.importoptions {
    margin: 20px 30px 30px;
    margin- <?php echo $left; ?>: 10px;
}

.exportoptions #buttonGo,
.importoptions #buttonGo {
    padding: 5px 12px;
    text-decoration: none;
    cursor: pointer;
    margin: 0;
}

#buttonGo:hover {

}

.format_specific_options h3 {
    margin: 10px 0 0;
    margin- <?php echo $left; ?>: 10px;
    border: 0;
}

.format_specific_options {
    border: 1px solid #999;
    margin: 7px 0;
    padding: 3px;
}

p.desc {
    margin: 5px;
}

/**
  * Export styles only
  */
select#db_select,
select#table_select {
    width: 400px;
}

.export_sub_options {
    margin: 20px 0 0;
    margin- <?php echo $left; ?>: 30px;
}

.export_sub_options h4 {
    border-bottom: 1px #999 solid;
}

.export_sub_options li.subgroup {
    display: inline-block;
    margin-top: 0;
}

.export_sub_options li {
    margin-bottom: 0;
}

#output_quick_export {
    display: none;
}

/**
 * Import styles only
 */

.importoptions #import_notification {
    margin: 10px 0;
    font-style: italic;
}

input#input_import_file {
    margin: 5px;
}

.formelementrow {
    margin: 5px 0 5px 0;
}

#filterText {
    vertical-align: baseline;
}

#popup_background {
    display: none;
    position: fixed;
    width: 100%;
    height: 100%;
    top: 0;
<?php echo $left; ?>: 0;
    background: #000;
    z-index: 1000;
    overflow: hidden;
}

/**
 * Table structure styles
 */
#fieldsForm ul.table-structure-actions {
    margin: 0;
    padding: 0;
    list-style: none;
}

#fieldsForm ul.table-structure-actions li {
    float: <?php echo $left; ?>;
    margin- <?php echo $right; ?>: 0.3em; /* same as padding of "table td" */
}

#fieldsForm ul.table-structure-actions .submenu li {
    padding: 0;
    margin: 0;
}

#fieldsForm ul.table-structure-actions .submenu li span {
    padding: 0.3em;
    margin: 0.1em;
}

#structure-action-links a {
    margin- <?php echo $right; ?>: 1em;
}

/**
 * Indexes
 */
#index_frm .index_info input,
#index_frm .index_info select {
    width: 14em;
    box-sizing: border-box;
    -ms-box-sizing: border-box;
    -moz-box-sizing: border-box;
    -webkit-box-sizing: border-box;
}

#index_frm .index_info div {
    padding: .2em 0;
}

#index_frm .index_info .label {
    float: <?php echo $left; ?>;
    min-width: 12em;
}

#index_frm .slider {
    width: 10em;
    margin: .6em;
    float: <?php echo $left; ?>;
}

#index_frm .add_fields {
    float: <?php echo $left; ?>;
}

#index_frm .add_fields input {
    margin- <?php echo $left; ?>: 1em;
}

#index_frm input {
    margin: 0;
}

#index_frm td {
    vertical-align: middle;
}

table#index_columns {
    width: 100%;
}

table#index_columns select {
    width: 85%;
    float: right;
}

#move_columns_dialog div {
    padding: 1em;
}

#move_columns_dialog ul {
    list-style: none;
    margin: 0;
    padding: 0;
}

#move_columns_dialog li {
    background: <?php echo $GLOBALS['cfg']['ThBackground']; ?>;
    border: 1px solid #aaa;
    color: <?php echo $GLOBALS['cfg']['ThColor']; ?>;
    font-weight: bold;
    margin: .4em;
    padding: .2em;
}

/* config forms */
.config-form ul.tabs {
    margin: 1.1em .2em 0;
    padding: 0 0 .3em 0;
    list-style: none;
    font-weight: bold;
}

.config-form ul.tabs li {
    float: <?php echo $left; ?>;
    margin-bottom: -1px;
}

.config-form ul.tabs li a {
    display: block;
    margin: .1em .2em 0;
    white-space: nowrap;
    text-decoration: none;
    border: 1px solid <?php echo $GLOBALS['cfg']['BgTwo']; ?>;
    border-bottom: 1px solid #ddd;
    font-family: "open sans bold";
}

.config-form ul.tabs li a {
    padding: 7px 10px;
    background: #f2f2f2;
    color: #555;
}

.config-form ul.tabs li a:hover,
.config-form ul.tabs li a:active {
    background: #e5e5e5;
}

.config-form ul.tabs li.active a {
    background-color: #fff;
    margin-top: 1px;
    color: #000;
    border-color: #ddd;
    border-bottom: 1px solid #fff;
}

.config-form fieldset {
    margin-top: 0;
    padding: 0;
    clear: both;
    background: none;
}

.config-form legend {
    display: none;
}

.config-form fieldset p {
    margin: 0;
    padding: 10px;
    background: #fff;
    font-family: <?php echo $GLOBALS['cfg']['FontFamilyLight']; ?>;
    font-size: 16px;
}

.config-form fieldset .errors { /* form error list */
    margin: 0 -2px 1em;
    padding: .5em 1.5em;
    background: #FBEAD9;
    border: 0 #C83838 solid;
    border-width: 1px 0;
    list-style: none;
    font-family: sans-serif;
    font-size: small;
}

.config-form fieldset .inline_errors { /* field error list */
    margin: .3em .3em .3em;
    margin- <?php echo $left; ?>: 0;
    padding: 0;
    list-style: none;
    color: #9A0000;
    font-size: small;
}

.config-form fieldset table {
    background-color: #fff;
}

.config-form fieldset label {
    font-weight: normal;
}

.config-form fieldset textarea,
.insertRowTable textarea {
    margin: 5px;
    padding: 5px;
}

.config-form fieldset th {
    padding: 10px;
    padding- <?php echo $left; ?>: .5em;
    text-align: <?php echo $left; ?>;
    vertical-align: top;
    width: 40%;
}

.config-form fieldset .doc,
.config-form fieldset .disabled-notice {
    margin- <?php echo $left; ?>: 1em;
}

.config-form fieldset .disabled-notice {
    font-size: 80%;
    text-transform: uppercase;
    color: #E00;
    cursor: help;
}

.config-form fieldset td {
    padding-top: .3em;
    padding-bottom: .3em;
    vertical-align: top;
}

.config-form fieldset th small {
    display: block;
    font-weight: normal;
    font-family: sans-serif;
    font-size: x-small;
    color: #444;
}

.config-form fieldset th,
.config-form fieldset td {
    border-bottom: 1px <?php echo $GLOBALS['cfg']['NaviColor']; ?> solid;
    border- <?php echo $right; ?>: none;
}

fieldset .group-header th {
    background: <?php echo $GLOBALS['cfg']['BgTwo']; ?>;
}

fieldset .group-header + tr th {
    padding-top: .6em;
}

fieldset .group-field-1 th,
fieldset .group-header-2 th {
    padding- <?php echo $left; ?>: 1.5em;
}

fieldset .group-field-2 th,
fieldset .group-header-3 th {
    padding- <?php echo $left; ?>: 3em;
}

fieldset .group-field-3 th {
    padding- <?php echo $left; ?>: 4.5em;
}

fieldset .disabled-field th,
fieldset .disabled-field th small,
fieldset .disabled-field td {
    color: #666;
    background-color: #ddd;
}

form.create_table_form fieldset.tblFooters,
form#multi_edit_central_columns fieldset.tblFooters {
    background: none;
    border: none;
}

form#tableOptionsForm input[name="comment"], form#tableOptionsForm select[name="tbl_collation"] {
    width: 130px;
}

form#formDatabaseComment .tblFooters,
form#create_table_form_minimal .tblFooters,
form#rename_db_form .tblFooters,
form#copy_db_form .tblFooters,
form#change_db_charset_form .tblFooters,
form#alterTableOrderby .tblFooters,
form#moveTableForm .tblFooters,
form#copyTable .tblFooters,
form#tableOptionsForm .tblFooters {
    margin-top: -40px;
}

#create_table_form_minimal {
    display: block;
}

#fieldset_zoom_search table th,
#fieldset_zoom_search table td {
    line-height: 35px;
}

#fieldset_table_qbe table th,
#fieldset_table_qbe table td {
    line-height: 35px;
}

#fieldset_delete_user_footer {
    margin-top: -59px;
}

#db_or_table_specific_priv .tblFooters {
    margin-top: -68px;
}

#edit_user_dialog,
#add_user_dialog {
    margin: 20px !important;
}

.config-form .lastrow {
    padding: .5em;
    text-align: center;
}

/* form elements */

.config-form span.checkbox {
    padding: 2px;
    display: inline-block;
}

.config-form .custom { /* customized field */
    background: #FFC;
}

.config-form span.checkbox.custom {
    padding: 1px;
    border: 1px #EDEC90 solid;
    background: #FFC;
}

.config-form img.ic_s_reload {
    -webkit-filter: invert(70%);
    filter: invert(70%);
}

.config-form .field-error {
    border-color: #A11 !important;
}

.config-form input[type="text"],
.config-form input[type="password"],
.config-form input[type="number"],
.config-form select,
.config-form textarea {
    border: 1px #A7A6AA solid;
    height: auto;
}

.config-form input[type="text"]:focus,
.config-form input[type="password"]:focus,
.config-form input[type="number"]:focus,
.config-form select:focus,
.config-form textarea:focus {
    border: 1px #6676FF solid;
    background: #F7FBFF;
}

.config-form .field-comment-mark {
    font-family: serif;
    color: #007;
    cursor: help;
    padding: 0 .2em;
    font-weight: bold;
    font-style: italic;
}

.config-form .field-comment-warning {
    color: #A00;
}

/* error list */
.config-form dd {
    margin- <?php echo $left; ?>: .5em;
}

.config-form dd:before {
    content: "\25B8  ";
}

.click-hide-message {
    cursor: pointer;
}

.prefsmanage_opts {
    margin- <?php echo $left; ?>: 2em;
}

#prefs_autoload {
    margin-bottom: .5em;
    margin-left: .5em;
}

#placeholder .button {
    position: absolute;
    cursor: pointer;
}

#placeholder div.button {
    font-size: smaller;
    color: #999;
    background-color: #eee;
    padding: 2px;
}

.wrapper {
    float: <?php echo $left; ?>;
    margin-bottom: 1.5em;
}

.toggleButton {
    position: relative;
    cursor: pointer;
    font-size: .8em;
    text-align: center;
    line-height: 1.4em;
    height: 1.55em;
    overflow: hidden;
    border-right: .1em solid #888;
    border-left: .1em solid #888;
}

.toggleButton table,
.toggleButton td,
.toggleButton img {
    padding: 0;
    position: relative;
}

.toggleButton .container {
    position: absolute;
}

.toggleButton .container td {
    background-image: none;
    background: none;
}

.toggleButton .toggleOn {
    color: #fff;
    padding: 0 1em;
}

.toggleButton .toggleOff {
    padding: 0 1em;
}

.doubleFieldset fieldset {
    width: 48%;
    float: <?php echo $left; ?>;
    padding: 0;
}

.doubleFieldset fieldset.left {
    margin- <?php echo $right; ?>: 1%;
}

.doubleFieldset fieldset.right {
    margin- <?php echo $left; ?>: 1%;
}

.doubleFieldset legend {
    margin- <?php echo $left; ?>: 1.5em;
}

.doubleFieldset div.wrap {
    padding: 1.5em;
}

form.append_fields_form .tblFooters {
    background: none;
    border: none;
}

#table_columns input[type="text"],
#table_columns input[type="password"],
#table_columns input[type="number"],
#table_columns input[type="date"],
#table_columns select {
    width: 10em;
    box-sizing: border-box;
    -ms-box-sizing: border-box;
    -moz-box-sizing: border-box;
    -webkit-box-sizing: border-box;
}

#table_columns select {
    margin: 6px;
}

#placeholder {
    position: relative;
    border: 1px solid #aaa;
    float: <?php echo $right; ?>;
    overflow: hidden;
}

.placeholderDrag {
    cursor: move;
}

#placeholder .button {
    position: absolute;
}

#left_arrow {
    left: 8px;
    top: 26px;
}

#right_arrow {
    left: 26px;
    top: 26px;
}

#up_arrow {
    left: 17px;
    top: 8px;
}

#down_arrow {
    left: 17px;
    top: 44px;
}

#zoom_in {
    left: 17px;
    top: 67px;
}

#zoom_world {
    left: 17px;
    top: 85px;
}

#zoom_out {
    left: 17px;
    top: 103px;
}

.colborder {
    cursor: col-resize;
    height: 100%;
    margin- <?php echo $left; ?>: -6px;
    position: absolute;
    width: 5px;
}

.colborder_active {
    border- <?php echo $right; ?>: 2px solid #a44;
}

.pma_table td {
    position: static;
}

.pma_table th.draggable span,
.pma_table tbody td span {
    display: block;
    overflow: hidden;
}

.pma_table tbody td span code span {
    display: inline;
}

.modal-copy input {
    display: block;
    width: 100%;
    margin-top: 1.5em;
    padding: .3em 0;
}

.cRsz {
    position: absolute;
}

.cCpy {
    background: #333;
    color: #FFF;
    font-weight: bold;
    margin: .1em;
    padding: .3em;
    position: absolute;
}

.cPointer {
    background: url(<?php echo $theme->getImgPath('col_pointer.png');?>);
    height: 20px;
    margin- <?php echo $left; ?>: -5px; /* must be minus half of its width */
    margin-top: -10px;
    position: absolute;
    width: 10px;
}

.tooltip {
    background: #333 !important;
    opacity: .8 !important;
    border: 1px solid #000 !important;
    font-size: 10px !important;
    font-weight: normal !important;
    padding: 5px !important;
    width: 260px;
    line-height: 1.5;
}

.tooltip * {
    background: none !important;
    color: #FFF !important;
}

#tooltipHtml {
    font-size: 12px;
    background-color: #FFFFFF;
    opacity: 0.95;
    filter: alpha(opacity=95);
    padding: 5px;
}

#tooltipHtml span#span {
    font-weight: bold;
}

.cDrop {
    left: 0;
    position: absolute;
    top: 0;
}

.coldrop {
    background: url(<?php echo $theme->getImgPath('col_drop.png');?>);
    cursor: pointer;
    height: 16px;
    margin- <?php echo $left; ?>: .3em;
    margin-top: .3em;
    position: absolute;
    width: 16px;
}

.coldrop:hover,
.coldrop-hover {
    background-color: #999;
}

.cList {
    background: #fff;
    border: solid 1px #ccc;
    position: absolute;
}

.cList .lDiv div {
    padding: .2em .5em .2em;
    padding- <?php echo $left; ?>: .2em;
}

.cList .lDiv div:hover {
    background: <?php echo $GLOBALS['cfg']['NaviBackground']; ?>;
    cursor: pointer;
    color: #fff;
}

.cList .lDiv div input {
    cursor: pointer;
}

.showAllColBtn {
    border-bottom: solid 1px #ccc;
    border-top: solid 1px #ccc;
    cursor: pointer;
    font-size: .9em;
    font-family: open sans bold;
    padding: .35em 1em;
    text-align: center;
    font-weight: normal;
}

.showAllColBtn:hover {
    background: <?php echo $GLOBALS['cfg']['NaviBackground']; ?>;
    cursor: pointer;
    color: #fff;
}

#page_content {
    line-height: 1.5;
}

.navigation {
    width: 100%;
    background-color: <?php echo $GLOBALS['cfg']['NaviBackground']; ?>;
    color: <?php echo $GLOBALS['cfg']['NaviColor']; ?>;
}

.navigation td {
    margin: 0;
    padding: 0;
    vertical-align: middle;
    white-space: nowrap;
}

.navigation_separator {
    color: #eee;
    display: inline-block;
    font-size: 1.5em;
    text-align: center;
    height: 1.4em;
}

.navigation input[type=submit] {
    background: <?php echo $GLOBALS['cfg']['NaviBackground']; ?>;
    border: none;
    filter: none;
    margin: 5px;
    padding: 0.4em;
}

.navigation input[type=submit]:hover, .navigation input.edit_mode_active {
    color: <?php echo $GLOBALS['cfg']['ButtonColor']; ?>;
    cursor: pointer;
    background-color: <?php echo $GLOBALS['cfg']['ThColor']; ?>;
}

.navigation select {
    margin: 0 0.8em;
    border: none;
}

.navigation input[type=text] {
    border: none;
}

.navigation_goto {
    width: 100%;
}

.insertRowTable td, .insertRowTable th {
    vertical-align: middle;
}

.cEdit {
    margin: 0;
    padding: 0;
    position: absolute;
}

.cEdit input[type=text],
.cEdit input[type=password],
.cEdit input[type=number] {
    background: #FFF;
    height: 100%;
    margin: 0;
    padding: 0;
}

.cEdit .edit_area {
    background: #FFF;
    border: 1px solid #999;
    min-width: 10em;
    padding: .3em .5em;
}

.cEdit .edit_area select,
.cEdit .edit_area textarea {
    width: 97%;
}

.cEdit .cell_edit_hint {
    color: #555;
    font-size: .8em;
    margin: .3em .2em;
}

.cEdit .edit_box {
    overflow-x: hidden;
    overflow-y: scroll;
    padding: 0;
    margin-top: 10px;
}

.cEdit .edit_box_posting {
    background: #FFF url(<?php echo $theme->getImgPath('ajax_clock_small.gif');?>) no-repeat right center;
    padding- <?php echo $right; ?>: 1.5em;
}

.cEdit .edit_area_loading {
    background: #FFF url(<?php echo $theme->getImgPath('ajax_clock_small.gif');?>) no-repeat center;
    height: 10em;
}

.cEdit .goto_link {
    background: #EEE;
    color: #555;
    padding: .2em .3em;
}

.saving_edited_data {
    background: url(<?php echo $theme->getImgPath('ajax_clock_small.gif');?>) no-repeat left;
    padding- <?php echo $left; ?>: 20px;
}

.relationalTable select {
    width: 125px;
    margin-right: 5px;
}

/* css for timepicker */
.ui-timepicker-div .ui-widget-header {
    margin-bottom: 8px;
}

.ui-timepicker-div dl {
    text-align: <?php echo $left; ?>;
}

.ui-timepicker-div dl dt {
    height: 25px;
    margin-bottom: -25px;
}

.ui-timepicker-div dl dd {
    margin: 0 10px 10px 85px;
}

.ui-timepicker-div td {
    font-size: 90%;
}

.ui-tpicker-grid-label {
    background: none;
    border: none;
    margin: 0;
    padding: 0;
}

.ui-timepicker-rtl {
    direction: rtl;
}

.ui-timepicker-rtl dl {
    text-align: right;
}

.ui-timepicker-rtl dl dd {
    margin: 0 65px 10px 10px;
}

input.btn {
    color: #333;
    background-color: #D0DCE0;
}

body .ui-widget {
    font-size: 1em;
}

.ui-dialog fieldset legend a {
    color: #235A81;
}

.report-data {
    height: 13em;
    overflow: scroll;
    width: 570px;
    border: solid 1px;
    background: white;
    padding: 2px;
}

.report-description {
    height: 10em;
    width: 570px;
}

div#page_content div#tableslistcontainer table.data {
    border-top: 0.1px solid #EEEEEE;
}

div#page_content div#tableslistcontainer, div#page_content div.notice, div#page_content div.result_query {
    margin-top: 1em;
}

table.show_create {
    margin-top: 1em;
}

table.show_create td {
    border-right: 1px solid #bbb;
}

#alias_modal table th {
    vertical-align: middle;
    padding-left: 1em;
}

#alias_modal label.col-2 {
    min-width: 20%;
    display: inline-block;
}

#alias_modal select {
    width: 25%;
    margin-right: 2em;
}

#alias_modal label {
    font-weight: bold;
}

.small_font {
    font-size: smaller;
}

/* Console styles */
#pma_console_container {
    width: 100%;
    position: fixed;
    bottom: 0;
<?php echo $left; ?>: 0;
    z-index: 100;
}

#pma_console {
    position: relative;
    margin- <?php echo $left; ?>: 250px;
}

#pma_console .templates {
    display: none;
}

#pma_console .mid_text,
#pma_console .toolbar span {
    vertical-align: middle;
}

#pma_console .toolbar {
    position: relative;
    background: <?php echo $GLOBALS['cfg']['ThBackground']; ?>;
    border-top: solid 1px #ccc;
    cursor: n-resize;
}

#pma_console .toolbar.collapsed:not(:hover) {
    display: inline-block;
    border- <?php echo $right; ?>: solid 1px #ccc;
}

#pma_console .toolbar.collapsed {
    cursor: default;
}

#pma_console .toolbar.collapsed > .button {
    display: none;
}

#pma_console .message span.text,
#pma_console .message span.action,
#pma_console .toolbar .button,
#pma_console .toolbar .text,
#pma_console .switch_button {
    padding: 0 3px;
    display: inline-block;
}

#pma_console .message span.action,
#pma_console .toolbar .button,
#pma_console .switch_button {
    cursor: pointer;
}

#pma_console .toolbar .text {
    font-weight: bold;
}

#pma_console .toolbar .button,
#pma_console .toolbar .text {
    margin- <?php echo $right; ?>: .4em;
}

#pma_console .toolbar .button,
#pma_console .toolbar .text {
    float: <?php echo $right; ?>;
}

#pma_console .content {
    overflow-x: hidden;
    overflow-y: auto;
    margin-bottom: -65px;
    border-top: solid 1px #ccc;
    background: #fff;
    padding-top: .4em;
}

#pma_console .content.console_dark_theme {
    background: #000;
    color: #fff;
}

#pma_console .content.console_dark_theme .CodeMirror-wrap {
    background: #000;
    color: #fff;
}

#pma_console .content.console_dark_theme .action_content {
    color: #000;
}

#pma_console .content.console_dark_theme .message {
    border-color: #373B41;
}

#pma_console .content.console_dark_theme .CodeMirror-cursor {
    border-color: #fff;
}

#pma_console .content.console_dark_theme .cm-keyword {
    color: #de935f;
}

#pma_console .message,
#pma_console .query_input {
    position: relative;
    font-family: Monaco, Consolas, monospace;
    cursor: text;
    margin: 0 10px .2em 1.4em;
}

#pma_console .message {
    border-bottom: solid 1px #ccc;
    padding-bottom: .2em;
}

#pma_console .message.expanded > .action_content {
    position: relative;
}

#pma_console .message:before,
#pma_console .query_input:before {
    left: -0.7em;
    position: absolute;
    content: ">";
}

#pma_console .query_input:before {
    top: -2px;
}

#pma_console .query_input textarea {
    width: 100%;
    height: 4em;
    resize: vertical;
}

#pma_console .message:hover:before {
    color: #7cf;
    font-weight: bold;
}

#pma_console .message.expanded:before {
    content: "]";
}

#pma_console .message.welcome:before {
    display: none;
}

#pma_console .message.failed:before,
#pma_console .message.failed.expanded:before,
#pma_console .message.failed:hover:before {
    content: "=";
    color: #944;
}

#pma_console .message.pending:before {
    opacity: .3;
}

#pma_console .message.collapsed > .query {
    white-space: nowrap;
    text-overflow: ellipsis;
    overflow: hidden;
}

#pma_console .message.expanded > .query {
    display: block;
    white-space: pre;
    word-wrap: break-word;
}

#pma_console .message .text.targetdb,
#pma_console .message.collapsed .action.collapse,
#pma_console .message.expanded .action.expand,
#pma_console .message .action.requery,
#pma_console .message .action.profiling,
#pma_console .message .action.explain,
#pma_console .message .action.bookmark {
    display: none;
}

#pma_console .message.select .action.profiling,
#pma_console .message.select .action.explain,
#pma_console .message.history .text.targetdb,
#pma_console .message.successed .text.targetdb,
#pma_console .message.history .action.requery,
#pma_console .message.history .action.bookmark,
#pma_console .message.bookmark .action.requery,
#pma_console .message.bookmark .action.bookmark,
#pma_console .message.successed .action.requery,
#pma_console .message.successed .action.bookmark {
    display: inline-block;
}

#pma_console .message .action_content {
    position: absolute;
    bottom: 100%;
    background: #ccc;
    border: solid 1px #aaa;
}

html.ie8 #pma_console .message .action_content {
    position: relative !important;
}

#pma_console .message.bookmark .text.targetdb,
#pma_console .message .text.query_time {
    margin: 0;
    display: inline-block;
}

#pma_console .message.failed .text.query_time,
#pma_console .message .text.failed {
    display: none;
}

#pma_console .message.failed .text.failed {
    display: inline-block;
}

#pma_console .message .text {
    background: #fff;
}

#pma_console .message.collapsed > .action_content {
    display: none;
}

#pma_console .message.collapsed:hover > .action_content {
    display: block;
}

#pma_console .message .bookmark_label {
    padding: 0 4px;
    top: 0;
    background: #369;
    color: #fff;
}

#pma_console .message .bookmark_label.shared {
    background: #396;
}

#pma_console .query_input {
    position: relative;
}

#pma_console .mid_layer {
    height: 100%;
    width: 100%;
    position: absolute;
    top: 0;
    /* For support IE8, this layer doesn't use filter:opacity or opacity,
    js code will fade this layer opacity to 0.18(using animation) */
    background: #ccc;
    display: none;
    cursor: pointer;
    z-index: 200;
}

#pma_console .card {
    position: absolute;
    width: 94%;
    height: 100%;
    min-height: 48px;
<?php echo $left; ?>: 100 %;
    top: 0;
    border- <?php echo $left; ?>: solid 1px #999;
    z-index: 300;
    transition: <?php echo $left; ?> 0.2s;
    -ms-transition: <?php echo $left; ?> 0.2s;
    -webkit-transition: <?php echo $left; ?> 0.2s;
    -moz-transition: <?php echo $left; ?> 0.2s;
}

#pma_console .card.show {
<?php echo $left; ?>: 6 %;
}

html.ie7 #pma_console .query_input {
    display: none;
}

#pma_bookmarks .content.add_bookmark,
#pma_console_options .content {
    padding: 4px 6px;
}

#pma_bookmarks .content.add_bookmark .options {
    margin- <?php echo $left; ?>: 1.4em;
    padding-bottom: .4em;
    margin-bottom: .4em;
    border-bottom: solid 1px #ccc;
}

#pma_bookmarks .content.add_bookmark .options button {
    margin: 0 7px;
    vertical-align: bottom;
}

#pma_bookmarks .content.add_bookmark input[type=text] {
    margin: 0;
    padding: 2px 4px;
}

#pma_console .button.hide,
#pma_console .message span.text.hide {
    display: none;
}

#debug_console.grouped .ungroup_queries,
#debug_console.ungrouped .group_queries {
    display: inline-block;
}

#debug_console.ungrouped .ungroup_queries,
#debug_console.ungrouped .sort_count,
#debug_console.grouped .group_queries {
    display: none;
}

#debug_console .count {
    margin-right: 8px;
}

#debug_console .show_trace .trace,
#debug_console .show_args .args {
    display: block;
}

#debug_console .hide_trace .trace,
#debug_console .hide_args .args,
#debug_console .show_trace .action.dbg_show_trace,
#debug_console .hide_trace .action.dbg_hide_trace,
#debug_console .traceStep.hide_args .action.dbg_hide_args,
#debug_console .traceStep.show_args .action.dbg_show_args {
    display: none;
}

#debug_console .traceStep:after,
#debug_console .trace.welcome:after,
#debug_console .debug > .welcome:after {
    content: "";
    display: table;
    clear: both;
}

#debug_console .debug_summary {
    float: left;
}

#debug_console .trace.welcome .time {
    float: right;
}

#debug_console .traceStep .file,
#debug_console .script_name {
    float: right;
}

#debug_console .traceStep .args pre {
    margin: 0;
}

/* Code mirror console style*/

.cm-s-pma .CodeMirror-code pre,
.cm-s-pma .CodeMirror-code {
    font-family: Monaco, Consolas, monospace;
}

.cm-s-pma .CodeMirror-measure > pre,
.cm-s-pma .CodeMirror-code > pre,
.cm-s-pma .CodeMirror-lines {
    padding: 0;
}

.cm-s-pma.CodeMirror {
    resize: none;
    height: auto;
    width: 100%;
    min-height: initial;
    max-height: initial;
}

.cm-s-pma .CodeMirror-scroll {
    cursor: text;
}

/* PMA drop-improt style */

.pma_drop_handler {
    display: none;
    position: fixed;
    top: 0;
    left: 0;
    width: 100%;
    background: rgba(0, 0, 0, 0.6);
    height: 100%;
    z-index: 999;
    color: white;
    font-size: 30pt;
    text-align: center;
    padding-top: 20%;
}

.pma_sql_import_status {
    display: none;
    position: fixed;
    bottom: 0;
    right: 25px;
    width: 400px;
    border: 1px solid #999;
    background: #f3f3f3;
}

.pma_sql_import_status h2,
.pma_drop_result h2 {
    background-color: #bbb;
    padding: .1em .3em;
    margin-top: 0;
    margin-bottom: 0;
    color: #fff;
    font-size: 1.6em;
    font-weight: normal;
}

.pma_sql_import_status div {
    height: 270px;
    overflow-y: auto;
    overflow-x: hidden;
    list-style-type: none;
}

.pma_sql_import_status div li {
    padding: 8px 10px;
    border-bottom: 1px solid #bbb;
    color: rgb(148, 14, 14);
    background: white;
}

.pma_sql_import_status div li .filesize {
    float: right;
}

.pma_sql_import_status h2 .minimize {
    float: right;
    margin-right: 5px;
    padding: 0 10px;
}

.pma_sql_import_status h2 .close {
    float: right;
    margin-right: 5px;
    padding: 0 10px;
    display: none;
}

.pma_sql_import_status h2 .minimize:hover,
.pma_sql_import_status h2 .close:hover,
.pma_drop_result h2 .close:hover {
    background: rgba(155, 149, 149, 0.78);
    cursor: pointer;
}

.pma_drop_file_status {
    color: #235a81;
}

.pma_drop_file_status span.underline:hover {
    cursor: pointer;
    text-decoration: underline;
}

.pma_drop_result {
    position: fixed;
    top: 10%;
    left: 20%;
    width: 60%;
    background: white;
    min-height: 300px;
    z-index: 800;
    cursor: move;
}

.pma_drop_result h2 .close {
    float: right;
    margin-right: 5px;
    padding: 0 10px;
}

.dependencies_box {
    background-color: white;
    border: 3px ridge black;
}

#composite_index_list {
    list-style-type: none;
    list-style-position: inside;
}

span.drag_icon {
    display: inline-block;
    background-image: url('<?php echo $theme->getImgPath('s_sortable.png');?>');
    background-position: center center;
    background-repeat: no-repeat;
    width: 1em;
    height: 3em;
    cursor: move;
}

.topmargin {
    margin-top: 1em;
}

meter[value="1"]::-webkit-meter-optimum-value {
    background: linear-gradient(white 3%, #E32929 5%, transparent 10%, #E32929);
}

meter[value="2"]::-webkit-meter-optimum-value {
    background: linear-gradient(white 3%, #FF6600 5%, transparent 10%, #FF6600);
}

meter[value="3"]::-webkit-meter-optimum-value {
    background: linear-gradient(white 3%, #FFD700 5%, transparent 10%, #FFD700);
}

/* styles for sortable tables created with tablesorter jquery plugin */
th.header {
    cursor: pointer;
    color: #235a81;
}

th.header:hover {
    text-decoration: underline;
}

th.header .sorticon {
    width: 16px;
    height: 16px;
    background-repeat: no-repeat;
    background-position: right center;
    display: inline-table;
    vertical-align: middle;
    float: right;
}

th.headerSortUp .sorticon, th.headerSortDown:hover .sorticon {
    background-image: url(<?php echo $theme->getImgPath('s_desc.png');?>);
}

th.headerSortDown .sorticon, th.headerSortUp:hover .sorticon {
    background-image: url(<?php echo $theme->getImgPath('s_asc.png');?>);
}

/* end of styles of sortable tables */

/* styles for jQuery-ui to support rtl languages */
body .ui-dialog .ui-dialog-titlebar-close {
<?php echo $right; ?>: .3 em;
<?php echo $left; ?>: initial;
}

body .ui-dialog .ui-dialog-title {
    float: <?php echo $left; ?>;
}

body .ui-dialog .ui-dialog-buttonpane .ui-dialog-buttonset {
    float: <?php echo $right; ?>;
}

/* end of styles for jQuery-ui to support rtl languages */

/* Override some jQuery-ui styling to have square corners */
body .ui-corner-all,
body .ui-corner-top,
body .ui-corner-left,
body .ui-corner-tl {
    border-top-left-radius: 0;
}

body .ui-corner-all,
body .ui-corner-top,
body .ui-corner-right,
body .ui-corner-tr {
    border-top-right-radius: 0;
}

body .ui-corner-all,
body .ui-corner-bottom,
body .ui-corner-left,
body .ui-corner-bl {
    border-bottom-left-radius: 0;
}

body .ui-corner-all,
body .ui-corner-bottom,
body .ui-corner-right,
body .ui-corner-br {
    border-bottom-right-radius: 0;
}

/* Override  jQuery-ui styling for ui-dialog */
body .ui-dialog {
    padding: 0;
}

body .ui-dialog .ui-widget-header {
    color: <?php echo $GLOBALS['cfg']['ButtonColor']; ?>;
    border: none;
    background-color: <?php echo $GLOBALS['cfg']['NaviBackground']; ?>;
    background-image: none;
}

body .ui-dialog .ui-dialog-title {
    padding: 5px;
    font-weight: normal;
}

body .ui-dialog .ui-dialog-buttonpane button {
    font-family: <?php echo $GLOBALS['cfg']['FontFamily']; ?>;
    color: <?php echo $GLOBALS['cfg']['ButtonColor']; ?>;
    background-color: <?php echo $GLOBALS['cfg']['NaviBackground']; ?>;
    background-image: none;
    border: 1px solid <?php echo $GLOBALS['cfg']['ButtonBackground']; ?>;
}

body .ui-dialog .ui-dialog-buttonpane button.ui-state-hover {
    background-color: <?php echo $GLOBALS['cfg']['ButtonHover']; ?>;
    border: 1px solid <?php echo $GLOBALS['cfg']['ButtonHover']; ?>;
}

body .ui-dialog .ui-dialog-buttonpane button.ui-state-active {
    background-color: #333;
    border: 1px solid #333;
}<|MERGE_RESOLUTION|>--- conflicted
+++ resolved
@@ -160,13 +160,9 @@
     min-height: 240px;
 }
 
-<<<<<<< HEAD
-body#loginform div.container {
-=======
 body#loginform div.container
 {
     color: <?php echo $GLOBALS['cfg']['MainBackground']; ?>;
->>>>>>> 3c55ce5b
     text-align: <?php echo $left; ?>;
     width: 48em;
     margin-left: auto;

--- conflicted
+++ resolved
@@ -312,20 +312,14 @@
   }
 
   .list_container {
-<<<<<<< HEAD
     border-left: 1px solid #666;
     margin-left: 0.75em;
     padding-left: 0.75em;
-=======
-    border-#{$left}: 1px solid #666;
-    margin-#{$left}: 0.75em;
-    padding-#{$left}: 0.75em;
 
     li.last.database {
       // Revert the effect of the rule that is applied on all the tree
       margin-bottom: 0 !important;
     }
->>>>>>> 160fa0d1
   }
 
   .last > .list_container {

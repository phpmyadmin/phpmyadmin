--- conflicted
+++ resolved
@@ -478,13 +478,8 @@
     <td class="insert_table center">
         <a <?php echo ($GLOBALS['cfg']['AjaxEnable'] ? 'class="ajax"' : ''); ?> href="tbl_change.php?<?php echo $tbl_url_query; ?>">
             <?php echo $titles['Insert']; ?></a></td>
-<<<<<<< HEAD
     <td class="center"><?php echo $empty_table; ?></td>
     <td class="center">
-    <a <?php echo ($GLOBALS['cfg']['AjaxEnable'] ? 'class="drop_table_anchor"' : ''); ?> href="sql.php?<?php echo $tbl_url_query;
-=======
-    <td align="center"><?php echo $empty_table; ?></td>
-    <td align="center">
     <a 
     <?php if ($GLOBALS['cfg']['AjaxEnable']) {
             echo 'class="drop_table_anchor';
@@ -496,7 +491,6 @@
             echo '"';
           }
     ?> href="sql.php?<?php echo $tbl_url_query;
->>>>>>> a26aec4d
             ?>&amp;reload=1&amp;purge=1&amp;sql_query=<?php
             echo urlencode($drop_query); ?>&amp;message_to_show=<?php
             echo urlencode($drop_message); ?>" >

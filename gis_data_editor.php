<?php
/* vim: set expandtab sw=4 ts=4 sts=4: */
/**
 * Editor for Geometry data types.
 *
 * @package PhpMyAdmin
 */
declare(strict_types=1);

use PhpMyAdmin\Core;
use PhpMyAdmin\Gis\GisFactory;
use PhpMyAdmin\Gis\GisVisualization;
use PhpMyAdmin\Response;
use PhpMyAdmin\Template;
use PhpMyAdmin\Util;

if (! defined('ROOT_PATH')) {
    define('ROOT_PATH', __DIR__ . DIRECTORY_SEPARATOR);
}

require_once ROOT_PATH . 'libraries/common.inc.php';

$template = new Template();

if (! isset($_POST['field'])) {
    Util::checkParameters(['field']);
}

// Get data if any posted
$gis_data = [];
if (Core::isValid($_POST['gis_data'], 'array')) {
    $gis_data = $_POST['gis_data'];
}

$gis_types = [
    'POINT',
    'MULTIPOINT',
    'LINESTRING',
    'MULTILINESTRING',
    'POLYGON',
    'MULTIPOLYGON',
    'GEOMETRYCOLLECTION',
];

// Extract type from the initial call and make sure that it's a valid one.
// Extract from field's values if available, if not use the column type passed.
if (! isset($gis_data['gis_type'])) {
    if (isset($_POST['type']) && $_POST['type'] != '') {
        $gis_data['gis_type'] = mb_strtoupper($_POST['type']);
    }
    if (isset($_POST['value']) && trim($_POST['value']) != '') {
        $start = (substr($_POST['value'], 0, 1) == "'") ? 1 : 0;
        $gis_data['gis_type'] = mb_substr(
            $_POST['value'],
            $start,
            mb_strpos($_POST['value'], "(") - $start
        );
    }
    if (! isset($gis_data['gis_type'])
        || (! in_array($gis_data['gis_type'], $gis_types))
    ) {
        $gis_data['gis_type'] = $gis_types[0];
    }
}
$geom_type = $gis_data['gis_type'];

// Generate parameters from value passed.
$gis_obj = GisFactory::factory($geom_type);
if (isset($_POST['value'])) {
    $gis_data = array_merge(
        $gis_data,
        $gis_obj->generateParams($_POST['value'])
    );
}

// Generate Well Known Text
$srid = (isset($gis_data['srid']) && $gis_data['srid'] != '') ? $gis_data['srid'] : 0;
$wkt = $gis_obj->generateWkt($gis_data, 0);
$wkt_with_zero = $gis_obj->generateWkt($gis_data, 0, '0');
$result = "'" . $wkt . "'," . $srid;

// Generate SVG based visualization
$visualizationSettings = [
    'width' => 450,
    'height' => 300,
    'spatialColumn' => 'wkt',
];
$data = [
    [
        'wkt' => $wkt_with_zero,
        'srid' => $srid,
    ],
];
$visualization = GisVisualization::getByData($data, $visualizationSettings)
    ->toImage('svg');

$open_layers = GisVisualization::getByData($data, $visualizationSettings)
    ->asOl();

// If the call is to update the WKT and visualization make an AJAX response
if (isset($_POST['generate']) && $_POST['generate'] == true) {
    $extra_data = [
        'result'        => $result,
        'visualization' => $visualization,
        'openLayers'    => $open_layers,
    ];
    $response = Response::getInstance();
    $response->addJSON($extra_data);
    exit;
}

<<<<<<< HEAD
=======
ob_start();

echo '<form id="gis_data_editor_form" action="gis_data_editor.php" method="post">';
echo '<input type="hidden" id="pmaThemeImage"'
    , ' value="' , $GLOBALS['pmaThemeImage'] , '" />';
echo '<div id="gis_data_editor">';

echo '<h3>';
printf(
    __('Value for the column "%s"'),
    htmlspecialchars($_POST['field'])
);
echo '</h3>';

echo '<input type="hidden" name="field" value="'
    , htmlspecialchars($_POST['field']) , '" />';
// The input field to which the final result should be added
// and corresponding null checkbox
if (isset($_POST['input_name'])) {
    echo '<input type="hidden" name="input_name" value="'
        , htmlspecialchars($_POST['input_name']) , '" />';
}
echo Url::getHiddenInputs();

echo '<!-- Visualization section -->';
echo '<div id="placeholder"'
    , ($srid != 0 ? 'class="hide"' : '') , '>';
echo $visualization;
echo '</div>';

// No not remove inline style or it will cause "Cannot read property 'w' of null" on GIS editor map init
echo '<div id="openlayersmap" style="width: ' . $visualizationSettings['width'] . 'px; height: ' . $visualizationSettings['height'] . 'px;" '
    , ($srid == 0 ? 'class="hide"' : '') , '>';
echo '</div>';

echo '<div class="choice floatright">';
echo '<input type="checkbox" id="choice" value="useBaseLayer"'
    , ($srid != 0 ? ' checked="checked"' : '') , '/>';
echo '<label for="choice">' ,  __("Use OpenStreetMaps as Base Layer") , '</label>';
echo '</div>';

echo '<script language="javascript" type="text/javascript">';
echo $open_layers;
echo '</script>';
echo '<!-- End of visualization section -->';


echo '<!-- Header section - Inclueds GIS type selector and input field for SRID -->';
echo '<div id="gis_data_header">';
echo '<select name="gis_data[gis_type]" class="gis_type">';
foreach ($gis_types as $gis_type) {
    echo '<option value="' , $gis_type , '"';
    if ($geom_type == $gis_type) {
        echo ' selected="selected"';
    }
    echo '>' , $gis_type , '</option>';
}
echo '</select>';
echo '&nbsp;&nbsp;&nbsp;&nbsp;';
/* l10n: Spatial Reference System Identifier */
echo '<label for="srid">' ,  __('SRID:') , '</label>';
echo '<input name="gis_data[srid]" type="text" value="' , $srid , '" />';
echo '</div>';
echo '<!-- End of header section -->';

echo '<!-- Data section -->';
echo '<div id="gis_data">';

>>>>>>> 7d6d1c78
$geom_count = 1;
if ($geom_type == 'GEOMETRYCOLLECTION') {
    $geom_count = isset($gis_data[$geom_type]['geom_count'])
        ? intval($gis_data[$geom_type]['geom_count']) : 1;
    if (isset($gis_data[$geom_type]['add_geom'])) {
        $geom_count++;
    }
}

$templateOutput = $template->render('gis_data_editor_form', [
    'pma_theme_image' => $GLOBALS['pmaThemeImage'],
    'field' => $_POST['field'],
    'input_name' => $_POST['input_name'],
    'srid' => $srid,
    'visualization' => $visualization,
    'open_layers' => $open_layers,
    'gis_types' => $gis_types,
    'geom_type' => $geom_type,
    'geom_count' => $geom_count,
    'gis_data' => $gis_data,
    'result' => $result,
]);
Response::getInstance()->addJSON('gis_editor', $templateOutput);<|MERGE_RESOLUTION|>--- conflicted
+++ resolved
@@ -109,77 +109,6 @@
     exit;
 }
 
-<<<<<<< HEAD
-=======
-ob_start();
-
-echo '<form id="gis_data_editor_form" action="gis_data_editor.php" method="post">';
-echo '<input type="hidden" id="pmaThemeImage"'
-    , ' value="' , $GLOBALS['pmaThemeImage'] , '" />';
-echo '<div id="gis_data_editor">';
-
-echo '<h3>';
-printf(
-    __('Value for the column "%s"'),
-    htmlspecialchars($_POST['field'])
-);
-echo '</h3>';
-
-echo '<input type="hidden" name="field" value="'
-    , htmlspecialchars($_POST['field']) , '" />';
-// The input field to which the final result should be added
-// and corresponding null checkbox
-if (isset($_POST['input_name'])) {
-    echo '<input type="hidden" name="input_name" value="'
-        , htmlspecialchars($_POST['input_name']) , '" />';
-}
-echo Url::getHiddenInputs();
-
-echo '<!-- Visualization section -->';
-echo '<div id="placeholder"'
-    , ($srid != 0 ? 'class="hide"' : '') , '>';
-echo $visualization;
-echo '</div>';
-
-// No not remove inline style or it will cause "Cannot read property 'w' of null" on GIS editor map init
-echo '<div id="openlayersmap" style="width: ' . $visualizationSettings['width'] . 'px; height: ' . $visualizationSettings['height'] . 'px;" '
-    , ($srid == 0 ? 'class="hide"' : '') , '>';
-echo '</div>';
-
-echo '<div class="choice floatright">';
-echo '<input type="checkbox" id="choice" value="useBaseLayer"'
-    , ($srid != 0 ? ' checked="checked"' : '') , '/>';
-echo '<label for="choice">' ,  __("Use OpenStreetMaps as Base Layer") , '</label>';
-echo '</div>';
-
-echo '<script language="javascript" type="text/javascript">';
-echo $open_layers;
-echo '</script>';
-echo '<!-- End of visualization section -->';
-
-
-echo '<!-- Header section - Inclueds GIS type selector and input field for SRID -->';
-echo '<div id="gis_data_header">';
-echo '<select name="gis_data[gis_type]" class="gis_type">';
-foreach ($gis_types as $gis_type) {
-    echo '<option value="' , $gis_type , '"';
-    if ($geom_type == $gis_type) {
-        echo ' selected="selected"';
-    }
-    echo '>' , $gis_type , '</option>';
-}
-echo '</select>';
-echo '&nbsp;&nbsp;&nbsp;&nbsp;';
-/* l10n: Spatial Reference System Identifier */
-echo '<label for="srid">' ,  __('SRID:') , '</label>';
-echo '<input name="gis_data[srid]" type="text" value="' , $srid , '" />';
-echo '</div>';
-echo '<!-- End of header section -->';
-
-echo '<!-- Data section -->';
-echo '<div id="gis_data">';
-
->>>>>>> 7d6d1c78
 $geom_count = 1;
 if ($geom_type == 'GEOMETRYCOLLECTION') {
     $geom_count = isset($gis_data[$geom_type]['geom_count'])
@@ -190,6 +119,8 @@
 }
 
 $templateOutput = $template->render('gis_data_editor_form', [
+    'width' => $visualizationSettings['width'],
+    'height' => $visualizationSettings['height'],
     'pma_theme_image' => $GLOBALS['pmaThemeImage'],
     'field' => $_POST['field'],
     'input_name' => $_POST['input_name'],

<?php
/* vim: set expandtab sw=4 ts=4 sts=4: */
/**
 * phpMyAdmin designer general code
 *
 * @package PhpMyAdmin-Designer
 */

/**
 *
 */
require_once 'libraries/common.inc.php';
require_once 'libraries/pmd_common.php';

/**
 * Sets globals from $_GET
 */
$get_params = array(
    'db',
    'table',
    'token'
);
foreach ($get_params as $one_get_param) {
    if (isset($_GET[$one_get_param])) {
        $GLOBALS[$one_get_param] = $_GET[$one_get_param];
    }
}

$script_display_field = get_tables_info();
$tab_column       = get_columns_info();
$script_tabs      = get_script_tabs();
$script_contr     = get_script_contr();
$tab_pos          = get_tab_pos();
$tables_pk_or_unique_keys = get_pk_or_unique_keys();
$tables_all_keys  = get_all_keys();

$params = array('lang' => $GLOBALS['lang']);
if (isset($GLOBALS['db'])) {
    $params['db'] = $GLOBALS['db'];
}

$response = PMA_Response::getInstance();
$response->getFooter()->setMinimal();
$header   = $response->getHeader();
$header->setBodyId('pmd_body');
$scripts = $header->getScripts();
$scripts->addFile('pmd/ajax.js');
$scripts->addFile('pmd/history.js');
$scripts->addFile('pmd/move.js');
$scripts->addFile('pmd/iecanvas.js', true);
$scripts->addCode('
    var server = "' . PMA_escapeJsString($server) . '";
    var db = "' . PMA_escapeJsString($db) . '";
    var token = "' . PMA_escapeJsString($token) . '";
');
if (isset($_REQUEST['query'])) {
    $scripts->addCode('
    $(function() {
        $(".trigger").click(function() {
        $(".panel").toggle("fast");
        $(this).toggleClass("active");
        return false;
        });
    });
    ');
}
$scripts->addCode('
    $(function() {
        Main();
    });
');
$scripts->addCode($script_tabs);
$scripts->addCode($script_contr);
$scripts->addCode($script_display_field);

require 'libraries/db_common.inc.php';
require 'libraries/db_info.inc.php';

?>
<div class="pmd_header" id="top_menu">
    <a href="#"
        onclick="Show_left_menu(document.getElementById('key_Show_left_menu')); return false" class="M_butt first" target="_self">
        <img id='key_Show_left_menu' title="<?php echo __('Show/Hide left menu'); ?>"
            alt="v" src="<?php echo $_SESSION['PMA_Theme']->getImgPath('pmd/downarrow2_m.png'); ?>" /></a>
    <a href="#" onclick="Save2(); return false"
        class="M_butt" target="_self"
    ><img title="<?php echo __('Save position') ?>"
        src="<?php echo $_SESSION['PMA_Theme']->getImgPath('pmd/save.png'); ?>" alt=""
    /></a><a href="#" onclick="Start_table_new(); return false"
        class="M_butt" target="_self"
    ><img title="<?php echo __('Create table')?>" src="<?php echo $_SESSION['PMA_Theme']->getImgPath('pmd/table.png'); ?>" alt=""
    /></a><a href="#" onclick="Start_relation(); return false"
        class="M_butt" id="rel_button" target="_self"
    ><img title="<?php echo __('Create relation') ?>" src="<?php echo $_SESSION['PMA_Theme']->getImgPath('pmd/relation.png'); ?>" alt=""
    /></a><a href="#" onclick="Start_display_field(); return false"
        class="M_butt" id="display_field_button" target="_self"
    ><img title="<?php echo __('Choose column to display') ?>" src="<?php echo $_SESSION['PMA_Theme']->getImgPath('pmd/display_field.png'); ?>" alt=""
    /></a><a href="#" onclick="location.reload(); return false"
        class="M_butt" target="_self"
    ><img title="<?php echo __('Reload'); ?>" src="<?php echo $_SESSION['PMA_Theme']->getImgPath('pmd/reload.png'); ?>" alt=""
    /></a><a href="Documentation.html#faq6_31" target="documentation"
        class="M_butt" target="_self"
    ><img title="<?php echo __('Help'); ?>" src="<?php echo $_SESSION['PMA_Theme']->getImgPath('pmd/help.png'); ?>" alt=""
    /></a><img class="M_bord" src="<?php echo $_SESSION['PMA_Theme']->getImgPath('pmd/bord.png'); ?>" alt=""
    /><a href="#" onclick="Angular_direct(); return false"
        class="M_butt" id="angular_direct_button" target="_self"
    ><img title="<?php echo __('Angular links') . ' / ' . __('Direct links'); ?>"
            src="<?php echo $_SESSION['PMA_Theme']->getImgPath('pmd/ang_direct.png'); ?>" alt=""
    /></a><a href="#" onclick="Grid(); return false"
        class="M_butt" id="grid_button" target="_self"
    ><img title="<?php echo __('Snap to grid') ?>" src="<?php echo $_SESSION['PMA_Theme']->getImgPath('pmd/grid.png'); ?>" alt=""
    /></a><img class="M_bord" src="<?php echo $_SESSION['PMA_Theme']->getImgPath('pmd/bord.png'); ?>" alt=""
    /><a href="#"
        onclick="Small_tab_all(document.getElementById('key_SB_all')); return false" class="M_butt" target="_self"
    ><img id='key_SB_all' title="<?php echo __('Small/Big All'); ?>" alt="v"
            src="<?php echo $_SESSION['PMA_Theme']->getImgPath('pmd/downarrow1.png'); ?>"
    /></a>
    <a href="#" onclick="Small_tab_invert(); return false" class="M_butt" target="_self" >
    <img title="<?php echo __('Toggle small/big'); ?>" alt="key" src="<?php echo $_SESSION['PMA_Theme']->getImgPath('pmd/bottom.png'); ?>" />
    </a>
    <a href="#" onclick="Relation_lines_invert(); return false" class="M_butt" target="_self" >
    <img title="<?php echo __('Toggle relation lines'); ?>" alt="key" src="<?php echo $_SESSION['PMA_Theme']->getImgPath('pmd/toggle_lines.png'); ?>" />
    </a>
    <img class="M_bord" src="<?php echo $_SESSION['PMA_Theme']->getImgPath('pmd/bord.png'); ?>" alt="" />
    <a href="#" onclick="PDF_save(); return false"
        class="M_butt" target="_self"
    ><img src="<?php echo $_SESSION['PMA_Theme']->getImgPath('pmd/pdf.png'); ?>" alt="key" width="20" height="20"
            title="<?php echo __('Import/Export coordinates for PDF schema'); ?>" /></a
     >
<?php
if (isset($_REQUEST['query'])) {
    echo '<a href="#" onclick="build_query(\'SQL Query on Database\', 0)" onmousedown="return false;"
    class="M_butt" target="_self">';
    echo '<img src="'. $_SESSION['PMA_Theme']->getImgPath('pmd/query_builder.png') . '" alt="key" width="20" height="20" title="';
    echo __('Build Query');
    echo '"/></a>';
}
?>
    <a href="#"
        onclick="Top_menu_right(document.getElementById('key_Left_Right')); return false" class="M_butt last" target="_self">
        <img src="<?php echo $_SESSION['PMA_Theme']->getImgPath('pmd/2rightarrow_m.png'); ?>" id="key_Left_Right" alt=">"
            title="<?php echo __('Move Menu'); ?>" /></a>
</div>

<form action="" method="post" name="form1">
<div id="osn_tab">
  <canvas class="pmd" id="canvas" width="100" height="100" onclick="Canvas_click(this)"></canvas>
</div>
<div id="layer_menu" style="display:none;">
<div class="center" style="padding-top:5px;">
    <a href="#"
        onclick="Hide_tab_all(document.getElementById('key_HS_all')); return false" class="M_butt" target="_self">
    <img title="<?php echo __('Hide/Show all'); ?>" alt="v"
        src="<?php echo $_SESSION['PMA_Theme']->getImgPath('pmd/downarrow1.png'); ?>" id='key_HS_all' /></a>
    <a href="#"
        onclick="No_have_constr(document.getElementById('key_HS')); return false" class="M_butt" target="_self">
    <img title="<?php echo __('Hide/Show Tables with no relation'); ?>" alt="v"
        src="<?php echo $_SESSION['PMA_Theme']->getImgPath('pmd/downarrow2.png'); ?>" id='key_HS' /></a>
</div>

<div id="id_scroll_tab" class="scroll_tab">
    <table width="100%" style="padding-left: 3px;">
<?php
$name_cnt = count($GLOBALS['PMD']['TABLE_NAME']);
for ($i = 0; $i < $name_cnt; $i++) {
    ?>
    <tr><td title="<?php echo __('Structure'); ?>" width="1px"
            onmouseover="this.className='L_butt2_2'"
            onmouseout="this.className='L_butt2_1'">
            <img onclick="Start_tab_upd('<?php echo $GLOBALS['PMD_URL']["TABLE_NAME_SMALL"][$i]; ?>');"
                src="<?php echo $_SESSION['PMA_Theme']->getImgPath('pmd/exec.png'); ?>" alt="" /></td>
        <td width="1px">
            <input onclick="VisibleTab(this,'<?php echo $GLOBALS['PMD_URL']["TABLE_NAME"][$i]; ?>')"
                title="<?php echo __('Hide'); ?>"
                id="check_vis_<?php echo $GLOBALS['PMD_URL']["TABLE_NAME"][$i]; ?>"
                style="margin:0px;" type="checkbox"
                value="<?php echo $GLOBALS['PMD_URL']["TABLE_NAME"][$i]; ?>"
                <?php
                if (isset($tab_pos[$GLOBALS['PMD']["TABLE_NAME"][$i]])) {
                    echo $tab_pos[$GLOBALS['PMD']["TABLE_NAME"][$i]]["H"] ? 'checked="checked"' : '';
                } else {
                    echo 'checked="checked"';
                }
                ?> /></td>
        <td class="pmd_Tabs" onmouseover="this.className='pmd_Tabs2'"
            onmouseout="this.className='pmd_Tabs'"
            onclick="Select_tab('<?php echo $GLOBALS['PMD_URL']["TABLE_NAME"][$i]; ?>');">
            <?php echo $GLOBALS['PMD_OUT']["TABLE_NAME"][$i]; ?></td>
    </tr>
    <?php
}
?>
    </table>
</div>

<div class="center">
    <?php echo __('Number of tables') . ': ' . $name_cnt; ?>
</div>
<div class="right">
    <div id="layer_menu_sizer" onmousedown="layer_menu_cur_click=1">
    </div>
</div>
</div>


<?php
for ($i = 0; $i < count($GLOBALS['PMD']["TABLE_NAME"]); $i++) {
    $t_n = $GLOBALS['PMD']["TABLE_NAME"][$i];
    $t_n_url = $GLOBALS['PMD_URL']["TABLE_NAME"][$i];

    ?>
<input name="t_x[<?php echo $t_n_url ?>]" type="hidden" id="t_x_<?php echo $t_n_url ?>_" />
<input name="t_y[<?php echo $t_n_url ?>]" type="hidden" id="t_y_<?php echo $t_n_url ?>_" />
<input name="t_v[<?php echo $t_n_url ?>]" type="hidden" id="t_v_<?php echo $t_n_url ?>_" />
<input name="t_h[<?php echo $t_n_url ?>]" type="hidden" id="t_h_<?php echo $t_n_url ?>_" />

<table id="<?php echo $t_n_url ?>" cellpadding="0" cellspacing="0" class="pmd_tab"
   style="position: absolute;
<<<<<<< HEAD
          left: <?php
          echo isset($tab_pos[$t_n]) ? $tab_pos[$t_n]["X"] : rand(180, 800); ?>px;
          top: <?php
          echo isset($tab_pos[$t_n]) ? $tab_pos[$t_n]["Y"] : rand(30, 500); ?>px;
          visibility: <?php
          echo ! isset($tab_pos[$t_n]) || $tab_pos[$t_n]["H"]
            ? "visible"
            : "hidden"; ?>;
=======
          left: <?php if (isset($tab_pos[$t_n])) echo $tab_pos[$t_n]["X"]; else echo rand(20, 700); ?>px;
          top: <?php if (isset($tab_pos[$t_n])) echo $tab_pos[$t_n]["Y"]; else echo rand(90, 550); ?>px;
          visibility: <?php if (isset($tab_pos[$t_n])) echo $tab_pos[$t_n]["H"] ? "visible" : "hidden"; ?>;
>>>>>>> 7e3924e3
         ">
<thead>
<tr>
    <?php
    if (isset($_REQUEST['query'])) {
        echo '<td class="select_all">';
        echo '<input type="checkbox" value="select_all_'.htmlspecialchars($t_n_url).'" style="margin: 0px;" ';
        echo 'id="select_all_'.htmlspecialchars($t_n_url).'" title="select all" ';
        echo 'onclick="Select_all(\''. htmlspecialchars($t_n_url) .'\',\''.htmlspecialchars($GLOBALS['PMD_OUT']["OWNER"][$i]).'\')"></td>';
    }
    ?>
    <td class="small_tab" onmouseover="this.className='small_tab2';"
        onmouseout="this.className='small_tab';"
        id="id_hide_tbody_<?php echo $t_n_url ?>"
        onclick="Small_tab('<?php echo $t_n_url ?>', 1)"><?php
        // no space alloawd here, between tags and content !!!
        // JavaScript function does require this
    if (! isset($tab_pos[$t_n]) || ! empty($tab_pos[$t_n]["V"])) {
        echo 'v';
    } else {
        echo '&gt;';
    }
        ?></td>
    <td class="small_tab_pref" onmouseover="this.className='small_tab_pref2';"
        onmouseout="this.className='small_tab_pref';"
        onclick="Start_tab_upd('<?php echo $GLOBALS['PMD_URL']["TABLE_NAME_SMALL"][$i]; ?>');">
        <img src="<?php echo $_SESSION['PMA_Theme']->getImgPath('pmd/exec_small.png'); ?>" alt="" /></td>
    <td id="id_zag_<?php echo $t_n_url ?>" class="tab_zag nowrap"
        onmousedown="cur_click=document.getElementById('<?php echo $t_n_url ?>');"/
        onmouseover="Table_onover('<?php echo $t_n_url ?>',0,<?php echo (isset($_REQUEST['query'])? 1 : 0 )?> )"
        onmouseout="Table_onover('<?php echo $t_n_url ?>',1,<?php echo (isset($_REQUEST['query']) ? 1 : 0 )?>)">
        <span class='owner'>
        <?php
        echo $GLOBALS['PMD_OUT']["OWNER"][$i];
        echo '.</span>';
        echo $GLOBALS['PMD_OUT']["TABLE_NAME_SMALL"][$i];
        ?></td>
    <?php
    if (isset($_REQUEST['query'])) {
        echo '<td class="tab_zag"  onmouseover="Table_onover(\''.htmlspecialchars($t_n_url).'\',0,1)"  id="id_zag_'.htmlspecialchars($t_n_url).'_2"';
        echo 'onmousedown="cur_click=document.getElementById(\''.htmlspecialchars($t_n_url).'\');"';
        echo 'onmouseout="Table_onover(\''.htmlspecialchars($t_n_url).'\',1,1)">';
    }
    ?>
</tr>
</thead>
<tbody id="id_tbody_<?php echo $t_n_url ?>"
    <?php
    if (isset($tab_pos[$t_n]) && empty($tab_pos[$t_n]["V"])) {
        echo 'style="display: none;"';
    }
    echo '>';
    $display_field = PMA_getDisplayField($db, $GLOBALS['PMD']["TABLE_NAME_SMALL"][$i]);
    for ($j = 0, $id_cnt = count($tab_column[$t_n]["COLUMN_ID"]); $j < $id_cnt; $j++) {
        ?>
<tr id="id_tr_<?php
        echo $GLOBALS['PMD_URL']["TABLE_NAME_SMALL"][$i] . '.'
            . urlencode($tab_column[$t_n]["COLUMN_NAME"][$j]) ?>"
        <?php
    if ($display_field == $tab_column[$t_n]["COLUMN_NAME"][$j]) {
        echo ' class="tab_field_3" ';
    } else {
        echo ' class="tab_field" ';
    }
        ?>
    onmouseover="old_class = this.className; this.className = 'tab_field_2';"
    onmouseout="this.className = old_class;"
    onmousedown="Click_field('<?php
    echo $GLOBALS['PMD_URL']["TABLE_NAME_SMALL"][$i]."','".urlencode($tab_column[$t_n]["COLUMN_NAME"][$j])."',";
    if (!PMA_CommonFunctions::getInstance()->isForeignKeySupported($GLOBALS['PMD']['TABLE_TYPE'][$i])) {
        echo (isset($tables_pk_or_unique_keys[$t_n . "." . $tab_column[$t_n]["COLUMN_NAME"][$j]]) ? 1 : 0);
    } else {
        // if foreign keys are supported, it's not necessary that the
        // index is a primary key
        echo (isset($tables_all_keys[$t_n.".".$tab_column[$t_n]["COLUMN_NAME"][$j]]) ? 1 : 0);
    }
        ?>)">
    <?php
    if (isset($_REQUEST['query'])) {
        echo '<td class="select_all">';
        echo '<input value="'.htmlspecialchars($t_n_url).urlencode($tab_column[$t_n]["COLUMN_NAME"][$j]).'"';
        echo 'type="checkbox" id="select_'.htmlspecialchars($t_n_url).'._'.urlencode($tab_column[$t_n]["COLUMN_NAME"][$j]).'" ';
        echo 'style="margin: 0px;" title="select_'.urlencode($tab_column[$t_n]["COLUMN_NAME"][$j]).'" ';
        echo 'onclick="store_column(\''.urlencode($GLOBALS['PMD_OUT']["TABLE_NAME_SMALL"][$i]).'\',\''.htmlspecialchars($GLOBALS['PMD_OUT']["OWNER"][$i]).'\',\''.urlencode($tab_column[$t_n]["COLUMN_NAME"][$j]).'\')"></td>';
    }?>
    <td width="10px" colspan="3"
        id="<?php echo $t_n_url.".".urlencode($tab_column[$t_n]["COLUMN_NAME"][$j]) ?>">
        <div class="nowrap">
        <?php
        if (isset($tables_pk_or_unique_keys[$t_n.".".$tab_column[$t_n]["COLUMN_NAME"][$j]])) {
            ?>
                <img src="<?php echo $_SESSION['PMA_Theme']->getImgPath(); ?>pmd/FieldKey_small.png"
                    alt="*" />
            <?php
        } else {
            ?>
                    <img src="<?php echo $_SESSION['PMA_Theme']->getImgPath(); ?>pmd/Field_small<?php
            if (strstr($tab_column[$t_n]["TYPE"][$j], 'char')
                || strstr($tab_column[$t_n]["TYPE"][$j], 'text')
            ) {
                echo '_char';
            } elseif (strstr($tab_column[$t_n]["TYPE"][$j], 'int')
                || strstr($tab_column[$t_n]["TYPE"][$j], 'float')
                || strstr($tab_column[$t_n]["TYPE"][$j], 'double')
                || strstr($tab_column[$t_n]["TYPE"][$j], 'decimal')
            ) {
                echo '_int';
            } elseif (strstr($tab_column[$t_n]["TYPE"][$j], 'date')
                || strstr($tab_column[$t_n]["TYPE"][$j], 'time')
                || strstr($tab_column[$t_n]["TYPE"][$j], 'year')
            ) {
                echo '_date';
            }
            ?>.png" alt="*" />
            <?php
        }
        echo htmlspecialchars(
            $tab_column[$t_n]["COLUMN_NAME"][$j] . " : " . $tab_column[$t_n]["TYPE"][$j],
            ENT_QUOTES
        );
        echo "</div>\n</td>\n";
        if (isset($_REQUEST['query'])) {
            //$temp = $GLOBALS['PMD_OUT']["OWNER"][$i].'.'.$GLOBALS['PMD_OUT']["TABLE_NAME_SMALL"][$i];
            echo '<td class="small_tab_pref" onmouseover="this.className=\'small_tab_pref2\';"';
            echo 'onmouseout="this.className=\'small_tab_pref\';"';
            echo 'onclick="Click_option(\'pmd_optionse\',\''
                . urlencode($tab_column[$t_n]["COLUMN_NAME"][$j]) . '\',\''
                . $GLOBALS['PMD_OUT']["TABLE_NAME_SMALL"][$i].'\')" >';
            echo  '<img src="'
                . $_SESSION['PMA_Theme']->getImgPath('pmd/exec_small.png')
                . '" title="options" alt="" /></td> ';
        }
        echo "</tr>\n";
    }
    echo "</tbody>\n</table>\n";
}
?>
</form>
<div id="pmd_hint"></div>

<table id="layer_new_relation" style="display:none;"
    width="5%" cellpadding="0" cellspacing="0">
<tbody>
<tr>
    <td class="frams1" width="10px"></td>
    <td class="frams5" width="99%" ></td>
    <td class="frams2" width="10px"><div class="bor"></div></td>
</tr>
<tr>
    <td class="frams8"></td>
    <td class="input_tab">
        <table width="168" class="center" cellpadding="2" cellspacing="0">
        <thead>
        <tr>
            <td colspan="2" class="center nowrap"><strong><?php echo __('Create relation'); ?></strong></td>
        </tr>
        </thead>
        <tbody id="foreign_relation">
        <tr>
        <td colspan="2" class="center nowrap"><strong>FOREIGN KEY</strong></td>
        </tr>
        <tr>
            <td width="58" class="nowrap">on delete</td>
            <td width="102"><select name="on_delete" id="on_delete">
                    <option value="nix" selected="selected">--</option>
                    <option value="CASCADE">CASCADE</option>
                    <option value="SET NULL">SET NULL</option>
                    <option value="NO ACTION">NO ACTION</option>
                    <option value="RESTRICT">RESTRICT</option>
                </select>
            </td>
        </tr>
        <tr>
            <td class="nowrap">on update</td>
            <td><select name="on_update" id="on_update">
                    <option value="nix" selected="selected">--</option>
                    <option value="CASCADE">CASCADE</option>
                    <option value="SET NULL">SET NULL</option>
                    <option value="NO ACTION">NO ACTION</option>
                    <option value="RESTRICT">RESTRICT</option>
                </select>
            </td>
        </tr>
        </tbody>
        <tbody>
        <tr>
            <td colspan="2" class="center nowrap">
                <input type="button" class="butt" name="Button"
                    value="<?php echo __('OK'); ?>" onclick="New_relation()" />
                <input type="button" class="butt" name="Button"
                    value="<?php echo __('Cancel'); ?>"
                    onclick="document.getElementById('layer_new_relation').style.display = 'none';" />
            </td>
        </tr>
        </tbody>
        </table>
    </td>
    <td class="frams6"></td>
</tr>
<tr>
    <td class="frams4"><div class="bor"></div></td>
    <td class="frams7"></td>
    <td class="frams3"></td>
</tr>
</tbody>
</table>

<table id="layer_upd_relation" style="display:none;"
    width="5%" cellpadding="0" cellspacing="0">
<tbody>
<tr>
    <td class="frams1" width="10px"></td>
    <td class="frams5" width="99%"></td>
    <td class="frams2" width="10px"><div class="bor"></div></td>
</tr>
<tr>
    <td class="frams8"></td>
    <td class="input_tab">
        <table width="100%" class="center" cellpadding="2" cellspacing="0">
        <tr>
            <td colspan="3" class="center nowrap"><strong><?php echo __('Delete relation'); ?></strong></td>
        </tr>
        <tr>
            <td colspan="3" class="center nowrap">
                <input name="Button" type="button" class="butt"
                    onclick="Upd_relation()" value="<?php echo __('Delete'); ?>" />
                <input type="button" class="butt" name="Button"
                    value="<?php echo __('Cancel'); ?>"
                    onclick="document.getElementById('layer_upd_relation').style.display = 'none'; Re_load();" />
            </td>
        </tr>
    </table></td>
    <td class="frams6"></td>
</tr>
<tr>
    <td class="frams4"><div class="bor"></div></td>
    <td class="frams7"></td>
    <td class="frams3"></td>
</tr>
</tbody>
</table>

<table id="pmd_optionse" style="display:none;"
    width="5%" cellpadding="0" cellspacing="0">
<tbody>
<tr>
    <td class="frams1" width="10px"></td>
    <td class="frams5" width="99%" ></td>
    <td class="frams2" width="10px"><div class="bor"></div></td>
</tr>
<tr>
    <td class="frams8"></td>
    <td class="input_tab">
        <table width="168" class="center" cellpadding="2" cellspacing="0">
       <thead>
        <tr>
            <td colspan="2" rowspan="2" id="option_col_name" class="center nowrap"></td>
        </tr>
        </thead>
        <tbody id="where">
        <tr><td class="center nowrap"><b>WHERE</b></td></tr>
        <tr>
        <td width="58" class="nowrap"><?php echo __('Relation operator'); ?></td>
            <td width="102"><select name="rel_opt" id="rel_opt">
                    <option value="--" selected="selected"> -- </option>
                    <option value="="> = </option>
                    <option value="&gt;"> &gt; </option>
                    <option value="&lt;"> &lt; </option>
                    <option value="&gt;="> &gt;= </option>
                    <option value="&lt;="> &lt;= </option>
                    <option value="NOT"> NOT </option>
                    <option value="IN"> IN </option>
                    <option value="EXCEPT"> <?php echo __('Except'); ?> </option>
                    <option value="NOT IN"> NOT IN </option>
                </select>
            </td>
        </tr>
        <tr>
        <td class="nowrap"><?php echo __('Value'); ?>/<br /><?php echo __('subquery'); ?></td>
            <td><textarea id="Query" value="" cols="18"></textarea>
            </td>
        </tr>
        <tr><td class="center nowrap"><b><?php echo __('Rename to'); ?></b></td></tr>
        <tr>
        <td width="58" class="nowrap"><?php echo __('New name'); ?></td>
            <td width="102"><input type="text" value="" id="new_name"/></td>
        </tr>
        <tr><td class="center nowrap"><b><?php echo __('Aggregate'); ?></b></td></tr>
         <tr>
         <td width="58" class="nowrap"><?php echo __('Operator'); ?></td>
            <td width="102"><select name="operator" id="operator">
                    <option value="---" selected="selected">---</option>
                    <option value="sum" > SUM </option>
                    <option value="min"> MIN </option>
                    <option value="max"> MAX </option>
                    <option value="avg"> AVG </option>
                    <option value="count"> COUNT </option>
                    </select>
           </td></tr>
           <tr>
                <td width="58" class="center nowrap"><b>GROUP BY</b></td>
                <td><input type="checkbox" value="groupby" id="groupby"/></td>
           </tr>
           <tr>
                <td width="58" class="center nowrap"><b>ORDER BY</b></td>
                <td><input type="checkbox" value="orderby" id="orderby"/></td>
           </tr>
          <tr><td class="center nowrap"><b>HAVING</b></td></tr>
          <tr>
          <td width="58" class="nowrap"><?php echo __('Operator'); ?></td>
            <td width="102"><select name="h_operator" id="h_operator">
                    <option value="---" selected="selected">---</option>
                    <option value="None" > <?php echo __('None'); ?> </option>
                    <option value="sum" > SUM </option>
                    <option value="min"> MIN </option>
                    <option value="max"> MAX </option>
                    <option value="avg"> AVG </option>
                    <option value="count"> COUNT </option>
                    </select>
               </td></tr>
            <tr>
            <td width="58" class="nowrap"><?php echo __('Relation operator'); ?></td>
            <td width="102"><select name="h_rel_opt" id="h_rel_opt">
                    <option value="--" selected="selected"> -- </option>
                    <option value="="> = </option>
                    <option value="&gt;"> &gt; </option>
                    <option value="&lt;"> &lt; </option>
                    <option value="&gt;="> &gt;= </option>
                    <option value="&lt;="> &lt;= </option>
                    <option value="NOT"> NOT </option>
                    <option value="IN"> IN </option>
                    <option value="EXCEPT"> <?php echo __('Except'); ?> </option>
                    <option value="NOT IN"> NOT IN </option>
                </select>
            </td>
            </tr>
            <tr>
            <td width="58" class="nowrap"><?php echo __('Value'); ?>/<br/><?php echo __('subquery'); ?></td>
                <td width="102"><textarea id="having" value="" cols="18"></textarea></td>
            </tr>
        </tbody>
        <tbody>
        <tr>
            <td colspan="2" class="center nowrap">
                <input type="button" class="butt" name="Button"
                    value="<?php echo __('OK'); ?>" onclick="add_object()" />
                <input type="button" class="butt" name="Button"
                    value="<?php echo __('Cancel'); ?>"
                    onclick="Close_option()" />
            </td>
        </tr>
        </tbody>
        </table>
    </td>
    <td class="frams6"></td>
</tr>
<tr>
    <td class="frams4"><div class="bor"></div></td>
    <td class="frams7"></td>
    <td class="frams3"></td>
</tr>
</tbody>
</table>

<table id="query_rename_to" style="display:none;"
    width="5%" cellpadding="0" cellspacing="0">
<tbody>
<tr>
    <td class="frams1" width="10px"></td>
    <td class="frams5" width="99%" ></td>
    <td class="frams2" width="10px"><div class="bor"></div></td>
</tr>
<tr>
    <td class="frams8"></td>
    <td class="input_tab">
        <table width="168" class="center" cellpadding="2" cellspacing="0">
        <thead>
        <tr>
        <td colspan="2" class="center nowrap"><strong><?php echo __('Rename to'); ?></strong></td>
        </tr>
        </thead>
        <tbody id="rename_to">
        <tr>
        <td width="58" class="nowrap"><?php echo __('New name'); ?></td>
            <td width="102">
                <input type="text" value="" id="e_rename"/>
            </td>
        </tr>
        </tbody>
        <tbody>
        <tr>
            <td colspan="2" class="center nowrap">
                <input type="button" class="butt" name="Button"
                    value="<?php echo __('OK'); ?>" onclick="edit('Rename')" />
                <input type="button" class="butt" name="Button"
                    value="<?php echo __('Cancel'); ?>"
                    onclick="document.getElementById('query_rename_to').style.display = 'none';" />
            </td>
        </tr>
        </tbody>
        </table>
    </td>
    <td class="frams6"></td>
</tr>
<tr>
    <td class="frams4"><div class="bor"></div></td>
    <td class="frams7"></td>
    <td class="frams3"></td>
</tr>
</tbody>
</table>

<table id="query_having" style="display:none;"
    width="5%" cellpadding="0" cellspacing="0">
<tbody>
    <tr>
        <td class="frams1" width="10px"></td>
        <td class="frams5" width="99%" ></td>
        <td class="frams2" width="10px"><div class="bor"></div></td>
    </tr>
<tr>
    <td class="frams8"></td>
    <td class="input_tab">
    <table width="168" class="center" cellpadding="2" cellspacing="0">
       <thead>
        <tr>
          <td colspan="2" class="center nowrap"><strong>HAVING</strong></td>
        </tr>
        </thead>
        <tbody id="rename_to">
        <tr>
        <td width="58" class="nowrap"><?php echo __('Operator'); ?></td>
            <td width="102"><select name="hoperator" id="hoperator">
                    <option value="---" selected="selected">---</option>
                    <option value="None" > None </option>
                    <option value="sum" > SUM </option>
                    <option value="min"> MIN </option>
                    <option value="max"> MAX </option>
                    <option value="avg"> AVG </option>
                    <option value="count"> COUNT </option>
                    </select>
           </td></tr>
        <tr>
        <tr>
        <td width="58" class="nowrap"><?php echo __('Operator'); ?></td>
            <td width="102"><select name="hrel_opt" id="hrel_opt">
                <option value="--" selected="selected"> -- </option>
                    <option value="="> = </option>
                    <option value="&gt;"> &gt; </option>
                    <option value="&lt;"> &lt; </option>
                    <option value="&gt;="> &gt;= </option>
                    <option value="&lt;="> &lt;= </option>
                    <option value="NOT"> NOT </option>
                    <option value="IN"> IN </option>
                    <option value="EXCEPT"> <?php echo __('Except'); ?> </option>
                    <option value="NOT IN"> NOT IN </option>
                </select>
            </td>
        </tr>
        <tr>
        <td class="nowrap"><?php echo __('Value'); ?>/<br /><?php echo __('subquery'); ?></td>
            <td><textarea id="hQuery" value="" cols="18"></textarea>
            </td>
            </tr>
         </tbody>
        <tbody>
        <tr>
            <td colspan="2" class="center nowrap">
                <input type="button" class="butt" name="Button"
                    value="<?php echo __('OK'); ?>" onclick="edit('Having')" />
                <input type="button" class="butt" name="Button"
                    value="<?php echo __('Cancel'); ?>"
                    onclick="document.getElementById('query_having').style.display = 'none';" />
            </td>
        </tr>
        </tbody>
        </table>
    </td>
    <td class="frams6"></td>
</tr>
<tr>
    <td class="frams4"><div class="bor"></div></td>
    <td class="frams7"></td>
    <td class="frams3"></td>
</tr>
</tbody>
</table>

<table id="query_Aggregate" style="display:none;"
    width="5%" cellpadding="0" cellspacing="0">
<tbody>
<tr>
    <td class="frams1" width="10px"></td>
    <td class="frams5" width="99%" ></td>
    <td class="frams2" width="10px"><div class="bor"></div></td>
</tr>
<tr>
    <td class="frams8"></td>
    <td class="input_tab">
        <table width="168" class="center" cellpadding="2" cellspacing="0">
        <thead>
        <tr>
        <td colspan="2" class="center nowrap"><strong><?php echo __('Aggregate'); ?></strong></td>
        </tr>
        </thead>
        <tbody>
        <tr>
        <td width="58" class="nowrap"><?php echo __('Operator'); ?></td>
            <td width="102">
                <select name="operator" id="e_operator">
                    <option value="---" selected="selected">---</option>
                    <option value="sum" > SUM </option>
                    <option value="min"> MIN </option>
                    <option value="max"> MAX </option>
                       <option value="avg"> AVG </option>
                    <option value="avg"> COUNT </option>
                </select>
           </td></tr>
        </tbody>
        <tbody>
        <tr>
            <td colspan="2" class="center nowrap">
                <input type="button" class="butt" name="Button"
                    value="<?php echo __('OK'); ?>" onclick="edit('Aggregate')" />
                <input type="button" class="butt" name="Button"
                    value="<?php echo __('Cancel'); ?>"
                    onclick="document.getElementById('query_Aggregate').style.display = 'none';" />
            </td>
        </tr>
        </tbody>
        </table>
    </td>
    <td class="frams6"></td>
</tr>
<tr>
    <td class="frams4"><div class="bor"></div></td>
    <td class="frams7"></td>
    <td class="frams3"></td>
</tr>
</tbody>
</table>

<table id="query_where" style="display:none;"
    width="5%" cellpadding="0" cellspacing="0">
<tbody>
    <tr>
        <td class="frams1" width="10px"></td>
        <td class="frams5" width="99%" ></td>
        <td class="frams2" width="10px"><div class="bor"></div></td>
    </tr>
<tr>
    <td class="frams8"></td>
    <td class="input_tab">
    <table width="168" class="center" cellpadding="2" cellspacing="0">
       <thead>
        <tr>
          <td colspan="2" class="center nowrap"><strong>WHERE</strong></td>
        </tr>
        </thead>
        <tbody id="rename_to">
        <tr>
        <td width="58" class="nowrap"><?php echo __('Operator'); ?></td>
            <td width="102"><select name="erel_opt" id="erel_opt">
                <option value="--" selected="selected"> -- </option>
                    <option value="=" > = </option>
                    <option value="&gt;"> &gt; </option>
                    <option value="&lt;"> &lt; </option>
                    <option value="&gt;="> &gt;= </option>
                    <option value="&lt;="> &lt;= </option>
                    <option value="NOT"> NOT </option>
                    <option value="IN"> IN </option>
                    <option value="EXCEPT"> <?php echo __('Except'); ?> </option>
                    <option value="NOT IN"> NOT IN </option>
                </select>
            </td>
        </tr>
        <tr>
        <td class="nowrap"><?php echo __('Value'); ?>/<br /><?php echo __('subquery'); ?></td>
            <td><textarea id="eQuery" value="" cols="18"></textarea>
            </td>
            </tr>
         </tbody>
        <tbody>
        <tr>
            <td colspan="2" class="center nowrap">
                <input type="button" class="butt" name="Button"
                    value="<?php echo __('OK'); ?>" onclick="edit('Where')" />
                <input type="button" class="butt" name="Button"
                    value="<?php echo __('Cancel'); ?>"
                    onclick="document.getElementById('query_where').style.display = 'none';" />
            </td>
        </tr>
        </tbody>
        </table>
    </td>
    <td class="frams6"></td>
</tr>
<tr>
    <td class="frams4"><div class="bor"></div></td>
    <td class="frams7"></td>
    <td class="frams3"></td>
</tr>
</tbody>
</table>

<?php
if (! empty($_REQUEST['query'])) {
    echo '<div class="panel">';
    echo '<div style="clear:both;"></div>';
    echo '<div id="ab"></div>';
    echo '<div style="clear:both;"></div>';
    echo '</div>';
    echo '<a class="trigger" href="#">' . __('Active options') . '</a>';
    echo '<div id="filter"></div>';
    echo '<div id="box">';
    echo '<span id="boxtitle"></span>';
    echo '<form method="post" action="db_qbe.php">';
    echo '<textarea cols="80" name="sql_query" id="textSqlquery" rows="15"></textarea><div id="tblfooter">';
    echo '  <input type="submit" name="submit_sql" class="btn" />';
    echo '  <input type="button" name="cancel" value="' . __('Cancel') . '" onclick="closebox()" class="btn" />';
    echo PMA_generate_common_hidden_inputs($GLOBALS['db']);
    echo '</div></p>';
    echo '</form></div>';

} ?>


<!-- cache images -->
<img src="<?php echo $_SESSION['PMA_Theme']->getImgPath('pmd/2leftarrow_m.png'); ?>" width="0" height="0" alt="" />
<img src="<?php echo $_SESSION['PMA_Theme']->getImgPath('pmd/rightarrow1.png'); ?>" width="0" height="0" alt="" />
<img src="<?php echo $_SESSION['PMA_Theme']->getImgPath('pmd/rightarrow2.png'); ?>" width="0" height="0" alt="" />
<img src="<?php echo $_SESSION['PMA_Theme']->getImgPath('pmd/uparrow2_m.png'); ?>" width="0" height="0" alt="" />
<div id="PMA_disable_floating_menubar"></div><|MERGE_RESOLUTION|>--- conflicted
+++ resolved
@@ -216,20 +216,14 @@
 
 <table id="<?php echo $t_n_url ?>" cellpadding="0" cellspacing="0" class="pmd_tab"
    style="position: absolute;
-<<<<<<< HEAD
           left: <?php
-          echo isset($tab_pos[$t_n]) ? $tab_pos[$t_n]["X"] : rand(180, 800); ?>px;
+          echo isset($tab_pos[$t_n]) ? $tab_pos[$t_n]["X"] : rand(20, 700); ?>px;
           top: <?php
-          echo isset($tab_pos[$t_n]) ? $tab_pos[$t_n]["Y"] : rand(30, 500); ?>px;
+          echo isset($tab_pos[$t_n]) ? $tab_pos[$t_n]["Y"] : rand(90, 550); ?>px;
           visibility: <?php
           echo ! isset($tab_pos[$t_n]) || $tab_pos[$t_n]["H"]
             ? "visible"
             : "hidden"; ?>;
-=======
-          left: <?php if (isset($tab_pos[$t_n])) echo $tab_pos[$t_n]["X"]; else echo rand(20, 700); ?>px;
-          top: <?php if (isset($tab_pos[$t_n])) echo $tab_pos[$t_n]["Y"]; else echo rand(90, 550); ?>px;
-          visibility: <?php if (isset($tab_pos[$t_n])) echo $tab_pos[$t_n]["H"] ? "visible" : "hidden"; ?>;
->>>>>>> 7e3924e3
          ">
 <thead>
 <tr>

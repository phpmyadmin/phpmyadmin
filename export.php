<?php
/* vim: set expandtab sw=4 ts=4 sts=4: */
/**
 * Main export handling code
 *
 * @package PhpMyAdmin
 */

/**
 * Get the variables sent or posted to this script and a core script
 */
require_once 'libraries/common.inc.php';
require_once 'libraries/zip.lib.php';
require_once 'libraries/plugin_interface.lib.php';

/**
 * Sets globals from all $_POST (in export.php only)
 * Would it not be tiresome to list all export-plugin options here?
 */
foreach ($_POST as $one_post_param => $one_post_value) {
    $GLOBALS[$one_post_param] = $one_post_value;
}

PMA_Util::checkParameters(array('what', 'export_type'));

// export class instance, not array of properties, as before
$export_plugin = PMA_getPlugin(
    "export",
    $what,
    'libraries/plugins/export/',
    array(
        'export_type' => $export_type,
        'single_table' => isset($single_table)
    )
);

// Backward compatbility
$type = $what;

// Check export type
if (! isset($export_plugin)) {
    PMA_fatalError(__('Bad type!'));
}

/**
 * valid compression methods
 */
$compression_methods = array(
    'zip',
    'gzip',
    'bzip2',
);

/**
 * init and variable checking
 */
$compression = false;
$onserver = false;
$save_on_server = false;
$buffer_needed = false;

// Is it a quick or custom export?
if ($_REQUEST['quick_or_custom'] == 'quick') {
    $quick_export = true;
} else {
    $quick_export = false;
}

if ($_REQUEST['output_format'] == 'astext') {
    $asfile = false;
} else {
    $asfile = true;
    if (in_array($_REQUEST['compression'], $compression_methods)) {
        $compression = $_REQUEST['compression'];
        $buffer_needed = true;
    }
    if (($quick_export && ! empty($_REQUEST['quick_export_onserver']))
        || (! $quick_export && ! empty($_REQUEST['onserver']))
    ) {
        if ($quick_export) {
            $onserver = $_REQUEST['quick_export_onserver'];
        } else {
            $onserver = $_REQUEST['onserver'];
        }
        // Will we save dump on server?
        $save_on_server = ! empty($cfg['SaveDir']) && $onserver;
    }
}

// Does export require to be into file?
if ($export_plugin->getProperties()->getForceFile() != null && ! $asfile) {
    $message = PMA_Message::error(
        __('Selected export type has to be saved in file!')
    );
    if ($export_type == 'server') {
        $active_page = 'server_export.php';
        include 'server_export.php';
    } elseif ($export_type == 'database') {
        $active_page = 'db_export.php';
        include 'db_export.php';
    } else {
        $active_page = 'tbl_export.php';
        include 'tbl_export.php';
    }
    exit();
}

// Generate error url and check for needed variables
if ($export_type == 'server') {
    $err_url = 'server_export.php?' . PMA_generate_common_url();
} elseif ($export_type == 'database' && strlen($db)) {
    $err_url = 'db_export.php?' . PMA_generate_common_url($db);
    // Check if we have something to export
    if (isset($table_select)) {
        $tables = $table_select;
    } else {
        $tables = array();
    }
} elseif ($export_type == 'table' && strlen($db) && strlen($table)) {
    $err_url = 'tbl_export.php?' . PMA_generate_common_url($db, $table);
} else {
    PMA_fatalError(__('Bad parameters!'));
}

/**
 * Increase time limit for script execution and initializes some variables
 */
@set_time_limit($cfg['ExecTimeLimit']);
if (! empty($cfg['MemoryLimit'])) {
    @ini_set('memory_limit', $cfg['MemoryLimit']);
}

// Start with empty buffer
$dump_buffer = '';
$dump_buffer_len = 0;

// We send fake headers to avoid browser timeout when buffering
$time_start = time();


/**
 * Output handler for all exports, if needed buffering, it stores data into
 * $dump_buffer, otherwise it prints thems out.
 *
 * @param string $line the insert statement
 *
 * @return bool Whether output succeeded
 */
function PMA_exportOutputHandler($line)
{
    global $time_start, $dump_buffer, $dump_buffer_len, $save_filename;

    // Kanji encoding convert feature
    if ($GLOBALS['output_kanji_conversion']) {
        $line = PMA_kanji_str_conv(
            $line,
            $GLOBALS['knjenc'],
            isset($GLOBALS['xkana']) ? $GLOBALS['xkana'] : ''
        );
    }
    // If we have to buffer data, we will perform everything at once at the end
    if ($GLOBALS['buffer_needed']) {

        $dump_buffer .= $line;
        if ($GLOBALS['onfly_compression']) {

            $dump_buffer_len += strlen($line);

            if ($dump_buffer_len > $GLOBALS['memory_limit']) {
                if ($GLOBALS['output_charset_conversion']) {
                    $dump_buffer = PMA_convert_string(
                        'utf-8',
                        $GLOBALS['charset_of_file'],
                        $dump_buffer
                    );
                }
                // as bzipped
                if ($GLOBALS['compression'] == 'bzip2'
                    && @function_exists('bzcompress')
                ) {
                    $dump_buffer = bzcompress($dump_buffer);
                } elseif ($GLOBALS['compression'] == 'gzip'
                     && @function_exists('gzencode')
                ) {
                    // as a gzipped file
                    // without the optional parameter level because it bug
                    $dump_buffer = gzencode($dump_buffer);
                }
                if ($GLOBALS['save_on_server']) {
                    $write_result = @fwrite($GLOBALS['file_handle'], $dump_buffer);
                    if (! $write_result || ($write_result != strlen($dump_buffer))) {
                        $GLOBALS['message'] = PMA_Message::error(
                            __('Insufficient space to save the file %s.')
                        );
                        $GLOBALS['message']->addParam($save_filename);
                        return false;
                    }
                } else {
                    echo $dump_buffer;
                }
                $dump_buffer = '';
                $dump_buffer_len = 0;
            }
        } else {
            $time_now = time();
            if ($time_start >= $time_now + 30) {
                $time_start = $time_now;
                header('X-pmaPing: Pong');
            } // end if
        }
    } else {
        if ($GLOBALS['asfile']) {
            if ($GLOBALS['output_charset_conversion']) {
                $line = PMA_convert_string(
                    'utf-8',
                    $GLOBALS['charset_of_file'],
                    $line
                );
            }
            if ($GLOBALS['save_on_server'] && strlen($line) > 0) {
                $write_result = @fwrite($GLOBALS['file_handle'], $line);
                if (! $write_result || ($write_result != strlen($line))) {
                    $GLOBALS['message'] = PMA_Message::error(
                        __('Insufficient space to save the file %s.')
                    );
                    $GLOBALS['message']->addParam($save_filename);
                    return false;
                }
                $time_now = time();
                if ($time_start >= $time_now + 30) {
                    $time_start = $time_now;
                    header('X-pmaPing: Pong');
                } // end if
            } else {
                // We export as file - output normally
                echo $line;
            }
        } else {
            // We export as html - replace special chars
            echo htmlspecialchars($line);
        }
    }
    return true;
} // end of the 'PMA_exportOutputHandler()' function

// Defines the default <CR><LF> format.
// For SQL always use \n as MySQL wants this on all platforms.
if ($what == 'sql') {
    $crlf = "\n";
} else {
    $crlf = PMA_Util::whichCrlf();
}

$output_kanji_conversion = function_exists('PMA_kanji_str_conv') && $type != 'xls';

// Do we need to convert charset?
$output_charset_conversion = $asfile
    && $GLOBALS['PMA_recoding_engine'] != PMA_CHARSET_NONE
    && isset($charset_of_file) && $charset_of_file != 'utf-8'
    && $type != 'xls';

// Use on the fly compression?
$onfly_compression = $GLOBALS['cfg']['CompressOnFly']
    && ($compression == 'gzip' || $compression == 'bzip2');
if ($onfly_compression) {
    $memory_limit = trim(@ini_get('memory_limit'));
    // 2 MB as default
    if (empty($memory_limit)) {
        $memory_limit = 2 * 1024 * 1024;
    }

    if (strtolower(substr($memory_limit, -1)) == 'm') {
        $memory_limit = (int)substr($memory_limit, 0, -1) * 1024 * 1024;
    } elseif (strtolower(substr($memory_limit, -1)) == 'k') {
        $memory_limit = (int)substr($memory_limit, 0, -1) * 1024;
    } elseif (strtolower(substr($memory_limit, -1)) == 'g') {
        $memory_limit = (int)substr($memory_limit, 0, -1) * 1024 * 1024 * 1024;
    } else {
        $memory_limit = (int)$memory_limit;
    }

    // Some of memory is needed for other thins and as treshold.
    // Nijel: During export I had allocated (see memory_get_usage function)
    //        approx 1.2MB so this comes from that.
    if ($memory_limit > 1500000) {
        $memory_limit -= 1500000;
    }

    // Some memory is needed for compression, assume 1/3
    $memory_limit /= 8;
}

// Generate filename and mime type if needed
if ($asfile) {
    $pma_uri_parts = parse_url($cfg['PmaAbsoluteUri']);
    if ($export_type == 'server') {
        if (isset($remember_template)) {
            $GLOBALS['PMA_Config']->setUserValue(
                'pma_server_filename_template',
                'Export/file_template_server',
                $filename_template
            );
        }
    } elseif ($export_type == 'database') {
        if (isset($remember_template)) {
            $GLOBALS['PMA_Config']->setUserValue(
                'pma_db_filename_template',
                'Export/file_template_database',
                $filename_template
            );
        }
    } else {
        if (isset($remember_template)) {
            $GLOBALS['PMA_Config']->setUserValue(
                'pma_table_filename_template',
                'Export/file_template_table',
                $filename_template
            );
        }
    }
    $filename = PMA_Util::expandUserString($filename_template);
    $filename = PMA_sanitizeFilename($filename);

    // Grab basic dump extension and mime type
    // Check if the user already added extension;
    // get the substring where the extension would be if it was included
    $extension_start_pos = strlen($filename) - strlen(
        $export_plugin->getProperties()->getExtension()
    ) - 1;
    $user_extension = substr($filename, $extension_start_pos, strlen($filename));
    $required_extension = "." . $export_plugin->getProperties()->getExtension();
    if (strtolower($user_extension) != $required_extension) {
        $filename  .= $required_extension;
    }
    $mime_type  = $export_plugin->getProperties()->getMimeType();

    // If dump is going to be compressed, set correct mime_type and add
    // compression to extension
    if ($compression == 'bzip2') {
        $filename  .= '.bz2';
        $mime_type = 'application/x-bzip2';
    } elseif ($compression == 'gzip') {
        $filename  .= '.gz';
        $mime_type = 'application/x-gzip';
    } elseif ($compression == 'zip') {
        $filename  .= '.zip';
        $mime_type = 'application/zip';
    }
}

// Open file on server if needed
if ($save_on_server) {
    $save_filename = PMA_Util::userDir($cfg['SaveDir'])
        . preg_replace('@[/\\\\]@', '_', $filename);
    unset($message);
    if (file_exists($save_filename)
        && ((! $quick_export && empty($onserverover))
        || ($quick_export
        && $_REQUEST['quick_export_onserverover'] != 'saveitover'))
    ) {
        $message = PMA_Message::error(
            __('File %s already exists on server, change filename or check overwrite option.')
        );
        $message->addParam($save_filename);
    } else {
        if (is_file($save_filename) && ! is_writable($save_filename)) {
            $message = PMA_Message::error(
                __('The web server does not have permission to save the file %s.')
            );
            $message->addParam($save_filename);
        } else {
            if (! $file_handle = @fopen($save_filename, 'w')) {
                $message = PMA_Message::error(
                    __('The web server does not have permission to save the file %s.')
                );
                $message->addParam($save_filename);
            }
        }
    }
    if (isset($message)) {
        if ($export_type == 'server') {
            $active_page = 'server_export.php';
            include 'server_export.php';
        } elseif ($export_type == 'database') {
            $active_page = 'db_export.php';
            include 'db_export.php';
        } else {
            $active_page = 'tbl_export.php';
            include 'tbl_export.php';
        }
        exit();
    }
}

/**
 * Send headers depending on whether the user chose to download a dump file
 * or not
 */
if (! $save_on_server) {
    if ($asfile) {
        // Download
        // (avoid rewriting data containing HTML with anchors and forms;
        // this was reported to happen under Plesk)
        @ini_set('url_rewriter.tags', '');
        $filename = PMA_sanitizeFilename($filename);

        PMA_downloadHeader($filename, $mime_type);
    } else {
        // HTML
        if ($export_type == 'database') {
            $num_tables = count($tables);
            if ($num_tables == 0) {
                $message = PMA_Message::error(__('No tables found in database.'));
                $active_page = 'db_export.php';
                include 'db_export.php';
                exit();
            }
        }
        $backup_cfgServer = $cfg['Server'];
        $cfg['Server'] = $backup_cfgServer;
        unset($backup_cfgServer);
        echo "\n" . '<div style="text-align: ' . $cell_align_left . '">' . "\n";
        //echo '    <pre>' . "\n";

        /**
         * Displays a back button with all the $_REQUEST data in the URL
         * (store in a variable to also display after the textarea)
         */
        $back_button = '<p>[ <a href="';
        if ($export_type == 'server') {
            $back_button .= 'server_export.php?' . PMA_generate_common_url();
        } elseif ($export_type == 'database') {
            $back_button .= 'db_export.php?' . PMA_generate_common_url($db);
        } else {
            $back_button .= 'tbl_export.php?' . PMA_generate_common_url($db, $table);
        }

        // Convert the multiple select elements from an array to a string
        if ($export_type == 'server' && isset($_REQUEST['db_select'])) {
            $_REQUEST['db_select'] = implode(",", $_REQUEST['db_select']);
        } elseif ($export_type == 'database' && isset($_REQUEST['table_select'])) {
            $_REQUEST['table_select'] = implode(",", $_REQUEST['table_select']);
        }

        foreach ($_REQUEST as $name => $value) {
            $back_button .= '&amp;' . urlencode($name) . '=' . urlencode($value);
        }
        $back_button .= '&amp;repopulate=1">Back</a> ]</p>';

        echo $back_button;
        echo '    <form name="nofunction">' . "\n"
           // remove auto-select for now: there is no way to select
           // only a part of the text; anyway, it should obey
           // $cfg['TextareaAutoSelect']
           //. '        <textarea name="sqldump" cols="50" rows="30" onclick="this.select();" id="textSQLDUMP" wrap="OFF">' . "\n";
           . '        <textarea name="sqldump" cols="50" rows="30" id="textSQLDUMP" wrap="OFF">' . "\n";
    } // end download
}

// Fake loop just to allow skip of remain of this code by break, I'd really
// need exceptions here :-)
do {

    // Add possibly some comments to export
    if (! $export_plugin->exportHeader($db)) {
        break;
    }

    // Will we need relation & co. setup?
    $do_relation = isset($GLOBALS[$what . '_relation']);
    $do_comments = isset($GLOBALS[$what . '_include_comments']);
    $do_mime     = isset($GLOBALS[$what . '_mime']);
    if ($do_relation || $do_comments || $do_mime) {
        $cfgRelation = PMA_getRelationsParam();
    }
    if ($do_mime) {
        include_once 'libraries/transformations.lib.php';
    }

    // Include dates in export?
    $do_dates = isset($GLOBALS[$what . '_dates']);

    /**
     * Builds the dump
     */
    // Gets the number of tables if a dump of a database has been required
    if ($export_type == 'server') {
        if (isset($db_select)) {
            $tmp_select = implode($db_select, '|');
            $tmp_select = '|' . $tmp_select . '|';
        }
        // Walk over databases
        foreach ($GLOBALS['pma']->databases as $current_db) {
            if ((isset($tmp_select)
                && strpos(' ' . $tmp_select, '|' . $current_db . '|'))
                || ! isset($tmp_select)
            ) {
                if (! $export_plugin->exportDBHeader($current_db)) {
                    break 2;
                }
                if (! $export_plugin->exportDBCreate($current_db)) {
                    break 2;
                }
                if (method_exists($export_plugin, 'exportRoutines')
                    && strpos($GLOBALS['sql_structure_or_data'], 'structure') !== false
                    && isset($GLOBALS['sql_procedure_function'])
                ) {
                    $export_plugin->exportRoutines($current_db);
                }

                $tables = PMA_DBI_get_tables($current_db);
                $views = array();
                foreach ($tables as $table) {
                    // if this is a view, collect it for later;
                    // views must be exported after the tables
                    $is_view = PMA_Table::isView($current_db, $table);
                    if ($is_view) {
                        $views[] = $table;
                    }
                    if ($GLOBALS[$what . '_structure_or_data'] == 'structure'
                        || $GLOBALS[$what . '_structure_or_data'] == 'structure_and_data'
                    ) {
                        // for a view, export a stand-in definition of the table
                        // to resolve view dependencies
                        if (! $export_plugin->exportStructure(
                            $current_db, $table, $crlf, $err_url,
                            $is_view ? 'stand_in' : 'create_table', $export_type,
                            $do_relation, $do_comments, $do_mime, $do_dates
                        )) {
                            break 3;
                        }
                    }
                    // if this is a view or a merge table, don't export data
                    if (($GLOBALS[$what . '_structure_or_data'] == 'data'
                        || $GLOBALS[$what . '_structure_or_data'] == 'structure_and_data')
                        && ! ($is_view || PMA_Table::isMerge($current_db, $table))
                    ) {
                        $local_query  = 'SELECT * FROM ' . PMA_Util::backquote($current_db)
                            . '.' . PMA_Util::backquote($table);
                        if (! $export_plugin->exportData($current_db, $table, $crlf, $err_url, $local_query)) {
                            break 3;
                        }
                    }
                    // now export the triggers (needs to be done after the data
                    // because triggers can modify already imported tables)
                    if ($GLOBALS[$what . '_structure_or_data'] == 'structure'
                        || $GLOBALS[$what . '_structure_or_data'] == 'structure_and_data'
                    ) {
                        if (! $export_plugin->exportStructure(
                            $current_db, $table, $crlf, $err_url,
                            'triggers', $export_type,
                            $do_relation, $do_comments, $do_mime, $do_dates
                        )) {
                            break 2;
                        }
                    }
                }
                foreach ($views as $view) {
                    // no data export for a view
                    if ($GLOBALS[$what . '_structure_or_data'] == 'structure'
                        || $GLOBALS[$what . '_structure_or_data'] == 'structure_and_data'
                    ) {
                        if (! $export_plugin->exportStructure(
                            $current_db, $view, $crlf, $err_url,
                            'create_view', $export_type,
                            $do_relation, $do_comments, $do_mime, $do_dates
                        )) {
                            break 3;
                        }
                    }
                }
                if (! $export_plugin->exportDBFooter($current_db)) {
                    break 2;
                }
            }
        }
    } elseif ($export_type == 'database') {
        if (! $export_plugin->exportDBHeader($db)) {
            break;
        }

        if (method_exists($export_plugin, 'exportRoutines')
            && strpos($GLOBALS['sql_structure_or_data'], 'structure') !== false
            && isset($GLOBALS['sql_procedure_function'])
        ) {
            $export_plugin->exportRoutines($db);
        }

        $i = 0;
        $views = array();
        // $tables contains the choices from the user (via $table_select)
        foreach ($tables as $table) {
            // if this is a view, collect it for later; views must be exported after
            // the tables
            $is_view = PMA_Table::isView($db, $table);
            if ($is_view) {
                $views[] = $table;
            }
            if ($GLOBALS[$what . '_structure_or_data'] == 'structure'
                || $GLOBALS[$what . '_structure_or_data'] == 'structure_and_data'
            ) {
                // for a view, export a stand-in definition of the table
                // to resolve view dependencies
                if (! $export_plugin->exportStructure(
                    $db, $table, $crlf, $err_url,
                    $is_view ? 'stand_in' : 'create_table', $export_type,
                    $do_relation, $do_comments, $do_mime, $do_dates
                )) {
                    break 2;
                }
            }
            // if this is a view or a merge table, don't export data
            if (($GLOBALS[$what . '_structure_or_data'] == 'data'
                || $GLOBALS[$what . '_structure_or_data'] == 'structure_and_data')
                && ! ($is_view || PMA_Table::isMerge($db, $table))
            ) {
                $local_query  = 'SELECT * FROM ' . PMA_Util::backquote($db)
                    . '.' . PMA_Util::backquote($table);
                if (! $export_plugin->exportData($db, $table, $crlf, $err_url, $local_query)) {
                    break 2;
                }
            }
            // now export the triggers (needs to be done after the data because
            // triggers can modify already imported tables)
            if ($GLOBALS[$what . '_structure_or_data'] == 'structure'
                || $GLOBALS[$what . '_structure_or_data'] == 'structure_and_data'
            ) {
                if (! $export_plugin->exportStructure(
                    $db, $table, $crlf, $err_url,
                    'triggers', $export_type,
                    $do_relation, $do_comments, $do_mime, $do_dates
                )) {
                    break 2;
                }
            }
        }
        foreach ($views as $view) {
            // no data export for a view
            if ($GLOBALS[$what . '_structure_or_data'] == 'structure'
                || $GLOBALS[$what . '_structure_or_data'] == 'structure_and_data'
            ) {
                if (! $export_plugin->exportStructure(
                    $db, $view, $crlf, $err_url,
                    'create_view', $export_type,
                    $do_relation, $do_comments, $do_mime, $do_dates
                )) {
                    break 2;
                }
            }
        }

        if (! $export_plugin->exportDBFooter($db)) {
            break;
        }
    } else {
        if (! $export_plugin->exportDBHeader($db)) {
            break;
        }
        // We export just one table
        // $allrows comes from the form when "Dump all rows" has been selected
        if ($allrows == '0' && $limit_to > 0 && $limit_from >= 0) {
            $add_query  = ' LIMIT '
                        . (($limit_from > 0) ? $limit_from . ', ' : '')
                        . $limit_to;
        } else {
            $add_query  = '';
        }

        $is_view = PMA_Table::isView($db, $table);
        if ($GLOBALS[$what . '_structure_or_data'] == 'structure'
            || $GLOBALS[$what . '_structure_or_data'] == 'structure_and_data'
        ) {
            if (! $export_plugin->exportStructure(
                $db, $table, $crlf, $err_url,
                $is_view ? 'create_view' : 'create_table', $export_type,
                $do_relation, $do_comments, $do_mime, $do_dates
            )) {
                break;
            }
        }
        // If this is an export of a single view, we have to export data;
        // for example, a PDF report
        // if it is a merge table, no data is exported
        if (($GLOBALS[$what . '_structure_or_data'] == 'data'
            || $GLOBALS[$what . '_structure_or_data'] == 'structure_and_data')
            && ! PMA_Table::isMerge($db, $table)
        ) {
            if (! empty($sql_query)) {
                // only preg_replace if needed
                if (! empty($add_query)) {
                    // remove trailing semicolon before adding a LIMIT
                    $sql_query = preg_replace('%;\s*$%', '', $sql_query);
                }
                $local_query = $sql_query . $add_query;
                PMA_DBI_select_db($db);
            } else {
                $local_query  = 'SELECT * FROM ' . PMA_Util::backquote($db)
                    . '.' . PMA_Util::backquote($table) . $add_query;
            }
            if (! $export_plugin->exportData($db, $table, $crlf, $err_url, $local_query)) {
                break;
            }
        }
        // now export the triggers (needs to be done after the data because
        // triggers can modify already imported tables)
        if ($GLOBALS[$what . '_structure_or_data'] == 'structure'
            || $GLOBALS[$what . '_structure_or_data'] == 'structure_and_data'
        ) {
            if (! $export_plugin->exportStructure(
                $db, $table, $crlf, $err_url,
                'triggers', $export_type,
                $do_relation, $do_comments, $do_mime, $do_dates
            )) {
                break 2;
            }
        }
        if (! $export_plugin->exportDBFooter($db)) {
            break;
        }
    }
    if (! $export_plugin->exportFooter()) {
        break;
    }

} while (false);
// End of fake loop

if ($save_on_server && isset($message)) {
    if ($export_type == 'server') {
        $active_page = 'server_export.php';
        include 'server_export.php';
    } elseif ($export_type == 'database') {
        $active_page = 'db_export.php';
        include 'db_export.php';
    } else {
        $active_page = 'tbl_export.php';
        include 'tbl_export.php';
    }
    exit();
}

/**
 * Send the dump as a file...
 */
if (! empty($asfile)) {
    // Convert the charset if required.
    if ($output_charset_conversion) {
        $dump_buffer = PMA_convert_string(
            'utf-8',
            $GLOBALS['charset_of_file'],
            $dump_buffer
        );
    }

    // Do the compression
    // 1. as a zipped file
    if ($compression == 'zip') {
        if (@function_exists('gzcompress')) {
            $zipfile = new ZipFile();
            $zipfile->addFile($dump_buffer, substr($filename, 0, -4));
            $dump_buffer = $zipfile->file();
        }
    } elseif ($compression == 'bzip2') {
        // 2. as a bzipped file
        if (@function_exists('bzcompress')) {
            $dump_buffer = bzcompress($dump_buffer);
        }
    } elseif ($compression == 'gzip') {
        // 3. as a gzipped file
<<<<<<< HEAD
        if (@function_exists('gzencode') && ! @ini_get('zlib.output_compression')) {
=======
        if (@function_exists('gzencode') 
            && ! @ini_get('zlib.output_compression')
            // Here, we detect Apache's mod_deflate so we bet that
            // this module is active for this instance of phpMyAdmin
            // and therefore, will gzip encode the content
            && ! (function_exists('apache_get_modules')
                && in_array('mod_deflate', apache_get_modules()))
            ) {
>>>>>>> dc969a9a
            // without the optional parameter level because it bug
            $dump_buffer = gzencode($dump_buffer);
        }
    }

    /* If we saved on server, we have to close file now */
    if ($save_on_server) {
        $write_result = @fwrite($file_handle, $dump_buffer);
        fclose($file_handle);
        if (strlen($dump_buffer) > 0
            && (! $write_result || ($write_result != strlen($dump_buffer)))
        ) {
            $message = new PMA_Message(
                __('Insufficient space to save the file %s.'),
                PMA_Message::ERROR,
                $save_filename
            );
        } else {
            $message = new PMA_Message(
                __('Dump has been saved to file %s.'),
                PMA_Message::SUCCESS,
                $save_filename
            );
        }

        if ($export_type == 'server') {
            $active_page = 'server_export.php';
            include_once 'server_export.php';
        } elseif ($export_type == 'database') {
            $active_page = 'db_export.php';
            include_once 'db_export.php';
        } else {
            $active_page = 'tbl_export.php';
            include_once 'tbl_export.php';
        }
        exit();
    } else {
        PMA_Response::getInstance()->disable();
        echo $dump_buffer;
    }
} else {
    /**
     * Displays the dump...
     *
     * Close the html tags and add the footers if dump is displayed on screen
     */
    echo '</textarea>' . "\n"
       . '    </form>' . "\n";
    echo $back_button;

    echo "\n";
    echo '</div>' . "\n";
    echo "\n";
?>
<script type="text/javascript">
//<![CDATA[
    var $body = $("body");
    $("#textSQLDUMP")
        .width($body.width() - 50)
        .height($body.height() - 100);
//]]>
</script>
<?php
} // end if
?><|MERGE_RESOLUTION|>--- conflicted
+++ resolved
@@ -767,9 +767,6 @@
         }
     } elseif ($compression == 'gzip') {
         // 3. as a gzipped file
-<<<<<<< HEAD
-        if (@function_exists('gzencode') && ! @ini_get('zlib.output_compression')) {
-=======
         if (@function_exists('gzencode') 
             && ! @ini_get('zlib.output_compression')
             // Here, we detect Apache's mod_deflate so we bet that
@@ -778,7 +775,6 @@
             && ! (function_exists('apache_get_modules')
                 && in_array('mod_deflate', apache_get_modules()))
             ) {
->>>>>>> dc969a9a
             // without the optional parameter level because it bug
             $dump_buffer = gzencode($dump_buffer);
         }

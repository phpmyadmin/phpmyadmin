<?php
/* vim: set expandtab sw=4 ts=4 sts=4: */
/**
 * Main export hanling code
 * @package phpMyAdmin
 */

/**
 * Get the variables sent or posted to this script and a core script
 */
require_once './libraries/common.inc.php';
require_once './libraries/zip.lib.php';
require_once './libraries/plugin_interface.lib.php';

PMA_checkParameters(array('what', 'export_type'));

// Scan plugins
$export_list = PMA_getPlugins(
    './libraries/export/',
    array(
        'export_type' => $export_type,
        'single_table' => isset($single_table)));

// Backward compatbility
$type = $what;

// Check export type
if (! isset($export_list[$type])) {
    die('Bad type!');
}

/**
 * valid compression methods
 */
$compression_methods = array(
    'zip',
    'gzip',
    'bzip',
);

/**
 * init and variable checking
 */
$compression = false;
$onserver = false;
$save_on_server = false;
$buffer_needed = false;

// Is it a quick or custom export?
if ($_REQUEST['quick_or_custom'] == 'quick') {
    $quick_export = true;
} else {
    $quick_export = false;
}

if ($_REQUEST['output_format'] == 'astext') {
    $asfile = false;
} else {
    $asfile = true;
    if (in_array($_REQUEST['compression'], $compression_methods)) {
        $compression = $_REQUEST['compression'];
        $buffer_needed = true;
    }
    if (($quick_export && !empty($_REQUEST['quick_export_onserver'])) || (!$quick_export && !empty($_REQUEST['onserver']))) {
        if ($quick_export) {
            $onserver = $_REQUEST['quick_export_onserver'];
        } else {
            $onserver = $_REQUEST['onserver'];
        }
        // Will we save dump on server?
        $save_on_server = ! empty($cfg['SaveDir']) && $onserver;
    }
}

// Does export require to be into file?
if (isset($export_list[$type]['force_file']) && ! $asfile) {
    $message = PMA_Message::error(__('Selected export type has to be saved in file!'));
    require_once './libraries/header.inc.php';
    if ($export_type == 'server') {
        $active_page = 'server_export.php';
        require './server_export.php';
    } elseif ($export_type == 'database') {
        $active_page = 'db_export.php';
        require './db_export.php';
    } else {
        $active_page = 'tbl_export.php';
        require './tbl_export.php';
    }
    exit();
}

// Generate error url and check for needed variables
if ($export_type == 'server') {
    $err_url = 'server_export.php?' . PMA_generate_common_url();
} elseif ($export_type == 'database' && strlen($db)) {
    $err_url = 'db_export.php?' . PMA_generate_common_url($db);
    // Check if we have something to export
    if (isset($table_select)) {
        $tables = $table_select;
    } else {
        $tables = array();
    }
} elseif ($export_type == 'table' && strlen($db) && strlen($table)) {
    $err_url = 'tbl_export.php?' . PMA_generate_common_url($db, $table);
} else {
    die('Bad parameters!');
}

// Get the functions specific to the export type
require './libraries/export/' . PMA_securePath($type) . '.php';

/**
 * Increase time limit for script execution and initializes some variables
 */
@set_time_limit($cfg['ExecTimeLimit']);
if (!empty($cfg['MemoryLimit'])) {
    @ini_set('memory_limit', $cfg['MemoryLimit']);
}

// Start with empty buffer
$dump_buffer = '';
$dump_buffer_len = 0;

// We send fake headers to avoid browser timeout when buffering
$time_start = time();


/**
 * Output handler for all exports, if needed buffering, it stores data into
 * $dump_buffer, otherwise it prints thems out.
 *
 * @param string  $line  the insert statement
 * @return  bool    Whether output suceeded
 */
function PMA_exportOutputHandler($line)
{
    global $time_start, $dump_buffer, $dump_buffer_len, $save_filename;

    // Kanji encoding convert feature
    if ($GLOBALS['output_kanji_conversion']) {
        $line = PMA_kanji_str_conv($line, $GLOBALS['knjenc'], isset($GLOBALS['xkana']) ? $GLOBALS['xkana'] : '');
    }
    // If we have to buffer data, we will perform everything at once at the end
    if ($GLOBALS['buffer_needed']) {

        $dump_buffer .= $line;
        if ($GLOBALS['onfly_compression']) {

            $dump_buffer_len += strlen($line);

            if ($dump_buffer_len > $GLOBALS['memory_limit']) {
                if ($GLOBALS['output_charset_conversion']) {
                    $dump_buffer = PMA_convert_string('utf-8', $GLOBALS['charset_of_file'], $dump_buffer);
                }
                // as bzipped
                if ($GLOBALS['compression'] == 'bzip'  && @function_exists('bzcompress')) {
                    $dump_buffer = bzcompress($dump_buffer);
                }
                // as a gzipped file
                elseif ($GLOBALS['compression'] == 'gzip' && @function_exists('gzencode')) {
                    // without the optional parameter level because it bug
                    $dump_buffer = gzencode($dump_buffer);
                }
                if ($GLOBALS['save_on_server']) {
                    $write_result = @fwrite($GLOBALS['file_handle'], $dump_buffer);
                    if (!$write_result || ($write_result != strlen($dump_buffer))) {
                        $GLOBALS['message'] = PMA_Message::error(__('Insufficient space to save the file %s.'));
                        $GLOBALS['message']->addParam($save_filename);
                        return false;
                    }
                } else {
                    echo $dump_buffer;
                }
                $dump_buffer = '';
                $dump_buffer_len = 0;
            }
        } else {
            $time_now = time();
            if ($time_start >= $time_now + 30) {
                $time_start = $time_now;
                header('X-pmaPing: Pong');
            } // end if
        }
    } else {
        if ($GLOBALS['asfile']) {
            if ($GLOBALS['output_charset_conversion']) {
                $line = PMA_convert_string('utf-8', $GLOBALS['charset_of_file'], $line);
            }
            if ($GLOBALS['save_on_server'] && strlen($line) > 0) {
                $write_result = @fwrite($GLOBALS['file_handle'], $line);
                if (!$write_result || ($write_result != strlen($line))) {
                    $GLOBALS['message'] = PMA_Message::error(__('Insufficient space to save the file %s.'));
                    $GLOBALS['message']->addParam($save_filename);
                    return false;
                }
                $time_now = time();
                if ($time_start >= $time_now + 30) {
                    $time_start = $time_now;
                    header('X-pmaPing: Pong');
                } // end if
            } else {
                // We export as file - output normally
                echo $line;
            }
        } else {
            // We export as html - replace special chars
            echo htmlspecialchars($line);
        }
    }
    return true;
} // end of the 'PMA_exportOutputHandler()' function

// Defines the default <CR><LF> format. For SQL always use \n as MySQL wants this on all platforms.
if ($what == 'sql') {
    $crlf = "\n";
} else {
    $crlf = PMA_whichCrlf();
}

$output_kanji_conversion = function_exists('PMA_kanji_str_conv') && $type != 'xls';

// Do we need to convert charset?
$output_charset_conversion = $asfile && $GLOBALS['PMA_recoding_engine'] != PMA_CHARSET_NONE
    && isset($charset_of_file) && $charset_of_file != 'utf-8'
    && $type != 'xls';

// Use on the fly compression?
$onfly_compression = $GLOBALS['cfg']['CompressOnFly'] && ($compression == 'gzip' || $compression == 'bzip');
if ($onfly_compression) {
    $memory_limit = trim(@ini_get('memory_limit'));
    // 2 MB as default
    if (empty($memory_limit)) {
        $memory_limit = 2 * 1024 * 1024;
    }

    if (strtolower(substr($memory_limit, -1)) == 'm') {
        $memory_limit = (int)substr($memory_limit, 0, -1) * 1024 * 1024;
    } elseif (strtolower(substr($memory_limit, -1)) == 'k') {
        $memory_limit = (int)substr($memory_limit, 0, -1) * 1024;
    } elseif (strtolower(substr($memory_limit, -1)) == 'g') {
        $memory_limit = (int)substr($memory_limit, 0, -1) * 1024 * 1024 * 1024;
    } else {
        $memory_limit = (int)$memory_limit;
    }

    // Some of memory is needed for other thins and as treshold.
    // Nijel: During export I had allocated (see memory_get_usage function)
    //        approx 1.2MB so this comes from that.
    if ($memory_limit > 1500000) {
        $memory_limit -= 1500000;
    }

    // Some memory is needed for compression, assume 1/3
    $memory_limit /= 8;
}

// Generate filename and mime type if needed
if ($asfile) {
    $pma_uri_parts = parse_url($cfg['PmaAbsoluteUri']);
    if ($export_type == 'server') {
        if (isset($remember_template)) {
            $GLOBALS['PMA_Config']->setUserValue('pma_server_filename_template',
                'Export/file_template_server', $filename_template);
        }
    } elseif ($export_type == 'database') {
        if (isset($remember_template)) {
            $GLOBALS['PMA_Config']->setUserValue('pma_db_filename_template',
                'Export/file_template_database', $filename_template);
        }
    } else {
        if (isset($remember_template)) {
            $GLOBALS['PMA_Config']->setUserValue('pma_table_filename_template',
                'Export/file_template_table', $filename_template);
        }
    }
    $filename = PMA_expandUserString($filename_template);

    // convert filename to iso-8859-1, it is safer
    $filename = PMA_convert_string('utf-8', 'iso-8859-1', $filename);

    // Grab basic dump extension and mime type
    // Check if the user already added extension; get the substring where the extension would be if it was included
    $extension_start_pos = strlen($filename) - strlen($export_list[$type]['extension']) - 1;
    $user_extension = substr($filename, $extension_start_pos, strlen($filename));
    $required_extension = "." . $export_list[$type]['extension'];
    if (strtolower($user_extension) != $required_extension) {
        $filename  .= $required_extension;
    }
    $mime_type  = $export_list[$type]['mime_type'];

    // If dump is going to be compressed, set correct mime_type and add
    // compression to extension
    if ($compression == 'bzip') {
        $filename  .= '.bz2';
        $mime_type = 'application/x-bzip2';
    } elseif ($compression == 'gzip') {
        $filename  .= '.gz';
        $mime_type = 'application/x-gzip';
    } elseif ($compression == 'zip') {
        $filename  .= '.zip';
        $mime_type = 'application/zip';
    }
}

// Open file on server if needed
if ($save_on_server) {
    $save_filename = PMA_userDir($cfg['SaveDir']) . preg_replace('@[/\\\\]@', '_', $filename);
    unset($message);
    if (file_exists($save_filename) && ((!$quick_export && empty($onserverover)) || ($quick_export && $_REQUEST['quick_export_onserverover'] != 'saveitover'))) {
        $message = PMA_Message::error(__('File %s already exists on server, change filename or check overwrite option.'));
        $message->addParam($save_filename);
    } else {
        if (is_file($save_filename) && !is_writable($save_filename)) {
            $message = PMA_Message::error(__('The web server does not have permission to save the file %s.'));
            $message->addParam($save_filename);
        } else {
            if (!$file_handle = @fopen($save_filename, 'w')) {
                $message = PMA_Message::error(__('The web server does not have permission to save the file %s.'));
                $message->addParam($save_filename);
            }
        }
    }
    if (isset($message)) {
        require_once './libraries/header.inc.php';
        if ($export_type == 'server') {
            $active_page = 'server_export.php';
            require './server_export.php';
        } elseif ($export_type == 'database') {
            $active_page = 'db_export.php';
            require './db_export.php';
        } else {
            $active_page = 'tbl_export.php';
            require './tbl_export.php';
        }
        exit();
    }
}

/**
 * Send headers depending on whether the user chose to download a dump file
 * or not
 */
if (!$save_on_server) {
    if ($asfile) {
        // Download
        // (avoid rewriting data containing HTML with anchors and forms;
        // this was reported to happen under Plesk)
        @ini_set('url_rewriter.tags','');

        PMA_download_header($filename, $mime_type);
    } else {
        // HTML
        if ($export_type == 'database') {
            $num_tables = count($tables);
            if ($num_tables == 0) {
                $message = PMA_Message::error(__('No tables found in database.'));
                require_once './libraries/header.inc.php';
                $active_page = 'db_export.php';
                require './db_export.php';
                exit();
            }
        }
        $backup_cfgServer = $cfg['Server'];
        require_once './libraries/header.inc.php';
        $cfg['Server'] = $backup_cfgServer;
        unset($backup_cfgServer);
        echo "\n" . '<div align="' . $cell_align_left . '">' . "\n";
        //echo '    <pre>' . "\n";

        /**
         * Displays a back button with all the $_REQUEST data in the URL (store in a variable to also display after the textarea)
         */
         $back_button = '<p>[ <a href="';
        if ($export_type == 'server') {
           $back_button .= 'server_export.php?' . PMA_generate_common_url();
         } elseif ($export_type == 'database') {
            $back_button .= 'db_export.php?' . PMA_generate_common_url($db);
        } else {
            $back_button .= 'tbl_export.php?' . PMA_generate_common_url($db, $table);
        }

        // Convert the multiple select elements from an array to a string
        if ($export_type == 'server' && isset($_REQUEST['db_select'])) {
            $_REQUEST['db_select'] = implode(",", $_REQUEST['db_select']);
        } elseif ($export_type == 'database' && isset($_REQUEST['table_select'])) {
            $_REQUEST['table_select'] = implode(",", $_REQUEST['table_select']);
        }

        foreach ($_REQUEST as $name => $value) {
            $back_button .= '&' . urlencode($name) . '=' . urlencode($value);
        }
        $back_button .= '&repopulate=1">Back</a> ]</p>';

        echo $back_button;
        echo '    <form name="nofunction">' . "\n"
           // remove auto-select for now: there is no way to select
           // only a part of the text; anyway, it should obey
           // $cfg['TextareaAutoSelect']
           //. '        <textarea name="sqldump" cols="50" rows="30" onclick="this.select();" id="textSQLDUMP" wrap="OFF">' . "\n";
           . '        <textarea name="sqldump" cols="50" rows="30" id="textSQLDUMP" wrap="OFF">' . "\n";
    } // end download
}

// Fake loop just to allow skip of remain of this code by break, I'd really
// need exceptions here :-)
do {

    // Add possibly some comments to export
    if (!PMA_exportHeader()) {
        break;
    }

    // Will we need relation & co. setup?
    $do_relation = isset($GLOBALS[$what . '_relation']);
    $do_comments = isset($GLOBALS[$what . '_include_comments']);
    $do_mime     = isset($GLOBALS[$what . '_mime']);
    if ($do_relation || $do_comments || $do_mime) {
        $cfgRelation = PMA_getRelationsParam();
    }
    if ($do_mime) {
        require_once './libraries/transformations.lib.php';
    }

    // Include dates in export?
    $do_dates   = isset($GLOBALS[$what . '_dates']);

    /**
     * Builds the dump
     */
    // Gets the number of tables if a dump of a database has been required
    if ($export_type == 'server') {
        if (isset($db_select)) {
            $tmp_select = implode($db_select, '|');
            $tmp_select = '|' . $tmp_select . '|';
        }
        // Walk over databases
        foreach ($GLOBALS['pma']->databases as $current_db) {
            if ((isset($tmp_select) && strpos(' ' . $tmp_select, '|' . $current_db . '|'))
                || ! isset($tmp_select)) {
                if (!PMA_exportDBHeader($current_db)) {
                    break 2;
                }
                if (!PMA_exportDBCreate($current_db)) {
                    break 2;
<<<<<<< HEAD
                }
                if (function_exists('PMA_exportRoutines') && strpos($GLOBALS['sql_structure_or_data'], 'structure') !== false && isset($GLOBALS['sql_procedure_function'])) {
                    PMA_exportRoutines($current_db);
                }
=======
                }
                if (function_exists('PMA_exportRoutines') && strpos($GLOBALS['sql_structure_or_data'], 'structure') !== false && isset($GLOBALS['sql_procedure_function'])) {
                    PMA_exportRoutines($current_db);
                }
>>>>>>> a5394bdc

                $tables = PMA_DBI_get_tables($current_db);
                $views = array();
                foreach ($tables as $table) {
                    // if this is a view, collect it for later; views must be exported
                    // after the tables
                    $is_view = PMA_Table::isView($current_db, $table);
                    if ($is_view) {
                        $views[] = $table;
                    }
                    if ($GLOBALS[$what . '_structure_or_data'] == 'structure' || $GLOBALS[$what . '_structure_or_data'] == 'structure_and_data') {
                        // for a view, export a stand-in definition of the table
                        // to resolve view dependencies
                        if (!PMA_exportStructure($current_db, $table, $crlf, $err_url, $do_relation, $do_comments, $do_mime, $do_dates, $is_view ? 'stand_in' : 'create_table', $export_type)) {
                            break 3;
                        }
                    }
                    // if this is a view or a merge table, don't export data
                    if (($GLOBALS[$what . '_structure_or_data'] == 'data' || $GLOBALS[$what . '_structure_or_data'] == 'structure_and_data') && !($is_view || PMA_Table::isMerge($current_db, $table))) {
                        $local_query  = 'SELECT * FROM ' . PMA_backquote($current_db) . '.' . PMA_backquote($table);
                        if (!PMA_exportData($current_db, $table, $crlf, $err_url, $local_query)) {
                            break 3;
                        }
                    }
                    // now export the triggers (needs to be done after the data because
                    // triggers can modify already imported tables)
                    if ($GLOBALS[$what . '_structure_or_data'] == 'structure' || $GLOBALS[$what . '_structure_or_data'] == 'structure_and_data') {
                        if (!PMA_exportStructure($current_db, $table, $crlf, $err_url, $do_relation, $do_comments, $do_mime, $do_dates, 'triggers', $export_type)) {
                            break 2;
                        }
                    }
                }
                foreach ($views as $view) {
                    // no data export for a view
                    if ($GLOBALS[$what . '_structure_or_data'] == 'structure' || $GLOBALS[$what . '_structure_or_data'] == 'structure_and_data') {
                        if (!PMA_exportStructure($current_db, $view, $crlf, $err_url, $do_relation, $do_comments, $do_mime, $do_dates, 'create_view', $export_type)) {
                            break 3;
                        }
                    }
                }
                if (!PMA_exportDBFooter($current_db)) {
                    break 2;
                }
            }
        }
    } elseif ($export_type == 'database') {
        if (!PMA_exportDBHeader($db)) {
            break;
        }

        if (function_exists('PMA_exportRoutines') && strpos($GLOBALS['sql_structure_or_data'], 'structure') !== false && isset($GLOBALS['sql_procedure_function'])) {
            PMA_exportRoutines($db);
        }

        $i = 0;
        $views = array();
        // $tables contains the choices from the user (via $table_select)
        foreach ($tables as $table) {
            // if this is a view, collect it for later; views must be exported after
            // the tables
            $is_view = PMA_Table::isView($db, $table);
            if ($is_view) {
                $views[] = $table;
            }
            if ($GLOBALS[$what . '_structure_or_data'] == 'structure' || $GLOBALS[$what . '_structure_or_data'] == 'structure_and_data') {
                // for a view, export a stand-in definition of the table
                // to resolve view dependencies
                if (!PMA_exportStructure($db, $table, $crlf, $err_url, $do_relation, $do_comments, $do_mime, $do_dates, $is_view ? 'stand_in' : 'create_table', $export_type)) {
                    break 2;
                }
            }
            // if this is a view or a merge table, don't export data
            if (($GLOBALS[$what . '_structure_or_data'] == 'data' || $GLOBALS[$what . '_structure_or_data'] == 'structure_and_data') && !($is_view || PMA_Table::isMerge($db, $table))) {
                $local_query  = 'SELECT * FROM ' . PMA_backquote($db) . '.' . PMA_backquote($table);
                if (!PMA_exportData($db, $table, $crlf, $err_url, $local_query)) {
                    break 2;
                }
            }
            // now export the triggers (needs to be done after the data because
            // triggers can modify already imported tables)
            if ($GLOBALS[$what . '_structure_or_data'] == 'structure' || $GLOBALS[$what . '_structure_or_data'] == 'structure_and_data') {
                if (!PMA_exportStructure($db, $table, $crlf, $err_url, $do_relation, $do_comments, $do_mime, $do_dates, 'triggers', $export_type)) {
                    break 2;
                }
            }
        }
        foreach ($views as $view) {
            // no data export for a view
            if ($GLOBALS[$what . '_structure_or_data'] == 'structure' || $GLOBALS[$what . '_structure_or_data'] == 'structure_and_data') {
                if (!PMA_exportStructure($db, $view, $crlf, $err_url, $do_relation, $do_comments, $do_mime, $do_dates, 'create_view', $export_type)) {
                    break 2;
                }
            }
        }

        if (!PMA_exportDBFooter($db)) {
            break;
        }
    } else {
        if (!PMA_exportDBHeader($db)) {
            break;
        }
        // We export just one table
        // $allrows comes from the form when "Dump all rows" has been selected
        if ($allrows == '0' && $limit_to > 0 && $limit_from >= 0) {
            $add_query  = ' LIMIT '
                        . (($limit_from > 0) ? $limit_from . ', ' : '')
                        . $limit_to;
        } else {
            $add_query  = '';
        }

        $is_view = PMA_Table::isView($db, $table);
        if ($GLOBALS[$what . '_structure_or_data'] == 'structure' || $GLOBALS[$what . '_structure_or_data'] == 'structure_and_data') {
            if (!PMA_exportStructure($db, $table, $crlf, $err_url, $do_relation, $do_comments, $do_mime, $do_dates, $is_view ? 'create_view' : 'create_table', $export_type)) {
                break;
            }
        }
        // If this is an export of a single view, we have to export data;
        // for example, a PDF report
        // if it is a merge table, no data is exported
        if (($GLOBALS[$what . '_structure_or_data'] == 'data' || $GLOBALS[$what . '_structure_or_data'] == 'structure_and_data') && ! PMA_Table::isMerge($db, $table)) {
            if (!empty($sql_query)) {
                // only preg_replace if needed
                if (!empty($add_query)) {
                    // remove trailing semicolon before adding a LIMIT
                    $sql_query = preg_replace('%;\s*$%', '', $sql_query);
                }
                $local_query = $sql_query . $add_query;
                PMA_DBI_select_db($db);
            } else {
                $local_query  = 'SELECT * FROM ' . PMA_backquote($db) . '.' . PMA_backquote($table) . $add_query;
            }
            if (!PMA_exportData($db, $table, $crlf, $err_url, $local_query)) {
                break;
            }
        }
        // now export the triggers (needs to be done after the data because
        // triggers can modify already imported tables)
        if ($GLOBALS[$what . '_structure_or_data'] == 'structure' || $GLOBALS[$what . '_structure_or_data'] == 'structure_and_data') {
            if (!PMA_exportStructure($db, $table, $crlf, $err_url, $do_relation, $do_comments, $do_mime, $do_dates, 'triggers', $export_type)) {
                break 2;
            }
        }
        if (!PMA_exportDBFooter($db)) {
            break;
        }
    }
    if (!PMA_exportFooter()) {
        break;
    }

} while (false);
// End of fake loop

if ($save_on_server && isset($message)) {
    require_once './libraries/header.inc.php';
    if ($export_type == 'server') {
        $active_page = 'server_export.php';
        require './server_export.php';
    } elseif ($export_type == 'database') {
        $active_page = 'db_export.php';
        require './db_export.php';
    } else {
        $active_page = 'tbl_export.php';
        require './tbl_export.php';
    }
    exit();
}

/**
 * Send the dump as a file...
 */
if (!empty($asfile)) {
    // Convert the charset if required.
    if ($output_charset_conversion) {
        $dump_buffer = PMA_convert_string('utf-8', $GLOBALS['charset_of_file'], $dump_buffer);
    }

    // Do the compression
    // 1. as a zipped file
    if ($compression == 'zip') {
        if (@function_exists('gzcompress')) {
            $zipfile = new zipfile();
            $zipfile -> addFile($dump_buffer, substr($filename, 0, -4));
            $dump_buffer = $zipfile -> file();
        }
    }
    // 2. as a bzipped file
    elseif ($compression == 'bzip') {
        if (@function_exists('bzcompress')) {
            $dump_buffer = bzcompress($dump_buffer);
        }
    }
    // 3. as a gzipped file
    elseif ($compression == 'gzip') {
        if (@function_exists('gzencode') && !@ini_get('zlib.output_compression')) {
            // without the optional parameter level because it bug
            $dump_buffer = gzencode($dump_buffer);
        }
    }

    /* If ve saved on server, we have to close file now */
    if ($save_on_server) {
        $write_result = @fwrite($file_handle, $dump_buffer);
        fclose($file_handle);
        if (strlen($dump_buffer) !=0 && (!$write_result || ($write_result != strlen($dump_buffer)))) {
            $message = new PMA_Message(__('Insufficient space to save the file %s.'), PMA_Message::ERROR, $save_filename);
        } else {
            $message = new PMA_Message(__('Dump has been saved to file %s.'), PMA_Message::SUCCESS, $save_filename);
        }

        require_once './libraries/header.inc.php';
        if ($export_type == 'server') {
            $active_page = 'server_export.php';
            require_once './server_export.php';
        } elseif ($export_type == 'database') {
            $active_page = 'db_export.php';
            require_once './db_export.php';
        } else {
            $active_page = 'tbl_export.php';
            require_once './tbl_export.php';
        }
        exit();
    } else {
        echo $dump_buffer;
    }
}
/**
 * Displays the dump...
 */
else {
    /**
     * Close the html tags and add the footers in dump is displayed on screen
     */
    echo '</textarea>' . "\n"
       . '    </form>' . "\n";
    echo $back_button;

    echo "\n";
    echo '</div>' . "\n";
    echo "\n";
?>
<script type="text/javascript">
//<![CDATA[
    var bodyWidth=null; var bodyHeight=null;
    if (document.getElementById('textSQLDUMP')) {
        bodyWidth  = self.innerWidth;
        bodyHeight = self.innerHeight;
        if (!bodyWidth && !bodyHeight) {
            if (document.compatMode && document.compatMode == "BackCompat") {
                bodyWidth  = document.body.clientWidth;
                bodyHeight = document.body.clientHeight;
            } else if (document.compatMode && document.compatMode == "CSS1Compat") {
                bodyWidth  = document.documentElement.clientWidth;
                bodyHeight = document.documentElement.clientHeight;
            }
        }
        document.getElementById('textSQLDUMP').style.width=(bodyWidth-50) + 'px';
        document.getElementById('textSQLDUMP').style.height=(bodyHeight-100) + 'px';
    }
//]]>
</script>
<?php
    require './libraries/footer.inc.php';
} // end if
?><|MERGE_RESOLUTION|>--- conflicted
+++ resolved
@@ -442,17 +442,10 @@
                 }
                 if (!PMA_exportDBCreate($current_db)) {
                     break 2;
-<<<<<<< HEAD
                 }
                 if (function_exists('PMA_exportRoutines') && strpos($GLOBALS['sql_structure_or_data'], 'structure') !== false && isset($GLOBALS['sql_procedure_function'])) {
                     PMA_exportRoutines($current_db);
                 }
-=======
-                }
-                if (function_exists('PMA_exportRoutines') && strpos($GLOBALS['sql_structure_or_data'], 'structure') !== false && isset($GLOBALS['sql_procedure_function'])) {
-                    PMA_exportRoutines($current_db);
-                }
->>>>>>> a5394bdc
 
                 $tables = PMA_DBI_get_tables($current_db);
                 $views = array();

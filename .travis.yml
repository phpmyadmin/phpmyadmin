--- conflicted
+++ resolved
@@ -49,11 +49,7 @@
   allow_failures:
     - php: nightly
     - os: osx
-<<<<<<< HEAD
-    - name: "PHP 7.1 with dbase extension"
     - name: "PHPUnit tests in random order"
-=======
->>>>>>> 874c5afd
 
   include:
     - stage: "Lint and analyse code"

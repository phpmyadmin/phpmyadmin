-- --------------------------------------------------------
-- SQL Commands to set up the pmadb as described in Documentation.html.
-- 
-- This file is meant for use with MySQL 5 and above!
-- 
-- This script expects the user pma to already be existing. If we would put a
-- line here to create him too many users might just use this script and end
-- up with having the same password for the controluser.
--                                                     
-- This user "pma" must be defined in config.inc.php (controluser/controlpass)                         
--                                                  
-- Please don't forget to set up the tablenames in config.inc.php                                 
-- 

-- --------------------------------------------------------

-- 
-- Database : `phpmyadmin`
-- 
CREATE DATABASE IF NOT EXISTS `phpmyadmin`
  DEFAULT CHARACTER SET utf8 COLLATE utf8_bin;
USE phpmyadmin;

-- --------------------------------------------------------

-- 
-- Privileges
-- 
-- (activate this statement if necessary)
-- GRANT SELECT, INSERT, DELETE, UPDATE ON `phpmyadmin`.* TO
--    'pma'@localhost;

-- --------------------------------------------------------

-- 
-- Table structure for table `pma_bookmark`
-- 

CREATE TABLE IF NOT EXISTS `pma_bookmark` (
  `id` int(11) NOT NULL auto_increment,
  `dbase` varchar(255) NOT NULL default '',
  `user` varchar(255) NOT NULL default '',
  `label` varchar(255) COLLATE utf8_general_ci NOT NULL default '',
  `query` text NOT NULL,
  PRIMARY KEY  (`id`)
)
  ENGINE=MyISAM COMMENT='Bookmarks';

-- --------------------------------------------------------

-- 
-- Table structure for table `pma_column_info`
-- 

CREATE TABLE IF NOT EXISTS `pma_column_info` (
  `id` int(5) unsigned NOT NULL auto_increment,
  `db_name` varchar(64) NOT NULL default '',
  `table_name` varchar(64) NOT NULL default '',
  `column_name` varchar(64) NOT NULL default '',
  `comment` varchar(255) COLLATE utf8_general_ci NOT NULL default '',
  `mimetype` varchar(255) COLLATE utf8_general_ci NOT NULL default '',
  `transformation` varchar(255) NOT NULL default '',
  `transformation_options` varchar(255) NOT NULL default '',
  PRIMARY KEY  (`id`),
  UNIQUE KEY `db_name` (`db_name`,`table_name`,`column_name`)
)
  ENGINE=MyISAM COMMENT='Column information for phpMyAdmin';

-- --------------------------------------------------------

-- 
-- Table structure for table `pma_history`
-- 

CREATE TABLE IF NOT EXISTS `pma_history` (
  `id` bigint(20) unsigned NOT NULL auto_increment,
  `username` varchar(64) NOT NULL default '',
  `db` varchar(64) NOT NULL default '',
  `table` varchar(64) NOT NULL default '',
  `timevalue` timestamp NOT NULL,
  `sqlquery` text NOT NULL,
  PRIMARY KEY  (`id`),
  KEY `username` (`username`,`db`,`table`,`timevalue`)
)
  ENGINE=MyISAM COMMENT='SQL history for phpMyAdmin';

-- --------------------------------------------------------

-- 
-- Table structure for table `pma_pdf_pages`
-- 

CREATE TABLE IF NOT EXISTS `pma_pdf_pages` (
  `db_name` varchar(64) NOT NULL default '',
  `page_nr` int(10) unsigned NOT NULL auto_increment,
  `page_descr` varchar(50) COLLATE utf8_general_ci NOT NULL default '',
  PRIMARY KEY  (`page_nr`),
  KEY `db_name` (`db_name`)
)
  ENGINE=MyISAM COMMENT='PDF relation pages for phpMyAdmin';

-- --------------------------------------------------------

--
-- Table structure for table `pma_recent`
--

CREATE TABLE IF NOT EXISTS `pma_recent` (
  `username` varchar(64) NOT NULL,
  `tables` text NOT NULL,
  PRIMARY KEY (`username`)
)
<<<<<<< HEAD
  ENGINE=MyISAM COMMENT='Recently accessed tables';
=======
  ENGINE=MyISAM COMMENT='Recently accessed tables'
  DEFAULT CHARACTER SET utf8 COLLATE utf8_bin;
>>>>>>> e1d0b67a

-- --------------------------------------------------------

--
-- Table structure for table `pma_table_uiprefs`
--

CREATE TABLE IF NOT EXISTS `pma_table_uiprefs` (
  `username` varchar(64) NOT NULL,
  `db_name` varchar(64) NOT NULL,
  `table_name` varchar(64) NOT NULL,
  `prefs` text NOT NULL,
  PRIMARY KEY (`username`,`db_name`,`table_name`)
)
<<<<<<< HEAD
  ENGINE=MyISAM COMMENT='Tables'' UI preferences';
=======
  ENGINE=MyISAM COMMENT='Tables'' UI preferences'
  DEFAULT CHARACTER SET utf8 COLLATE utf8_bin;
>>>>>>> e1d0b67a

-- --------------------------------------------------------

-- 
-- Table structure for table `pma_relation`
-- 

CREATE TABLE IF NOT EXISTS `pma_relation` (
  `master_db` varchar(64) NOT NULL default '',
  `master_table` varchar(64) NOT NULL default '',
  `master_field` varchar(64) NOT NULL default '',
  `foreign_db` varchar(64) NOT NULL default '',
  `foreign_table` varchar(64) NOT NULL default '',
  `foreign_field` varchar(64) NOT NULL default '',
  PRIMARY KEY  (`master_db`,`master_table`,`master_field`),
  KEY `foreign_field` (`foreign_db`,`foreign_table`)
)
  ENGINE=MyISAM COMMENT='Relation table';

-- --------------------------------------------------------

-- 
-- Table structure for table `pma_table_coords`
-- 

CREATE TABLE IF NOT EXISTS `pma_table_coords` (
  `db_name` varchar(64) NOT NULL default '',
  `table_name` varchar(64) NOT NULL default '',
  `pdf_page_number` int(11) NOT NULL default '0',
  `x` float unsigned NOT NULL default '0',
  `y` float unsigned NOT NULL default '0',
  PRIMARY KEY  (`db_name`,`table_name`,`pdf_page_number`)
)
  ENGINE=MyISAM COMMENT='Table coordinates for phpMyAdmin PDF output';

-- --------------------------------------------------------

-- 
-- Table structure for table `pma_table_info`
-- 

CREATE TABLE IF NOT EXISTS `pma_table_info` (
  `db_name` varchar(64) NOT NULL default '',
  `table_name` varchar(64) NOT NULL default '',
  `display_field` varchar(64) NOT NULL default '',
  PRIMARY KEY  (`db_name`,`table_name`)
)
  ENGINE=MyISAM COMMENT='Table information for phpMyAdmin';

-- --------------------------------------------------------

-- 
-- Table structure for table `pma_designer_coords`
-- 

CREATE TABLE IF NOT EXISTS `pma_designer_coords` (
  `db_name` varchar(64) NOT NULL default '',
  `table_name` varchar(64) NOT NULL default '',
  `x` INT,
  `y` INT,
  `v` TINYINT,
  `h` TINYINT,
  PRIMARY KEY (`db_name`,`table_name`)
)
  ENGINE=MyISAM COMMENT='Table coordinates for Designer';

-- --------------------------------------------------------

-- 
-- Table structure for table `pma_tracking`
-- 

CREATE TABLE IF NOT EXISTS `pma_tracking` (
  `db_name` varchar(64) NOT NULL,
  `table_name` varchar(64) NOT NULL,
  `version` int(10) unsigned NOT NULL,
  `date_created` datetime NOT NULL,
  `date_updated` datetime NOT NULL,
  `schema_snapshot` text NOT NULL,
  `schema_sql` text,
  `data_sql` longtext,
  `tracking` set('UPDATE','REPLACE','INSERT','DELETE','TRUNCATE','CREATE DATABASE','ALTER DATABASE','DROP DATABASE','CREATE TABLE','ALTER TABLE','RENAME TABLE','DROP TABLE','CREATE INDEX','DROP INDEX','CREATE VIEW','ALTER VIEW','DROP VIEW') default NULL,
  `tracking_active` int(1) unsigned NOT NULL default '1',
  PRIMARY KEY  (`db_name`,`table_name`,`version`)
)
<<<<<<< HEAD
  ENGINE=MyISAM ROW_FORMAT=COMPACT COMMENT='Database changes tracking for phpMyAdmin';
=======
  ENGINE=MyISAM ROW_FORMAT=COMPACT COMMENT='Database changes tracking for phpMyAdmin'
  DEFAULT CHARACTER SET utf8 COLLATE utf8_bin;
>>>>>>> e1d0b67a

-- --------------------------------------------------------

--
-- Table structure for table `pma_userconfig`
--

CREATE TABLE IF NOT EXISTS `pma_userconfig` (
  `username` varchar(64) NOT NULL,
  `timevalue` timestamp NOT NULL,
  `config_data` text NOT NULL,
  PRIMARY KEY  (`username`)
)
  ENGINE=MyISAM COMMENT='User preferences storage for phpMyAdmin';<|MERGE_RESOLUTION|>--- conflicted
+++ resolved
@@ -44,7 +44,8 @@
   `query` text NOT NULL,
   PRIMARY KEY  (`id`)
 )
-  ENGINE=MyISAM COMMENT='Bookmarks';
+  ENGINE=MyISAM COMMENT='Bookmarks'
+  DEFAULT CHARACTER SET utf8 COLLATE utf8_bin;
 
 -- --------------------------------------------------------
 
@@ -64,7 +65,8 @@
   PRIMARY KEY  (`id`),
   UNIQUE KEY `db_name` (`db_name`,`table_name`,`column_name`)
 )
-  ENGINE=MyISAM COMMENT='Column information for phpMyAdmin';
+  ENGINE=MyISAM COMMENT='Column information for phpMyAdmin'
+  DEFAULT CHARACTER SET utf8 COLLATE utf8_bin;
 
 -- --------------------------------------------------------
 
@@ -82,7 +84,8 @@
   PRIMARY KEY  (`id`),
   KEY `username` (`username`,`db`,`table`,`timevalue`)
 )
-  ENGINE=MyISAM COMMENT='SQL history for phpMyAdmin';
+  ENGINE=MyISAM COMMENT='SQL history for phpMyAdmin'
+  DEFAULT CHARACTER SET utf8 COLLATE utf8_bin;
 
 -- --------------------------------------------------------
 
@@ -97,7 +100,8 @@
   PRIMARY KEY  (`page_nr`),
   KEY `db_name` (`db_name`)
 )
-  ENGINE=MyISAM COMMENT='PDF relation pages for phpMyAdmin';
+  ENGINE=MyISAM COMMENT='PDF relation pages for phpMyAdmin'
+  DEFAULT CHARACTER SET utf8 COLLATE utf8_bin;
 
 -- --------------------------------------------------------
 
@@ -110,12 +114,8 @@
   `tables` text NOT NULL,
   PRIMARY KEY (`username`)
 )
-<<<<<<< HEAD
-  ENGINE=MyISAM COMMENT='Recently accessed tables';
-=======
   ENGINE=MyISAM COMMENT='Recently accessed tables'
   DEFAULT CHARACTER SET utf8 COLLATE utf8_bin;
->>>>>>> e1d0b67a
 
 -- --------------------------------------------------------
 
@@ -130,12 +130,8 @@
   `prefs` text NOT NULL,
   PRIMARY KEY (`username`,`db_name`,`table_name`)
 )
-<<<<<<< HEAD
-  ENGINE=MyISAM COMMENT='Tables'' UI preferences';
-=======
   ENGINE=MyISAM COMMENT='Tables'' UI preferences'
   DEFAULT CHARACTER SET utf8 COLLATE utf8_bin;
->>>>>>> e1d0b67a
 
 -- --------------------------------------------------------
 
@@ -153,7 +149,8 @@
   PRIMARY KEY  (`master_db`,`master_table`,`master_field`),
   KEY `foreign_field` (`foreign_db`,`foreign_table`)
 )
-  ENGINE=MyISAM COMMENT='Relation table';
+  ENGINE=MyISAM COMMENT='Relation table'
+  DEFAULT CHARACTER SET utf8 COLLATE utf8_bin;
 
 -- --------------------------------------------------------
 
@@ -169,7 +166,8 @@
   `y` float unsigned NOT NULL default '0',
   PRIMARY KEY  (`db_name`,`table_name`,`pdf_page_number`)
 )
-  ENGINE=MyISAM COMMENT='Table coordinates for phpMyAdmin PDF output';
+  ENGINE=MyISAM COMMENT='Table coordinates for phpMyAdmin PDF output'
+  DEFAULT CHARACTER SET utf8 COLLATE utf8_bin;
 
 -- --------------------------------------------------------
 
@@ -183,7 +181,8 @@
   `display_field` varchar(64) NOT NULL default '',
   PRIMARY KEY  (`db_name`,`table_name`)
 )
-  ENGINE=MyISAM COMMENT='Table information for phpMyAdmin';
+  ENGINE=MyISAM COMMENT='Table information for phpMyAdmin'
+  DEFAULT CHARACTER SET utf8 COLLATE utf8_bin;
 
 -- --------------------------------------------------------
 
@@ -200,7 +199,8 @@
   `h` TINYINT,
   PRIMARY KEY (`db_name`,`table_name`)
 )
-  ENGINE=MyISAM COMMENT='Table coordinates for Designer';
+  ENGINE=MyISAM COMMENT='Table coordinates for Designer'
+  DEFAULT CHARACTER SET utf8 COLLATE utf8_bin;
 
 -- --------------------------------------------------------
 
@@ -221,12 +221,8 @@
   `tracking_active` int(1) unsigned NOT NULL default '1',
   PRIMARY KEY  (`db_name`,`table_name`,`version`)
 )
-<<<<<<< HEAD
-  ENGINE=MyISAM ROW_FORMAT=COMPACT COMMENT='Database changes tracking for phpMyAdmin';
-=======
   ENGINE=MyISAM ROW_FORMAT=COMPACT COMMENT='Database changes tracking for phpMyAdmin'
   DEFAULT CHARACTER SET utf8 COLLATE utf8_bin;
->>>>>>> e1d0b67a
 
 -- --------------------------------------------------------
 
@@ -240,4 +236,5 @@
   `config_data` text NOT NULL,
   PRIMARY KEY  (`username`)
 )
-  ENGINE=MyISAM COMMENT='User preferences storage for phpMyAdmin';+  ENGINE=MyISAM COMMENT='User preferences storage for phpMyAdmin'
+  DEFAULT CHARACTER SET utf8 COLLATE utf8_bin;
--- conflicted
+++ resolved
@@ -13,18 +13,11 @@
     "@babel/cli": "^7.13.10",
     "@babel/core": "^7.13.10",
     "@babel/preset-env": "^7.13.12",
-<<<<<<< HEAD
     "@popperjs/core": "^2.9.1",
     "autoprefixer": "^10.2.5",
     "bootstrap": "5.0.0-beta3",
-    "codemirror": "5.60.0",
+    "codemirror": "5.61.0",
     "jquery": "3.6.0",
-=======
-    "blueimp-md5": "^2.18.0",
-    "bootstrap": "4.5.3",
-    "codemirror": "5.61.0",
-    "jquery": "3.5.1",
->>>>>>> 88230f97
     "jquery-debounce-throttle": "^1.0.6-rc.0",
     "jquery-migrate": "3.3.2",
     "jquery-mousewheel": "3.1.13",

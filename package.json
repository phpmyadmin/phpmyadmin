--- conflicted
+++ resolved
@@ -59,20 +59,12 @@
   },
   "scripts": {
     "postinstall": "yarn run build",
-<<<<<<< HEAD
     "build": "yarn run css-compile --style=compressed && yarn run css-rtl && yarn run js-compile",
     "css-compile": "sass themes/pmahomme/scss:themes/pmahomme/css themes/original/scss:themes/original/css themes/metro/scss:themes/metro/css themes/bootstrap/scss:themes/bootstrap/css setup/scss:setup",
     "css-lint": "stylelint -s scss \"themes/**/scss/*.scss\" \"setup/scss/*.scss\"",
     "css-rtl": "find themes/*/css/*theme.css -exec yarn run rtlcss -c .rtlcssrc.json {} \\;",
-    "js-lint": "eslint js/src",
-    "js-compile": "babel js/src -d js/dist"
-=======
-    "build": "yarn run css-compile --style=compressed && yarn run js-compile",
-    "css-compile": "sass themes/pmahomme/scss:themes/pmahomme/css themes/original/scss:themes/original/css themes/metro/scss:themes/metro/css themes/bootstrap/scss:themes/bootstrap/css",
-    "css-lint": "stylelint --syntax scss \"themes/**/scss/*.scss\"",
     "js-lint": "eslint js/src test/javascript test/jest jest.config.js",
     "js-compile": "babel js/src -d js/dist",
     "test": "jest"
->>>>>>> 0abaa9e5
   }
 }
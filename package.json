{
  "name": "phpmyadmin",
  "version": "5.1.0-rc1",
  "description": "A web interface for MySQL and MariaDB",
  "repository": "https://github.com/phpmyadmin/phpmyadmin.git",
  "author": "The phpMyAdmin Team <developers@phpmyadmin.net> (https://www.phpmyadmin.net/team/)",
  "license": "GPL-2.0",
  "private": true,
  "engines": {
    "node": ">=10"
  },
  "dependencies": {
    "@babel/cli": "^7.12.10",
    "@babel/core": "^7.12.10",
    "@babel/preset-env": "^7.12.11",
    "blueimp-md5": "^2.18.0",
    "bootstrap": "4.5.3",
    "codemirror": "5.59.0",
    "jquery": "3.5.1",
    "jquery-debounce-throttle": "^1.0.6-rc.0",
    "jquery-fullscreen-plugin": "^1.1.5",
    "jquery-hashchange": "^2.0.0",
    "jquery-migrate": "3.3.2",
    "jquery-mousewheel": "3.1.13",
    "jquery-ui-dist": "1.12.1",
    "jquery-ui-timepicker-addon": "1.6.3",
<<<<<<< HEAD
    "jquery-uitablefilter": "^1.0.0",
    "jquery-validation": "1.19.2",
=======
    "jquery-validation": "1.19.3",
>>>>>>> 401eedd2
    "jquery.event.drag": "2.2.2",
    "js-cookie": "2.2.1",
    "kbwood-jquery-svg": "https://github.com/kbwood/svg/archive/1.5.0.tar.gz",
    "locutus.sprintf": "^2.0.14-code-lts.2",
    "ol": "6.4.3",
    "popper.js": "^1.16.1",
    "sass": "^1.30.0",
    "stickyfilljs": "2.1.0",
    "tablesorter": "^2.31.3",
    "tracekit": "0.4.5",
    "u2f-api-polyfill": "0.4.4",
    "updated-jqplot": "1.0.9",
    "zxcvbn": "4.4.2"
  },
  "devDependencies": {
    "eslint": "^7.16.0",
    "eslint-plugin-compat": "^3.9.0",
    "eslint-plugin-no-jquery": "^2.5.0",
    "stylelint": "^13.8.0",
    "stylelint-config-recommended-scss": "^4.2.0",
    "stylelint-config-standard": "^20.0.0",
    "stylelint-scss": "^3.18.0"
  },
  "resolutions": {
    "kind-of": "^6.0.3",
    "lodash": "^4.17.19"
  },
  "scripts": {
    "postinstall": "yarn run build",
    "build": "yarn run css-compile --style=compressed && yarn run js-compile",
    "css-compile": "sass themes/pmahomme/scss:themes/pmahomme/css themes/original/scss:themes/original/css themes/metro/scss:themes/metro/css themes/bootstrap/scss:themes/bootstrap/css",
    "css-lint": "stylelint --syntax scss \"themes/**/scss/*.scss\"",
    "js-lint": "eslint js/src",
    "js-compile": "babel js/src -d js/dist"
  }
}<|MERGE_RESOLUTION|>--- conflicted
+++ resolved
@@ -24,12 +24,8 @@
     "jquery-mousewheel": "3.1.13",
     "jquery-ui-dist": "1.12.1",
     "jquery-ui-timepicker-addon": "1.6.3",
-<<<<<<< HEAD
     "jquery-uitablefilter": "^1.0.0",
-    "jquery-validation": "1.19.2",
-=======
     "jquery-validation": "1.19.3",
->>>>>>> 401eedd2
     "jquery.event.drag": "2.2.2",
     "js-cookie": "2.2.1",
     "kbwood-jquery-svg": "https://github.com/kbwood/svg/archive/1.5.0.tar.gz",

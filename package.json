--- conflicted
+++ resolved
@@ -27,13 +27,8 @@
     "jquery-ui-dist": "1.13.1",
     "jquery-ui-timepicker-addon": "1.6.3",
     "jquery-uitablefilter": "^1.0.0",
-<<<<<<< HEAD
-    "jquery-validation": "1.19.3",
+    "jquery-validation": "1.19.5",
     "js-cookie": "3.0.1",
-=======
-    "jquery-validation": "1.19.5",
-    "js-cookie": "2.2.1",
->>>>>>> ddb4d5b7
     "locutus.sprintf": "^2.0.14-code-lts.2",
     "mini-css-extract-plugin": "^2.5.3",
     "ol": "6.14.1",

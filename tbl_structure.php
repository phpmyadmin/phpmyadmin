<?php
/* vim: set expandtab sw=4 ts=4 sts=4: */
/**
 * Displays table structure infos like fields/columns, indexes, size, rows
 * and allows manipulation of indexes and columns/fields
 * @package PhpMyAdmin
 */

/**
 *
 */
require_once 'libraries/common.inc.php';
require_once 'libraries/mysql_charsets.lib.php';

$GLOBALS['js_include'][] = 'tbl_structure.js';
$GLOBALS['js_include'][] = 'indexes.js';

/**
 * handle multiple field commands if required
 *
 * submit_mult_*_x comes from IE if <input type="img" ...> is used
 */
if (isset($_REQUEST['submit_mult_change_x'])) {
    $submit_mult = 'change';
} elseif (isset($_REQUEST['submit_mult_drop_x'])) {
    $submit_mult = 'drop';
} elseif (isset($_REQUEST['submit_mult_primary_x'])) {
    $submit_mult = 'primary';
} elseif (isset($_REQUEST['submit_mult_index_x'])) {
    $submit_mult = 'index';
} elseif (isset($_REQUEST['submit_mult_unique_x'])) {
    $submit_mult = 'unique';
} elseif (isset($_REQUEST['submit_mult_spatial_x'])) {
    $submit_mult = 'spatial';
} elseif (isset($_REQUEST['submit_mult_fulltext_x'])) {
    $submit_mult = 'ftext';
} elseif (isset($_REQUEST['submit_mult_browse_x'])) {
    $submit_mult = 'browse';
} elseif (isset($_REQUEST['submit_mult'])) {
    $submit_mult = $_REQUEST['submit_mult'];
} elseif (isset($_REQUEST['mult_btn']) && $_REQUEST['mult_btn'] == __('Yes')) {
    $submit_mult = 'row_delete';
    if (isset($_REQUEST['selected'])) {
        $_REQUEST['selected_fld'] = $_REQUEST['selected'];
    }
}

if (! empty($submit_mult) && isset($_REQUEST['selected_fld'])) {
    $err_url = 'tbl_structure.php?' . PMA_generate_common_url($db, $table);
    if ($submit_mult == 'browse') {
        // browsing the table displaying only selected fields/columns
        $GLOBALS['active_page'] = 'sql.php';
        $sql_query = '';
        foreach ($_REQUEST['selected_fld'] as $idx => $sval) {
            if ($sql_query == '') {
                $sql_query .= 'SELECT ' . PMA_backquote($sval);
            } else {
                $sql_query .=  ', ' . PMA_backquote($sval);
            }
        }

        // what is this htmlspecialchars() for??
        //$sql_query .= ' FROM ' . PMA_backquote(htmlspecialchars($table));
        $sql_query .= ' FROM ' . PMA_backquote($db) . '.' . PMA_backquote($table);
        include 'sql.php';
        exit;
    } else {
        // handle multiple field commands
        // handle confirmation of deleting multiple fields/columns
        $action = 'tbl_structure.php';
        include 'libraries/mult_submits.inc.php';
        //require_once 'libraries/header.inc.php';
        //require_once 'libraries/tbl_links.inc.php';

        if (empty($message)) {
            $message = PMA_Message::success();
        }
    }
}

/**
 * Gets the relation settings
 */
$cfgRelation = PMA_getRelationsParam();

/**
 * Runs common work
 */
require_once 'libraries/tbl_common.php';
$url_query .= '&amp;goto=tbl_structure.php&amp;back=tbl_structure.php';
$url_params['goto'] = 'tbl_structure.php';
$url_params['back'] = 'tbl_structure.php';

/**
 * Prepares the table structure display
 */


/**
 * Gets tables informations
 */
require_once 'libraries/tbl_info.inc.php';

/**
 * Displays top menu links
 */
require_once 'libraries/tbl_links.inc.php';
require_once 'libraries/Index.class.php';

// 2. Gets table keys and retains them
// @todo should be: $server->db($db)->table($table)->primary()
$primary = PMA_Index::getPrimary($table, $db);

$columns_with_unique_index = array();
foreach (PMA_Index::getFromTable($table, $db) as $index) {
    if ($index->isUnique() && $index->getChoice() == 'UNIQUE') {
        $columns = $index->getColumns();
        foreach ($columns as $column_name => $dummy) {
            $columns_with_unique_index[$column_name] = 1;
        }
    }
}
unset($index, $columns, $column_name, $dummy);

// 3. Get fields
$fields = (array) PMA_DBI_get_columns($db, $table, null, true);

// Get more complete field information
// For now, this is done just for MySQL 4.1.2+ new TIMESTAMP options
// but later, if the analyser returns more information, it
// could be executed for any MySQL version and replace
// the info given by SHOW FULL COLUMNS FROM.
//
// We also need this to correctly learn if a TIMESTAMP is NOT NULL, since
// SHOW FULL COLUMNS or INFORMATION_SCHEMA incorrectly says NULL
// and SHOW CREATE TABLE says NOT NULL (tested
// in MySQL 4.0.25 and 5.0.21, http://bugs.mysql.com/20910).

$show_create_table = PMA_DBI_fetch_value(
        'SHOW CREATE TABLE ' . PMA_backquote($db) . '.' . PMA_backquote($table),
        0, 1);
$analyzed_sql = PMA_SQP_analyze(PMA_SQP_parse($show_create_table));

/**
 * prepare table infos
 */
// action titles (image or string)
$titles = array();
$titles['Change']               = PMA_getIcon('b_edit.png', __('Change'));
$titles['Drop']                 = PMA_getIcon('b_drop.png', __('Drop'));
$titles['NoDrop']               = PMA_getIcon('b_drop.png', __('Drop'));
$titles['Primary']              = PMA_getIcon('b_primary.png', __('Primary'));
$titles['Index']                = PMA_getIcon('b_index.png', __('Index'));
$titles['Unique']               = PMA_getIcon('b_unique.png', __('Unique'));
$titles['Spatial']              = PMA_getIcon('b_spatial.png', __('Spatial'));
$titles['IdxFulltext']          = PMA_getIcon('b_ftext.png', __('Fulltext'));
$titles['NoPrimary']            = PMA_getIcon('bd_primary.png', __('Primary'));
$titles['NoIndex']              = PMA_getIcon('bd_index.png', __('Index'));
$titles['NoUnique']             = PMA_getIcon('bd_unique.png', __('Unique'));
$titles['NoSpatial']            = PMA_getIcon('bd_spatial.png', __('Spatial'));
$titles['NoIdxFulltext']        = PMA_getIcon('bd_ftext.png', __('Fulltext'));
$titles['BrowseDistinctValues'] = PMA_getIcon('b_browse.png', __('Browse distinct values'));

// hidden action titles (image and string)
$hidden_titles = array();
$hidden_titles['BrowseDistinctValues'] = PMA_getIcon('b_browse.png', __('Browse distinct values'), true);
$hidden_titles['Primary']              = PMA_getIcon('b_primary.png', __('Add primary key'), true);
$hidden_titles['NoPrimary']            = PMA_getIcon('bd_primary.png', __('Add primary key'), true);
$hidden_titles['Index']                = PMA_getIcon('b_index.png', __('Add index'), true);
$hidden_titles['NoIndex']              = PMA_getIcon('bd_index.png', __('Add index'), true);
$hidden_titles['Unique']               = PMA_getIcon('b_unique.png', __('Add unique index'), true);
$hidden_titles['NoUnique']             = PMA_getIcon('bd_unique.png', __('Add unique index'), true);
$hidden_titles['Spatial']              = PMA_getIcon('b_spatial.png', __('Add SPATIAL index'), true);
$hidden_titles['NoSpatial']            = PMA_getIcon('bd_spatial.png', __('Add SPATIAL index'), true);
$hidden_titles['IdxFulltext']          = PMA_getIcon('b_ftext.png', __('Add FULLTEXT index'), true);
$hidden_titles['NoIdxFulltext']        = PMA_getIcon('bd_ftext.png', __('Add FULLTEXT index'), true);

/**
 * Displays the table structure ('show table' works correct since 3.23.03)
 */
/* TABLE INFORMATION */
// table header
$i = 0;
?>
<form method="post" action="tbl_structure.php" name="fieldsForm" id="fieldsForm" <?php echo ($GLOBALS['cfg']['AjaxEnable'] ? ' class="ajax"' : '');?>>
    <?php echo PMA_generate_common_hidden_inputs($db, $table);
    echo '<input type="hidden" name="table_type" value=';
    if ($db_is_information_schema) {
         echo '"information_schema" />';
    } else if ($tbl_is_view) {
         echo '"view" />';
    } else {
         echo '"table" />';
    } ?>

<table id="tablestructure" class="data<?php 
    if ($GLOBALS['cfg']['PropertiesIconic'] === true) echo ' PropertiesIconic'; ?>">
<thead>
<tr>
    <th></th>
    <th>#</th>
    <th><?php echo __('Name'); ?></th>
    <th><?php echo __('Type'); ?></th>
    <th><?php echo __('Collation'); ?></th>
    <th><?php echo __('Attributes'); ?></th>
    <th><?php echo __('Null'); ?></th>
    <th><?php echo __('Default'); ?></th>
    <th><?php echo __('Extra'); ?></th>
<?php if ($db_is_information_schema || $tbl_is_view) { ?>
<<<<<<< HEAD
    <th><?php echo __('View'); ?></th>
<?php } else { /* see functions.js, displayMoreTableOpts() */?>
    <th colspan="9" class="action"><?php echo __('Action'); ?></th>
=======
    <th id="th<?php echo ++$i; ?>" class="view"><?php echo __('View'); ?></th>
<?php } else { ?>
    <th colspan="<?php 
    $colspan = 9;
    if (PMA_DRIZZLE) {
        $colspan -= 2;
    }
    if ($GLOBALS['cfg']['PropertiesIconic']) {
        $colspan--;
    }
    echo $colspan; ?>" 
        id="th<?php echo ++$i; ?>" class="action"><?php echo __('Action'); ?></th>
>>>>>>> cf831935
<?php } ?>
</tr>
</thead>
<tbody>

<?php
unset($i);

// table body

// prepare comments
$comments_map = array();
$mime_map = array();

if ($GLOBALS['cfg']['ShowPropertyComments']) {
    include_once 'libraries/transformations.lib.php';

    //$cfgRelation = PMA_getRelationsParam();

    $comments_map = PMA_getComments($db, $table);

    if ($cfgRelation['mimework'] && $cfg['BrowseMIME']) {
        $mime_map = PMA_getMIME($db, $table, true);
    }
}

$rownum    = 0;
$aryFields = array();
$checked   = (!empty($checkall) ? ' checked="checked"' : '');
$save_row  = array();
$odd_row   = true;
foreach ($fields as $row) {
    $save_row[] = $row;
    $rownum++;
    $aryFields[]      = $row['Field'];

    $type             = $row['Type'];
    $extracted_fieldspec = PMA_extractFieldSpec($row['Type']);

    if ('set' == $extracted_fieldspec['type'] || 'enum' == $extracted_fieldspec['type']) {
        $type_nowrap  = '';
    } else {
        $type_nowrap  = ' class="nowrap"';
    }
    $type         = $extracted_fieldspec['print_type'];
    if (empty($type)) {
        $type     = ' ';
    }

    $field_charset = '';
    if ($extracted_fieldspec['can_contain_collation'] && ! empty($row['Collation'])) {
        $field_charset = $row['Collation'];
    }

    // Display basic mimetype [MIME]
    if ($cfgRelation['commwork'] && $cfgRelation['mimework'] && $cfg['BrowseMIME'] && isset($mime_map[$row['Field']]['mimetype'])) {
        $type_mime = '<br />MIME: ' . str_replace('_', '/', $mime_map[$row['Field']]['mimetype']);
    } else {
        $type_mime = '';
    }

    $attribute     = $extracted_fieldspec['attribute'];

    // MySQL 4.1.2+ TIMESTAMP options
    // (if on_update_current_timestamp is set, then it's TRUE)
    if (isset($analyzed_sql[0]['create_table_fields'][$row['Field']]['on_update_current_timestamp'])) {
        $attribute = 'on update CURRENT_TIMESTAMP';
    }

    // here, we have a TIMESTAMP that SHOW FULL COLUMNS reports as having the
    // NULL attribute, but SHOW CREATE TABLE says the contrary. Believe
    // the latter.
    if (!empty($analyzed_sql[0]['create_table_fields'][$row['Field']]['type']) && $analyzed_sql[0]['create_table_fields'][$row['Field']]['type'] == 'TIMESTAMP' && $analyzed_sql[0]['create_table_fields'][$row['Field']]['timestamp_not_null']) {
        $row['Null'] = '';
    }


    if (! isset($row['Default'])) {
        if ($row['Null'] == 'YES') {
            $row['Default'] = '<i>NULL</i>';
        }
    } else {
        $row['Default'] = htmlspecialchars($row['Default']);
    }

    $field_encoded = urlencode($row['Field']);
    $field_name    = htmlspecialchars($row['Field']);
    $displayed_field_name = $field_name;

    // underline commented fields and display a hover-title (CSS only)

    if (isset($comments_map[$row['Field']])) {
        $displayed_field_name = '<span class="commented_column" title="' . htmlspecialchars($comments_map[$row['Field']]) . '">' . $field_name . '</span>';
    }

    if ($primary && $primary->hasColumn($field_name)) {
        $displayed_field_name = '<u>' . $field_name . '</u>';
    }
    echo "\n";
    ?>
<tr class="<?php echo $odd_row ? 'odd': 'even'; $odd_row = !$odd_row; ?>">
    <td class="center">
        <input type="checkbox" name="selected_fld[]" value="<?php echo htmlspecialchars($row['Field']); ?>" id="checkbox_row_<?php echo $rownum; ?>" <?php echo $checked; ?> />
    </td>
    <td class="right">
        <?php echo $rownum; ?>
    </td>
    <th class="nowrap"><label for="checkbox_row_<?php echo $rownum; ?>"><?php echo $displayed_field_name; ?></label></th>
    <td<?php echo $type_nowrap; ?>><bdo dir="ltr" lang="en"><?php echo $extracted_fieldspec['displayed_type']; echo $type_mime; ?></bdo></td>
    <td><?php echo (empty($field_charset) ? '' : '<dfn title="' . PMA_getCollationDescr($field_charset) . '">' . $field_charset . '</dfn>'); ?></td>
    <td class="column_attribute nowrap"><?php echo $attribute; ?></td>
    <td><?php echo (($row['Null'] == 'YES') ? __('Yes') : __('No')); ?></td>
    <td class="nowrap"><?php
    if (isset($row['Default'])) {
        if ($extracted_fieldspec['type'] == 'bit') {
            // here, $row['Default'] contains something like b'010'
            echo PMA_convert_bit_default_value($row['Default']);
        } else {
            echo $row['Default'];
        }
    } else {
        echo '<i>' . _pgettext('None for default', 'None') . '</i>';
    } ?></td>
<<<<<<< HEAD
    <td class="nowrap"><?php echo strtoupper($row['Extra']); ?></td>
    <td class="replaced_by_more center">
        <a href="sql.php?<?php echo $url_query; ?>&amp;sql_query=<?php echo urlencode('SELECT COUNT(*) AS ' . PMA_backquote(__('Rows')) . ', ' . PMA_backquote($row['Field']) . ' FROM ' . PMA_backquote($table) . ' GROUP BY ' . PMA_backquote($row['Field']) . ' ORDER BY ' . PMA_backquote($row['Field'])); ?>">
            <?php echo $titles['BrowseDistinctValues']; ?></a>
    </td>
=======
    <td nowrap="nowrap"><?php echo strtoupper($row['Extra']); ?></td>
>>>>>>> cf831935
    <?php if (! $tbl_is_view && ! $db_is_information_schema) { ?>
    <td class="edit center">
        <a href="tbl_alter.php?<?php echo $url_query; ?>&amp;field=<?php echo $field_encoded; ?>">
            <?php echo $titles['Change']; ?></a>
    </td>
    <td class="drop center">
        <a <?php echo ($GLOBALS['cfg']['AjaxEnable'] ? ' class="drop_column_anchor"' : ''); ?> href="sql.php?<?php echo $url_query; ?>&amp;sql_query=<?php echo urlencode('ALTER TABLE ' . PMA_backquote($table) . ' DROP ' . PMA_backquote($row['Field'])); ?>&amp;dropped_column=<?php echo urlencode($row['Field']); ?>&amp;message_to_show=<?php echo urlencode(sprintf(__('Column %s has been dropped'), htmlspecialchars($row['Field']))); ?>" >
            <?php echo $titles['Drop']; ?></a>
    </td>
<<<<<<< HEAD
    <td class="replaced_by_more center">
=======
    <?php } ?>
    <td align="center" class="browse replaced_by_more">
        <a href="sql.php?<?php echo $url_query; ?>&amp;sql_query=<?php echo urlencode('SELECT COUNT(*) AS ' . PMA_backquote(__('Rows')) . ', ' . PMA_backquote($row['Field']) . ' FROM ' . PMA_backquote($table) . ' GROUP BY ' . PMA_backquote($row['Field']) . ' ORDER BY ' . PMA_backquote($row['Field'])); ?>">
            <?php echo $titles['BrowseDistinctValues']; ?></a>
    </td>
    <?php if (! $tbl_is_view && ! $db_is_information_schema) { ?>
    <td align="center" class="primary replaced_by_more">
>>>>>>> cf831935
        <?php
        if ($type == 'text' || $type == 'blob' || 'ARCHIVE' == $tbl_storage_engine || ($primary && $primary->hasColumn($field_name))) {
            echo $titles['NoPrimary'] . "\n";
            $primary_enabled = false;
        } else {
            echo "\n";
            ?>
        <a class="add_primary_key_anchor" href="sql.php?<?php echo $url_query; ?>&amp;sql_query=<?php echo urlencode('ALTER TABLE ' . PMA_backquote($table) . ($primary ? ' DROP PRIMARY KEY,' : '') . ' ADD PRIMARY KEY(' . PMA_backquote($row['Field']) . ')'); ?>&amp;message_to_show=<?php echo urlencode(sprintf(__('A primary key has been added on %s'), htmlspecialchars($row['Field']))); ?>" >
            <?php echo $titles['Primary']; ?></a>
            <?php $primary_enabled = true;
        }
        echo "\n";
        ?>
    </td>
<<<<<<< HEAD
    <td class="replaced_by_more center">
=======
    <td align="center" class="unique replaced_by_more">
>>>>>>> cf831935
        <?php
        if ($type == 'text' || $type == 'blob' || 'ARCHIVE' == $tbl_storage_engine || isset($columns_with_unique_index[$field_name])) {
            echo $titles['NoUnique'] . "\n";
            $unique_enabled = false;
        } else {
            echo "\n";
            ?>
        <a href="sql.php?<?php echo $url_query; ?>&amp;sql_query=<?php echo urlencode('ALTER TABLE ' . PMA_backquote($table) . ' ADD UNIQUE(' . PMA_backquote($row['Field']) . ')'); ?>&amp;message_to_show=<?php echo urlencode(sprintf(__('An index has been added on %s'), htmlspecialchars($row['Field']))); ?>">
            <?php echo $titles['Unique']; ?></a>
            <?php $unique_enabled = true;
        }
        echo "\n";
        ?>
    </td>
<<<<<<< HEAD
    <td class="replaced_by_more center">
=======
    <td align="center" class="index replaced_by_more">
>>>>>>> cf831935
        <?php
        if ($type == 'text' || $type == 'blob' || 'ARCHIVE' == $tbl_storage_engine) {
            echo $titles['NoIndex'] . "\n";
            $index_enabled = false;
        } else {
            echo "\n";
            ?>
        <a href="sql.php?<?php echo $url_query; ?>&amp;sql_query=<?php echo urlencode('ALTER TABLE ' . PMA_backquote($table) . ' ADD INDEX(' . PMA_backquote($row['Field']) . ')'); ?>&amp;message_to_show=<?php echo urlencode(sprintf(__('An index has been added on %s'), htmlspecialchars($row['Field']))); ?>">
            <?php echo $titles['Index']; ?></a>
            <?php
            $index_enabled = true;
        }
        echo "\n";
        ?>
    </td>
<<<<<<< HEAD
    <td class="replaced_by_more center">
=======
        <?php 
        if (!PMA_DRIZZLE) { ?>
    <td align="center" class="spatial replaced_by_more">
>>>>>>> cf831935
        <?php
        $spatial_types = array(
            'geometry', 'point', 'linestring', 'polygon', 'multipoint',
            'multilinestring', 'multipolygon', 'geomtrycollection'
        );
        if (! in_array($type, $spatial_types) || 'MYISAM' != $tbl_storage_engine) {
            echo $titles['NoSpatial'] . "\n";
            $spatial_enabled = false;
        } else {
            echo "\n";
            ?>
        <a href="sql.php?<?php echo $url_query; ?>&amp;sql_query=<?php echo urlencode('ALTER TABLE ' . PMA_backquote($table) . ' ADD SPATIAL(' . PMA_backquote($row['Field']) . ')'); ?>&amp;message_to_show=<?php echo urlencode(sprintf(__('An index has been added on %s'), htmlspecialchars($row['Field']))); ?>">
            <?php echo $titles['Spatial']; ?></a>
            <?php
            $spatial_enabled = true;
        }
        echo "\n";
        ?>
    </td>
    <?php
        if (! empty($tbl_storage_engine) && ($tbl_storage_engine == 'MYISAM' || $tbl_storage_engine == 'ARIA' || $tbl_storage_engine == 'MARIA' || ($tbl_storage_engine == 'INNODB' && PMA_MYSQL_INT_VERSION >= 50604))
            // FULLTEXT is possible on TEXT, CHAR and VARCHAR
            && (strpos(' ' . $type, 'text') || strpos(' ' . $type, 'char'))) {
            echo "\n";
            ?>
<<<<<<< HEAD
    <td class="replaced_by_more center nowrap">
=======
    <td align="center" nowrap="nowrap" class="fulltext replaced_by_more">
>>>>>>> cf831935
        <a href="sql.php?<?php echo $url_query; ?>&amp;sql_query=<?php echo urlencode('ALTER TABLE ' . PMA_backquote($table) . ' ADD FULLTEXT(' . PMA_backquote($row['Field']) . ')'); ?>&amp;message_to_show=<?php echo urlencode(sprintf(__('An index has been added on %s'), htmlspecialchars($row['Field']))); ?>">
            <?php echo $titles['IdxFulltext']; ?></a>
            <?php $fulltext_enabled = true; ?>
    </td>
            <?php
        } else {
            echo "\n";
        ?>
<<<<<<< HEAD
    <td class="replaced_by_more center nowrap">
=======
    <td align="center" nowrap="nowrap" class="fulltext replaced_by_more">
>>>>>>> cf831935
        <?php echo $titles['NoIdxFulltext'] . "\n"; ?>
        <?php $fulltext_enabled = false; ?>
    </td>
        <?php
            }
        } // end if... else...
        echo "\n";
        if ($GLOBALS['cfg']['PropertiesIconic'] !== true) { ?>
    <td class="more_opts" id="more_opts<?php echo $rownum; ?>">
        <?php echo PMA_getImage('more.png', __('Show more actions')); ?> <?php echo __('More'); ?>
        <div class="structure_actions_dropdown" id="row_<?php echo $rownum; ?>">

<<<<<<< HEAD
            <div class="action_browse">
                <a href="sql.php?<?php echo $url_query; ?>&amp;sql_query=<?php echo urlencode('SELECT COUNT(*) AS ' . PMA_backquote(__('Rows')) . ', ' . PMA_backquote($row['Field']) . ' FROM ' . PMA_backquote($table) . ' GROUP BY ' . PMA_backquote($row['Field']) . ' ORDER BY ' . PMA_backquote($row['Field'])); ?>&amp;browse_distinct=1">
=======
            <div class="action_browse replace_in_more">
                <a href="sql.php?<?php echo $url_query; ?>&amp;sql_query=<?php echo urlencode('SELECT COUNT(*) AS ' . PMA_backquote(__('Rows')) . ', ' . PMA_backquote($row['Field']) . ' FROM ' . PMA_backquote($table) . ' GROUP BY ' . PMA_backquote($row['Field']) . ' ORDER BY ' . PMA_backquote($row['Field'])); ?>">
>>>>>>> cf831935
                    <?php echo $hidden_titles['BrowseDistinctValues']; ?>
                </a>
            </div>
            <div  class="<?php echo ($GLOBALS['cfg']['AjaxEnable'] ? 'action_primary ' : ''); ?>replace_in_more">
                <?php
                if (isset($primary_enabled)) {
                     if ($primary_enabled) { ?>
                          <a href="sql.php?<?php echo $url_query; ?>&amp;sql_query=<?php echo urlencode('ALTER TABLE ' . PMA_backquote($table) . ($primary ? ' DROP PRIMARY KEY,' : '') . ' ADD PRIMARY KEY(' . PMA_backquote($row['Field']) . ')'); ?>&amp;message_to_show=<?php echo urlencode(sprintf(__('A primary key has been added on %s'), htmlspecialchars($row['Field']))); ?>">
                             <?php echo $hidden_titles['Primary']; ?>
                         </a>
                     <?php
                     } else {
                         echo $hidden_titles['NoPrimary'];
                     }
                } ?>
            </div>
            <div class="action_unique replace_in_more">
                <?php
                if (isset($unique_enabled)) {
                     if ($unique_enabled) { ?>
                         <a href="sql.php?<?php echo $url_query; ?>&amp;sql_query=<?php echo urlencode('ALTER TABLE ' . PMA_backquote($table) . ' ADD UNIQUE(' . PMA_backquote($row['Field']) . ')'); ?>&amp;message_to_show=<?php echo urlencode(sprintf(__('An index has been added on %s'), htmlspecialchars($row['Field']))); ?>">
                             <?php echo $hidden_titles['Unique']; ?>
                         </a>
                     <?php
                     } else {
                         echo $hidden_titles['NoUnique'];
                     }
                } ?>
            </div>
            <div class="action_index replace_in_more">
               <?php
                if (isset($index_enabled)) {
                     if ($index_enabled) { ?>
                         <a href="sql.php?<?php echo $url_query; ?>&amp;sql_query=<?php echo urlencode('ALTER TABLE ' . PMA_backquote($table) . ' ADD INDEX(' . PMA_backquote($row['Field']) . ')'); ?>&amp;message_to_show=<?php echo urlencode(sprintf(__('An index has been added on %s'), htmlspecialchars($row['Field']))); ?>">
                             <?php echo $hidden_titles['Index']; ?>
                         </a>
                     <?php
                     } else {
                         echo $hidden_titles['NoIndex'];
                     }
                  } ?>
            </div>
            <?php if (!PMA_DRIZZLE) { ?>
            <div class="action_spatial replace_in_more">
                <?php
                if (isset($spatial_enabled)) {
                    if ($spatial_enabled) { ?>
                        <a href="sql.php?<?php echo $url_query; ?>&amp;sql_query=<?php echo urlencode('ALTER TABLE ' . PMA_backquote($table) . ' ADD SPATIAL(' . PMA_backquote($row['Field']) . ')'); ?>&amp;message_to_show=<?php echo urlencode(sprintf(__('An index has been added on %s'), htmlspecialchars($row['Field']))); ?>">
                            <?php echo $hidden_titles['Spatial']; ?>
                        </a>
                    <?php
                    } else {
                        echo $hidden_titles['NoSpatial'];
                    }
                } ?>
            </div>
            <div class="action_fulltext replace_in_more">
                <?php
                if (isset($fulltext_enabled)) {
                     if ($fulltext_enabled) { ?>
                         <a href="sql.php?<?php echo $url_query; ?>&amp;sql_query=<?php echo urlencode('ALTER TABLE ' . PMA_backquote($table) . ' ADD FULLTEXT(' . PMA_backquote($row['Field']) . ')'); ?>&amp;message_to_show=<?php echo urlencode(sprintf(__('An index has been added on %s'), htmlspecialchars($row['Field']))); ?>">
                             <?php echo $hidden_titles['IdxFulltext']; ?>
                         </a>
                     <?php
                     } else {
                         echo $hidden_titles['NoIdxFulltext'];
                     }
                } ?>
            </div>
            <?php } ?>
        </div>
    </td>
    <?php
        } // end if (GLOBALS['cfg']['PropertiesIconic'] !== true)
    } // end if (! $tbl_is_view && ! $db_is_information_schema)
    ?>
</tr>
    <?php
    unset($field_charset);
} // end foreach

echo '</tbody>' . "\n"
    .'</table>' . "\n";

$checkall_url = 'tbl_structure.php?' . PMA_generate_common_url($db, $table);
?>

<img class="selectallarrow" src="<?php echo $pmaThemeImage . 'arrow_' . $text_dir . '.png'; ?>"
    width="38" height="22" alt="<?php echo __('With selected:'); ?>" />
<a href="<?php echo $checkall_url; ?>&amp;checkall=1"
    onclick="if (markAllRows('fieldsForm')) return false;">
    <?php echo __('Check All'); ?></a>
/
<a href="<?php echo $checkall_url; ?>"
    onclick="if (unMarkAllRows('fieldsForm')) return false;">
    <?php echo __('Uncheck All'); ?></a>

<i><?php echo __('With selected:'); ?></i>

<?php
PMA_buttonOrImage('submit_mult', 'mult_submit', 'submit_mult_browse', __('Browse'), 'b_browse.png', 'browse');

if (! $tbl_is_view && ! $db_is_information_schema) {
    PMA_buttonOrImage('submit_mult', 'mult_submit', 'submit_mult_change', __('Change'), 'b_edit.png', 'change');
    PMA_buttonOrImage('submit_mult', 'mult_submit', 'submit_mult_drop', __('Drop'), 'b_drop.png', 'drop');
    if ('ARCHIVE' != $tbl_storage_engine) {
        PMA_buttonOrImage('submit_mult', 'mult_submit', 'submit_mult_primary', __('Primary'), 'b_primary.png', 'primary');
        PMA_buttonOrImage('submit_mult', 'mult_submit', 'submit_mult_unique', __('Unique'), 'b_unique.png', 'unique');
        PMA_buttonOrImage('submit_mult', 'mult_submit', 'submit_mult_index', __('Index'), 'b_index.png', 'index');
    }

    if (! empty($tbl_storage_engine) && $tbl_storage_engine == 'MYISAM') {
        PMA_buttonOrImage('submit_mult', 'mult_submit', 'submit_mult_spatial', __('Spatial'), 'b_spatial.png', 'spatial');
    }
    if (! empty($tbl_storage_engine) && ($tbl_storage_engine == 'MYISAM' || $tbl_storage_engine == 'ARIA' || $tbl_storage_engine == 'MARIA')) {
        PMA_buttonOrImage('submit_mult', 'mult_submit', 'submit_mult_fulltext', __('Fulltext'), 'b_ftext.png', 'ftext');
    }
}
?>
</form>
<hr />

<?php
/**
 * Work on the table
 */

if ($tbl_is_view) {
    $create_view = PMA_DBI_get_definition($db, 'VIEW', $table);
    $create_view = preg_replace('@^CREATE@', 'ALTER', $create_view);
    echo PMA_linkOrButton(
        'tbl_sql.php' . PMA_generate_common_url(
            $url_params +
            array(
                'sql_query' => $create_view,
                'show_query' => '1',
            )
        ),
        PMA_getIcon('b_edit.png', __('Edit view'), true)
        );
}
?>

<a href="tbl_printview.php?<?php echo $url_query; ?>"><?php
echo PMA_getIcon('b_print.png', __('Print view'), true);
?></a>

<?php
if (! $tbl_is_view && ! $db_is_information_schema) {

    // if internal relations are available, or foreign keys are supported
    // ($tbl_storage_engine comes from libraries/tbl_info.inc.php)
    if ($cfgRelation['relwork'] || PMA_foreignkey_supported($tbl_storage_engine)) {
        ?>
<a href="tbl_relation.php?<?php echo $url_query; ?>"><?php
        echo PMA_getIcon('b_relations.png', __('Relation view'), true);
        ?></a>
        <?php
    }

    if (!PMA_DRIZZLE) {
        ?>
<a href="sql.php?<?php echo $url_query; ?>&amp;session_max_rows=all&amp;sql_query=<?php echo urlencode('SELECT * FROM ' . PMA_backquote($table) . ' PROCEDURE ANALYSE()'); ?>"><?php
        echo PMA_getIcon('b_tblanalyse.png', __('Propose table structure'), true);
        ?></a><?php
        echo PMA_showMySQLDocu('Extending_MySQL', 'procedure_analyse') . "\n";
    }

    if (PMA_Tracker::isActive()) {
        echo '<a href="tbl_tracking.php?' . $url_query . '">';
        echo PMA_getIcon('eye.png', __('Track table'), true);
        echo '</a>';
    }
    ?>

    <br />
<form method="post" action="tbl_addfield.php" id="addColumns" name="addColumns" <?php echo ($GLOBALS['cfg']['AjaxEnable'] ? ' class="ajax"' : '');?>
    onsubmit="return checkFormElementInRange(this, 'num_fields', '<?php echo str_replace('\'', '\\\'', __('You have to add at least one column.')); ?>', 1)">
    <?php
    echo PMA_generate_common_hidden_inputs($db, $table);
    if ($cfg['PropertiesIconic']) {
        echo PMA_getImage('b_insrow.png', __('Add column'));
    }
    echo sprintf(__('Add %s column(s)'), '<input type="text" name="num_fields" size="2" maxlength="2" value="1" onfocus="this.select()" />');

    // I tried displaying the drop-down inside the label but with Firefox
    // the drop-down was blinking
    $fieldOptions = '<select name="after_field" onclick="this.form.field_where[2].checked=true" onchange="this.form.field_where[2].checked=true">';
    foreach ($aryFields as $fieldname) {
        $fieldOptions .= '<option value="' . htmlspecialchars($fieldname) . '">' . htmlspecialchars($fieldname) . '</option>' . "\n";
    }
    unset($aryFields);
    $fieldOptions .= '</select>';

    $choices = array(
        'last'  => __('At End of Table'),
        'first' => __('At Beginning of Table'),
        'after' => sprintf(__('After %s'), '')
    );
    PMA_display_html_radio('field_where', $choices, 'last', false);
    echo $fieldOptions;
    unset($fieldOptions, $choices);
    ?>
<input type="submit" value="<?php echo __('Go'); ?>" />
</form>
<iframe class="IE_hack"></iframe>
<hr />
<div id="index_div" <?php echo ($GLOBALS['cfg']['AjaxEnable'] ? ' class="ajax"' : ''); ?> >
    <?php
}

/**
 * If there are more than 20 rows, displays browse/select/insert/empty/drop
 * links again
 */
if (count($fields) > 20) {
    include 'libraries/tbl_links.inc.php';
} // end if (count($fields) > 20)

/**
 * Displays indexes
 */

if (! $tbl_is_view && ! $db_is_information_schema && 'ARCHIVE' !=  $tbl_storage_engine) {
    PMA_generate_slider_effect('indexes', __('Indexes'));
    /**
     * Display indexes
     */
    echo PMA_Index::getView($table, $db);
    ?>
        <fieldset class="tblFooters" style="text-align: left;">
            <form action="tbl_indexes.php" method="post">
                <?php
                echo PMA_generate_common_hidden_inputs($db, $table);
                echo sprintf(__('Create an index on &nbsp;%s&nbsp;columns'),
                    '<input type="text" size="2" name="added_fields" value="1" />');
                ?>
                <input type="hidden" name="create_index" value="1" />
                <input class="add_index<?php echo ($GLOBALS['cfg']['AjaxEnable'] ? ' ajax' : '');?>" type="submit" value="<?php echo __('Go'); ?>" />
            </form>
        </fieldset>
    </div>
</div>
    <?php
}

/**
 * Displays Space usage and row statistics
 */
// BEGIN - Calc Table Space
// Get valid statistics whatever is the table type
if ($cfg['ShowStats']) {
    echo '<div id="tablestatistics">';
    if (empty($showtable)) {
        $showtable = PMA_Table::sGetStatusInfo($GLOBALS['db'], $GLOBALS['table'], null, true);
    }

    $nonisam     = false;
    $is_innodb = (isset($showtable['Type']) && $showtable['Type'] == 'InnoDB');
    if (isset($showtable['Type']) && !preg_match('@ISAM|HEAP@i', $showtable['Type'])) {
        $nonisam = true;
    }

    // Gets some sizes

    $mergetable = PMA_Table::isMerge($GLOBALS['db'], $GLOBALS['table']);

    // this is to display for example 261.2 MiB instead of 268k KiB
    $max_digits = 3;
    $decimals = 1;
    list($data_size, $data_unit)         = PMA_formatByteDown($showtable['Data_length'], $max_digits, $decimals);
    if ($mergetable == false) {
        list($index_size, $index_unit)   = PMA_formatByteDown($showtable['Index_length'], $max_digits, $decimals);
    }
    // InnoDB returns a huge value in Data_free, do not use it
    if (! $is_innodb && isset($showtable['Data_free']) && $showtable['Data_free'] > 0) {
        list($free_size, $free_unit)     = PMA_formatByteDown($showtable['Data_free'], $max_digits, $decimals);
        list($effect_size, $effect_unit) = PMA_formatByteDown($showtable['Data_length'] + $showtable['Index_length'] - $showtable['Data_free'], $max_digits, $decimals);
    } else {
        list($effect_size, $effect_unit) = PMA_formatByteDown($showtable['Data_length'] + $showtable['Index_length'], $max_digits, $decimals);
    }
    list($tot_size, $tot_unit)           = PMA_formatByteDown($showtable['Data_length'] + $showtable['Index_length'], $max_digits, $decimals);
    if ($table_info_num_rows > 0) {
        list($avg_size, $avg_unit)       = PMA_formatByteDown(($showtable['Data_length'] + $showtable['Index_length']) / $showtable['Rows'], 6, 1);
    }

    // Displays them
    $odd_row = false;
    ?>

    <fieldset>
    <legend><?php echo __('Information'); ?></legend>
    <a id="showusage"></a>
    <?php if (! $tbl_is_view && ! $db_is_information_schema) { ?>
    <table id="tablespaceusage" class="data">
    <caption class="tblHeaders"><?php echo __('Space usage'); ?></caption>
    <thead>
    <tr>
        <th><?php echo __('Type'); ?></th>
        <th colspan="2"><?php echo __('Usage'); ?></th>
    </tr>
    </thead>
    <tbody>
    <tr class="<?php echo ($odd_row = !$odd_row) ? 'odd' : 'even'; ?>">
        <th class="name"><?php echo __('Data'); ?></th>
        <td class="value"><?php echo $data_size; ?></td>
        <td class="unit"><?php echo $data_unit; ?></td>
    </tr>
        <?php
        if (isset($index_size)) {
            ?>
    <tr class="<?php echo ($odd_row = !$odd_row) ? 'odd' : 'even'; ?>">
        <th class="name"><?php echo __('Index'); ?></th>
        <td class="value"><?php echo $index_size; ?></td>
        <td class="unit"><?php echo $index_unit; ?></td>
    </tr>
            <?php
        }
        if (isset($free_size)) {
            ?>
    <tr class="<?php echo ($odd_row = !$odd_row) ? 'odd' : 'even'; ?> error">
        <th class="name"><?php echo __('Overhead'); ?></th>
        <td class="value"><?php echo $free_size; ?></td>
        <td class="unit"><?php echo $free_unit; ?></td>
    </tr>
    <tr class="<?php echo ($odd_row = !$odd_row) ? 'odd' : 'even'; ?>">
        <th class="name"><?php echo __('Effective'); ?></th>
        <td class="value"><?php echo $effect_size; ?></td>
        <td class="unit"><?php echo $effect_unit; ?></td>
    </tr>
            <?php
        }
        if (isset($tot_size) && $mergetable == false) {
            ?>
    <tr class="<?php echo ($odd_row = !$odd_row) ? 'odd' : 'even'; ?>">
        <th class="name"><?php echo __('Total'); ?></th>
        <td class="value"><?php echo $tot_size; ?></td>
        <td class="unit"><?php echo $tot_unit; ?></td>
    </tr>
            <?php
        }
        // Optimize link if overhead
        if (isset($free_size) && !PMA_DRIZZLE && ($tbl_storage_engine == 'MYISAM' || $tbl_storage_engine == 'ARIA' || $tbl_storage_engine == 'MARIA' || $tbl_storage_engine == 'BDB')) {
            ?>
    <tr class="tblFooters">
        <td colspan="3" class="center">
            <a href="sql.php?<?php echo $url_query; ?>&pos=0&amp;sql_query=<?php echo urlencode('OPTIMIZE TABLE ' . PMA_backquote($table)); ?>"><?php
            echo PMA_getIcon('b_tbloptimize.png', __('Optimize table'));
            ?></a>
        </td>
    </tr>
            <?php
        }
        ?>
    </tbody>
    </table>
        <?php
    }
    $odd_row = false;
    ?>
    <table id="tablerowstats" class="data">
    <caption class="tblHeaders"><?php echo __('Row Statistics'); ?></caption>
    <thead>
    <tr>
        <th><?php echo __('Statements'); ?></th>
        <th><?php echo __('Value'); ?></th>
    </tr>
    </thead>
    <tbody>
    <?php
    if (isset($showtable['Row_format'])) {
        ?>
    <tr class="<?php echo ($odd_row = !$odd_row) ? 'odd' : 'even'; ?>">
        <th class="name"><?php echo __('Format'); ?></th>
        <td class="value"><?php
        if ($showtable['Row_format'] == 'Fixed') {
            echo __('static');
        } elseif ($showtable['Row_format'] == 'Dynamic') {
            echo __('dynamic');
        } else {
            echo $showtable['Row_format'];
        }
        ?></td>
    </tr>
        <?php
    }
    if (! empty($showtable['Create_options'])) {
        ?>
    <tr class="<?php echo ($odd_row = !$odd_row) ? 'odd' : 'even'; ?>">
        <th class="name"><?php echo __('Options'); ?></th>
        <td class="value"><?php
        if ($showtable['Create_options'] == 'partitioned') {
            echo __('partitioned');
        } else {
            echo $showtable['Create_options'];
        }
        ?></td>
    </tr>
        <?php
    }
    if (!empty($tbl_collation)) {
        ?>
    <tr class="<?php echo ($odd_row = !$odd_row) ? 'odd' : 'even'; ?>">
        <th class="name"><?php echo __('Collation'); ?></th>
        <td class="value"><?php
            echo '<dfn title="' . PMA_getCollationDescr($tbl_collation) . '">' . $tbl_collation . '</dfn>';
            ?></td>
    </tr>
        <?php
    }
    if (!$is_innodb && isset($showtable['Rows'])) {
        ?>
    <tr class="<?php echo ($odd_row = !$odd_row) ? 'odd' : 'even'; ?>">
        <th class="name"><?php echo __('Rows'); ?></th>
        <td class="value"><?php echo PMA_formatNumber($showtable['Rows'], 0); ?></td>
    </tr>
        <?php
    }
    if (!$is_innodb && isset($showtable['Avg_row_length']) && $showtable['Avg_row_length'] > 0) {
        ?>
    <tr class="<?php echo ($odd_row = !$odd_row) ? 'odd' : 'even'; ?>">
        <th class="name"><?php echo __('Row length'); ?> &oslash;</th>
        <td class="value"><?php echo PMA_formatNumber($showtable['Avg_row_length'], 0); ?></td>
    </tr>
        <?php
    }
    if (!$is_innodb && isset($showtable['Data_length']) && $showtable['Rows'] > 0 && $mergetable == false) {
        ?>
    <tr class="<?php echo ($odd_row = !$odd_row) ? 'odd' : 'even'; ?>">
        <th class="name"><?php echo __('Row size'); ?> &oslash;</th>
        <td class="value"><?php echo $avg_size . ' ' . $avg_unit; ?></td>
    </tr>
        <?php
    }
    if (isset($showtable['Auto_increment'])) {
        ?>
    <tr class="<?php echo ($odd_row = !$odd_row) ? 'odd' : 'even'; ?>">
        <th class="name"><?php echo __('Next autoindex'); ?></th>
        <td class="value"><?php echo PMA_formatNumber($showtable['Auto_increment'], 0); ?></td>
    </tr>
        <?php
    }
    if (isset($showtable['Create_time'])) {
        ?>
    <tr class="<?php echo ($odd_row = !$odd_row) ? 'odd' : 'even'; ?>">
        <th class="name"><?php echo __('Creation'); ?></th>
        <td class="value"><?php echo PMA_localisedDate(strtotime($showtable['Create_time'])); ?></td>
    </tr>
        <?php
    }
    if (isset($showtable['Update_time'])) {
        ?>
    <tr class="<?php echo ($odd_row = !$odd_row) ? 'odd' : 'even'; ?>">
        <th class="name"><?php echo __('Last update'); ?></th>
        <td class="value"><?php echo PMA_localisedDate(strtotime($showtable['Update_time'])); ?></td>
    </tr>
        <?php
    }
    if (isset($showtable['Check_time'])) {
        ?>
    <tr class="<?php echo ($odd_row = !$odd_row) ? 'odd' : 'even'; ?>">
        <th class="name"><?php echo __('Last check'); ?></th>
        <td class="value"><?php echo PMA_localisedDate(strtotime($showtable['Check_time'])); ?></td>
    </tr>
        <?php
    }
    ?>
    </tbody>
    </table>
    </fieldset>
    <!-- close tablestatistics div -->
    </div>

    <?php
}
// END - Calc Table Space

echo '<div class="clearfloat"></div>' . "\n";

/**
 * Displays the footer
 */
require 'libraries/footer.inc.php';
?><|MERGE_RESOLUTION|>--- conflicted
+++ resolved
@@ -207,13 +207,8 @@
     <th><?php echo __('Default'); ?></th>
     <th><?php echo __('Extra'); ?></th>
 <?php if ($db_is_information_schema || $tbl_is_view) { ?>
-<<<<<<< HEAD
     <th><?php echo __('View'); ?></th>
-<?php } else { /* see functions.js, displayMoreTableOpts() */?>
-    <th colspan="9" class="action"><?php echo __('Action'); ?></th>
-=======
-    <th id="th<?php echo ++$i; ?>" class="view"><?php echo __('View'); ?></th>
-<?php } else { ?>
+<?php } else { /* see tbl_structure.js, function moreOptsMenuResize() */ ?>
     <th colspan="<?php 
     $colspan = 9;
     if (PMA_DRIZZLE) {
@@ -222,9 +217,7 @@
     if ($GLOBALS['cfg']['PropertiesIconic']) {
         $colspan--;
     }
-    echo $colspan; ?>" 
-        id="th<?php echo ++$i; ?>" class="action"><?php echo __('Action'); ?></th>
->>>>>>> cf831935
+    echo $colspan; ?>" class="action"><?php echo __('Action'); ?></th>
 <?php } ?>
 </tr>
 </thead>
@@ -348,15 +341,7 @@
     } else {
         echo '<i>' . _pgettext('None for default', 'None') . '</i>';
     } ?></td>
-<<<<<<< HEAD
     <td class="nowrap"><?php echo strtoupper($row['Extra']); ?></td>
-    <td class="replaced_by_more center">
-        <a href="sql.php?<?php echo $url_query; ?>&amp;sql_query=<?php echo urlencode('SELECT COUNT(*) AS ' . PMA_backquote(__('Rows')) . ', ' . PMA_backquote($row['Field']) . ' FROM ' . PMA_backquote($table) . ' GROUP BY ' . PMA_backquote($row['Field']) . ' ORDER BY ' . PMA_backquote($row['Field'])); ?>">
-            <?php echo $titles['BrowseDistinctValues']; ?></a>
-    </td>
-=======
-    <td nowrap="nowrap"><?php echo strtoupper($row['Extra']); ?></td>
->>>>>>> cf831935
     <?php if (! $tbl_is_view && ! $db_is_information_schema) { ?>
     <td class="edit center">
         <a href="tbl_alter.php?<?php echo $url_query; ?>&amp;field=<?php echo $field_encoded; ?>">
@@ -366,17 +351,12 @@
         <a <?php echo ($GLOBALS['cfg']['AjaxEnable'] ? ' class="drop_column_anchor"' : ''); ?> href="sql.php?<?php echo $url_query; ?>&amp;sql_query=<?php echo urlencode('ALTER TABLE ' . PMA_backquote($table) . ' DROP ' . PMA_backquote($row['Field'])); ?>&amp;dropped_column=<?php echo urlencode($row['Field']); ?>&amp;message_to_show=<?php echo urlencode(sprintf(__('Column %s has been dropped'), htmlspecialchars($row['Field']))); ?>" >
             <?php echo $titles['Drop']; ?></a>
     </td>
-<<<<<<< HEAD
-    <td class="replaced_by_more center">
-=======
     <?php } ?>
-    <td align="center" class="browse replaced_by_more">
-        <a href="sql.php?<?php echo $url_query; ?>&amp;sql_query=<?php echo urlencode('SELECT COUNT(*) AS ' . PMA_backquote(__('Rows')) . ', ' . PMA_backquote($row['Field']) . ' FROM ' . PMA_backquote($table) . ' GROUP BY ' . PMA_backquote($row['Field']) . ' ORDER BY ' . PMA_backquote($row['Field'])); ?>">
-            <?php echo $titles['BrowseDistinctValues']; ?></a>
+    <td class="replaced_by_more center browse">
+        <a href="sql.php?<?php echo $url_query; ?>&amp;sql_query=<?php echo urlencode('SELECT COUNT(*) AS ' . PMA_backquote(__('Rows')) . ', ' . PMA_backquote($row['Field']) . ' FROM ' . PMA_backquote($table) . ' GROUP BY ' . PMA_backquote($row['Field']) . ' ORDER BY ' . PMA_backquote($row['Field'])); ?>">            <?php echo $titles['BrowseDistinctValues']; ?></a>
     </td>
     <?php if (! $tbl_is_view && ! $db_is_information_schema) { ?>
-    <td align="center" class="primary replaced_by_more">
->>>>>>> cf831935
+    <td class="center primary replaced_by_more">
         <?php
         if ($type == 'text' || $type == 'blob' || 'ARCHIVE' == $tbl_storage_engine || ($primary && $primary->hasColumn($field_name))) {
             echo $titles['NoPrimary'] . "\n";
@@ -391,11 +371,7 @@
         echo "\n";
         ?>
     </td>
-<<<<<<< HEAD
-    <td class="replaced_by_more center">
-=======
-    <td align="center" class="unique replaced_by_more">
->>>>>>> cf831935
+    <td class="unique replaced_by_more center">
         <?php
         if ($type == 'text' || $type == 'blob' || 'ARCHIVE' == $tbl_storage_engine || isset($columns_with_unique_index[$field_name])) {
             echo $titles['NoUnique'] . "\n";
@@ -410,11 +386,7 @@
         echo "\n";
         ?>
     </td>
-<<<<<<< HEAD
-    <td class="replaced_by_more center">
-=======
-    <td align="center" class="index replaced_by_more">
->>>>>>> cf831935
+    <td class="index replaced_by_more center">
         <?php
         if ($type == 'text' || $type == 'blob' || 'ARCHIVE' == $tbl_storage_engine) {
             echo $titles['NoIndex'] . "\n";
@@ -430,13 +402,10 @@
         echo "\n";
         ?>
     </td>
-<<<<<<< HEAD
-    <td class="replaced_by_more center">
-=======
         <?php 
         if (!PMA_DRIZZLE) { ?>
-    <td align="center" class="spatial replaced_by_more">
->>>>>>> cf831935
+    <td class="spatial replaced_by_more center">
+
         <?php
         $spatial_types = array(
             'geometry', 'point', 'linestring', 'polygon', 'multipoint',
@@ -462,11 +431,7 @@
             && (strpos(' ' . $type, 'text') || strpos(' ' . $type, 'char'))) {
             echo "\n";
             ?>
-<<<<<<< HEAD
-    <td class="replaced_by_more center nowrap">
-=======
-    <td align="center" nowrap="nowrap" class="fulltext replaced_by_more">
->>>>>>> cf831935
+    <td class="fulltext replaced_by_more center nowrap">
         <a href="sql.php?<?php echo $url_query; ?>&amp;sql_query=<?php echo urlencode('ALTER TABLE ' . PMA_backquote($table) . ' ADD FULLTEXT(' . PMA_backquote($row['Field']) . ')'); ?>&amp;message_to_show=<?php echo urlencode(sprintf(__('An index has been added on %s'), htmlspecialchars($row['Field']))); ?>">
             <?php echo $titles['IdxFulltext']; ?></a>
             <?php $fulltext_enabled = true; ?>
@@ -475,11 +440,7 @@
         } else {
             echo "\n";
         ?>
-<<<<<<< HEAD
-    <td class="replaced_by_more center nowrap">
-=======
-    <td align="center" nowrap="nowrap" class="fulltext replaced_by_more">
->>>>>>> cf831935
+    <td class="fulltext replaced_by_more center nowrap">
         <?php echo $titles['NoIdxFulltext'] . "\n"; ?>
         <?php $fulltext_enabled = false; ?>
     </td>
@@ -492,13 +453,8 @@
         <?php echo PMA_getImage('more.png', __('Show more actions')); ?> <?php echo __('More'); ?>
         <div class="structure_actions_dropdown" id="row_<?php echo $rownum; ?>">
 
-<<<<<<< HEAD
-            <div class="action_browse">
+            <div class="action_browse replace_in_more">
                 <a href="sql.php?<?php echo $url_query; ?>&amp;sql_query=<?php echo urlencode('SELECT COUNT(*) AS ' . PMA_backquote(__('Rows')) . ', ' . PMA_backquote($row['Field']) . ' FROM ' . PMA_backquote($table) . ' GROUP BY ' . PMA_backquote($row['Field']) . ' ORDER BY ' . PMA_backquote($row['Field'])); ?>&amp;browse_distinct=1">
-=======
-            <div class="action_browse replace_in_more">
-                <a href="sql.php?<?php echo $url_query; ?>&amp;sql_query=<?php echo urlencode('SELECT COUNT(*) AS ' . PMA_backquote(__('Rows')) . ', ' . PMA_backquote($row['Field']) . ' FROM ' . PMA_backquote($table) . ' GROUP BY ' . PMA_backquote($row['Field']) . ' ORDER BY ' . PMA_backquote($row['Field'])); ?>">
->>>>>>> cf831935
                     <?php echo $hidden_titles['BrowseDistinctValues']; ?>
                 </a>
             </div>

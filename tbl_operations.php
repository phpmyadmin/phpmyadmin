--- conflicted
+++ resolved
@@ -83,14 +83,11 @@
     $create_options['page_checksum'] = (isset($create_options['page_checksum'])) ? $create_options['page_checksum'] : '';
 }
 
-<<<<<<< HEAD
 $pma_table = $GLOBALS['dbi']->getTable(
     $GLOBALS['db'],
     $GLOBALS['table']
 );
 $reread_info = false;
-=======
->>>>>>> f1bedb7c
 $table_alters = array();
 
 /**

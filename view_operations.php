<?php
/* vim: set expandtab sw=4 ts=4 sts=4: */
/**
 * View manipulations
 *
 * @package PhpMyAdmin
 */
declare(strict_types=1);

use PhpMyAdmin\Message;
use PhpMyAdmin\Operations;
use PhpMyAdmin\Relation;
use PhpMyAdmin\Response;
use PhpMyAdmin\Table;
use PhpMyAdmin\Template;
use PhpMyAdmin\Url;
use PhpMyAdmin\Util;
<<<<<<< HEAD
=======

if (! defined('ROOT_PATH')) {
    define('ROOT_PATH', __DIR__ . DIRECTORY_SEPARATOR);
}

>>>>>>> b20db3a9
/**
 *
 */
require_once ROOT_PATH . 'libraries/common.inc.php';

$pma_table = new Table($GLOBALS['table'], $GLOBALS['db']);

/**
 * Load JavaScript files
 */
$response = Response::getInstance();
$header   = $response->getHeader();
$scripts  = $header->getScripts();
$scripts->addFile('tbl_operations.js');

$template = new Template();

/**
 * Runs common work
 */
require ROOT_PATH . 'libraries/tbl_common.inc.php';
$url_query .= '&amp;goto=view_operations.php&amp;back=view_operations.php';
$url_params['goto'] = $url_params['back'] = 'view_operations.php';

$relation = new Relation($GLOBALS['dbi']);
$operations = new Operations($GLOBALS['dbi'], $relation);

/**
 * Updates if required
 */
$_message = new Message();
$_type = 'success';
if (isset($_POST['submitoptions'])) {
    if (isset($_POST['new_name'])) {
        if ($pma_table->rename($_POST['new_name'])) {
            $_message->addText($pma_table->getLastMessage());
            $result = true;
            $GLOBALS['table'] = $pma_table->getName();
            /* Force reread after rename */
            $pma_table->getStatusInfo(null, true);
            $reload = true;
        } else {
            $_message->addText($pma_table->getLastError());
            $result = false;
        }
    }

    $warning_messages = $operations->getWarningMessagesArray();
}

if (isset($result)) {
    // set to success by default, because result set could be empty
    // (for example, a table rename)
    if (empty($_message->getString())) {
        if ($result) {
            $_message->addText(
                __('Your SQL query has been executed successfully.')
            );
        } else {
            $_message->addText(__('Error'));
        }
        // $result should exist, regardless of $_message
        $_type = $result ? 'success' : 'error';
    }
    if (! empty($warning_messages)) {
        $_message->addMessagesString($warning_messages);
        $_message->isError(true);
        unset($warning_messages);
    }
    echo Util::getMessage(
        $_message,
        $sql_query,
        $_type
    );
}
unset($_message, $_type);

$url_params['goto'] = 'view_operations.php';
$url_params['back'] = 'view_operations.php';

$drop_view_url_params = array_merge(
    $url_params,
    [
        'sql_query' => 'DROP VIEW ' . Util::backquote(
                $GLOBALS['table']
            ),
        'goto' => 'tbl_structure.php',
        'reload' => '1',
        'purge' => '1',
        'message_to_show' => sprintf(
            __('View %s has been dropped.'),
            htmlspecialchars($GLOBALS['table'])
        ),
        'table' => $GLOBALS['table']
    ]
);

echo $template->render('view_operations', [
    'hidden_inputs' => Url::getHiddenInputs($GLOBALS['db'], $GLOBALS['table']),
    'table_name_in_html_entities' => htmlspecialchars($GLOBALS['table']),
    'delete_data_or_table_link' => $operations->getDeleteDataOrTablelink(
        $drop_view_url_params,
        'DROP VIEW',
        __('Delete the view (DROP)'),
        'drop_view_anchor'
    ),
]);<|MERGE_RESOLUTION|>--- conflicted
+++ resolved
@@ -15,14 +15,11 @@
 use PhpMyAdmin\Template;
 use PhpMyAdmin\Url;
 use PhpMyAdmin\Util;
-<<<<<<< HEAD
-=======
 
 if (! defined('ROOT_PATH')) {
     define('ROOT_PATH', __DIR__ . DIRECTORY_SEPARATOR);
 }
 
->>>>>>> b20db3a9
 /**
  *
  */

--- conflicted
+++ resolved
@@ -17,7 +17,7 @@
     define('ROOT_PATH', __DIR__ . DIRECTORY_SEPARATOR);
 }
 
-global $containerBuilder, $db, $url_query;
+global $containerBuilder, $db, $table, $url_query;
 
 require_once ROOT_PATH . 'libraries/common.inc.php';
 
@@ -66,36 +66,6 @@
     if (! empty($parser->statements[0])
         && ($parser->statements[0] instanceof PhpMyAdmin\SqlParser\Statements\SelectStatement)
     ) {
-<<<<<<< HEAD
-        // Finding aliases and removing them, but we keep track of them to be
-        // able to replace them in select expression too.
-        $aliases = [];
-        foreach ($parser->statements[0]->from as $from) {
-            if (! empty($from->table) && ! empty($from->alias)) {
-                $aliases[$from->alias] = $from->table;
-                // We remove the alias of the table because they are going to
-                // be replaced anyway.
-                $from->alias = null;
-                $from->expr = null; // Force rebuild.
-            }
-        }
-
-        // Rebuilding the SELECT and FROM clauses.
-        if (count($parser->statements[0]->from) > 0
-            && count($parser->statements[0]->union) === 0
-        ) {
-            $replaces = [
-                [
-                    'FROM',
-                    'FROM ' . PhpMyAdmin\SqlParser\Components\ExpressionArray::build(
-                        $parser->statements[0]->from
-                    ),
-                ],
-            ];
-        }
-
-=======
->>>>>>> fa2f8877
         // Checking if the WHERE clause has to be replaced.
         if (! empty($where_clause) && is_array($where_clause)) {
             $replaces[] = [
@@ -116,31 +86,6 @@
             $parser->list,
             $replaces
         );
-<<<<<<< HEAD
-
-        // Removing the aliases by finding the alias followed by a dot.
-        $tokens = PhpMyAdmin\SqlParser\Lexer::getTokens($sql_query);
-        foreach ($aliases as $alias => $table) {
-            $tokens = PhpMyAdmin\SqlParser\Utils\Tokens::replaceTokens(
-                $tokens,
-                [
-                    [
-                        'value_str' => $alias,
-                    ],
-                    [
-                        'type' => PhpMyAdmin\SqlParser\Token::TYPE_OPERATOR,
-                        'value_str' => '.',
-                    ],
-                ],
-                [
-                    new PhpMyAdmin\SqlParser\Token($table),
-                    new PhpMyAdmin\SqlParser\Token('.', PhpMyAdmin\SqlParser\Token::TYPE_OPERATOR),
-                ]
-            );
-        }
-        $sql_query = PhpMyAdmin\SqlParser\TokensList::build($tokens);
-=======
->>>>>>> fa2f8877
     }
 
     echo PhpMyAdmin\Util::getMessage(PhpMyAdmin\Message::success());

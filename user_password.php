<?php
/* vim: set expandtab sw=4 ts=4 sts=4: */
/**
 * displays and handles the form where the user can change his password
 * linked from main.php
 *
 * @package PhpMyAdmin
 */

/**
 * Gets some core libraries
 */
require_once './libraries/common.inc.php';

$response = PMA_Response::getInstance();
$header   = $response->getHeader();
$scripts  = $header->getScripts();
$scripts->addFile('server_privileges.js');

/**
 * Displays an error message and exits if the user isn't allowed to use this
 * script
 */
if (! $cfg['ShowChgPassword']) {
    $cfg['ShowChgPassword'] = PMA_DBI_select_db('mysql');
}
if ($cfg['Server']['auth_type'] == 'config' || ! $cfg['ShowChgPassword']) {
    PMA_Message::error(
        __('You don\'t have sufficient privileges to be here right now!')
    )->display();
    exit;
} // end if

/**
 * If the "change password" form has been submitted, checks for valid values
 * and submit the query or logout
 */
if (isset($_REQUEST['nopass'])) {
    if ($_REQUEST['nopass'] == '1') {
        $password = '';
    } else {
        $password = $_REQUEST['pma_pw'];
    }
    $change_password_message = PMA_setChangePasswordMsg();
    $msg = $change_password_message['msg'];
    if (! $change_password_message['error']) {
        PMA_changePassword($password, $msg, $change_password_message);
    } else {
        PMA_getChangePassMessage($change_password_message);
    }
}

/**
 * If the "change password" form hasn't been submitted or the values submitted
 * aren't valid -> displays the form
 */

// Displays an error message if required
if (isset($msg)) {
    $msg->display();
    unset($msg);
}

require_once './libraries/display_change_password.lib.php';
exit;

/**
 * Send the message as an ajax request
 *
 * @param array   $change_password_message
 * @param string  $sql_query
 *
 * @return void
 */
function PMA_getChangePassMessage($change_password_message, $sql_query = '')
{
    if ($GLOBALS['is_ajax_request'] == true) {
        /**
         * If in an Ajax request, we don't need to show the rest of the page
         */
        $response = PMA_Response::getInstance();
        if ($change_password_message['error']) {
            $response->addJSON('message', $change_password_message['msg']);
            $response->isSuccess(false);
        } else {
            $sql_query = PMA_CommonFunctions::getInstance()->getMessage(
                $change_password_message['msg'],
                $sql_query,
                'success'
            );
            $response->addJSON('message', $sql_query);
        }
        exit;
    }
}

/**
 * Generate the message
 *
 * @return array   error value and message
 */
function PMA_setChangePasswordMsg()
{
    $error = false;
    $message = PMA_Message::success(__('The profile has been updated.'));

    if (($_REQUEST['nopass'] != '1')) {
        if (empty($_REQUEST['pma_pw']) || empty($_REQUEST['pma_pw2'])) {
            $message = PMA_Message::error(__('The password is empty!'));
            $error = true;
        } elseif ($_REQUEST['pma_pw'] != $_REQUEST['pma_pw2']) {
            $message = PMA_Message::error(__('The passwords aren\'t the same!'));
            $error = true;
        }
    }
    return array('error' => $error, 'msg' => $message);
}

/**
 * Change the password
 *
 * @param string  $password
 * @param string  $message
 * @param array   $change_password_message
 *
 * @return void
 */
function PMA_changePassword($password, $message, $change_password_message)
{
    // Defines the url to return to in case of error in the sql statement
    $_url_params = array();
    $hashing_function = PMA_changePassHashingFunction();
    $sql_query = 'SET password = ' . (($password == '') ? '\'\'' : $hashing_function . '(\'***\')');
    PMA_ChangePassUrlParamsAndSubmitQuery($password, $_url_params, $sql_query, $hashing_function);

    $new_url_params = PMA_changePassAuthType($_url_params, $password);
    PMA_getChangePassMessage($change_password_message, $sql_query);
    PMA_changePassDisplayPage($message, $sql_query, $new_url_params);
}

/**
 * Generate the hashing function
 *
 * @return string  $hashing_function
 */
function PMA_changePassHashingFunction()
{
    if (PMA_isValid($_REQUEST['pw_hash'], 'identical', 'old')) {
        $hashing_function = 'OLD_PASSWORD';
    } else {
        $hashing_function = 'PASSWORD';
    }
    return $hashing_function;
}

/**
 * Generate the error url and submit the query
 *
 * @param string  $password
 * @param array   $_url_params
 * @param string  $sql_query
 * @param string  $hashing_function
 *
 * @return void
 */
function PMA_ChangePassUrlParamsAndSubmitQuery($password, $_url_params, $sql_query, $hashing_function)
{
    $common_functions = PMA_CommonFunctions::getInstance();
    $err_url = 'user_password.php' . PMA_generate_common_url($_url_params);
<<<<<<< HEAD
    $local_query = 'SET password = ' . (($password == '') ? '\'\'' : $hashing_function . '(\'' . $common_functions->sqlAddSlashes($password) . '\')');
=======
    $local_query = 'SET password = ' . (($password == '')
        ? '\'\''
        : $hashing_function . '(\'' . PMA_sqlAddSlashes($password) . '\')');
>>>>>>> 3b682525
    $result = @PMA_DBI_try_query($local_query)
            or $common_functions->mysqlDie(PMA_DBI_getError(), $sql_query, false, $err_url);
}

/**
 * Change password authentication type
 *
 * @param array   $_url_params
 * @param string  $password
 *
 * @return array   $_url_params
 */
function PMA_changePassAuthType($_url_params, $password)
{
    /**
     * Changes password cookie if required
     * Duration = till the browser is closed for password
     * (we don't want this to be saved)
     */
    
    //    include_once "libraries/plugins/auth/AuthenticationCookie.class.php";
    //    $auth_plugin = new AuthenticationCookie();
    // the $auth_plugin is already defined in common.lib.php when this is used
    global $auth_plugin;
    
    if ($GLOBALS['cfg']['Server']['auth_type'] == 'cookie') {
        $GLOBALS['PMA_Config']->setCookie(
            'pmaPass-' . $GLOBALS['server'],
            $auth_plugin->blowfishEncrypt(
                $password,
                $GLOBALS['cfg']['blowfish_secret']
            )
        );
    }
    /**
     * For http auth. mode, the "back" link will also enforce new
     * authentication
     */
    if ($GLOBALS['cfg']['Server']['auth_type'] == 'http') {
        $_url_params['old_usr'] = 'relog';
    }
    return $_url_params;
}

/**
 * Display the page
 *
 * @param string  $message
 * @param string  $sql_query
 * @param array   $_url_params
 *
 * @return void
 */
function PMA_changePassDisplayPage($message, $sql_query, $_url_params)
{
    echo '<h1>' . __('Change password') . '</h1>' . "\n\n";
<<<<<<< HEAD
    echo PMA_CommonFunctions::getInstance()->getMessage(
        $message, $sql_query, 'success'
    );
    echo '<a href="index.php'.PMA_generate_common_url($_url_params).' target="_parent">'. "\n"
            .'<strong>'.__('Back').'</strong></a>';
=======
    echo PMA_getMessage($message, $sql_query, 'success');
    echo '<a href="index.php'.PMA_generate_common_url($_url_params)
        .' target="_parent">'. "\n"
        .'<strong>'.__('Back').'</strong></a>';
>>>>>>> 3b682525
    exit;
}
?><|MERGE_RESOLUTION|>--- conflicted
+++ resolved
@@ -167,13 +167,9 @@
 {
     $common_functions = PMA_CommonFunctions::getInstance();
     $err_url = 'user_password.php' . PMA_generate_common_url($_url_params);
-<<<<<<< HEAD
-    $local_query = 'SET password = ' . (($password == '') ? '\'\'' : $hashing_function . '(\'' . $common_functions->sqlAddSlashes($password) . '\')');
-=======
     $local_query = 'SET password = ' . (($password == '')
         ? '\'\''
-        : $hashing_function . '(\'' . PMA_sqlAddSlashes($password) . '\')');
->>>>>>> 3b682525
+        : $hashing_function . '(\'' . $common_functions->sqlAddSlashes($password) . '\')');
     $result = @PMA_DBI_try_query($local_query)
             or $common_functions->mysqlDie(PMA_DBI_getError(), $sql_query, false, $err_url);
 }
@@ -230,18 +226,12 @@
 function PMA_changePassDisplayPage($message, $sql_query, $_url_params)
 {
     echo '<h1>' . __('Change password') . '</h1>' . "\n\n";
-<<<<<<< HEAD
     echo PMA_CommonFunctions::getInstance()->getMessage(
         $message, $sql_query, 'success'
     );
-    echo '<a href="index.php'.PMA_generate_common_url($_url_params).' target="_parent">'. "\n"
-            .'<strong>'.__('Back').'</strong></a>';
-=======
-    echo PMA_getMessage($message, $sql_query, 'success');
     echo '<a href="index.php'.PMA_generate_common_url($_url_params)
         .' target="_parent">'. "\n"
         .'<strong>'.__('Back').'</strong></a>';
->>>>>>> 3b682525
     exit;
 }
 ?>
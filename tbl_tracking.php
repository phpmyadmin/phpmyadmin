--- conflicted
+++ resolved
@@ -582,11 +582,6 @@
                 echo '<td><small>' . htmlspecialchars($entry['username']) . '</small></td>';
                 echo '<td>' . $statement . '</td>';
                 echo '<td class="nowrap"><a href="tbl_tracking.php?'
-<<<<<<< HEAD
-                    . $url_query . '&amp;report=true&amp;version='
-                    . $_REQUEST['version'] . '&amp;delete_ddlog='
-                    . ($i - 1) . '">' . $drop_image_or_text
-=======
                     . PMA_generate_common_url(
                         $url_params + array(
                             'report' => 'true',
@@ -595,7 +590,6 @@
                         )
                     )
                     . '">' . $drop_image_or_text
->>>>>>> 3a6d29f1
                     . '</a></td>';
                 echo '</tr>';
 
@@ -654,11 +648,6 @@
                 echo '<td><small>' . htmlspecialchars($entry['date']) . '</small></td>';
                 echo '<td><small>' . htmlspecialchars($entry['username']) . '</small></td>';
                 echo '<td>' . $statement . '</td>';
-<<<<<<< HEAD
-                echo '<td class="nowrap"><a href="tbl_tracking.php?' . $url_query
-                    . '&amp;report=true&amp;version=' . $_REQUEST['version']
-                    . '&amp;delete_dmlog=' . ($i - $ddlog_count) . '">'
-=======
                 echo '<td class="nowrap"><a href="tbl_tracking.php?'
                     . PMA_generate_common_url(
                         $url_params + array(
@@ -668,7 +657,6 @@
                         )
                     )
                     . '">'
->>>>>>> 3a6d29f1
                     . $drop_image_or_text
                     . '</a></td>';
                 echo '</tr>';

<?php
/* vim: set expandtab sw=4 ts=4 sts=4: */
/**
 * query by example the whole database
 *
 * @package PhpMyAdmin
 */
declare(strict_types=1);

use PhpMyAdmin\Database\Qbe;
use PhpMyAdmin\Message;
use PhpMyAdmin\Relation;
use PhpMyAdmin\Response;
use PhpMyAdmin\SavedSearches;
use PhpMyAdmin\Sql;
use PhpMyAdmin\Template;
use PhpMyAdmin\Url;
use PhpMyAdmin\Util;

/**
 * requirements
 */
require_once 'libraries/common.inc.php';

$response = Response::getInstance();
$relation = new Relation();

// Gets the relation settings
<<<<<<< HEAD
$relation = new Relation($GLOBALS['dbi']);
=======
>>>>>>> cf22b37e
$cfgRelation = $relation->getRelationsParam();

$savedSearchList = [];
$savedSearch = null;
$currentSearchId = null;
if ($cfgRelation['savedsearcheswork']) {
    $header = $response->getHeader();
    $scripts = $header->getScripts();
    $scripts->addFile('db_qbe.js');

    //Get saved search list.
    $savedSearch = new SavedSearches($GLOBALS);
    $savedSearch->setUsername($GLOBALS['cfg']['Server']['user'])
        ->setDbname($_REQUEST['db']);

    if (!empty($_REQUEST['searchId'])) {
        $savedSearch->setId($_REQUEST['searchId']);
    }

    //Action field is sent.
    if (isset($_REQUEST['action'])) {
        $savedSearch->setSearchName($_REQUEST['searchName']);
        if ('create' === $_REQUEST['action']) {
            $saveResult = $savedSearch->setId(null)
                ->setCriterias($_REQUEST)
                ->save();
        } elseif ('update' === $_REQUEST['action']) {
            $saveResult = $savedSearch->setCriterias($_REQUEST)
                ->save();
        } elseif ('delete' === $_REQUEST['action']) {
            $deleteResult = $savedSearch->delete();
            //After deletion, reset search.
            $savedSearch = new SavedSearches($GLOBALS);
            $savedSearch->setUsername($GLOBALS['cfg']['Server']['user'])
                ->setDbname($_REQUEST['db']);
            $_REQUEST = [];
        } elseif ('load' === $_REQUEST['action']) {
            if (empty($_REQUEST['searchId'])) {
                //when not loading a search, reset the object.
                $savedSearch = new SavedSearches($GLOBALS);
                $savedSearch->setUsername($GLOBALS['cfg']['Server']['user'])
                    ->setDbname($_REQUEST['db']);
                $_REQUEST = [];
            } else {
                $loadResult = $savedSearch->load();
            }
        }
        //Else, it's an "update query"
    }

    $savedSearchList = $savedSearch->getList();
    $currentSearchId = $savedSearch->getId();
}

/**
 * A query has been submitted -> (maybe) execute it
 */
$message_to_display = false;
if (isset($_REQUEST['submit_sql']) && ! empty($sql_query)) {
    if (! preg_match('@^SELECT@i', $sql_query)) {
        $message_to_display = true;
    } else {
        $goto = 'db_sql.php';
        $sql = new Sql();
        $sql->executeQueryAndSendQueryResponse(
            null, // analyzed_sql_results
            false, // is_gotofile
            $_REQUEST['db'], // db
            null, // table
            false, // find_real_end
            null, // sql_query_for_bookmark
            null, // extra_data
            null, // message_to_show
            null, // message
            null, // sql_data
            $goto, // goto
            $pmaThemeImage, // pmaThemeImage
            null, // disp_query
            null, // disp_message
            null, // query_type
            $sql_query, // sql_query
            null, // selectedTables
            null // complete_query
        );
    }
}

$sub_part  = '_qbe';
require 'libraries/db_common.inc.php';
$url_query .= '&amp;goto=db_qbe.php';
$url_params['goto'] = 'db_qbe.php';

list(
    $tables,
    $num_tables,
    $total_num_tables,
    $sub_part,
    $is_show_stats,
    $db_is_system_schema,
    $tooltip_truename,
    $tooltip_aliasname,
    $pos
) = Util::getDbInfo($db, is_null($sub_part) ? '' : $sub_part);

if ($message_to_display) {
    Message::error(
        __('You have to choose at least one column to display!')
    )
        ->display();
}
unset($message_to_display);

// create new qbe search instance
$db_qbe = new Qbe($GLOBALS['dbi'], $GLOBALS['db'], $savedSearchList, $savedSearch);

$secondaryTabs = [
    'multi' => [
        'link' => 'db_multi_table_query.php',
        'text' => __('Multi-table query'),
    ],
    'qbe' => [
        'link' => 'db_qbe.php',
        'text' => __('Query by example'),
    ],
];
$response->addHTML(
    Template::get('secondary_tabs')->render([
        'url_params' => $url_params,
        'sub_tabs' => $secondaryTabs,
    ])
);

$url = 'db_designer.php' . Url::getCommon(
    array_merge(
        $url_params,
        ['query' => 1]
    )
);
$response->addHTML(
    Message::notice(
        sprintf(
            __('Switch to %svisual builder%s'),
            '<a href="' . $url . '">',
            '</a>'
        )
    )
);

/**
 * Displays the Query by example form
 */
$response->addHTML($db_qbe->getSelectionForm());<|MERGE_RESOLUTION|>--- conflicted
+++ resolved
@@ -23,13 +23,10 @@
 require_once 'libraries/common.inc.php';
 
 $response = Response::getInstance();
-$relation = new Relation();
+$relation = new Relation($GLOBALS['dbi']);
+$template = new Template();
 
 // Gets the relation settings
-<<<<<<< HEAD
-$relation = new Relation($GLOBALS['dbi']);
-=======
->>>>>>> cf22b37e
 $cfgRelation = $relation->getRelationsParam();
 
 $savedSearchList = [];
@@ -156,7 +153,7 @@
     ],
 ];
 $response->addHTML(
-    Template::get('secondary_tabs')->render([
+    $template->render('secondary_tabs', [
         'url_params' => $url_params,
         'sub_tabs' => $secondaryTabs,
     ])

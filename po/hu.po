--- conflicted
+++ resolved
@@ -3788,13 +3788,8 @@
 "Használhatja a MySQL-karakterhelyettesítőket (% és _), vezérelheti őket, ha "
 "akarja, a literális példányaik használatához, pl. használja a 'my\\_db' "
 "alakot, s ne a 'my_db' alakot. Ezt a lehetőséget választva rendezhet "
-<<<<<<< HEAD
 "adatbázislistákat, beírva a nevüket sorrendben és használja a [kbd]*[/kbd]-t "
 "a végén, hogy a többi abc-sorrendben jelenjen meg."
-=======
-"adatbázislistákat, beírva a nevüket sorrendben és használja a [kbd]*[/kbd]-t"
-" a végén, hogy a többi abc-sorrendben jelenjen meg."
->>>>>>> 34ed9aa6
 
 #: libraries/config/messages.inc.php:394
 msgid "Show only listed databases"

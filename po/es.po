--- conflicted
+++ resolved
@@ -3,13 +3,8 @@
 msgstr ""
 "Project-Id-Version: phpMyAdmin 4.0.0-dev\n"
 "Report-Msgid-Bugs-To: phpmyadmin-devel@lists.sourceforge.net\n"
-<<<<<<< HEAD
-"POT-Creation-Date: 2012-05-01 20:40+0200\n"
-"PO-Revision-Date: 2012-05-01 20:02+0200\n"
-=======
 "POT-Creation-Date: 2012-05-01 18:03+0200\n"
 "PO-Revision-Date: 2012-05-01 20:27+0200\n"
->>>>>>> a941c583
 "Last-Translator: Matías Bellone <matiasbellone@gmail.com>\n"
 "Language-Team: spanish <es@li.org>\n"
 "Language: es\n"
@@ -2968,24 +2963,6 @@
 msgid "Stores a Universally Unique Identifier (UUID)"
 msgstr "Almacena indentificadores únicos universales («UUID»)"
 
-<<<<<<< HEAD
-=======
-#: libraries/Types.class.php:716
-#, php-format
-#| msgid "A date, supported range is '%s' to '%s'"
-msgid "A date, supported range is \\\"%1$s\\\" to \\\"%2$s\\\""
-msgstr "Una fecha, el rango válido es de «%1$s» a «%2$s»"
-
-#: libraries/Types.class.php:718
-#, php-format
-#| msgid "A date and time combination, supported range is '%s' to '%s'"
-msgid ""
-"A date and time combination, supported range is \\\"%1$s\\\" to \\\"%2$s\\\""
-msgstr ""
-"Una combinación de fecha y marca temporal, el rango válido es de «%1$s» a «%"
-"2$s»"
-
->>>>>>> a941c583
 #: libraries/Types.class.php:720
 msgid ""
 "A timestamp, range is '0001-01-01 00:00:00' UTC to '9999-12-31 23:59:59' "

# Automatically generated <>, 2010.
msgid ""
msgstr ""
"Project-Id-Version: phpMyAdmin 3.4.0-dev\n"
"Report-Msgid-Bugs-To: phpmyadmin-devel@lists.sourceforge.net\n"
<<<<<<< HEAD
"POT-Creation-Date: 2010-05-04 10:37+0200\n"
"PO-Revision-Date: 2010-05-03 10:12+0200\n"
=======
"POT-Creation-Date: 2010-05-03 12:54-0400\n"
"PO-Revision-Date: 2010-05-04 10:59+0200\n"
>>>>>>> 46cc7cc9
"Last-Translator:  <sven.erik.andersen@gmail.com>\n"
"Language-Team: norwegian <no@li.org>\n"
"Language: nb\n"
"MIME-Version: 1.0\n"
"Content-Type: text/plain; charset=UTF-8\n"
"Content-Transfer-Encoding: 8bit\n"
"Plural-Forms: nplurals=2; plural=(n != 1);\n"
"X-Generator: Pootle 2.0.1\n"

#: browse_foreigners.php:38 browse_foreigners.php:59
#: libraries/messages.inc.php:878
msgid "Show all"
msgstr "Vis alle"

#: browse_foreigners.php:132 libraries/messages.inc.php:1250
msgid ""
"The target browser window could not be updated. Maybe you have closed the "
"parent window, or your browser's security settings are configured to block "
"cross-window updates."
msgstr ""
"Målvinduet kunne ikke oppdateres. Muligens du har lukket modervinduet eller "
"din nettleser blokkerer vindu-til-vindu oppdateringer av sikkerhetsårsaker."

#: browse_foreigners.php:150 db_structure.php:79 db_structure.php:80
#: db_structure.php:91 db_structure.php:93 db_structure.php:104
#: db_structure.php:106 libraries/messages.inc.php:849
#: libraries/tbl_links.inc.php:63
msgid "Search"
msgstr "Søk"

#: browse_foreigners.php:153 db_operations.php:383 db_operations.php:425
#: db_operations.php:495 db_operations.php:603 db_operations.php:696
#: db_structure.php:567 js/messages.php:50
#: libraries/display_create_table.lib.php:63
#: libraries/display_export.lib.php:277
#: libraries/display_change_password.lib.php:82
#: libraries/display_import.lib.php:276 libraries/messages.inc.php:369
#: main.php:128 pdf_pages.php:285 pdf_pages.php:309 pdf_pages.php:511
#: pdf_pages.php:553 pmd_pdf.php:116 tbl_change.php:330 tbl_change.php:1174
#: tbl_change.php:1211 tbl_indexes.php:252 tbl_operations.php:263
#: tbl_operations.php:300 tbl_operations.php:497 tbl_operations.php:559
#: tbl_operations.php:679 tbl_structure.php:563 tbl_structure.php:598
#: tbl_tracking.php:395 tbl_tracking.php:512 view_create.php:182
#: view_operations.php:101
msgid "Go"
msgstr "Utfør"

#: browse_foreigners.php:168 browse_foreigners.php:172
#: libraries/messages.inc.php:467 tbl_tracking.php:320
msgid "Keyname"
msgstr "Nøkkel"

#: browse_foreigners.php:169 browse_foreigners.php:171
#: libraries/messages.inc.php:260 server_collations.php:55
#: server_collations.php:67 server_engines.php:59 server_status.php:628
msgid "Description"
msgstr "Beskrivelse"

#: browse_foreigners.php:247 browse_foreigners.php:256
#: browse_foreigners.php:268 browse_foreigners.php:276
#: libraries/messages.inc.php:1226
msgid "Use this value"
msgstr "Bruk denne verdien"

#: db_datadict.php:49 db_operations.php:378 libraries/messages.inc.php:240
msgid "Database comment: "
msgstr "Database kommentar: "

#: db_datadict.php:165 libraries/messages.inc.php:1078
#: libraries/tbl_properties.inc.php:724 tbl_operations.php:345
#: tbl_printview.php:130
msgid "Table comments"
msgstr "Tabellkommentarer"

#: db_datadict.php:174 db_qbe.php:174 libraries/messages.inc.php:325
#: libraries/tbl_properties.inc.php:99 libraries/tbl_properties.inc.php:275
#: tbl_change.php:308 tbl_indexes.php:187 tbl_printview.php:142
#: tbl_relation.php:402 tbl_structure.php:177 tbl_tracking.php:273
#: tbl_tracking.php:324
msgid "Field"
msgstr "Felt"

#: db_datadict.php:175 db_printview.php:106 libraries/db_events.inc.php:31
#: libraries/db_routines.inc.php:42 libraries/messages.inc.php:1189
#: libraries/tbl_properties.inc.php:100 tbl_change.php:287 tbl_change.php:314
#: tbl_printview.php:143 tbl_printview.php:313 tbl_structure.php:178
#: tbl_structure.php:660 tbl_tracking.php:274 tbl_tracking.php:321
msgid "Type"
msgstr "Type"

#: db_datadict.php:177 libraries/messages.inc.php:584
#: libraries/tbl_properties.inc.php:109 tbl_change.php:323
#: tbl_printview.php:145 tbl_structure.php:181 tbl_tracking.php:276
#: tbl_tracking.php:327
msgid "Null"
msgstr "Null"

#: db_datadict.php:178 db_structure.php:501 libraries/messages.inc.php:246
#: libraries/tbl_properties.inc.php:106 tbl_printview.php:146
#: tbl_structure.php:182 tbl_tracking.php:277
msgid "Default"
msgstr "Standard"

#: db_datadict.php:182 libraries/messages.inc.php:491 tbl_printview.php:150
msgid "Links to"
msgstr "Linker til"

#: db_datadict.php:184 db_printview.php:112 libraries/messages.inc.php:171
#: libraries/tbl_properties.inc.php:130 tbl_printview.php:152
msgid "Comments"
msgstr "Kommentarer"

#: db_datadict.php:267 libraries/messages.inc.php:567
#: libraries/mult_submits.inc.php:263 tbl_printview.php:229
#: tbl_structure.php:351 tbl_tracking.php:337 tbl_tracking.php:342
msgid "No"
msgstr "Nei"

#: db_datadict.php:267 libraries/messages.inc.php:1265
#: libraries/mult_submits.inc.php:45 libraries/mult_submits.inc.php:50
#: libraries/mult_submits.inc.php:55 libraries/mult_submits.inc.php:60
#: libraries/mult_submits.inc.php:92 libraries/mult_submits.inc.php:101
#: libraries/mult_submits.inc.php:106 libraries/mult_submits.inc.php:111
#: libraries/mult_submits.inc.php:262 libraries/mult_submits.inc.php:273
#: server_databases.php:64 tbl_printview.php:229 tbl_structure.php:40
#: tbl_structure.php:351 tbl_tracking.php:335 tbl_tracking.php:340
msgid "Yes"
msgstr "Ja"

#: db_datadict.php:322 db_printview.php:266 libraries/messages.inc.php:678
#: tbl_printview.php:498
msgid "Print"
msgstr "Skriv ut"

#: db_export.php:29 libraries/messages.inc.php:1234
msgid "View dump (schema) of database"
msgstr "Vis dump (skjema) av database"

#: db_export.php:43 libraries/messages.inc.php:853 server_export.php:27
msgid "Select All"
msgstr "Velg alle"

#: db_export.php:45 libraries/messages.inc.php:1196 server_export.php:29
msgid "Unselect All"
msgstr "Fjern alle valgte"

#: db_operations.php:410 libraries/messages.inc.php:244
msgid "Rename database to"
msgstr "Endre databasens navn til"

#: db_operations.php:415 libraries/messages.inc.php:169
#: server_processlist.php:57
msgid "Command"
msgstr "Kommando"

#: db_operations.php:425 libraries/messages.inc.php:66 tbl_change.php:1143
msgid "and then"
msgstr "og så"

#: db_operations.php:451 libraries/messages.inc.php:241
msgid "Copy database to"
msgstr "Kopier databasen til"

#: db_operations.php:458 libraries/messages.inc.php:1051
#: tbl_operations.php:526 tbl_tracking.php:388
msgid "Structure only"
msgstr "Kun struktur"

#: db_operations.php:459 libraries/messages.inc.php:1049
#: tbl_operations.php:527 tbl_tracking.php:390
msgid "Structure and data"
msgstr "Struktur og data"

#: db_operations.php:460 libraries/messages.inc.php:237 tbl_operations.php:528
#: tbl_tracking.php:389
msgid "Data only"
msgstr "Bare data"

#: db_operations.php:468 libraries/messages.inc.php:194
msgid "CREATE DATABASE before copying"
msgstr "CREATE DATABASE før kopiering"

#: db_operations.php:471 libraries/messages.inc.php:38 tbl_operations.php:534
#, php-format
msgid "Add %s"
msgstr "Legg til %s"

#: db_operations.php:475 libraries/messages.inc.php:37 tbl_operations.php:297
#: tbl_operations.php:536
msgid "Add AUTO_INCREMENT value"
msgstr "Legg til AUTO_INCREMENT verdi"

#: db_operations.php:479 libraries/messages.inc.php:39 tbl_operations.php:543
msgid "Add constraints"
msgstr "Legg til begrensninger"

#: db_operations.php:492 libraries/messages.inc.php:1067
msgid "Switch to copied database"
msgstr "Bytt til kopiert database"

#: db_operations.php:533 libraries/messages.inc.php:97
msgid "BLOB Repository"
msgstr "BLOB lager"

#: db_operations.php:536 db_tracking.php:76 libraries/messages.inc.php:1045
#: libraries/server_links.inc.php:49 server_processlist.php:59
#: tbl_tracking.php:596 test/theme.php:101
msgid "Status"
msgstr "Status"

#: db_operations.php:544
#| msgid "Enabled"
msgctxt "BLOB repository"
msgid "Enabled"
msgstr "Påslått"

#: db_operations.php:548 libraries/messages.inc.php:101
msgid "Disable"
msgstr "Avslå"

#: db_operations.php:558 libraries/messages.inc.php:98
msgid "Damaged"
msgstr "Skadet"

#: db_operations.php:562
#| msgid "Repair"
msgctxt "BLOB repository"
msgid "Repair"
msgstr "Reparer"

#: db_operations.php:570
#| msgid "Disabled"
msgctxt "BLOB repository"
msgid "Disabled"
msgstr "Avslått"

#: db_operations.php:574 libraries/messages.inc.php:104
msgid "Enable"
msgstr "Slå på"

#: db_operations.php:598 libraries/messages.inc.php:166
#: libraries/tbl_properties.inc.php:107 libraries/tbl_properties.inc.php:730
#: server_collations.php:54 server_collations.php:66 server_databases.php:111
#: tbl_operations.php:361 tbl_structure.php:179 tbl_structure.php:768
#: tbl_tracking.php:275 tbl_tracking.php:326
msgid "Collation"
msgstr "Sammenligning"

#: db_operations.php:645 libraries/messages.inc.php:272 pdf_pages.php:528
msgid "Display PDF schema"
msgstr "Vis PDF-skjema"

#: db_operations.php:648 libraries/messages.inc.php:605
msgid "Page number:"
msgstr "Sidenummer:"

#: db_operations.php:661 libraries/messages.inc.php:885 pdf_pages.php:529
msgid "Show grid"
msgstr "Vis rutenett"

#: db_operations.php:664 libraries/messages.inc.php:882 pdf_pages.php:530
msgid "Show color"
msgstr "Vis farger"

#: db_operations.php:666 libraries/messages.inc.php:1006 pdf_pages.php:531
msgid "Show dimension of tables"
msgstr "Vis tabelldimensjoner"

#: db_operations.php:669 libraries/messages.inc.php:60 pdf_pages.php:532
msgid "Display all tables with the same width"
msgstr "vis alle tabeller med samme bredde?"

#: db_operations.php:672 db_structure.php:606 libraries/messages.inc.php:235
#: pdf_pages.php:533
msgid "Data Dictionary"
msgstr "Dataordbok"

#: db_operations.php:674 libraries/messages.inc.php:892 pdf_pages.php:534
msgid "Only show keys"
msgstr "Bare vis nøkler"

#: db_operations.php:676 libraries/messages.inc.php:883 pdf_pages.php:535
msgid "Data Dictionary Format"
msgstr "Data Ordbok Format"

#: db_operations.php:678 libraries/messages.inc.php:472 pdf_pages.php:537
msgid "Landscape"
msgstr "Landskapsformat"

#: db_operations.php:679 libraries/messages.inc.php:671 pdf_pages.php:538
msgid "Portrait"
msgstr "Portrettformat"

#: db_operations.php:682 libraries/messages.inc.php:607 pdf_pages.php:541
msgid "Paper size"
msgstr "Papirstørrelse"

#: db_operations.php:706 libraries/messages.inc.php:289
msgid "Edit PDF Pages"
msgstr "Rediger PDF-sider"

#: db_printview.php:96 db_structure.php:51 db_tracking.php:35
#: libraries/messages.inc.php:576
msgid "No tables found in database."
msgstr "Ingen tabeller i databasen."

#: db_printview.php:104 db_tracking.php:72 db_tracking.php:157
#: libraries/messages.inc.php:1095 pdf_pages.php:405
#: server_synchronize.php:423 server_synchronize.php:866 tbl_tracking.php:592
msgid "Table"
msgstr "Tabell"

#: db_printview.php:105 libraries/messages.inc.php:743
msgid "Records"
msgstr "Rader"

#: db_printview.php:109 libraries/messages.inc.php:1011 tbl_indexes.php:188
msgid "Size"
msgstr "Størrelse"

#: db_printview.php:162 db_structure.php:457 libraries/messages.inc.php:444
msgid "in use"
msgstr "i bruk"

#: db_printview.php:187 libraries/messages.inc.php:1040 tbl_printview.php:434
#: tbl_structure.php:810
msgid "Creation"
msgstr "Opprettet"

#: db_printview.php:196 libraries/messages.inc.php:1044 tbl_printview.php:444
#: tbl_structure.php:818
msgid "Last update"
msgstr "Sist oppdatert"

#: db_printview.php:205 libraries/messages.inc.php:1039 tbl_printview.php:454
#: tbl_structure.php:826
msgid "Last check"
msgstr "Sist kontrollert"

#: db_printview.php:222 db_structure.php:480 libraries/messages.inc.php:1093
#, php-format
msgid "%s table(s)"
msgstr "%s tabell(er)"

#: db_qbe.php:200 libraries/messages.inc.php:1022
msgid "Sort"
msgstr "Sorter"

#: db_qbe.php:209 db_qbe.php:243 libraries/messages.inc.php:77
#: server_databases.php:170 server_databases.php:187 tbl_operations.php:260
msgid "Ascending"
msgstr "Stigende"

#: db_qbe.php:210 db_qbe.php:251 libraries/messages.inc.php:259
#: server_databases.php:170 server_databases.php:187 tbl_operations.php:261
msgid "Descending"
msgstr "Synkende"

#: db_qbe.php:264 db_tracking.php:78 libraries/messages.inc.php:896
#: tbl_change.php:277 tbl_tracking.php:597
msgid "Show"
msgstr "Vis"

#: db_qbe.php:300 libraries/messages.inc.php:210
msgid "Criteria"
msgstr "Kriterier"

#: db_qbe.php:353 db_qbe.php:435 db_qbe.php:527 db_qbe.php:558
#: libraries/messages.inc.php:726
msgid "Ins"
msgstr "Sett inn"

#: db_qbe.php:357 db_qbe.php:439 db_qbe.php:524 db_qbe.php:555
#: libraries/messages.inc.php:64
msgid "And"
msgstr "og"

#: db_qbe.php:366 db_qbe.php:447 db_qbe.php:529 db_qbe.php:560
#: libraries/messages.inc.php:725
msgid "Del"
msgstr "Slett"

#: db_qbe.php:370 db_qbe.php:451 db_qbe.php:522 db_qbe.php:553
#: libraries/display_import.lib.php:166 libraries/messages.inc.php:600
#: tbl_change.php:1031 tbl_indexes.php:248
msgid "Or"
msgstr "Eller"

#: db_qbe.php:507 libraries/messages.inc.php:524
msgid "Modify"
msgstr "Endre"

#: db_qbe.php:584 libraries/messages.inc.php:41
msgid "Add/Delete Criteria Row"
msgstr "Legg til/Slett kriterierad"

#: db_qbe.php:596 libraries/messages.inc.php:40
msgid "Add/Delete Field Columns"
msgstr "Legg til/Slett kolonne"

#: db_qbe.php:609 db_qbe.php:634 libraries/messages.inc.php:1200
msgid "Update Query"
msgstr "Oppdater spørring"

#: db_qbe.php:617 libraries/messages.inc.php:1224
msgid "Use Tables"
msgstr "Bruk tabeller"

#: db_qbe.php:640 libraries/messages.inc.php:731
#, php-format
msgid "SQL query on database <b>%s</b>:"
msgstr "SQL-spørring i database <b>%s</b>:"

#: db_qbe.php:934 libraries/messages.inc.php:831
msgid "Submit Query"
msgstr "Kjør spørring"

#: db_structure.php:77 db_structure.php:78 db_structure.php:90
#: db_structure.php:92 db_structure.php:103 db_structure.php:105
#: libraries/messages.inc.php:116 libraries/mult_submits.inc.php:116
#: libraries/tbl_links.inc.php:50 tbl_structure.php:37 tbl_structure.php:49
#: tbl_structure.php:468
msgid "Browse"
msgstr "Se på"

#: db_structure.php:81 db_structure.php:82 db_structure.php:94
#: db_structure.php:95 db_structure.php:107 db_structure.php:108
#: libraries/messages.inc.php:439 libraries/tbl_links.inc.php:76
msgid "Insert"
msgstr "Sett inn"

#: db_structure.php:83 db_structure.php:96 db_structure.php:109
#: libraries/messages.inc.php:1056 libraries/tbl_links.inc.php:56
#: pmd_general.php:134 tbl_tracking.php:269
msgid "Structure"
msgstr "Struktur"

#: db_structure.php:84 db_structure.php:85 db_structure.php:97
#: db_structure.php:98 db_structure.php:110 db_structure.php:111
#: db_structure.php:545 db_structure.php:546 db_tracking.php:91
#: libraries/messages.inc.php:280 libraries/mult_submits.inc.php:36
#: libraries/mult_submits.inc.php:73 libraries/tbl_links.inc.php:127
#: server_databases.php:352 tbl_structure.php:27 tbl_structure.php:151
#: tbl_structure.php:152 tbl_structure.php:472
msgid "Drop"
msgstr "Slett"

#: db_structure.php:86 db_structure.php:87 db_structure.php:99
#: db_structure.php:100 db_structure.php:112 db_structure.php:113
#: db_structure.php:543 db_structure.php:544 libraries/messages.inc.php:292
#: libraries/mult_submits.inc.php:39 libraries/tbl_links.inc.php:105
msgid "Empty"
msgstr "Tøm"

#: db_structure.php:316 libraries/messages.inc.php:1083
#: libraries/tbl_links.inc.php:100
#, php-format
msgid "Table %s has been emptied"
msgstr "Tabellen %s har blitt tømt"

#: db_structure.php:326 libraries/messages.inc.php:1237
#: libraries/tbl_links.inc.php:133
#, php-format
msgid "View %s has been dropped"
msgstr "Visningen %s har blitt slettet"

#: db_structure.php:326 libraries/messages.inc.php:1082
#: libraries/tbl_links.inc.php:133
#, php-format
msgid "Table %s has been dropped"
msgstr "Tabellen %s har blitt slettet"

#: db_structure.php:333 libraries/messages.inc.php:1136
msgid "Tracking is active."
msgstr "Overvåkning er aktiv."

#: db_structure.php:335 libraries/messages.inc.php:1137
msgid "Tracking is not active."
msgstr "Overvåkning er ikke aktiv."

#: db_structure.php:420 libraries/messages.inc.php:1236
#, php-format
msgid ""
"This view has at least this number of rows. Please refer to %sdocumentation%"
"s."
msgstr "Denne visningen har minst dette antall rader. Sjekk %sdocumentation%s."

#: db_structure.php:434 db_structure.php:448 libraries/messages.inc.php:1241
#: tbl_structure.php:185
msgid "View"
msgstr "Vis"

#: db_structure.php:489 libraries/messages.inc.php:1061
msgid "Sum"
msgstr "Sum"

#: db_structure.php:496 libraries/messages.inc.php:247
#, php-format
msgid "%s is the default storage engine on this MySQL server."
msgstr "%s er standard lagringsmotor for denne MySQL tjeneren."

#: db_structure.php:524 db_structure.php:541 db_structure.php:542
#: libraries/messages.inc.php:1251 libraries/mult_submits.inc.php:16
#: server_databases.php:346 server_databases.php:351 tbl_structure.php:456
#: tbl_structure.php:465
msgid "With selected:"
msgstr "Med avkrysset:"

#: db_structure.php:527 libraries/messages.inc.php:156
#: server_databases.php:348 tbl_structure.php:459
msgid "Check All"
msgstr "Merk alle"

#: db_structure.php:531 libraries/messages.inc.php:1192
#: server_databases.php:350 tbl_structure.php:463
msgid "Uncheck All"
msgstr "Fjern merking"

#: db_structure.php:536 libraries/messages.inc.php:158
msgid "Check tables having overhead"
msgstr "Merk overheng"

#: db_structure.php:547 db_structure.php:548 db_structure.php:599
#: libraries/messages.inc.php:680 libraries/mult_submits.inc.php:28
#: tbl_structure.php:493 tbl_structure.php:495
msgid "Print view"
msgstr "Utskriftsvennlig forhåndsvisning"

#: db_structure.php:549 db_structure.php:550 libraries/messages.inc.php:161
#: libraries/mult_submits.inc.php:42 tbl_operations.php:579
msgid "Check table"
msgstr "Kontroller tabell"

#: db_structure.php:551 db_structure.php:552 libraries/messages.inc.php:598
#: libraries/mult_submits.inc.php:47 tbl_operations.php:619
#: tbl_structure.php:710 tbl_structure.php:712
msgid "Optimize table"
msgstr "Optimiser tabell"

#: db_structure.php:553 db_structure.php:554 libraries/messages.inc.php:766
#: libraries/mult_submits.inc.php:52 tbl_operations.php:609
msgid "Repair table"
msgstr "Reparer tabell"

#: db_structure.php:555 db_structure.php:556 libraries/messages.inc.php:63
#: libraries/mult_submits.inc.php:57 tbl_operations.php:599
msgid "Analyze table"
msgstr "Analyser tabell"

#: db_structure.php:557 db_structure.php:558
#: libraries/display_export.lib.php:83 libraries/messages.inc.php:318
#: libraries/mult_submits.inc.php:62 libraries/server_links.inc.php:84
#: libraries/tbl_links.inc.php:82 pmd_pdf.php:109
msgid "Export"
msgstr "Eksporter"

#: db_tracking.php:66 libraries/messages.inc.php:1159
msgid "Tracked tables"
msgstr "Overvåkede tabeller"

#: db_tracking.php:71 libraries/header_printview.inc.php:58
#: libraries/messages.inc.php:220 server_databases.php:169
#: server_processlist.php:56 tbl_tracking.php:591
msgid "Database"
msgstr "Database"

#: db_tracking.php:73 libraries/messages.inc.php:1154
msgid "Last version"
msgstr "Siste versjon"

#: db_tracking.php:74 libraries/messages.inc.php:1153 tbl_tracking.php:594
msgid "Created"
msgstr "Opprettet"

#: db_tracking.php:75 libraries/messages.inc.php:1155 tbl_tracking.php:595
msgid "Updated"
msgstr "Oppdatert"

#: db_tracking.php:77 libraries/messages.inc.php:35 server_databases.php:203
#: tbl_structure.php:187
msgid "Action"
msgstr "Handling"

#: db_tracking.php:88 db_tracking.php:120 libraries/messages.inc.php:255
msgid "Delete tracking data for this table"
msgstr "Slett overvåkningsdata for denne tabellen"

#: db_tracking.php:106 libraries/messages.inc.php:1150 tbl_tracking.php:548
#: tbl_tracking.php:606 tbl_tracking.php:613
msgid "active"
msgstr "aktiv"

#: db_tracking.php:108 libraries/messages.inc.php:1151 tbl_tracking.php:550
#: tbl_tracking.php:608 tbl_tracking.php:610
msgid "not active"
msgstr "ikke aktiv"

#: db_tracking.php:121 libraries/messages.inc.php:1168
msgid "Versions"
msgstr "Versjoner"

#: db_tracking.php:122 libraries/messages.inc.php:1140 tbl_tracking.php:114
#: tbl_tracking.php:251 tbl_tracking.php:379 tbl_tracking.php:624
msgid "Tracking report"
msgstr "Overvåkningsrapport"

#: db_tracking.php:123 libraries/messages.inc.php:1152 tbl_tracking.php:251
#: tbl_tracking.php:624
msgid "Structure snapshot"
msgstr "Strukturøyeblikksbilde"

#: db_tracking.php:152 libraries/messages.inc.php:1162
msgid "Untracked tables"
msgstr "Ikke overvåkede tabeller"

#: db_tracking.php:172 db_tracking.php:174 libraries/messages.inc.php:1161
#: tbl_structure.php:529 tbl_structure.php:531
msgid "Track table"
msgstr "Overvåk tabell"

#: db_tracking.php:200 libraries/messages.inc.php:1129
msgid "Database Log"
msgstr "Databaselogg"

#: import.php:403 libraries/messages.inc.php:109
#, php-format
msgid "Bookmark %s created"
msgstr "Bokmerke %s opprettet"

#: js/messages.php:51 libraries/messages.inc.php:131 pmd_general.php:342
#: pmd_general.php:379
msgid "Cancel"
msgstr "Avbryt"

#. l10n: Display text for calendar close link
<<<<<<< HEAD
#: js/messages.php:74
#, fuzzy
=======
#: js/messages.php:87
>>>>>>> 46cc7cc9
#| msgid "Donate"
msgid "Done"
msgstr "Utført"

#. l10n: Display text for previous month link in calendar
<<<<<<< HEAD
#: js/messages.php:76
#, fuzzy
=======
#: js/messages.php:89
>>>>>>> 46cc7cc9
#| msgid "Previous"
msgid "Prev"
msgstr "Forrige"

#. l10n: Display text for next month link in calendar
#: js/messages.php:78 libraries/messages.inc.php:551 tbl_printview.php:424
#: tbl_structure.php:802
msgid "Next"
msgstr "Neste"

#. l10n: Display text for current month link in calendar
<<<<<<< HEAD
#: js/messages.php:80
#, fuzzy
=======
#: js/messages.php:93
>>>>>>> 46cc7cc9
#| msgid "Total"
msgid "Today"
msgstr "I dag"

<<<<<<< HEAD
#: js/messages.php:83
#, fuzzy
=======
#: js/messages.php:96
>>>>>>> 46cc7cc9
#| msgid "Binary"
msgid "January"
msgstr "Januar"

#: js/messages.php:84
msgid "February"
msgstr "Februar"

<<<<<<< HEAD
#: js/messages.php:85
#, fuzzy
=======
#: js/messages.php:98
>>>>>>> 46cc7cc9
#| msgid "Mar"
msgid "March"
msgstr "Mars"

<<<<<<< HEAD
#: js/messages.php:86
#, fuzzy
=======
#: js/messages.php:99
>>>>>>> 46cc7cc9
#| msgid "Apr"
msgid "April"
msgstr "April"

#: js/messages.php:87 libraries/messages.inc.php:28
msgid "May"
msgstr "Mai"

<<<<<<< HEAD
#: js/messages.php:88
#, fuzzy
=======
#: js/messages.php:101
>>>>>>> 46cc7cc9
#| msgid "Jun"
msgid "June"
msgstr "Juni"

<<<<<<< HEAD
#: js/messages.php:89
#, fuzzy
=======
#: js/messages.php:102
>>>>>>> 46cc7cc9
#| msgid "Jul"
msgid "July"
msgstr "Juli"

<<<<<<< HEAD
#: js/messages.php:90
#, fuzzy
=======
#: js/messages.php:103
>>>>>>> 46cc7cc9
#| msgid "Aug"
msgid "August"
msgstr "August"

#: js/messages.php:91
msgid "September"
msgstr "September"

<<<<<<< HEAD
#: js/messages.php:92
#, fuzzy
=======
#: js/messages.php:105
>>>>>>> 46cc7cc9
#| msgid "Oct"
msgid "October"
msgstr "Oktober"

#: js/messages.php:93
msgid "November"
msgstr "November"

#: js/messages.php:94
msgid "December"
msgstr "Desember"

#. l10n: Short month name
#: js/messages.php:98 libraries/messages.inc.php:28
msgid "Jan"
msgstr "Jan"

#. l10n: Short month name
#: js/messages.php:100 libraries/messages.inc.php:28
msgid "Feb"
msgstr "Feb"

#. l10n: Short month name
#: js/messages.php:102 libraries/messages.inc.php:28
msgid "Mar"
msgstr "Mar"

#. l10n: Short month name
#: js/messages.php:104 libraries/messages.inc.php:28
msgid "Apr"
msgstr "Apr"

#. l10n: Short month name
<<<<<<< HEAD
#: js/messages.php:106
#, fuzzy
=======
#: js/messages.php:119
>>>>>>> 46cc7cc9
#| msgid "May"
msgctxt "Short month name"
msgid "May"
msgstr "Mai"

#. l10n: Short month name
#: js/messages.php:108 libraries/messages.inc.php:28
msgid "Jun"
msgstr "Jun"

#. l10n: Short month name
#: js/messages.php:110 libraries/messages.inc.php:28
msgid "Jul"
msgstr "Jul"

#. l10n: Short month name
#: js/messages.php:112 libraries/messages.inc.php:28
msgid "Aug"
msgstr "Aug"

#. l10n: Short month name
#: js/messages.php:114 libraries/messages.inc.php:28
msgid "Sep"
msgstr "Sep"

#. l10n: Short month name
#: js/messages.php:116 libraries/messages.inc.php:28
msgid "Oct"
msgstr "Okt"

#. l10n: Short month name
#: js/messages.php:118 libraries/messages.inc.php:28
msgid "Nov"
msgstr "Nov"

#. l10n: Short month name
#: js/messages.php:120 libraries/messages.inc.php:28
msgid "Dec"
msgstr "Des"

<<<<<<< HEAD
#: js/messages.php:123
#, fuzzy
=======
#: js/messages.php:136
>>>>>>> 46cc7cc9
#| msgid "Sun"
msgid "Sunday"
msgstr "Søndag"

<<<<<<< HEAD
#: js/messages.php:124
#, fuzzy
=======
#: js/messages.php:137
>>>>>>> 46cc7cc9
#| msgid "Mon"
msgid "Monday"
msgstr "Mandag"

<<<<<<< HEAD
#: js/messages.php:125
#, fuzzy
=======
#: js/messages.php:138
>>>>>>> 46cc7cc9
#| msgid "Tue"
msgid "Tuesday"
msgstr "Tirsdag"

#: js/messages.php:126
msgid "Wednesday"
msgstr "Onsdag"

#: js/messages.php:127
msgid "Thursday"
msgstr "Torsdag"

<<<<<<< HEAD
#: js/messages.php:128
#, fuzzy
=======
#: js/messages.php:141
>>>>>>> 46cc7cc9
#| msgid "Fri"
msgid "Friday"
msgstr "Fredag"

#: js/messages.php:129
msgid "Saturday"
msgstr "Lørdag"

#. l10n: Short week day name
#: js/messages.php:133 libraries/messages.inc.php:27
msgid "Sun"
msgstr "Søn"

#. l10n: Short week day name
#: js/messages.php:135 libraries/messages.inc.php:27
msgid "Mon"
msgstr "Man"

#. l10n: Short week day name
#: js/messages.php:137 libraries/messages.inc.php:27
msgid "Tue"
msgstr "Tir"

#. l10n: Short week day name
#: js/messages.php:139 libraries/messages.inc.php:27
msgid "Wed"
msgstr "Ons"

#. l10n: Short week day name
#: js/messages.php:141 libraries/messages.inc.php:27
msgid "Thu"
msgstr "Tor"

#. l10n: Short week day name
#: js/messages.php:143 libraries/messages.inc.php:27
msgid "Fri"
msgstr "Fre"

#. l10n: Short week day name
#: js/messages.php:145 libraries/messages.inc.php:27
msgid "Sat"
msgstr "Lør"

#. l10n: Minimal week day name
<<<<<<< HEAD
#: js/messages.php:149
#, fuzzy
=======
#: js/messages.php:162
>>>>>>> 46cc7cc9
#| msgid "Sun"
msgid "Su"
msgstr "Søndag"

#. l10n: Minimal week day name
<<<<<<< HEAD
#: js/messages.php:151
#, fuzzy
=======
#: js/messages.php:164
>>>>>>> 46cc7cc9
#| msgid "Mon"
msgid "Mo"
msgstr "Man"

#. l10n: Minimal week day name
<<<<<<< HEAD
#: js/messages.php:153
#, fuzzy
=======
#: js/messages.php:166
>>>>>>> 46cc7cc9
#| msgid "Tue"
msgid "Tu"
msgstr "Tir"

#. l10n: Minimal week day name
<<<<<<< HEAD
#: js/messages.php:155
#, fuzzy
=======
#: js/messages.php:168
>>>>>>> 46cc7cc9
#| msgid "Wed"
msgid "We"
msgstr "Ons"

#. l10n: Minimal week day name
<<<<<<< HEAD
#: js/messages.php:157
#, fuzzy
=======
#: js/messages.php:170
>>>>>>> 46cc7cc9
#| msgid "Thu"
msgid "Th"
msgstr "Tor"

#. l10n: Minimal week day name
<<<<<<< HEAD
#: js/messages.php:159
#, fuzzy
=======
#: js/messages.php:172
>>>>>>> 46cc7cc9
#| msgid "Fri"
msgid "Fr"
msgstr "Fre"

#. l10n: Minimal week day name
<<<<<<< HEAD
#: js/messages.php:161
#, fuzzy
=======
#: js/messages.php:174
>>>>>>> 46cc7cc9
#| msgid "Sat"
msgid "Sa"
msgstr "Lør"

#. l10n: Column header for week of the year in calendar
<<<<<<< HEAD
#: js/messages.php:163
#, fuzzy
=======
#: js/messages.php:176
>>>>>>> 46cc7cc9
#| msgid "Wiki"
msgid "Wk"
msgstr "Uke"

#: js/messages.php:165
msgid "Hour"
msgstr "Time"

<<<<<<< HEAD
#: js/messages.php:166
#, fuzzy
=======
#: js/messages.php:179
>>>>>>> 46cc7cc9
#| msgid "in use"
msgid "Minute"
msgstr "Minutt"

<<<<<<< HEAD
#: js/messages.php:167
#, fuzzy
=======
#: js/messages.php:180
>>>>>>> 46cc7cc9
#| msgid "per second"
msgid "Second"
msgstr "Sekund"

#: libraries/auth/config.auth.lib.php:107
#, php-format
msgid ""
"You probably did not create a configuration file. You might want to use the %"
"1$ssetup script%2$s to create one."
msgstr ""
"En mulig årsak for dette er at du ikke opprettet konfigurasjonsfila. Du bør "
"kanskje bruke %1$ssetup script%2$s for å opprette en."

#: libraries/auth/config.auth.lib.php:116
msgid ""
"phpMyAdmin tried to connect to the MySQL server, and the server rejected the "
"connection. You should check the host, username and password in your "
"configuration and make sure that they correspond to the information given by "
"the administrator of the MySQL server."
msgstr ""
"phpMyAdmin forsøkte å koble til MySQL-serveren, og serveren avviste "
"tilkoblingen. Du må kontrollere vert (host), brukernavn (username) og "
"passord (password) i config.inc.php og sjekke at de tilsvarer den "
"informasjonen du fikk fra MySQL-server administratoren."

#: libraries/auth/cookie.auth.lib.php:39 libraries/auth/cookie.auth.lib.php:82
#| msgid ""
#| "Cannot load [a@http://php.net/%1$s@Documentation][em]%1$s[/em][/a] "
#| "extension. Please check your PHP configuration."
msgid ""
"Cannot load [a@http://php.net/%1@Documentation][em]%1[/em][/a] extension. "
"Please check your PHP configuration."
msgstr ""
"Kan ikke laste [a@http://php.net/%1@Documentation][em]%1[/em][/a] tillegget. "
"Vennligst kontroller PHP-konfigurasjonen"

#: libraries/common.inc.php:583 libraries/messages.inc.php:178
msgid ""
"phpMyAdmin was unable to read your configuration file!<br />This might "
"happen if PHP finds a parse error in it or PHP cannot find the file.<br /"
">Please call the configuration file directly using the link below and read "
"the PHP error message(s) that you receive. In most cases a quote or a "
"semicolon is missing somewhere.<br />If you receive a blank page, everything "
"is fine."
msgstr ""
"phpMyAdmin kunne ikke lese din konfigurasjonsfil!<br />Dette kan skje hvis "
"PHP finner en syntaksfeil eller ikke kan finne filen.<br />Vennligst kall "
"opp konfigurasjonsfilen direkte via linken under og les PHP feilmeldingen(e) "
"som du vil få. I de fleste tilfeller så mangler det et anførselstegn eller "
"et semikolon et sted.<br />Hvis du får en blank side så er alt ok."

#: libraries/common.inc.php:594
#| msgid "Could not load default configuration from: \"%1$s\""
msgid "Could not load default configuration from: %1"
msgstr "Kunne ikke laste standard konfigurasjon fra: %1"

#: libraries/common.inc.php:599 libraries/messages.inc.php:668
msgid ""
"The <tt>$cfg['PmaAbsoluteUri']</tt> directive MUST be set in your "
"configuration file!"
msgstr ""
"<tt>$cfg['PmaAbsoluteUri']</tt> variabelen MÅ være innstilt i din "
"konfigurasjonsfil!"

#: libraries/common.inc.php:629
#, php-format
#| msgid "Invalid server index: \"%s\""
msgid "Invalid server index: %s"
msgstr "Ugyldig tjenerindeks: \"%s\""

#: libraries/common.inc.php:636
#| msgid "Invalid hostname for server %1$s. Please review your configuration."
msgid "Invalid hostname for server %1. Please review your configuration."
msgstr "Ugyldig tjenernavn for tjener %1. Kontroller din konfigurasjon."

#: libraries/common.inc.php:823 libraries/messages.inc.php:445
msgid "Invalid authentication method set in configuration:"
msgstr "Ugyldig autentiseringsmetode satt opp i konfigureringen:"

#. l10n: Language to use for MySQL 5.1 documentation, please use only languages which do exist in official documentation.
#: libraries/common.lib.php:411
msgctxt "$mysql_5_1_doc_lang"
msgid "en"
msgstr "en"

#. l10n: Language to use for MySQL 5.0 documentation, please use only languages which do exist in official documentation.
#: libraries/common.lib.php:415
msgctxt "$mysql_5_0_doc_lang"
msgid "en"
msgstr "en"

#: libraries/common.lib.php:1276
msgid "Inline edit of this query"
msgstr "Inline redigering av denne spørringa"

#: libraries/common.lib.php:1278
msgid "Inline"
msgstr "Inline"

#: libraries/core.lib.php:234 libraries/messages.inc.php:305 pdf_schema.php:32
#: tbl_change.php:1027 tbl_operations.php:213 tbl_relation.php:290
#: view_operations.php:62
msgid "Error"
msgstr "Feil"

#: libraries/db_events.inc.php:20 libraries/db_events.inc.php:22
#: libraries/messages.inc.php:314
msgid "Events"
msgstr "Hendelser"

#: libraries/db_events.inc.php:30 libraries/db_routines.inc.php:41
#: libraries/display_create_table.lib.php:53 libraries/messages.inc.php:549
#: libraries/tbl_triggers.lib.php:27
msgid "Name"
msgstr "Navn"

#: libraries/db_links.inc.php:57 libraries/db_links.inc.php:58
#: libraries/db_links.inc.php:59 libraries/messages.inc.php:242
msgid "Database seems to be empty!"
msgstr "Databasen ser ut til å være tom!"

#: libraries/db_routines.inc.php:30 libraries/db_routines.inc.php:32
#: libraries/messages.inc.php:820
msgid "Routines"
msgstr "Rutiner"

#: libraries/db_routines.inc.php:43 libraries/messages.inc.php:819
msgid "Return type"
msgstr "Returtype"

<<<<<<< HEAD
=======
#: libraries/display_change_password.lib.php:52 libraries/messages.inc.php:616
msgid "Password Hashing"
msgstr "Passordnøkling"

#: libraries/display_change_password.lib.php:66
#| msgid "MySQL&nbsp;4.0 compatible"
msgid "MySQL 4.0 compatible"
msgstr "MySQL 4.0 kompatibel"

#: libraries/display_change_password.lib.php:72 libraries/messages.inc.php:361
msgid "Generate Password"
msgstr "Generer passord"

#: libraries/display_change_password.lib.php:75 libraries/messages.inc.php:360
msgid "Generate"
msgstr "Generer"

>>>>>>> 46cc7cc9
#: libraries/display_create_database.lib.php:22
#: libraries/display_create_database.lib.php:36 libraries/messages.inc.php:197
msgid "Create new database"
msgstr "Opprett ny database"

#: libraries/display_create_database.lib.php:30 libraries/messages.inc.php:193
msgid "Create"
msgstr "Opprett"

#: libraries/display_create_database.lib.php:40 libraries/messages.inc.php:572
msgid "No Privileges"
msgstr "Ingen privilegier"

#: libraries/display_create_table.lib.php:48 libraries/messages.inc.php:198
#, php-format
msgid "Create table on database %s"
msgstr "Opprett ny tabell i database %s"

#: libraries/display_create_table.lib.php:57 libraries/messages.inc.php:585
msgid "Number of fields"
msgstr "Antall felter"

#: libraries/display_export.lib.php:107 libraries/messages.inc.php:285
#, php-format
msgid "Dump %s row(s) starting at record # %s"
msgstr "Dumpe %s rader fra rad %s."

#: libraries/display_export.lib.php:115 libraries/messages.inc.php:282
msgid "Dump all rows"
msgstr "Dump alle rader"

#: libraries/display_export.lib.php:125 libraries/messages.inc.php:860
#: setup/lib/messages.inc.php:82
msgid "Save as file"
msgstr "Lagre som fil"

#: libraries/display_export.lib.php:134 libraries/messages.inc.php:836
#, php-format
msgid "Save on server in %s directory"
msgstr "Lagre på server i %s katalogen"

#: libraries/display_export.lib.php:142 libraries/messages.inc.php:602
#: setup/lib/messages.inc.php:90
msgid "Overwrite existing file(s)"
msgstr "Skriv over eksisterende filer"

#: libraries/display_export.lib.php:148 libraries/messages.inc.php:338
msgid "File name template"
msgstr "Filnavnsmal"

#: libraries/display_export.lib.php:164 libraries/messages.inc.php:275
#: main.php:229 pdf_pages.php:37 pdf_pages.php:43 pdf_pages.php:49
#: pdf_pages.php:54
msgid "Documentation"
msgstr "Dokumentasjon"

#: libraries/display_export.lib.php:202 libraries/messages.inc.php:339
msgid "remember template"
msgstr "husk malen"

#: libraries/display_export.lib.php:210 libraries/display_import.lib.php:178
#: libraries/display_import.lib.php:191 libraries/messages.inc.php:153
msgid "Character set of the file:"
msgstr "Filens tegnsett:"

#: libraries/display_export.lib.php:235 libraries/messages.inc.php:174
#: setup/lib/messages.inc.php:84
msgid "Compression"
msgstr "Kompresjon"

#: libraries/display_export.lib.php:240 libraries/display_import.lib.php:197
#: libraries/display_import.lib.php:210 libraries/messages.inc.php:566
#: libraries/tbl_properties.inc.php:575 server_processlist.php:75
msgid "None"
msgstr "Ingen"

#: libraries/display_export.lib.php:247
#| msgid "\"zipped\""
msgid "zipped"
msgstr "Komprimert (zip)"

#: libraries/display_export.lib.php:253
#| msgid "\"gzipped\""
msgid "gzipped"
msgstr "Komprimert (gz)"

#: libraries/display_export.lib.php:259
#| msgid "\"bzipped\""
msgid "bzipped"
msgstr "Komprimert (bz2)"

#: libraries/display_change_password.lib.php:52 libraries/messages.inc.php:616
msgid "Password Hashing"
msgstr "Passordnøkling"

#: libraries/display_change_password.lib.php:66
#, fuzzy
#| msgid "MySQL&nbsp;4.0 compatible"
msgid "MySQL 4.0 compatible"
msgstr "MySQL&nbsp;4.0 kompatibel"

#: libraries/display_change_password.lib.php:72 libraries/messages.inc.php:361
msgid "Generate Password"
msgstr "Generer passord"

#: libraries/display_change_password.lib.php:75 libraries/messages.inc.php:360
msgid "Generate"
msgstr "Generer"

#: libraries/display_import.lib.php:67 libraries/messages.inc.php:406
msgid ""
"The file being uploaded is probably larger than the maximum allowed size or "
"this is a known bug in webkit based (Safari, Google Chrome, Arora etc.) "
"browsers."
msgstr ""
"Fila som lastes opp er sansynligvis større enn maks tillatte størelse eller "
"dette er en kjent feil i webkit-baserte (Safari, Google Chrome, Arora etc.) "
"nettlesere."

#: libraries/display_import.lib.php:77 libraries/messages.inc.php:414
msgid "The file is being processed, please be patient."
msgstr "Fila er under behandling, venligst vent."

#: libraries/display_import.lib.php:99 libraries/messages.inc.php:416
msgid ""
"Please be patient, the file is being uploaded. Details about the upload are "
"not available."
msgstr ""
"Vær tålmodig, fila lastes opp. Detaljer om opplastingen er ikke tilgjengelig."

#: libraries/display_import.lib.php:126 libraries/messages.inc.php:341
msgid "File to import"
msgstr "Fil for importering"

#: libraries/display_import.lib.php:137 libraries/messages.inc.php:494
msgid "Location of the text file"
msgstr "Plassering av filen"

#: libraries/display_import.lib.php:166 libraries/messages.inc.php:1244
#: tbl_change.php:1031
msgid "web server upload directory"
msgstr "webtjener opplastingskatalog"

#: libraries/display_import.lib.php:212 libraries/messages.inc.php:175
#, php-format
msgid "Imported file compression will be automatically detected from: %s"
msgstr "Komprimering av importerte filer vil bli automatisk oppdaget fra: %s"

#: libraries/display_import.lib.php:219 libraries/messages.inc.php:608
msgid "Partial import"
msgstr "Delvis importering"

#: libraries/display_import.lib.php:225 libraries/messages.inc.php:1113
#, php-format
msgid ""
"Previous import timed out, after resubmitting will continue from position %d."
msgstr ""
"Forrige import ble tidsavbrutt, vil fortsette fra posisjon %d etter "
"gjenninnsending."

#: libraries/display_import.lib.php:232 libraries/messages.inc.php:59
msgid ""
"Allow the interruption of an import in case the script detects it is close "
"to the PHP timeout limit. This might be good way to import large files, "
"however it can break transactions."
msgstr ""
"Tillat avbrudd av importering i tilfelle skriptet oppdager at det er rett "
"før det når tidsavbrudd. Dette kan være en god måte å importere store filer "
"på, men det kan knekke transaksjoner."

#: libraries/display_import.lib.php:239 libraries/messages.inc.php:1012
#: setup/lib/messages.inc.php:161
msgid "Number of records (queries) to skip from start"
msgstr "Antall poster(spørringer) å hoppe over fra start"

#: libraries/display_import.lib.php:255 libraries/messages.inc.php:404
#: setup/lib/messages.inc.php:160
msgid "Format of imported file"
msgstr "Importfilformat"

#: libraries/header.inc.php:115 libraries/messages.inc.php:550
msgid "New table"
msgstr "Ny tabell"

#: libraries/header_printview.inc.php:50 libraries/header_printview.inc.php:55
#: libraries/messages.inc.php:1032
msgid "SQL result"
msgstr "SQL-resultat"

#: libraries/header_printview.inc.php:57 libraries/messages.inc.php:389
#: server_processlist.php:55
msgid "Host"
msgstr "Vert"

#: libraries/header_printview.inc.php:59 libraries/messages.inc.php:362
msgid "Generation Time"
msgstr "Generert den"

#: libraries/header_printview.inc.php:60 libraries/messages.inc.php:358
msgid "Generated by"
msgstr "Generert av"

#: libraries/header_printview.inc.php:61 libraries/messages.inc.php:1031
#: server_processlist.php:60 server_status.php:247
msgid "SQL query"
msgstr "SQL-spørring"

#: libraries/header_printview.inc.php:63 libraries/messages.inc.php:828
#: server_databases.php:122 tbl_printview.php:394 tbl_structure.php:366
#: tbl_structure.php:778
msgid "Rows"
msgstr "Rader"

#: libraries/charset_conversion.lib.php:21
#: libraries/charset_conversion.lib.php:27
#: libraries/charset_conversion.lib.php:37 libraries/messages.inc.php:136
msgid ""
"Couldn't load the iconv or recode extension needed for charset conversion. "
"Either configure PHP to enable these extensions or disable charset "
"conversion in phpMyAdmin."
msgstr ""
"Kan ikke laste iconv- eller recode-modulen som trengs for tegnsett "
"konvertering, konfigurer php slik at disse kan lastes eller slå av "
"tegnsettkonvertering i phpMyAdmin."

#: libraries/charset_conversion.lib.php:75
#: libraries/charset_conversion.lib.php:86
#: libraries/charset_conversion.lib.php:105 libraries/messages.inc.php:138
msgid ""
"Couldn't use the iconv, libiconv, or recode_string functions, although the "
"necessary extensions appear to be loaded. Check your PHP configuration."
msgstr ""
"Kan ikke bruke hverken iconv, libiconv eller recode_string funksjonene selv "
"om modulene sier de er lastet. Sjekk din php-konfigurasjon."

#: libraries/Message.class.php:282
#, php-format
msgid "%1$d row affected."
msgid_plural "%1$d rows affected."
msgstr[0] "%1$d rad berørt."
msgstr[1] "%1$d rader berørt."

#: libraries/Message.class.php:301
#, php-format
msgid "%1$d row deleted."
msgid_plural "%1$d rows deleted."
msgstr[0] "%1$d rader slettet."
msgstr[1] "%1$d rader slettet."

#: libraries/Message.class.php:320
#, php-format
msgid "%1$d row inserted."
msgid_plural "%1$d rows inserted."
msgstr[0] "%1$d rader innsatt."
msgstr[1] "%1$d rader innsatt."

#. l10n: Text direction, use either ltr or rtl
#: libraries/messages.inc.php:19
msgid "ltr"
msgstr "ltr"

#. l10n: Thousands separator
#: libraries/messages.inc.php:21
msgid ","
msgstr "."

#. l10n: Decimal separator
#: libraries/messages.inc.php:23
msgid "."
msgstr ","

#: libraries/messages.inc.php:25
msgid "B"
msgstr "B"

#: libraries/messages.inc.php:25
msgid "KiB"
msgstr "KiB"

#: libraries/messages.inc.php:25
msgid "MiB"
msgstr "MiB"

#: libraries/messages.inc.php:25
msgid "GiB"
msgstr "GiB"

#: libraries/messages.inc.php:25
msgid "TiB"
msgstr "TiB"

#: libraries/messages.inc.php:25
msgid "PiB"
msgstr "PiB"

#: libraries/messages.inc.php:25
msgid "EiB"
msgstr "EiB"

#. l10n: See http://www.php.net/manual/en/function.strftime.php to define the format string
#: libraries/messages.inc.php:30
msgid "%B %d, %Y at %I:%M %p"
msgstr "%d. %B, %Y %H:%M %p"

#: libraries/messages.inc.php:31
#, php-format
msgid "%s days, %s hours, %s minutes and %s seconds"
msgstr "%s dager, %s timer, %s minutter og %s sekunder"

#: libraries/messages.inc.php:33 server_status.php:461
msgid "Aborted"
msgstr "Avbrutt"

#: libraries/messages.inc.php:34
msgid "Access denied"
msgstr "Ingen tilgang"

#: libraries/messages.inc.php:36 main.php:68
msgid "Actions"
msgstr "Handlinger"

#: libraries/messages.inc.php:42 libraries/tbl_properties.inc.php:780
#: tbl_structure.php:543
#, php-format
msgid "Add %s field(s)"
msgstr "Legg til %s felt(er)"

#: libraries/messages.inc.php:43
msgid "Add custom comment into header (\\n splits lines)"
msgstr "Legg til egen kommentar i hodet (\\n lager linjeskift)"

#: libraries/messages.inc.php:44
msgid "Add into comments"
msgstr "Legg til i kommentarer"

#: libraries/messages.inc.php:45 tbl_structure.php:541
msgid "Add new field"
msgstr "Legg til felt"

#: libraries/messages.inc.php:46
msgid "Add privileges on the following database"
msgstr "Legg til privilegier til følgende database"

#: libraries/messages.inc.php:47
msgid "Add privileges on the following table"
msgstr "Legg til privilegier til følgende tabell"

#: libraries/messages.inc.php:48
msgid "Add search conditions (body of the \"where\" clause):"
msgstr "Legg til søkekriterier (innhold i \"where\"-setningen):"

#: libraries/messages.inc.php:49 tbl_indexes.php:249
#, php-format
msgid "Add to index &nbsp;%s&nbsp;column(s)"
msgstr "Legg til indeks&nbsp;%s&nbsp;kolonne(r)"

#: libraries/messages.inc.php:50
msgid "Add a new User"
msgstr "Legg til en ny bruker"

#: libraries/messages.inc.php:51
msgid "You have added a new user."
msgstr "Du har lagt til en ny bruker."

#: libraries/messages.inc.php:52
msgid "Administration"
msgstr "Administrasjon"

#: libraries/messages.inc.php:53 tbl_structure.php:557
#, php-format
msgid "After %s"
msgstr "Etter %s"

#: libraries/messages.inc.php:54 tbl_change.php:1147
msgid "Go back to previous page"
msgstr "Returner"

#: libraries/messages.inc.php:55 tbl_change.php:1148
msgid "Insert another new row"
msgstr "Sett inn en ny post"

#: libraries/messages.inc.php:56 tbl_change.php:1160
msgid "Edit next row"
msgstr "Rediger neste rad"

#: libraries/messages.inc.php:57 tbl_change.php:1152
msgid "Go back to this page"
msgstr "Tilbake til denne siden"

#: libraries/messages.inc.php:58
msgid "All"
msgstr "Alle"

#: libraries/messages.inc.php:61 tbl_operations.php:249
msgid "Alter table order by"
msgstr "Endre tabellrekkefølge ved"

#: libraries/messages.inc.php:62 tbl_operations.php:660
msgid "Analyze"
msgstr "Analyser"

#: libraries/messages.inc.php:65
msgid "and"
msgstr "og"

#: libraries/messages.inc.php:67 pmd_general.php:87
msgid "Angular links"
msgstr "Vinklede linker"

#: libraries/messages.inc.php:68 tbl_structure.php:401 tbl_structure.php:415
#: tbl_structure.php:429
#, php-format
msgid "An index has been added on %s"
msgstr "En indeks har blitt lagt til %s"

#: libraries/messages.inc.php:69
msgid "Any"
msgstr "Alle"

#: libraries/messages.inc.php:70
msgid "Any host"
msgstr "Alle verter"

#: libraries/messages.inc.php:71
msgid "Any user"
msgstr "Alle brukere"

#: libraries/messages.inc.php:72
msgid "Apply Selected Changes"
msgstr "Utfør valgte endringer"

#: libraries/messages.inc.php:73
msgid ""
"May be approximate. See [a@./Documentation.html#faq3_11@Documentation]FAQ "
"3.11[/a]"
msgstr "Kan være unøyaktig. Se FAQ 3.11"

#: libraries/messages.inc.php:74 tbl_structure.php:386
#, php-format
msgid "A primary key has been added on %s"
msgstr "En primærnøkkel har blitt lagt til %s"

#: libraries/messages.inc.php:75
msgid "Arabic"
msgstr "arabisk"

#: libraries/messages.inc.php:76
msgid "Armenian"
msgstr "armensk"

#: libraries/messages.inc.php:78 libraries/tbl_properties.inc.php:394
msgid "As defined:"
msgstr "Som definert:"

#: libraries/messages.inc.php:79 tbl_structure.php:556
msgid "At Beginning of Table"
msgstr "Ved begynnelsen av tabellen"

#: libraries/messages.inc.php:80 tbl_structure.php:555
msgid "At End of Table"
msgstr "Ved slutten av tabellen"

#: libraries/messages.inc.php:81 libraries/tbl_properties.inc.php:108
#: tbl_printview.php:144 tbl_structure.php:180
msgid "Attributes"
msgstr "Attributter"

#: libraries/messages.inc.php:82 pdf_pages.php:303 pdf_pages.php:306
msgid "Automatic layout"
msgstr "Automatisk disposisjon"

#: libraries/messages.inc.php:84 user_password.php:115
msgid "Back"
msgstr "Tilbake"

#: libraries/messages.inc.php:85
msgid "Baltic"
msgstr "baltisk"

#: libraries/messages.inc.php:86
msgid "BEGIN CUT"
msgstr "START KUTT"

#: libraries/messages.inc.php:87
msgid "BEGIN RAW"
msgstr "START UFORMATERT"

#: libraries/messages.inc.php:88 tbl_change.php:518
msgid "Binary"
msgstr " Binær "

#: libraries/messages.inc.php:89 tbl_change.php:894
msgid "Binary - do not edit"
msgstr " Binær - må ikke redigeres "

#: libraries/messages.inc.php:90 libraries/server_links.inc.php:76
#: server_status.php:253 test/theme.php:121
msgid "Binary log"
msgstr "Binærlogg"

#: libraries/messages.inc.php:91
msgid "Event type"
msgstr "Hendelsestype"

#: libraries/messages.inc.php:92
msgid "Information"
msgstr "Informasjon"

#: libraries/messages.inc.php:93
msgid "Log name"
msgstr "Loggnavn"

#: libraries/messages.inc.php:94
msgid "Original position"
msgstr "Original posisjon"

#: libraries/messages.inc.php:95
msgid "Position"
msgstr "Posisjon"

#: libraries/messages.inc.php:96
msgid "Server ID"
msgstr "Tjener ID"

#: libraries/messages.inc.php:99
#, php-format
msgid "Are you sure you want to disable all BLOB references for database %s?"
msgstr ""
"Er du sikker på at du ønsker å slå av alle BLOB referanser for databasen %s?"

#: libraries/messages.inc.php:100
msgctxt "$strBLOBRepositoryDisabled"
msgid "Disabled"
msgstr "Avslått"

#: libraries/messages.inc.php:102
msgid "You are about to DISABLE a BLOB Repository!"
msgstr "Du er i ferd med å SLÅ AV et BLOB lager!"

#: libraries/messages.inc.php:103
msgctxt "$strBLOBRepositoryEnabled"
msgid "Enabled"
msgstr "Påslått"

#: libraries/messages.inc.php:105 tbl_change.php:888
msgid "Remove BLOB Repository Reference"
msgstr "Fjern BLOB lager referanse"

#: libraries/messages.inc.php:106
msgctxt "$strBLOBRepositoryRepair"
msgid "Repair"
msgstr "Reparer"

#: libraries/messages.inc.php:107 tbl_change.php:987
msgid "Upload to BLOB repository"
msgstr "Last opp til BLOB lager"

#: libraries/messages.inc.php:108
msgid "Let every user access this bookmark"
msgstr "La alle brukere ha adgang til dette bokmerket"

#: libraries/messages.inc.php:110
msgid "The bookmark has been deleted."
msgstr "Bokmerket har blitt slettet."

#: libraries/messages.inc.php:111
msgid "Label"
msgstr "Navn"

#: libraries/messages.inc.php:112
msgid "Bookmarked SQL query"
msgstr "Lagret SQL-spørring"

#: libraries/messages.inc.php:113
msgid "Replace existing bookmark of same name"
msgstr "Erstatt eksisterende bokmerke med samme navn"

#: libraries/messages.inc.php:114
msgid "Bookmark this SQL query"
msgstr "Lagre denne SQL-spørringen"

#: libraries/messages.inc.php:115
msgid "View only"
msgstr "Bare se"

#: libraries/messages.inc.php:117 tbl_structure.php:161
msgid "Browse distinct values"
msgstr "Se gjennom distinkte verdier"

#: libraries/messages.inc.php:118 tbl_change.php:252
msgid "Browse foreign values"
msgstr "Se de eksterne verdiene"

#: libraries/messages.inc.php:119
msgid "Buffer Pool Activity"
msgstr "Mellomlageraktivitet"

#: libraries/messages.inc.php:120
msgid "Buffer Pool"
msgstr "Mellomlager"

#: libraries/messages.inc.php:121
msgid "Buffer Pool Usage"
msgstr "Mellomlagerbruk"

#: libraries/messages.inc.php:122
msgid "Read misses in %"
msgstr "Lesebommer i %"

#: libraries/messages.inc.php:123
msgid "Read misses"
msgstr "Lesebommer"

#: libraries/messages.inc.php:124
msgid "Write waits in %"
msgstr "Skriveforsinkelser i %"

#: libraries/messages.inc.php:125
msgid "Write waits"
msgstr "Skriveforsinkelser"

#: libraries/messages.inc.php:126
msgid "Bulgarian"
msgstr "bulgarsk"

#: libraries/messages.inc.php:127
msgid "Busy pages"
msgstr "Opptatte sider"

#: libraries/messages.inc.php:128
msgid "\"bzipped\""
msgstr "Komprimert (bz2)"

#: libraries/messages.inc.php:130
msgid "Calendar"
msgstr "Kalender"

#: libraries/messages.inc.php:132
msgid "Could not load export plugins, please check your installation!"
msgstr "Kunne ikke laste eksporttillegg, kontroller din innstallasjon!"

#: libraries/messages.inc.php:133
msgid "Could not load import plugins, please check your installation!"
msgstr ""
"Kan ikke starte importeringsprogramtilleggene, kontroller din installasjon!"

#: libraries/messages.inc.php:134
msgid "Cannot log in to the MySQL server"
msgstr "Kan ikke logge inn til MySQL tjeneren"

#: libraries/messages.inc.php:135
#, php-format
msgid ""
"Cannot load [a@http://php.net/%1$s@Documentation][em]%1$s[/em][/a] "
"extension. Please check your PHP configuration."
msgstr ""
"Kan ikke starte %s tillegget,<br />vennligst kontroller PHP-konfigurasjonen"

#: libraries/messages.inc.php:137
msgid "Can't rename index to PRIMARY!"
msgstr "Kan ikke endre indeks til PRIMARY!"

#: libraries/messages.inc.php:139 tbl_tracking.php:325
msgid "Cardinality"
msgstr "Kardinalitet"

#: libraries/messages.inc.php:140
msgid "case-insensitive"
msgstr "uavhengig av bokstavstørrelse"

#: libraries/messages.inc.php:141
msgid "case-sensitive"
msgstr "avhengig av bokstavstørrelse"

#: libraries/messages.inc.php:142
msgid "Central European"
msgstr "sentraleuropeisk"

#: libraries/messages.inc.php:143 libraries/mult_submits.inc.php:113
#: tbl_structure.php:25 tbl_structure.php:150 tbl_structure.php:471
msgid "Change"
msgstr "Endre"

#: libraries/messages.inc.php:144
msgid "... keep the old one."
msgstr "... behold den gamle."

#: libraries/messages.inc.php:145
msgid "Create a new user with the same privileges and ..."
msgstr "Opprett ny bruker med de samme privilegier og ..."

#: libraries/messages.inc.php:146
msgid ""
" ... delete the old one from the user tables and reload the privileges "
"afterwards."
msgstr ""
" ... slett den gamle fra brukertabellene og deretter oppfrisk privilegiene."

#: libraries/messages.inc.php:147
msgid " ... delete the old one from the user tables."
msgstr " ... slett den gamle fra brukertabellene."

#: libraries/messages.inc.php:148
msgid ""
" ... revoke all active privileges from the old one and delete it afterwards."
msgstr ""
" ... tilbakekall alle aktive privilegier fra den gamle og slett den etterpå."

#: libraries/messages.inc.php:149
msgid "Change Login Information / Copy User"
msgstr "Endre innloggingsinformasjon / kopiere bruker"

#: libraries/messages.inc.php:150 pmd_general.php:77 tbl_relation.php:548
msgid "Choose field to display"
msgstr "Velg felt for visning"

#: libraries/messages.inc.php:151 main.php:91 user_password.php:111
#: user_password.php:129
msgid "Change password"
msgstr "Endre passord"

#: libraries/messages.inc.php:152
msgid "Charset"
msgstr "Tegnsett"

#: libraries/messages.inc.php:154 server_collations.php:40
msgid "Character Sets and Collations"
msgstr "Tegnsett og sammenligninger"

#: libraries/messages.inc.php:155 libraries/server_links.inc.php:57
#: test/theme.php:109
msgid "Charsets"
msgstr "Tegnsett"

#: libraries/messages.inc.php:157 tbl_operations.php:661
msgid "Check"
msgstr "Kontroller"

#: libraries/messages.inc.php:159 server_databases.php:293
#: server_databases.php:294
msgid "Check Privileges"
msgstr "Kontroller privilegier"

#: libraries/messages.inc.php:160 server_databases.php:289
#, php-format
msgid "Check privileges for database &quot;%s&quot;."
msgstr "Kontroller privilegier for databasen &quot;%s&quot;."

#: libraries/messages.inc.php:162 pdf_pages.php:261
msgid "Please choose a page to edit"
msgstr "Vennligst velg en side for redigering"

#: libraries/messages.inc.php:163
msgid "Click to select"
msgstr "Klikk for å velge"

#: libraries/messages.inc.php:164
msgid "Click to unselect"
msgstr "Klikk for å fjerne valg"

#: libraries/messages.inc.php:165
msgid "Displaying Column Comments"
msgstr "Vis kolonnekommentarer"

#: libraries/messages.inc.php:167 pdf_pages.php:483 view_create.php:148
msgid "Column names"
msgstr "Kolonnenavn"

#: libraries/messages.inc.php:168
msgid "Column-specific privileges"
msgstr "Kolonne-spesifikke privilegier"

#: libraries/messages.inc.php:170 tbl_tracking.php:279 tbl_tracking.php:328
msgid "Comment"
msgstr "Kommentar"

#: libraries/messages.inc.php:172
msgid "MySQL&nbsp;4.0 compatible"
msgstr "MySQL&nbsp;4.0 kompatibel"

#: libraries/messages.inc.php:173
msgid "Complete inserts"
msgstr "Komplette innlegg"

#: libraries/messages.inc.php:176
#, php-format
msgid "Could not load default configuration from: \"%1$s\""
msgstr "Kunne ikke laste standard konfigurasjonsfil fra: \"%1$s\""

#: libraries/messages.inc.php:177 main.php:306
msgid ""
"Directory [code]config[/code], which is used by the setup script, still "
"exists in your phpMyAdmin directory. You should remove it once phpMyAdmin "
"has been configured."
msgstr ""
"Mappe [code]config[/code], som blir brukt av setupskriptet eksisterer "
"fortsatt i din phpMyAdmin mappe. Du bør fjerne den så fort phpMyAdming har "
"blitt konfigurert."

#: libraries/messages.inc.php:179
#, php-format
msgid "Please configure the coordinates for table %s"
msgstr "Vennligst konfigurer koordinatene for tabell %s"

#: libraries/messages.inc.php:180
msgid "Cannot connect: invalid settings."
msgstr "Kan ikke koble til: ugyldige innstillinger."

#: libraries/messages.inc.php:181 server_status.php:433
msgid "Connections"
msgstr "tilkoblinger"

#: libraries/messages.inc.php:182
msgid "Constraints for dumped tables"
msgstr "Begrensninger for dumpede tabeller"

#: libraries/messages.inc.php:183
msgid "Constraints for table"
msgstr "Begrensninger for tabell"

#: libraries/messages.inc.php:184
msgid "Connection for controluser as defined in your configuration failed."
msgstr ""
"Tilkoblingen for kontrollbrukeren som definert i din konfigurasjon feilet."

#: libraries/messages.inc.php:185
msgid "Cookies must be enabled past this point."
msgstr "Cookies må være slått på forbi dette punkt."

#: libraries/messages.inc.php:186
#, php-format
msgid "Database %s has been copied to %s"
msgstr "Databasen %s har blitt kopiert til %s"

#: libraries/messages.inc.php:187 tbl_operations.php:509
msgid "Copy table to (database<b>.</b>table):"
msgstr "Kopier tabell til (database<b>.</b>tabell):"

#: libraries/messages.inc.php:188
#, php-format
msgid "Table %s has been copied to %s."
msgstr "Tabellen %s er kopiert til %s."

#: libraries/messages.inc.php:189
msgid "Can't copy table to same one!"
msgstr "Kan ikke kopiere tabellen til samme navn!"

#: libraries/messages.inc.php:190
msgid "Could not connect to the source"
msgstr "Kunne ikke koble til kilden"

#: libraries/messages.inc.php:191
msgid "Could not connect to the target"
msgstr "Kunne ikke koble til målet"

#: libraries/messages.inc.php:192
#, php-format
msgid ""
"phpMyAdmin was unable to kill thread %s. It probably has already been closed."
msgstr ""
"phpMyAdmin kunne ikke avslutte tråd %s. Den er sansynligvis alt avsluttet."

#: libraries/messages.inc.php:195
#, php-format
msgid "Create an index on&nbsp;%s&nbsp;columns"
msgstr "Lag en indeks på&nbsp;%s&nbsp;kolonner"

#: libraries/messages.inc.php:196 tbl_indexes.php:160
msgid "Create a new index"
msgstr "Lag en ny indeks"

#: libraries/messages.inc.php:199 pdf_pages.php:297
msgid "Create a page"
msgstr "Lag en ny side"

#: libraries/messages.inc.php:200
msgid "Creation of PDFs"
msgstr "Lag PDF-dokumenter"

#: libraries/messages.inc.php:201 pmd_general.php:74 pmd_general.php:306
msgid "Create relation"
msgstr "Opprett relasjon"

#: libraries/messages.inc.php:202 pmd_general.php:71
#: server_synchronize.php:429 server_synchronize.php:872
msgid "Create table"
msgstr "Opprett tabell"

#: libraries/messages.inc.php:203
msgctxt "$strCreateTableShort"
msgid "Create table"
msgstr "Opprett tabell"

#: libraries/messages.inc.php:204
msgid "Database for user"
msgstr "Brukerdatabase"

#: libraries/messages.inc.php:205
msgid "Create database with same name and grant all privileges"
msgstr "Opprett database med samme navn og gi alle rettigheter"

#: libraries/messages.inc.php:206
msgctxt "$strCreateUserDatabaseNone"
msgid "None"
msgstr "Ingen"

#: libraries/messages.inc.php:207
#, php-format
msgid "Grant all privileges on database &quot;%s&quot;"
msgstr "Gi alle privilegier for databasen &quot;%s&quot;"

#: libraries/messages.inc.php:208
msgid "Grant all privileges on wildcard name (username\\_%)"
msgstr "Gi alle rettigheter på jokertegnavn (username\\_%)"

#: libraries/messages.inc.php:209
msgid "Creation/Update/Check dates"
msgstr "Opprettelse/Oppdaterings/Kontrolldato"

#: libraries/messages.inc.php:211
msgid "Croatian"
msgstr "kroatisk"

#: libraries/messages.inc.php:212
msgid "CSV"
msgstr "CSV-data"

#: libraries/messages.inc.php:213
msgid "Current server"
msgstr "Nåværende tjener"

#: libraries/messages.inc.php:214 main.php:159
msgid "Custom color"
msgstr "Egendefinert farge"

#: libraries/messages.inc.php:215
msgid "Cyrillic"
msgstr "kyrillisk"

#: libraries/messages.inc.php:216
msgid "Czech"
msgstr "tjekkisk"

#: libraries/messages.inc.php:217
msgid "Czech-Slovak"
msgstr "Tjekkoslovakisk"

#: libraries/messages.inc.php:219
msgid "Danish"
msgstr "dansk"

#: libraries/messages.inc.php:221 tbl_create.php:54
msgid "The database name is empty!"
msgstr "Databasen er uten navn!"

#: libraries/messages.inc.php:222
msgid "Database export options"
msgstr "Databaseeksportinnstillinger"

#: libraries/messages.inc.php:223
#, php-format
msgid "Database %1$s has been created."
msgstr "Databasen %1$s har blitt opprettet."

#: libraries/messages.inc.php:224
#, php-format
msgid "Database %s has been dropped."
msgstr "Databasen %s har blitt slettet"

#: libraries/messages.inc.php:225
#, php-format
msgid "'%s' database does not exist."
msgstr "'%s' database eksisterer ikke."

#: libraries/messages.inc.php:226 libraries/server_links.inc.php:41
#: server_databases.php:88 setup/lib/messages.inc.php:110 test/theme.php:93
msgid "Databases"
msgstr "Databaser"

#: libraries/messages.inc.php:227
#, php-format
msgid "%s databases have been dropped successfully."
msgstr "%s databasene har blitt slettet."

#: libraries/messages.inc.php:228
msgid "Source database"
msgstr "Kildedatabase"

#: libraries/messages.inc.php:229 server_databases.php:88
msgid "Databases statistics"
msgstr "Statistikk for databaser"

#: libraries/messages.inc.php:230 server_databases.php:362
#: server_databases.php:363
msgid "Disable Statistics"
msgstr "Slå av statistikk"

#: libraries/messages.inc.php:231 server_databases.php:358
#: server_databases.php:359
msgid "Enable Statistics"
msgstr "Slå på statistikk"

#: libraries/messages.inc.php:232
msgid ""
"Note: Enabling the database statistics here might cause heavy traffic "
"between the web server and the MySQL server."
msgstr ""
"OBS: Når du slår på databasestatistikk så kan det medføre stor traffik "
"mellom webtjeneren og MySQL-tjeneren."

#: libraries/messages.inc.php:233
msgid "Target database"
msgstr "Måldatabase"

#: libraries/messages.inc.php:234 server_databases.php:127
#: tbl_printview.php:317 tbl_structure.php:666
msgid "Data"
msgstr "Data"

#: libraries/messages.inc.php:236 server_synchronize.php:425
#: server_synchronize.php:868
msgid "Data Difference"
msgstr "Datadifferanse"

#: libraries/messages.inc.php:238
msgid "Pages containing data"
msgstr "Sider som inneholder data"

#: libraries/messages.inc.php:239 server_synchronize.php:272
msgid "Data Synchronization"
msgstr "Datasynkronisering"

#: libraries/messages.inc.php:243
msgid "Database-specific privileges"
msgstr "Databasespesifikke privilegier"

#: libraries/messages.inc.php:245
msgid "database-specific"
msgstr "databasespesifikk"

#: libraries/messages.inc.php:248 libraries/tbl_properties.inc.php:106
msgid ""
"For default values, please enter just a single value, without backslash "
"escaping or quotes, using this format: a"
msgstr ""
"Sett inn en enkelt verdi for standard verdier uten skråstrek, anførselstegn "
"eller annen &quot;escaping&quot; med dette formatet: a"

#: libraries/messages.inc.php:249 tbl_operations.php:589
msgid "Defragment table"
msgstr "Defragmenter tabell"

#: libraries/messages.inc.php:250
msgid "Use delayed inserts"
msgstr "Bruk forsinkede innsettinger"

#: libraries/messages.inc.php:251 pdf_pages.php:281 pdf_pages.php:406
#: pdf_pages.php:442 pdf_pages.php:470 pmd_general.php:377
msgid "Delete"
msgstr "Slett"

#: libraries/messages.inc.php:252
msgid "The row has been deleted"
msgstr "Raden er slettet"

#: libraries/messages.inc.php:253
msgid "No users selected for deleting!"
msgstr "Ingen brukere merket for sletting!"

#: libraries/messages.inc.php:254 pmd_general.php:372
msgid "Delete relation"
msgstr "Slett relasjon"

#: libraries/messages.inc.php:256
#, php-format
msgid "Deleting %s"
msgstr "Sletter %s"

#: libraries/messages.inc.php:257
msgid "Delimiter"
msgstr "Skilletegn"

#: libraries/messages.inc.php:258 pdf_pages.php:506
msgid ""
"The current page has references to tables that no longer exist. Would you "
"like to delete those references?"
msgstr ""
"Den nåværende siden har referanser til tabeller som ikke lenger eksisterer. "
"Vil du slette disse referansene?"

#: libraries/messages.inc.php:261
msgid "Designer"
msgstr "Designer"

#: libraries/messages.inc.php:262
msgid ""
"The display field is shown in pink. To set/unset a field as the display "
"field, click the \"Choose field to display\" icon, then click on the "
"appropriate field name."
msgstr ""
"Visningsfeltet er markert i rosa. For å slå på/av et felt som visningsfelt, "
"klikk på \"Velg felt for visning\" ikonet, klikk så på det aktuelle "
"feltnavnet."

#: libraries/messages.inc.php:263 tbl_structure.php:609
msgid "Details..."
msgstr "Detaljer..."

#: libraries/messages.inc.php:264
msgid "dictionary"
msgstr "ordbok"

#: libraries/messages.inc.php:265
msgid "Difference"
msgstr "Differanse"

#: libraries/messages.inc.php:266 pmd_general.php:87
msgid "Direct links"
msgstr "Direkte linker"

#: libraries/messages.inc.php:267
msgid "Dirty pages"
msgstr "Endrede sider"

#: libraries/messages.inc.php:268
msgid "Disabled"
msgstr "Avslått"

#: libraries/messages.inc.php:269
msgid "Disable foreign key checks"
msgstr "Slå av kontroll av fremmednøkler"

#: libraries/messages.inc.php:270
msgid "Display Features"
msgstr "Vis egenskaper"

#: libraries/messages.inc.php:271
msgid "Display order:"
msgstr "Visningsrekkefølge:"

#: libraries/messages.inc.php:273
msgid "Do a \"query by example\" (wildcard: \"%\")"
msgstr "Utfør en \"spørring ved eksempel\" (jokertegn: \"%\")"

#: libraries/messages.inc.php:274
msgid "DocSQL"
msgstr "DocSQL"

#: libraries/messages.inc.php:276
msgid "Do not use AUTO_INCREMENT for zero values"
msgstr "Ikke bruk AUTO_INCREMENT for nullverdier"

#: libraries/messages.inc.php:277
msgid "Download file"
msgstr "Last ned fil"

#: libraries/messages.inc.php:278 libraries/mult_submits.inc.php:258
msgid "Do you really want to "
msgstr "Vil du virkelig "

#: libraries/messages.inc.php:279 libraries/mult_submits.inc.php:258
msgid "You are about to DESTROY a complete database!"
msgstr "Du er i ferd med å SLETTE en komplett database!"

#: libraries/messages.inc.php:281
msgid "Drop the databases that have the same names as the users."
msgstr "Slett databasene som har det samme navnet som brukerne."

#: libraries/messages.inc.php:283
msgid "Dumping data for table"
msgstr "Dataark for tabell"

#: libraries/messages.inc.php:284
#, php-format
msgid "Dump has been saved to file %s."
msgstr "Dump har blitt lagret til fila %s."

#: libraries/messages.inc.php:286 tbl_printview.php:382 tbl_structure.php:743
msgid "dynamic"
msgstr "dynamisk"

#: libraries/messages.inc.php:288 pdf_pages.php:280
#: setup/lib/messages.inc.php:352
msgid "Edit"
msgstr "Rediger"

#: libraries/messages.inc.php:290
msgid "Edit Privileges"
msgstr "Rediger privilegier"

#: libraries/messages.inc.php:291 tbl_printview.php:341 tbl_structure.php:688
msgid "Effective"
msgstr "Effektiv"

#: libraries/messages.inc.php:293 tbl_get_field.php:35 tbl_change.php:181
msgid "MySQL returned an empty result set (i.e. zero rows)."
msgstr "MySQL returnerte ett tomt resultat (m.a.o. ingen rader)."

#: libraries/messages.inc.php:294
msgid "Enabled"
msgstr "Påslått"

#: libraries/messages.inc.php:295
msgid "Enclose export in a transaction"
msgstr "Inneslutt eksport i en transaksjon"

#: libraries/messages.inc.php:296
msgid "END CUT"
msgstr "STOPP KUTT"

#: libraries/messages.inc.php:297
msgid "End"
msgstr "Slutt"

#: libraries/messages.inc.php:298
msgid "END RAW"
msgstr "STOPP UFORMATERT"

#: libraries/messages.inc.php:299
#, php-format
msgid "%s is available on this MySQL server."
msgstr "%s er tilgjengelig på denne MySQL theneren."

#: libraries/messages.inc.php:300
#, php-format
msgid "%s has been disabled for this MySQL server."
msgstr "%s har blitt dekativert for denne MySQL tjeneren."

#: libraries/messages.inc.php:301 libraries/server_links.inc.php:61
#: test/theme.php:113
msgid "Engines"
msgstr "Motorer"

#: libraries/messages.inc.php:302
#, php-format
msgid "This MySQL server does not support the %s storage engine."
msgstr "Denne MySQL tjeneren har ikke støtte for %s lagringsmotoren."

#: libraries/messages.inc.php:303
msgid "English"
msgstr "engelsk"

#: libraries/messages.inc.php:304
msgid " Note: MySQL privilege names are expressed in English "
msgstr "OBS: MySQL privilegiumnavn er på engelsk"

#: libraries/messages.inc.php:306
msgid "Error in ZIP archive:"
msgstr "Feil i ZIP arkivet:"

#: libraries/messages.inc.php:307
msgid "Error: Relation not added."
msgstr "Feil: Relasjon ikke opprettet."

#: libraries/messages.inc.php:308
msgid "Error: relation already exists."
msgstr "Feil: relasjoner eksisterer allerede."

#: libraries/messages.inc.php:309
#, php-format
msgid "Error renaming table %1$s to %2$s"
msgstr "Feil oppstond med endring av tabellnavn fra %1$s til %2$s"

#: libraries/messages.inc.php:310
msgid "Error saving coordinates for Designer."
msgstr "Feil oppstod under lagring av Designerkoordinater."

#: libraries/messages.inc.php:311
msgid "Esperanto"
msgstr "Esperanto"

#: libraries/messages.inc.php:312
msgid "Estonian"
msgstr "estisk"

#: libraries/messages.inc.php:313 libraries/tbl_triggers.lib.php:29
msgid "Event"
msgstr "Hendelse"

#: libraries/messages.inc.php:315
msgid "Excel edition"
msgstr "Excel-versjon"

#: libraries/messages.inc.php:316
msgid "Execute bookmarked query"
msgstr "Utfør lagret spørring"

#: libraries/messages.inc.php:317 setup/lib/messages.inc.php:353
msgid "Explain SQL"
msgstr "Forklar SQL"

#: libraries/messages.inc.php:319 pmd_pdf.php:85
msgid "Export/Import to scale"
msgstr "Eksporter/Importer til skala"

#: libraries/messages.inc.php:320
msgid "Selected export type has to be saved in file!"
msgstr "Valgte eksporteringstype krever lagring til ei fil!"

#: libraries/messages.inc.php:321
msgid "Extended inserts"
msgstr "Utvidete innlegg"

#: libraries/messages.inc.php:322 tbl_printview.php:147 tbl_structure.php:183
#: tbl_tracking.php:278
msgid "Extra"
msgstr "Ekstra"

#: libraries/messages.inc.php:324 server_status.php:447
msgid "Failed attempts"
msgstr "Feilede forsøk"

#: libraries/messages.inc.php:326 tbl_structure.php:375
#, php-format
msgid "Field %s has been dropped"
msgstr "Feltet %s har blitt slettet"

#: libraries/messages.inc.php:327
msgid ""
"Error moving the uploaded file, see [a@./Documentation."
"html#faq1_11@Documentation]FAQ 1.11[/a]"
msgstr ""
"Feil oppstod under forsøk på flytting av den opplastede fila, se FAQ 1.11"

#: libraries/messages.inc.php:328
msgid "Fields enclosed by"
msgstr "Felter omsluttet av"

#: libraries/messages.inc.php:329
msgid "Fields escaped by"
msgstr "Felter beskyttet med"

#: libraries/messages.inc.php:330
msgid "Fields"
msgstr "Felter"

#: libraries/messages.inc.php:331
msgid "Fields terminated by"
msgstr "Felter avsluttet med"

#: libraries/messages.inc.php:332
#, php-format
msgid ""
"File %s already exists on server, change filename or check overwrite option."
msgstr ""
"Fila %s eksisterer alt på serveren, endre navnet eller merk av for "
"overskriving av fil."

#: libraries/messages.inc.php:333
msgid "File could not be read"
msgstr "Fila kunne ikke leses"

#: libraries/messages.inc.php:334
msgid "database name"
msgstr "databasenavn"

#: libraries/messages.inc.php:335
msgid "server name"
msgstr "tjenernavn"

#: libraries/messages.inc.php:336
msgid "table name"
msgstr "tabellnavn"

#: libraries/messages.inc.php:337
#, php-format
msgid ""
"This value is interpreted using %1$sstrftime%2$s, so you can use time "
"formatting strings. Additionally the following transformations will happen: %"
"3$s. Other text will be kept as is."
msgstr ""
"Denne verdien blir tolket slik som %1$sstrftime%2$s, så du kan bruke "
"tidformateringsstrenger. I tillegg vil følgende transformasjoner skje: %3$s. "
"All annen tekst beholdes som den er."

#: libraries/messages.inc.php:340
msgid "Files"
msgstr "Filer"

#: libraries/messages.inc.php:342
#, php-format
msgid ""
"Note: phpMyAdmin gets the users' privileges directly from MySQL's privilege "
"tables. The content of these tables may differ from the privileges the "
"server uses, if they have been changed manually. In this case, you should %"
"sreload the privileges%s before you continue."
msgstr ""
"Merk: phpMyAdmin får brukerprivilegiene direkte fra MySQL "
"privilegietabeller. Innholdet i disse tabellene kan være forskjellig fra de "
"privilegiene tjeneren bruker hvis det er utført manuelle endringer på den. I "
"så fall bør du %soppfriske privilegiene%s før du fortsetter."

#: libraries/messages.inc.php:343 server_status.php:289
msgid "Flush query cache"
msgstr "Flush query cache"

#: libraries/messages.inc.php:344
msgid "Flush the table (\"FLUSH\")"
msgstr "Oppfrisk tabellen (\"FLUSH\")"

#: libraries/messages.inc.php:345 server_status.php:271
msgid "Flush (close) all tables"
msgstr "Flush (close) all tables"

#: libraries/messages.inc.php:346
msgid "Font size"
msgstr "Fontstørrelse"

#: libraries/messages.inc.php:347
#, php-format
msgid "Error creating foreign key on %1$s (check data types)"
msgstr ""
"Feil oppstod under forsøk på opprettelse av fremmednøkkel på %1$s "
"(kontroller datatyper)"

#: libraries/messages.inc.php:348
msgid "FOREIGN KEY relation added"
msgstr "FOREIGN KEY relasjon lagt til"

#: libraries/messages.inc.php:349 setup/lib/messages.inc.php:88
#: tbl_printview.php:376 tbl_structure.php:738
msgid "Format"
msgstr "Format"

#: libraries/messages.inc.php:350
msgid "Missing value in the form!"
msgstr "Manglende verdi i skjemaet!"

#: libraries/messages.inc.php:351
msgid "Free pages"
msgstr "Ledige sider"

#: libraries/messages.inc.php:352
msgid "Full start"
msgstr "Full start"

#: libraries/messages.inc.php:353
msgid "Full stop"
msgstr "Full stopp"

#: libraries/messages.inc.php:354
msgid "Full Texts"
msgstr "Hele strenger"

#: libraries/messages.inc.php:355 tbl_change.php:282 tbl_change.php:320
msgid "Function"
msgstr "Funksjon"

#: libraries/messages.inc.php:356
msgid "Functions"
msgstr "Funsjoner"

#: libraries/messages.inc.php:359
msgid "General relation features"
msgstr "Generelle relasjonsegenskaper"

#: libraries/messages.inc.php:363
msgid "Georgian"
msgstr "Georgisk"

#: libraries/messages.inc.php:364
msgid "German"
msgstr "tysk"

#: libraries/messages.inc.php:365 themes.php:42
msgid "Get more themes!"
msgstr "Få flere temaer!"

#: libraries/messages.inc.php:366
msgid "global"
msgstr "global"

#: libraries/messages.inc.php:367
msgid "Global privileges"
msgstr "Globale privilegier"

#: libraries/messages.inc.php:368 server_variables.php:55
#: server_variables.php:89
msgid "Global value"
msgstr "Global verdi"

#: libraries/messages.inc.php:370
msgid "Go to database"
msgstr "Gå til database"

#: libraries/messages.inc.php:371
msgid "Go to table"
msgstr "Gå til tabell"

#: libraries/messages.inc.php:372
msgid "Go to view"
msgstr "Gå til visning"

#: libraries/messages.inc.php:373
msgid "Grant"
msgstr "Rettighet"

#: libraries/messages.inc.php:374
msgid "Greek"
msgstr "gresk"

#: libraries/messages.inc.php:375
msgid "\"gzipped\""
msgstr "Komprimert (gz)"

#: libraries/messages.inc.php:377 server_status.php:250
msgid "Handler"
msgstr "Handler"

#: libraries/messages.inc.php:378
msgid "Selected target tables have been synchronized with source tables."
msgstr "Valgte måltabeller har blitt synkronisert med kildetabeller."

#: libraries/messages.inc.php:379
msgid "You have to choose at least one column to display"
msgstr "Du må velge minst en kolonne for visning"

#: libraries/messages.inc.php:380
msgid "Hebrew"
msgstr "hebraisk"

#: libraries/messages.inc.php:381 pmd_general.php:83
msgid "Help"
msgstr "Hjelp"

#: libraries/messages.inc.php:382
msgid "Use hexadecimal for BLOB"
msgstr "Bruk heksadesimal for BLOB"

#: libraries/messages.inc.php:383 pmd_general.php:141
msgid "Hide"
msgstr "Skjul"

#: libraries/messages.inc.php:384 pmd_general.php:120
msgid "Hide/Show all"
msgstr "Skjul/Vis alle"

#: libraries/messages.inc.php:385 pmd_general.php:124
msgid "Hide/Show Tables with no relation"
msgstr "Skjul/Vis tabeller uten relasjoner"

#: libraries/messages.inc.php:386 libraries/navigation_header.inc.php:54
#: libraries/navigation_header.inc.php:57
#: libraries/navigation_header.inc.php:58
msgid "Home"
msgstr "Hjem"

#: libraries/messages.inc.php:387 main.php:233
msgid "Official Homepage"
msgstr "Offisiell phpMyAdmin-hjemmeside"

#: libraries/messages.inc.php:388
msgid "The host name is empty!"
msgstr "Vertsnavnet er tomt!"

#: libraries/messages.inc.php:390
msgid ""
"When Host table is used, this field is ignored and values stored in Host "
"table are used instead."
msgstr ""
"Når vertstabellen er brukt så ignoreres dette feltet og verdier lagret i "
"vertstabellen blir brukt istedet."

#: libraries/messages.inc.php:391
msgid "Microsoft Word 2000"
msgstr "Microsoft Word 2000"

#: libraries/messages.inc.php:392
msgid "Hungarian"
msgstr "ungarsk"

#: libraries/messages.inc.php:394
msgid "Icelandic"
msgstr "Islandsk"

#: libraries/messages.inc.php:395 server_processlist.php:53
msgid "ID"
msgstr "ID"

#: libraries/messages.inc.php:396 libraries/mult_submits.inc.php:108
#: libraries/tbl_properties.inc.php:531 tbl_structure.php:35
#: tbl_structure.php:156 tbl_structure.php:160 tbl_structure.php:479
msgid "Fulltext"
msgstr "Fulltekst"

#: libraries/messages.inc.php:397
msgid "Ignore duplicate rows"
msgstr "Ignorer dupliserte rader"

#: libraries/messages.inc.php:398 tbl_change.php:302 tbl_indexes.php:198
#: tbl_indexes.php:223
msgid "Ignore"
msgstr "Ignorer"

#: libraries/messages.inc.php:399
msgid "Use ignore inserts"
msgstr "Bruk ignore inserts"

#: libraries/messages.inc.php:400
msgid "Column names in first row"
msgstr "Kolonnenavn i første rad"

#: libraries/messages.inc.php:401
msgid "Do not import empty rows"
msgstr "Ikke importer tomme rader"

#: libraries/messages.inc.php:402 pmd_general.php:104
msgid "Import/Export coordinates for PDF schema"
msgstr "Importer/Eksporter koordinater for PDF skjema"

#: libraries/messages.inc.php:403
msgid "Import files"
msgstr "Importer filer"

#: libraries/messages.inc.php:405 libraries/server_links.inc.php:88
#: libraries/tbl_links.inc.php:91 pmd_pdf.php:110
msgid "Import"
msgstr "Importer"

#: libraries/messages.inc.php:407
msgid ""
"The following structures have either been created or altered. Here you can:"
msgstr ""
"Følgende strukturer har enten blitt opprettet eller endret. Her kan du:"

#: libraries/messages.inc.php:408
msgid "View a structure`s contents by clicking on its name"
msgstr "Vis en strukturs innhold ved å klikke på dens navn"

#: libraries/messages.inc.php:409
msgid ""
"Change any of its settings by clicking the corresponding \"Options\" link"
msgstr ""
"Endre noen av dens innstillinger ved å klikke på den tilhørende "
"\"Innstillinger\" link"

#: libraries/messages.inc.php:410
msgid "Edit its structure by following the \"Structure\" link"
msgstr "Endre dens struktur ved å følge \"Struktur\" linken"

#: libraries/messages.inc.php:411
msgid "Import currencies ($5.00 to 5.00)"
msgstr "Importer valuta ($5.00 til 5.00)"

#: libraries/messages.inc.php:412 libraries/messages.inc.php:592
msgid "Open Document Spreadsheet"
msgstr "Open Document regneark"

#: libraries/messages.inc.php:413
msgid "Import percentages as proper decimals (12.00% to .12)"
msgstr "Importer prosenter som ekte desimaler (12.00% til .12)"

#: libraries/messages.inc.php:415
#, php-format
msgid "Import has been successfully finished, %d queries executed."
msgstr "Importen er fullført, %d spørringer utført."

#: libraries/messages.inc.php:417
msgid "Excel 97-2003 XLS Workbook"
msgstr "Excel 97-2003 XLS Workbook"

#: libraries/messages.inc.php:418
msgid "Excel 2007 XLSX Workbook"
msgstr "Excel 2007 XLSX Workbook"

#: libraries/messages.inc.php:419 server_databases.php:132
#: tbl_tracking.php:316
msgid "Indexes"
msgstr "Indekser"

#: libraries/messages.inc.php:420
#, php-format
msgid ""
"The indexes %1$s and %2$s seem to be equal and one of them could possibly be "
"removed."
msgstr ""
"Indeksene %1$s og %2$s ser ut til å være like og en av dem burde kunne "
"fjernes."

#: libraries/messages.inc.php:421
#, php-format
msgid "Index %s has been dropped"
msgstr "Indeksen %s har blitt slettet"

#: libraries/messages.inc.php:422 libraries/mult_submits.inc.php:98
#: libraries/tbl_properties.inc.php:116 libraries/tbl_properties.inc.php:525
#: tbl_printview.php:326 tbl_structure.php:31 tbl_structure.php:154
#: tbl_structure.php:158 tbl_structure.php:476 tbl_structure.php:674
msgid "Index"
msgstr "Indeks"

#: libraries/messages.inc.php:423 tbl_indexes.php:166
msgid "Index name:"
msgstr "Indeksnavn&nbsp;:"

#: libraries/messages.inc.php:424 tbl_indexes.php:172
msgid "Index type:"
msgstr "Indekstype&nbsp;:"

#: libraries/messages.inc.php:425
#, php-format
msgid "Problems with indexes of table `%s`"
msgstr "Problemer med indeksene i tabellen `%s`"

#: libraries/messages.inc.php:426
msgid "Autoextend increment"
msgstr "Autoforstørrende økning"

#: libraries/messages.inc.php:427
msgid ""
" The increment size for extending the size of an autoextending tablespace "
"when it becomes full."
msgstr ""
"Økningen som brukes for å forstørre et autoforstørrende tabellager når den "
"blir full."

#: libraries/messages.inc.php:428
msgid "Buffer pool size"
msgstr "Mellomlagerstørrelse"

#: libraries/messages.inc.php:429
msgid ""
"The size of the memory buffer InnoDB uses to cache data and indexes of its "
"tables."
msgstr ""
"størrelsen på datalageret InnoDB bruker for å mellomlagre data og indekser "
"for sine tabeller."

#: libraries/messages.inc.php:430
msgid "Data files"
msgstr "Datafiler"

#: libraries/messages.inc.php:431
msgid "Data home directory"
msgstr "Datalagringsmappe"

#: libraries/messages.inc.php:432
msgid "The common part of the directory path for all InnoDB data files."
msgstr "Felles del av filsti for alle InnoDB datafiler."

#: libraries/messages.inc.php:433
msgid "pages"
msgstr "sider"

#: libraries/messages.inc.php:434 server_status.php:306
msgid "InnoDB Status"
msgstr "InnoDB status"

#: libraries/messages.inc.php:435 main.php:266
msgid ""
"Your configuration file contains settings (root with no password) that "
"correspond to the default MySQL privileged account. Your MySQL server is "
"running with this default, is open to intrusion, and you really should fix "
"this security hole by setting a password for user 'root'."
msgstr ""
"Din konfigurasjonsfil inneholder innstillinger (root uten passord) som "
"korrensponderer med MySQLs standard priviligerte brukerkonto. Din MySQL-"
"tjener kjører med denne standardinnstillingen, er åpen for misbruk, og du "
"burde fikse dette sikkerhetshullet snarest."

#: libraries/messages.inc.php:436 tbl_change.php:1130
msgid "Insert as new row"
msgstr "Sett inn som ny rad"

#: libraries/messages.inc.php:437
#, php-format
msgid "Inserted row id: %1$d"
msgstr "Insatt rad id: %1$d"

#: libraries/messages.inc.php:438 tbl_change.php:1131
msgid "Insert as new row and ignore errors"
msgstr "Sett inn som ny rad og ignorer feil"

#: libraries/messages.inc.php:440 main.php:139
msgid "Interface"
msgstr "Grensesnitt"

#: libraries/messages.inc.php:441 tbl_relation.php:407
msgid ""
"An internal relation is not necessary when a corresponding FOREIGN KEY "
"relation exists."
msgstr ""
"En intern relasjon er ikke nødvendig når en tilsvarende FOREIGN KEY relasjon "
"eksisterer."

#: libraries/messages.inc.php:442
msgid "Internal relation added"
msgstr "Intern relasjon lagt til"

#: libraries/messages.inc.php:443 pdf_pages.php:303
msgid "Internal relations"
msgstr "Interne relasjoner"

#: libraries/messages.inc.php:446
msgid "Column count has to be larger than zero."
msgstr "Antall kolonner må være større enn null."

#: libraries/messages.inc.php:447
#, php-format
msgid "Invalid column (%s) specified!"
msgstr "Ugyldig kollonne (%s) angitt!"

#: libraries/messages.inc.php:448
#, php-format
msgid "Invalid field count in CSV input on line %d."
msgstr "Ugyldig antall felt i CSV importen i linje %d."

#: libraries/messages.inc.php:449
#, php-format
msgid "Invalid format of CSV input on line %d."
msgstr "Ugyldig format i CSV importen i linje %d."

#: libraries/messages.inc.php:450
#, php-format
msgid "Invalid parameter for CSV import: %s"
msgstr "Ugyldig parameter for CSV import: %s"

#: libraries/messages.inc.php:451
msgid "Invalid database"
msgstr "Ugylding database"

#: libraries/messages.inc.php:452
msgid "You have to add at least one field."
msgstr "Du må sette inn minst ett felt."

#: libraries/messages.inc.php:453
msgid "Table must have at least one field."
msgstr "Tabellen må ha minst ett felt."

#: libraries/messages.inc.php:454
msgid "This plugin does not support compressed imports!"
msgstr "Dette tillegget støtter ikke komprimerte importeringer!"

#: libraries/messages.inc.php:455
#, php-format
msgid "%d is not valid row number."
msgstr "%d er ikke et gyldig radnummer."

#: libraries/messages.inc.php:456
#, php-format
msgid "Invalid hostname for server %1$s. Please review your configuration."
msgstr "Ugyldig tjenernavn for tjener %1$s. Kontroller din konfigurasjon."

#: libraries/messages.inc.php:457
#, php-format
msgid "Invalid server index: \"%s\""
msgstr "Ugyldig tjenerindeks: \"%s\""

#: libraries/messages.inc.php:458 tbl_get_field.php:26
msgid "Invalid table name"
msgstr "Ugylding tabellnavn"

#: libraries/messages.inc.php:460
msgid "Japanese"
msgstr "japansk"

#: libraries/messages.inc.php:461
msgid ""
"Javascript support is missing or disabled in your browser, some phpMyAdmin "
"functionality will be missing. For example navigation frame will not refresh "
"automatically."
msgstr ""
"Støtte for Javascript mangler eller er avslått i din nettleser, en del "
"phpMyAdmin funksjonalitet vil mangle. F.eks. navigasjonsrammen vil ikke "
"oppdatere seg automatisk."

#: libraries/messages.inc.php:462 server_status.php:257
msgid "Joins"
msgstr "Sammenføyninger"

#: libraries/messages.inc.php:463
#, php-format
msgid "Jump to database &quot;%s&quot;."
msgstr "Hopp til databasen &quot;%s&quot;."

#: libraries/messages.inc.php:465
msgid "Do not change the password"
msgstr "Ikke endre passordet"

#: libraries/messages.inc.php:466 server_status.php:256
msgid "Key cache"
msgstr "Nøkkelmellomlager"

#: libraries/messages.inc.php:468 server_processlist.php:71
msgid "Kill"
msgstr "Avslutt"

#: libraries/messages.inc.php:469
#, php-format
msgid "The %s functionality is affected by a known bug, see %s"
msgstr "Funksjonaliteten %s er påvirket av en kjent feil, se %s"

#: libraries/messages.inc.php:470
msgid "Korean"
msgstr "koreansk"

#: libraries/messages.inc.php:473
msgid "Language"
msgstr "Språk"

#: libraries/messages.inc.php:474
#, php-format
msgid "Unknown language: %1$s."
msgstr "Ukjent språk: %1$s."

#: libraries/messages.inc.php:475
msgid "Latched pages"
msgstr "Tilknyttede sider"

#: libraries/messages.inc.php:476
msgid "Table caption"
msgstr "Tabelloverskrift"

#: libraries/messages.inc.php:477
msgid "Content of table __TABLE__"
msgstr "Innhold i tabell __TABLE__"

#: libraries/messages.inc.php:478
msgid "Continued table caption"
msgstr "Fortsettet tabelloverskrift"

#: libraries/messages.inc.php:479
msgid "(continued)"
msgstr "(fortsettet)"

#: libraries/messages.inc.php:480
msgid "Include table caption"
msgstr "Inkluder tabelloverskrift"

#: libraries/messages.inc.php:481
msgid "Label key"
msgstr "Merkelappnøkkel"

#: libraries/messages.inc.php:482
msgid "LaTeX"
msgstr "LaTeX"

#: libraries/messages.inc.php:483
msgid "Structure of table __TABLE__"
msgstr "Struktur i tabell __TABLE__"

#: libraries/messages.inc.php:484
msgid "Latvian"
msgstr "Latvisk"

#: libraries/messages.inc.php:485
msgid "CSV using LOAD DATA"
msgstr "CSV med LOAD DATA"

#: libraries/messages.inc.php:486
msgid "Use LOCAL keyword"
msgstr "Bruk LOCAL nøkkelord"

#: libraries/messages.inc.php:487 libraries/tbl_properties.inc.php:105
msgid "Length/Values"
msgstr "Lengde/Sett*"

#: libraries/messages.inc.php:488
msgid "Number of rows per page"
msgstr "Antall poster per side"

#: libraries/messages.inc.php:489
msgid "Lines terminated by"
msgstr "Linker avsluttet med"

#: libraries/messages.inc.php:490
msgid "Link not found"
msgstr "Link ikke funnet"

#: libraries/messages.inc.php:492
msgid "Lithuanian"
msgstr "lithauisk"

#: libraries/messages.inc.php:493
msgid "Local"
msgstr "Lokal"

#: libraries/messages.inc.php:495
msgid "Login Information"
msgstr "Innlogingsinformasjon"

#: libraries/messages.inc.php:496
msgid "Log in"
msgstr "Logg inn"

#: libraries/messages.inc.php:497
msgid ""
"Login without a password is forbidden by configuration (see AllowNoPassword)"
msgstr ""
"Innlogging uten passord er forbudt av konfigurasjonen (see AllowNoPassword)"

#: libraries/messages.inc.php:498 libraries/navigation_header.inc.php:67
#: libraries/navigation_header.inc.php:70
#: libraries/navigation_header.inc.php:71 main.php:99
msgid "Log out"
msgstr "Logg ut"

#: libraries/messages.inc.php:499
msgid "Password:"
msgstr "Passord:"

#: libraries/messages.inc.php:500
msgid "You can enter hostname/IP address and port separated by space."
msgstr "Du kan skrive vertsnavn/IP adresse og port separert med mellomrom."

#: libraries/messages.inc.php:501
msgid "Server:"
msgstr "Tjener"

#: libraries/messages.inc.php:502
msgid "Username:"
msgstr "Brukernavn:"

#: libraries/messages.inc.php:503
msgid "This operation could take a long time. Proceed anyway?"
msgstr "Denne operasjonen kan ta lang tid. Ønsker du å fortsette?"

#: libraries/messages.inc.php:505 server_status.php:440
msgid "max. concurrent connections"
msgstr "maks. samtidige tilkoblinger"

#: libraries/messages.inc.php:506
msgid "Maximal length of created query"
msgstr "Maksimum lengde av opprettet spørring"

#: libraries/messages.inc.php:507
#, php-format
msgid "Max: %s%s"
msgstr "Maksimum størrelse: %s%s"

#: libraries/messages.inc.php:508 main.php:282
msgid ""
"The mbstring PHP extension was not found and you seem to be using a "
"multibyte charset. Without the mbstring extension phpMyAdmin is unable to "
"split strings correctly and it may result in unexpected results."
msgstr ""
"PHP tillegget mbstring ble ikke funnet og det ser ut til at du bruker et "
"flerbyte tegnsett. Uten mbstring-tillegget så kan ikke phpMyAdmin splitte "
"strenger korrekt og dette kan medføre uønskede resultater."

#: libraries/messages.inc.php:509 main.php:274
msgid ""
"You have enabled mbstring.func_overload in your PHP configuration. This "
"option is incompatible with phpMyAdmin and might cause some data to be "
"corrupted!"
msgstr ""
"Du har slått på mbstring.func_overload i din PHP konfigurasjon. Denne "
"opsjonen er ikke kompatibel med phpMyAdmin og kan medføre skader på data!"

#: libraries/messages.inc.php:510
msgid "MediaWiki Table"
msgstr "MediaWiki Tabell"

#: libraries/messages.inc.php:511 transformation_overview.php:25
msgid "Available MIME types"
msgstr "Tilgjengelige MIME-typer"

#: libraries/messages.inc.php:512 transformation_overview.php:43
msgid "Available transformations"
msgstr "Tilgjengelige transformationer"

#: libraries/messages.inc.php:513
msgctxt "$strMIME_description"
msgid "Description"
msgstr "Beskrivelse"

#: libraries/messages.inc.php:514 libraries/tbl_properties.inc.php:143
msgid "MIME type"
msgstr "MIME-type"

#: libraries/messages.inc.php:515 libraries/tbl_properties.inc.php:580
#: transformation_overview.php:60
#, php-format
msgid ""
"No description is available for this transformation.<br />Please ask the "
"author what %s does."
msgstr ""
"Ingen beskrivelse er tilgjengelig for denne transformasjonen.<br />Spør "
"forfatteren hva %s gjør."

#: libraries/messages.inc.php:516 libraries/tbl_properties.inc.php:144
#: transformation_overview.php:47
msgid "Browser transformation"
msgstr "Nettvisertransformasjon"

#: libraries/messages.inc.php:517 libraries/tbl_properties.inc.php:137
#, php-format
msgid ""
"For a list of available transformation options and their MIME type "
"transformations, click on %stransformation descriptions%s"
msgstr ""
"For en liste over tilgjengelige transformasjonsvalg, klikk på %"
"stransformasjonsbeskrivelser%s"

#: libraries/messages.inc.php:518
msgid ""
"Please enter the values for transformation options using this format: 'a', "
"100, b,'c'...<br />If you ever need to put a backslash (\"\\\") or a single "
"quote (\"'\") amongst those values, precede it with a backslash (for example "
"'\\\\xyz' or 'a\\'b')."
msgstr ""
"Skriv inn verdiene for transformasjon med dette formatet: 'a', 100, b,'c'..."
"<br />Hvis du trenger å bruke en skråstrek (\"\\\") eller en enkel apostrof "
"(\"'\") blant disse verdiene så sett en skråstrek foran (eks. '\\\\xyz' "
"eller 'a\\'b')."

#: libraries/messages.inc.php:519 libraries/tbl_properties.inc.php:145
#: libraries/tbl_properties.inc.php:146
msgid "Transformation options"
msgstr "Transformasjonsvalg"

#: libraries/messages.inc.php:520
msgid "MIME TYPES FOR TABLE"
msgstr "MIME TYPER FOR TABELLEN"

#: libraries/messages.inc.php:521 transformation_overview.php:38
msgid ""
"MIME types printed in italics do not have a separate transformation function"
msgstr ""
"MIME-typer skrevet i kursiv har ikke en separat transformasjonsfunksjon"

#: libraries/messages.inc.php:522
msgid "Modifications have been saved"
msgstr "Endringene er lagret"

#: libraries/messages.inc.php:523 tbl_indexes.php:161
msgid "Modify an index"
msgstr "Endre en indeks"

#: libraries/messages.inc.php:525 pmd_general.php:108
msgid "Move Menu"
msgstr "Flytt meny"

#: libraries/messages.inc.php:526 tbl_operations.php:276
msgid "Move table to (database<b>.</b>table):"
msgstr "Flytt tabell til (database<b>.</b>tabell):"

#: libraries/messages.inc.php:527
#, php-format
msgid "Table %s has been moved to %s."
msgstr "Tabellen %s har blitt flyttet til %s."

#: libraries/messages.inc.php:528
msgid "Can't move table to same one!"
msgstr "Kan ikke flytte tabellen til samme navn!"

#: libraries/messages.inc.php:529
msgid "multilingual"
msgstr "flerspråkelig"

#: libraries/messages.inc.php:530
msgid "Data pointer size"
msgstr "Datapekerstørrelse"

#: libraries/messages.inc.php:531
msgid ""
"The default pointer size in bytes, to be used by CREATE TABLE for MyISAM "
"tables when no MAX_ROWS option is specified."
msgstr ""
"Standard pekerstørrelse i bytes, som brukes av CREATE TABLE for MyISAM "
"tabeller når ingen MAX_ROWS innstillinger er spesifisert."

#: libraries/messages.inc.php:532
msgid ""
"If the temporary file used for fast MyISAM index creation would be larger "
"than using the key cache by the amount specified here, prefer the key cache "
"method."
msgstr ""
"Hvis den midlertidige fila brukt for hurtig MyISAM indeksopprettelse ville "
"bli større enn å bruke nøkkelmellomlager med størrelsen spesifisert her, så "
"bruk nøkkellagermetoden."

#: libraries/messages.inc.php:533
msgid "Maximum size for temporary files on index creation"
msgstr "Maksimum størrelse for midlertidige filer under indeksopprettelse"

#: libraries/messages.inc.php:534
msgid ""
"The maximum size of the temporary file MySQL is allowed to use while re-"
"creating a MyISAM index (during REPAIR TABLE, ALTER TABLE, or LOAD DATA "
"INFILE)."
msgstr ""
"Maksimum størrelse for den midlertidige fila MySQL har lov til å bruke når "
"den gjennoppretter en MyISAM indeks (med spørringene REPAIR TABLE, ALTER "
"TABLE, eller LOAD DATA INFILE)."

#: libraries/messages.inc.php:535
msgid "Maximum size for temporary sort files"
msgstr "Maksimum størrelse for midlertidige sorteringsfiler"

#: libraries/messages.inc.php:536
msgid "Automatic recovery mode"
msgstr "Automatisk gjennopprettignsmodus"

#: libraries/messages.inc.php:537
msgid ""
"The mode for automatic recovery of crashed MyISAM tables, as set via the --"
"myisam-recover server startup option."
msgstr ""
"Modusen for automatisk gjennoppretting av MyISAM tabeller som har kræsjet, "
"konfigurert via --myisam-recover tjeneroppstartsinnstillingen."

#: libraries/messages.inc.php:538
msgid ""
"If this value is greater than 1, MyISAM table indexes are created in "
"parallel (each index in its own thread) during the repair by sorting process."
msgstr ""
"Hvis denne verdien er større enn 1 så blir MyISAM tabellindekser opprettet "
"parallelt (hver indeks i sin egen tråd) under REPAIR av sorteringsprosessen."

#: libraries/messages.inc.php:539
msgid "Repair threads"
msgstr "Reparer tråder"

#: libraries/messages.inc.php:540
msgid ""
"The buffer that is allocated when sorting MyISAM indexes during a REPAIR "
"TABLE or when creating indexes with CREATE INDEX or ALTER TABLE."
msgstr ""
"Bufferet som brukes ved sortering av MyISAM indekser under en REPAIR TABLE "
"eller når indekser blir opprettet med CREATE INDEX eller ALTER TABLE."

#: libraries/messages.inc.php:541
msgid "Sort buffer size"
msgstr "Sorteringsbufferstørrelse"

#: libraries/messages.inc.php:542 main.php:193
msgid "MySQL charset"
msgstr "MySQL-tegnsett"

#: libraries/messages.inc.php:543 main.php:211
msgid "MySQL client version"
msgstr "MySQL klientversjon"

#: libraries/messages.inc.php:544 main.php:125
msgid "MySQL connection collation"
msgstr "Kollasjon av MySQL-oppkobling"

#: libraries/messages.inc.php:545 main.php:346
#, php-format
msgid ""
"Your PHP MySQL library version %s differs from your MySQL server version %s. "
"This may cause unpredictable behavior."
msgstr ""
"Din PHP MySQL bibliotekfilversjon %s er forskjellig fra din MySQL "
"tjenerversjon %s. Dette kan forårsake uforutsett oppførsel."

#: libraries/messages.inc.php:546
msgid "MySQL said: "
msgstr "MySQL sa: "

#: libraries/messages.inc.php:547 server_status.php:294
msgid "Show processes"
msgstr "Vis prosesser"

#: libraries/messages.inc.php:552
#, php-format
msgid "No activity within %s seconds; please log in again"
msgstr "Ingen aktivitet på %s sekunder eller mer, du må logge inn på nytt"

#: libraries/messages.inc.php:553 server_databases.php:371
msgid "No databases"
msgstr "Ingen databaser"

#: libraries/messages.inc.php:554
msgid "No databases selected."
msgstr "Ingen databaser er valgt."

#: libraries/messages.inc.php:555
msgid ""
"No data was received to import. Either no file name was submitted, or the "
"file size exceeded the maximum size permitted by your PHP configuration. See "
"[a@./Documentation.html#faq1_16@Documentation]FAQ 1.16[/a]."
msgstr ""
"Ingen data ble mottatt for importering. Enten ble ingen filnavn gitt, eller "
"filstørrelsen oversteg maksimum størrelse tillatt i din PHP konfigurasjon. "
"Se FAQ 1.16"

#: libraries/messages.inc.php:556
msgid "no description"
msgstr "ingen beskrivelse"

#: libraries/messages.inc.php:557
msgid ""
"There is no detailed status information available for this storage engine."
msgstr ""
"Det er ikke noen detaljert statusinformasjon for denne lagringsmotoren."

#: libraries/messages.inc.php:558
msgid "\"DROP DATABASE\" statements are disabled."
msgstr "\"DROP DATABASE\"-uttrykk er avslått."

#: libraries/messages.inc.php:559
msgid "Skip Explain SQL"
msgstr "Ikke forklar SQL"

#: libraries/messages.inc.php:560
msgid "No files found inside ZIP archive!"
msgstr "Ingen filer funnet inne i ZIP arkivet!"

#: libraries/messages.inc.php:561
msgid "phpMyAdmin is more friendly with a <b>frames-capable</b> browser."
msgstr "phpMyAdmin er mer brukervennlig med en <b>rammekapabel</b> nettleser."

#: libraries/messages.inc.php:562 tbl_relation.php:529
msgid "No index defined!"
msgstr "Ingen indeks definert!"

#: libraries/messages.inc.php:563
msgid "No index parts defined!"
msgstr "Ingen indeksdeler definert!"

#: libraries/messages.inc.php:564
msgid "No change"
msgstr "Ingen endring"

#: libraries/messages.inc.php:565
msgctxt "$strNoneDefault"
msgid "None"
msgstr "Ingen"

#: libraries/messages.inc.php:568
msgid "This format has no options"
msgstr "Dette formatet har ingen valg"

#: libraries/messages.inc.php:569
msgid "No Password"
msgstr "Intet passord"

#: libraries/messages.inc.php:570
#, php-format
msgid "The web server does not have permission to save the file %s."
msgstr "Webserveren har ikke tillatelse til å lagre fila %s."

#: libraries/messages.inc.php:571
msgid "Without PHP Code"
msgstr "uten PHP kode"

#: libraries/messages.inc.php:573
msgid "You don't have sufficient privileges to be here right now!"
msgstr "Du har ikke nok rettigheter til å være her nå!"

#: libraries/messages.inc.php:574 tbl_row_action.php:29
msgid "No rows selected"
msgstr "Ingen rader valgt"

#: libraries/messages.inc.php:575
#, php-format
msgid "Insufficient space to save the file %s."
msgstr "Ikke nok plass til å lagre fila %s."

#: libraries/messages.inc.php:577 themes.php:32
#, php-format
msgid ""
"No themes support; please check your configuration and/or your themes in "
"directory %s."
msgstr ""
"Ikke støtte for maler, kontroller konfigureringen og/eller dine maler i "
"katalogen %s."

#: libraries/messages.inc.php:578
msgid "This is not a number!"
msgstr "Dette er ikke ett tall!"

#: libraries/messages.inc.php:579
msgid "not OK"
msgstr "ikke OK"

#: libraries/messages.inc.php:580
msgid "not present"
msgstr "ikke tilstede"

#: libraries/messages.inc.php:581 pdf_pages.php:36 pdf_pages.php:42
#: pdf_pages.php:48 pdf_pages.php:53
#, php-format
msgid "<b>%s</b> table not found or not set in %s"
msgstr "<b>%s</b> tabellen ble ikke funnet eller ikke konfigurert i %s"

#: libraries/messages.inc.php:582
msgid "No user(s) found."
msgstr "Ingen bruker(e) funnet."

#: libraries/messages.inc.php:583
msgid "Skip Validate SQL"
msgstr "Ikke teste SQL"

#: libraries/messages.inc.php:586 pmd_general.php:164
msgid "Number of tables"
msgstr "Antall tabeller"

#: libraries/messages.inc.php:587
#, php-format
msgid "%s match(es) inside table <i>%s</i>"
msgstr "%s treff i tabell <i>%s</i>"

#: libraries/messages.inc.php:588
#, php-format
msgid "<b>Total:</b> <i>%s</i> match(es)"
msgstr "<b>Totalt:</b> <i>%s</i> treff"

#: libraries/messages.inc.php:589 server_databases.php:117
#: server_status.php:260 setup/lib/messages.inc.php:117
msgid "Tables"
msgstr "Tabeller"

#: libraries/messages.inc.php:591 pmd_general.php:340
msgid "OK"
msgstr "OK"

#: libraries/messages.inc.php:593
msgid "Open Document Text"
msgstr "Open Document tekst"

#: libraries/messages.inc.php:594
msgid "Open new phpMyAdmin window"
msgstr "Åpne nytt phpMyAdmin vindu"

#: libraries/messages.inc.php:595 libraries/tbl_links.inc.php:95
#: libraries/tbl_links.inc.php:117 view_operations.php:89
msgid "Operations"
msgstr "Operasjoner"

#: libraries/messages.inc.php:596
msgid "Operator"
msgstr "Operator"

#: libraries/messages.inc.php:597 tbl_operations.php:662
msgid "Optimize"
msgstr "Optimaliser"

#: libraries/messages.inc.php:599 tbl_structure.php:754
msgid "Options"
msgstr "Innstillinger"

#: libraries/messages.inc.php:601 server_databases.php:142
#: tbl_printview.php:336 tbl_structure.php:683
msgid "Overhead"
msgstr "Overheng"

#: libraries/messages.inc.php:604 tbl_tracking.php:323
msgid "Packed"
msgstr "Pakket"

#: libraries/messages.inc.php:606
msgid "Pages to be flushed"
msgstr "Sider som skal tømmes"

#: libraries/messages.inc.php:609
msgid "Partial Texts"
msgstr "Delvis tekst"

#: libraries/messages.inc.php:610 libraries/tbl_properties.inc.php:755
msgid "PARTITION definition"
msgstr "Partisjonsdefinisjon"

#: libraries/messages.inc.php:611 tbl_structure.php:757
msgid "partitioned"
msgstr "partisjonert"

#: libraries/messages.inc.php:612 tbl_operations.php:649
msgid "Partition maintenance"
msgstr "Partisjonsvedlikehold"

#: libraries/messages.inc.php:613
#, php-format
msgid "Partition %s"
msgstr "Partisjon %s"

#: libraries/messages.inc.php:614
#, php-format
msgid "The password for %s was changed successfully."
msgstr "Passordet til %s er endret."

#: libraries/messages.inc.php:615
msgid "The password is empty!"
msgstr "Passordet er blankt!"

#: libraries/messages.inc.php:617
msgid "The passwords aren't the same!"
msgstr "Passordene er ikke like!"

#: libraries/messages.inc.php:618
msgid "Password"
msgstr "Passord"

#: libraries/messages.inc.php:619
msgid "Checkpoint frequency"
msgstr "Kontrollpunktfrekvens"

#: libraries/messages.inc.php:620
msgid ""
"The amount of data written to the transaction log before a checkpoint is "
"performed. The default value is 24MB."
msgstr ""
"Mengden data skrevet til transaksjonsloggen før en punktsjekk blir utført. "
"Standard verdi er 24MB."

#: libraries/messages.inc.php:621
msgid "Data file grow size"
msgstr "Datafil vekststørrelse"

#: libraries/messages.inc.php:622
msgid "The grow size of the handle data (.xtd) files."
msgstr "Vekststørrelsen til \"handle data\" filene (.xtd)."

#: libraries/messages.inc.php:623
msgid "Data log threshold"
msgstr "Dataloggterskel"

#: libraries/messages.inc.php:624
msgid ""
"The maximum size of a data log file. The default value is 64MB. PBXT can "
"create a maximum of 32000 data logs, which are used by all tables. So the "
"value of this variable can be increased to increase the total amount of data "
"that can be stored in the database."
msgstr ""
"Maksimum størrelse på en dataloggfil. Standard verdi er 64MB. PBXT can "
"opprette maksimum 32000 datalogger, som er brukt av alle tabeller. Så "
"verdien av denne variabelen kan økes for å øke den totale mengden data som "
"kan lagres i databasen."

#: libraries/messages.inc.php:625
msgid ""
"The percentage of garbage in a data log file before it is compacted. This is "
"a value between 1 and 99. The default is 50."
msgstr ""
"Prosentandelen søppel på en dataloggfil før den komprimeres. Dette er en "
"verdi mellom 1 og 99. Standard er 50."

#: libraries/messages.inc.php:626
msgid "Garbage threshold"
msgstr "Søppelterskel"

#: libraries/messages.inc.php:627
msgid ""
"This is the amount of memory allocated to the index cache. Default value is "
"32MB. The memory allocated here is used only for caching index pages."
msgstr ""
"Dette er mengden minne tilordnet indeksmellomlageret. Standard verdi er "
"32MB. Minnet tilordnet her brukes kun for mellomlagring av indekssider."

#: libraries/messages.inc.php:628
msgid "Index cache size"
msgstr "Indeksmellomlagerstørrelse"

#: libraries/messages.inc.php:629
msgid ""
"The size of the buffer used when writing a data log. The default is 256MB. "
"The engine allocates one buffer per thread, but only if the thread is "
"required to write a data log."
msgstr ""
"Størrelsen på mellomlageret som brukes ved skriving av en datalogg. Standard "
"verdi er 256MB. Databasemotoren tillordner ett buffer per tråd, men bare "
"hvis tråden er påkrevd å skrive en datalogg."

#: libraries/messages.inc.php:630
msgid "Log buffer size"
msgstr "Loggbufferstørrelse"

#: libraries/messages.inc.php:631
msgid ""
"The amount of memory allocated to the transaction log cache used to cache on "
"transaction log data. The default is 16MB."
msgstr ""
"Mengden minne tilordnet transaksjonsloggmellomlageret brukt til å "
"mellomlagre transakjsonsloggdata. Standard verdi er 16MB."

#: libraries/messages.inc.php:632
msgid "Log cache size"
msgstr "Loggmellomlagerstørrelse"

#: libraries/messages.inc.php:633
msgid ""
"This is the number of transaction log files (pbxt/system/xlog*.xt) the "
"system will maintain. If the number of logs exceeds this value then old logs "
"will be deleted, otherwise they are renamed and given the next highest "
"number."
msgstr ""
"Dette er det antall transaksjonsloggfiler (pbxt/system/xlog*.xt) som "
"systemet will opprettholde. Hvis antall logger overstiger denne verdien vil "
"gamle logger bli slettet, ellers så vil de bli gitt nytt navn og gitt det "
"neste høyeste nummeret."

#: libraries/messages.inc.php:634
msgid "Log file count"
msgstr "Antall loggfiler"

#: libraries/messages.inc.php:635
msgid ""
"The size of a transaction log before rollover, and a new log is created. The "
"default value is 16MB."
msgstr ""
"Størrelsen til en transaksjonslogg før rollover, og en ny logg blir "
"opprettet. Standard verdi er 16MB."

#: libraries/messages.inc.php:636
msgid "Log file threshold"
msgstr "Loggfilterskel"

#: libraries/messages.inc.php:637
msgid ""
"This is the amount of memory allocated to the record cache used to cache "
"table data. The default value is 32MB. This memory is used to cache changes "
"to the handle data (.xtd) and row pointer (.xtr) files."
msgstr ""
"Mengden minne tilordnet radmellomlageret brukt til å mellomlagre tabelldata. "
"Standard verdi er 32MB. Dette minnet blir brukt til å mellomlagre endringer "
"til \"handle data\" (.xtd) og radpeker (.xtr) filer."

#: libraries/messages.inc.php:638
msgid "Record cache size"
msgstr "Radmellomlagerstørrelse"

#: libraries/messages.inc.php:639
msgid "The grow size of the row pointer (.xtr) files."
msgstr "Vekststørrelsen til radpekerfilene (.xtr)."

#: libraries/messages.inc.php:640
msgid "Row file grow size"
msgstr "Radfil vekststørrelse"

#: libraries/messages.inc.php:641
msgid ""
"The size of the global transaction log buffer (the engine allocates 2 "
"buffers of this size). The default is 1MB."
msgstr ""
"Størrelsen til det globale transaksjonsloggmellomlageret (databasemotoren "
"tilordner 2 mellomlager med denne størrelsen). Standard verdi er 1MB."

#: libraries/messages.inc.php:642
msgid "Transaction buffer size"
msgstr "Transaksjonsbufferstørrelse"

#: libraries/messages.inc.php:643
#, php-format
msgid "Schema of the \"%s\" database - Page %s"
msgstr "Skjema for \"%s\"-databasen - Side %s"

#: libraries/messages.inc.php:644
#, php-format
msgid "The \"%s\" table doesn't exist!"
msgstr "Tabellen \"%s\" eksisterer ikke!"

#: libraries/messages.inc.php:645
msgid "No tables"
msgstr "Ingen tabeller"

#: libraries/messages.inc.php:646
msgid "Page has been created"
msgstr "Siden har blitt opprettet"

#: libraries/messages.inc.php:647
msgid "Page creation failed"
msgstr "Sideopprettelsen feilet"

#: libraries/messages.inc.php:648
msgid "PDF"
msgstr "PDF"

#: libraries/messages.inc.php:649
msgid "(Generates a report containing the data of a single table)"
msgstr "(Oppretter en rapport som inneholder dataene fra en enkel tabell)"

#: libraries/messages.inc.php:650
msgid "Report title"
msgstr "Rapporttittel"

#: libraries/messages.inc.php:651 server_status.php:389 server_status.php:434
#: server_status.php:497 server_status.php:555
msgid "per hour"
msgstr "per time"

#: libraries/messages.inc.php:652 server_status.php:498
msgid "per minute"
msgstr "per minutt"

#: libraries/messages.inc.php:653 server_status.php:499
msgid "per second"
msgstr "per sekund"

#: libraries/messages.inc.php:654
msgid "Persian"
msgstr "Persisk"

#: libraries/messages.inc.php:655
msgid "phone book"
msgstr "telefonkatalog"

#: libraries/messages.inc.php:656
msgid "PHP array"
msgstr "PHP array"

#: libraries/messages.inc.php:657 setup/lib/messages.inc.php:355
msgid "Create PHP Code"
msgstr "Lag PHP kode"

#: libraries/messages.inc.php:658 main.php:213
msgid "PHP extension"
msgstr "PHP tillegg"

#: libraries/messages.inc.php:659
msgid "PHP Version"
msgstr "PHP-Versjon"

#: libraries/messages.inc.php:660
msgid "Play audio"
msgstr "Spill lyd"

#: libraries/messages.inc.php:661
msgid "Please select the primary key or a unique key"
msgstr "Velg primærnøkkelen eller en unik nøkkel"

#: libraries/messages.inc.php:662
msgid ""
"Enable advanced features in configuration file (<code>config.inc.php</"
"code>), for example by starting from <code>config.sample.inc.php</code>."
msgstr ""
"Slå på avansert funksjonalitet i konfigurasjonsfila (<code>config.inc.php</"
"code>), f.eks. med eksempel fra <code>config.sample.inc.php</code>."

#: libraries/messages.inc.php:663
msgid "Quick steps to setup advanced features:"
msgstr "Raske steg for å sette opp avansert funksjonalitet:"

#: libraries/messages.inc.php:664
msgid ""
"Create the needed tables with the <code>script/create_tables.sql</code>."
msgstr "Opprett nødvendige tabeller med <code>script/create_tables.sql</code>."

#: libraries/messages.inc.php:665
msgid "Create a pma user and give access to these tables."
msgstr "Opprett en pma bruker og gi tilgang til disse tabellene."

#: libraries/messages.inc.php:666
msgid "Re-login to phpMyAdmin to load the updated configuration file."
msgstr ""
"Re-logginn til phpMyAdmin for å laste den oppdaterte konfigurasjonsfila."

#: libraries/messages.inc.php:667 libraries/navigation_header.inc.php:93
#: libraries/navigation_header.inc.php:95
msgid "phpMyAdmin documentation"
msgstr "phpMyAdmin-Dokumentasjon"

#: libraries/messages.inc.php:669
msgid "Polish"
msgstr "Polsk"

#: libraries/messages.inc.php:670
msgid "Port"
msgstr "Port"

#: libraries/messages.inc.php:672 server_status.php:608
msgid "Begin"
msgstr "Start"

#: libraries/messages.inc.php:673
msgid "Previous"
msgstr "Forrige"

#: libraries/messages.inc.php:674
msgid "The primary key has been dropped"
msgstr "Primærnøkkelen har blitt slettet"

#: libraries/messages.inc.php:675
msgid "The name of the primary key must be \"PRIMARY\"!"
msgstr "Navnet til  primærnøkkelen må være... PRIMARY!"

#: libraries/messages.inc.php:676
msgid ""
"(\"PRIMARY\" <b>must</b> be the name of and <b>only of</b> a primary key!)"
msgstr ""
"(\"PRIMARY\" <b>må</b> være navnet til og <b>bare til</b> en primærnøkkel!)"

#: libraries/messages.inc.php:677 libraries/mult_submits.inc.php:76
#: libraries/tbl_properties.inc.php:513 tbl_structure.php:29
#: tbl_structure.php:153 tbl_structure.php:157 tbl_structure.php:474
msgid "Primary"
msgstr "Primær"

#: libraries/messages.inc.php:679
msgid "Print view (with full texts)"
msgstr "Forhåndsvisning (med all tekst)"

#: libraries/messages.inc.php:681
msgid "Includes all privileges except GRANT."
msgstr "Inkluder alle privilegier unntatt GRANT."

#: libraries/messages.inc.php:682
msgid "Allows altering the structure of existing tables."
msgstr "Tillater endring av struktur på eksisterende tabeller."

#: libraries/messages.inc.php:683
msgid "Allows altering and dropping stored routines."
msgstr "Tillater endring og sletting av lagrede rutiner."

#: libraries/messages.inc.php:684
msgid "Allows creating new databases and tables."
msgstr "Tillater oppretting av nye databaser og tabeller."

#: libraries/messages.inc.php:685
msgid "Allows creating stored routines."
msgstr "Tillater oppreting av lagrede rutiner."

#: libraries/messages.inc.php:686
msgid "Allows creating new tables."
msgstr "Tillater oppretting av nye tabeller."

#: libraries/messages.inc.php:687
msgid "Allows creating temporary tables."
msgstr "Tillater oppretting av midlertidige tabeller."

#: libraries/messages.inc.php:688
msgid "Allows creating, dropping and renaming user accounts."
msgstr "Tillater oppretting, sletting og navneendring av brukerkontoer."

#: libraries/messages.inc.php:689
msgid "Allows creating new views."
msgstr "Tillater oppretting av nye visninger."

#: libraries/messages.inc.php:690
msgid "Allows deleting data."
msgstr "Tillater sletting av data."

#: libraries/messages.inc.php:691
msgid "Allows dropping databases and tables."
msgstr "Tillater sletting av databaser og tabeller."

#: libraries/messages.inc.php:692
msgid "Allows dropping tables."
msgstr "Tillater sletting av tabeller."

#: libraries/messages.inc.php:693
msgid "Allows to set up events for the event scheduler"
msgstr "Tillater å sette opp hendelser for hendelseskalenderen"

#: libraries/messages.inc.php:694
msgid "Allows executing stored routines."
msgstr "Tillater utføring av lagrede rutiner."

#: libraries/messages.inc.php:695
msgid "Allows importing data from and exporting data into files."
msgstr "Tillater import og eksport av data til og fra filer."

#: libraries/messages.inc.php:696
msgid ""
"Allows adding users and privileges without reloading the privilege tables."
msgstr ""
"Tillater å legge til brukere og privilegier uten å oppfriske "
"privilegietabellene."

#: libraries/messages.inc.php:697
msgid "Allows creating and dropping indexes."
msgstr "Tillater oppretting og sletting av indekser."

#: libraries/messages.inc.php:698
msgid "Allows inserting and replacing data."
msgstr "Tillater å legge til og erstatte data."

#: libraries/messages.inc.php:699
msgid "Allows locking tables for the current thread."
msgstr "Tillater låsing av tabeller for den kjørende tråden."

#: libraries/messages.inc.php:700
msgid "Limits the number of new connections the user may open per hour."
msgstr "Begrenser antall nye tilkoblinger brukeren kan åpne per time."

#: libraries/messages.inc.php:701
msgid "Limits the number of queries the user may send to the server per hour."
msgstr "Begrenser antall spørringer brukeren kan sende til tjeneren per time."

#: libraries/messages.inc.php:702
msgid ""
"Limits the number of commands that change any table or database the user may "
"execute per hour."
msgstr ""
"Begrenser antall kommandoer som kan endre tabeller eller databaser brukeren "
"kan utføre per time."

#: libraries/messages.inc.php:703
msgid "Limits the number of simultaneous connections the user may have."
msgstr "Begrens antall samtidige tilkoblinger brukeren kan ha."

#: libraries/messages.inc.php:704
msgid "Allows viewing processes of all users"
msgstr "Tillater visning av prosessene til alle brukere"

#: libraries/messages.inc.php:705
msgid "Has no effect in this MySQL version."
msgstr "har ingen effekt i denne versjonen av MySQL."

#: libraries/messages.inc.php:706
msgid "Allows reloading server settings and flushing the server's caches."
msgstr ""
"Tillater oppfrisking av tjenerinnstillinger og oppfrisking av mellomlager."

#: libraries/messages.inc.php:707
msgid "Allows the user to ask where the slaves / masters are."
msgstr ""
"Gir tillatelse til brukeren til å spørre hvor replikasjonsslaver eller -"
"tjenere er."

#: libraries/messages.inc.php:708
msgid "Needed for the replication slaves."
msgstr "Trenges av replikasjonsslavene."

#: libraries/messages.inc.php:709
msgid "Allows reading data."
msgstr "Tillater lesing av data."

#: libraries/messages.inc.php:710
msgid "Gives access to the complete list of databases."
msgstr "Gir adgang til komplett liste over databaser."

#: libraries/messages.inc.php:711
msgid "Allows performing SHOW CREATE VIEW queries."
msgstr "Tillater utføring av SHOW CREATE VIEW spørringer."

#: libraries/messages.inc.php:712
msgid "Allows shutting down the server."
msgstr "Tillater avslutting av tjener."

#: libraries/messages.inc.php:713
msgid ""
"Allows connecting, even if maximum number of connections is reached; "
"required for most administrative operations like setting global variables or "
"killing threads of other users."
msgstr ""
"Tillater tilkobling, selv om maksimum tilkoblinger er nådd. Behøves for de "
"fleste administrative operasjoner som å sette globale variabler eller "
"avslutting av andre brukeres tråder."

#: libraries/messages.inc.php:714
msgid "Allows creating and dropping triggers"
msgstr "Tillater opprettelse og sletting av triggere"

#: libraries/messages.inc.php:715
msgid "Allows changing data."
msgstr "Tillater endring av data."

#: libraries/messages.inc.php:716
msgid "No privileges."
msgstr "Ingen privilegier."

#: libraries/messages.inc.php:717 libraries/server_links.inc.php:66
#: test/theme.php:117
msgid "Privileges"
msgstr "Privilegier"

#: libraries/messages.inc.php:718
msgid "The privileges were reloaded successfully."
msgstr "Oppfriskingen av privilegiene lyktes."

#: libraries/messages.inc.php:719
msgid "Procedures"
msgstr "Prosedyrer"

#: libraries/messages.inc.php:720 libraries/server_links.inc.php:80
msgid "Processes"
msgstr "Prosesser"

#: libraries/messages.inc.php:721
msgid "Profiling"
msgstr "Profilering"

#: libraries/messages.inc.php:722 main.php:187
msgid "Protocol version"
msgstr "Protokollversjon"

#: libraries/messages.inc.php:723
msgid "Put fields names in the first row"
msgstr "Sett inn feltnavn i første rad"

#: libraries/messages.inc.php:727
msgid "Query"
msgstr "Spørring ved eksempel (Query by Example)"

#: libraries/messages.inc.php:728
msgid "The following queries have been executed:"
msgstr "Følgende spørringer har blitt utført:"

#: libraries/messages.inc.php:729 server_status.php:251
msgid "Query cache"
msgstr "Spørringsmellomlager"

#: libraries/messages.inc.php:730 libraries/navigation_header.inc.php:80
#: libraries/navigation_header.inc.php:83
#: libraries/navigation_header.inc.php:86 setup/lib/messages.inc.php:122
msgid "Query window"
msgstr "Spørringsvindu"

#: libraries/messages.inc.php:732
msgid "Query results operations"
msgstr "Spørringsresultatshandlinger"

#: libraries/messages.inc.php:733
msgid "SQL history"
msgstr "SQL-historie"

#: libraries/messages.inc.php:734 server_status.php:490
#, php-format
msgid ""
"<b>Query statistics</b>: Since its startup, %s queries have been sent to the "
"server."
msgstr ""
"<b>Spørrings statistikk</b>: Siden oppstart, har %s spørringer blitt sendt "
"til tjeneren."

#: libraries/messages.inc.php:735
#, php-format
msgid "Query took %01.4f sec"
msgstr "Spørring tok %01.4f sek"

#: libraries/messages.inc.php:736 server_status.php:554
msgid "Query type"
msgstr "Spørringstype"

#: libraries/messages.inc.php:737
msgid "Do not overwrite this query from outside the window"
msgstr "Ikke overskriv denne spørringen fra andre vinduer"

#: libraries/messages.inc.php:739
msgid "Read requests"
msgstr "Leseforespørsler"

#: libraries/messages.inc.php:740 tbl_operations.php:663
msgid "Rebuild"
msgstr "Gjenoppbygg"

#: libraries/messages.inc.php:741 server_status.php:394
msgid "Received"
msgstr "Mottatt"

#: libraries/messages.inc.php:742 pmd_pdf.php:89
msgid "recommended"
msgstr "anbefalt"

#: libraries/messages.inc.php:744 tbl_operations.php:702
msgid "Check referential integrity:"
msgstr "Sjekk referanseintegritet:"

#: libraries/messages.inc.php:745 server_status.php:341
#: setup/lib/messages.inc.php:354
msgid "Refresh"
msgstr "Oppdater"

#: libraries/messages.inc.php:746
msgid "Relational display field"
msgstr "Relasjonsvisningsfelt"

#: libraries/messages.inc.php:747
msgid "Relational key"
msgstr "Relasjonsnøkkel"

#: libraries/messages.inc.php:748
msgid "Relational schema"
msgstr "Relasjonsskjema"

#: libraries/messages.inc.php:749
msgid "Relation deleted"
msgstr "Relasjon slettet"

#: libraries/messages.inc.php:750 pdf_schema.php:34
#, php-format
msgid ""
"The additional features for working with linked tables have been "
"deactivated. To find out why click %shere%s."
msgstr ""
"Tilleggsfunksjonene for å kunne jobbe med koblede tabeller er deaktivert. "
"For å finne ut hvorfor, klikk %sher%s."

#: libraries/messages.inc.php:751
msgid "RELATIONS FOR TABLE"
msgstr "RELASJONER FOR TABELLEN"

#: libraries/messages.inc.php:752 tbl_relation.php:399
msgid "Relations"
msgstr "Relasjoner"

#: libraries/messages.inc.php:753 tbl_structure.php:507 tbl_structure.php:509
msgid "Relation view"
msgstr "Relasjonsvisning"

#: libraries/messages.inc.php:754
msgid "Reloading the privileges"
msgstr "Oppfrisker privilegiene"

#: libraries/messages.inc.php:755
msgid "Reload navigation frame"
msgstr "Endre navigasjonsrammen"

#: libraries/messages.inc.php:756 pmd_general.php:80
msgid "Reload"
msgstr "Oppdater"

#: libraries/messages.inc.php:757
msgid "Remote server"
msgstr "Fjerntjener"

#: libraries/messages.inc.php:758
msgid "Remove CRLF characters within fields"
msgstr "Fjern CRLF tegn i felter"

#: libraries/messages.inc.php:759 tbl_operations.php:676
msgid "Remove partitioning"
msgstr "Fjern partisjonering"

#: libraries/messages.inc.php:760
msgid "Remove selected users"
msgstr "Fjern valgte brukere"

#: libraries/messages.inc.php:761
#, php-format
msgid "Database %s has been renamed to %s"
msgstr "Databasen %s har endret navn til %s"

#: libraries/messages.inc.php:762
#, php-format
msgid "Table %s has been renamed to %s"
msgstr "Tabellen %s har fått nytt navn %s"

#: libraries/messages.inc.php:763 tbl_operations.php:338
msgid "Rename table to"
msgstr "Endre tabellens navn"

#: libraries/messages.inc.php:764 view_operations.php:93
msgid "Rename view to"
msgstr "Endre tabellens navn"

#: libraries/messages.inc.php:765 tbl_operations.php:664
msgid "Repair"
msgstr "Reparer"

#: libraries/messages.inc.php:767
msgid "Replace NULL by"
msgstr "Erstatt NULL med"

#: libraries/messages.inc.php:768
msgid "Replace table data with file"
msgstr "Erstatt tabell med filen"

#: libraries/messages.inc.php:769
msgid ""
"Now, add the following lines at the end of [mysqld] section in your my.cnf "
"and please restart the MySQL server afterwards."
msgstr ""
"Legg til følgende linjer på slutten av din my.cnf og restart MySQL tjeneren "
"etterpå.."

#: libraries/messages.inc.php:770
msgid "Add slave replication user"
msgstr "Legg til slavereplikasjonsbruker"

#: libraries/messages.inc.php:771
#, php-format
msgid "Master server changed succesfully to %s"
msgstr "Mastertjener endret til %s"

#: libraries/messages.inc.php:772
msgid "This server is configured as master in a replication process."
msgstr "Denne tjeneren er konfigurert som master i en replikasjonsprosess."

#: libraries/messages.inc.php:773
msgid "Control slave:"
msgstr "Kontrollslave:"

#: libraries/messages.inc.php:774
msgid ""
"Unable to read master log position. Possible privilege problem on master."
msgstr ""
"Kan ikke lese masterloggposisjon. Muligens privilegieproblem på master."

#: libraries/messages.inc.php:775
#, php-format
msgid "Unable to connect to master %s."
msgstr "Kan ikke koble til master %s."

#: libraries/messages.inc.php:776
msgid "Replicate all databases; Ignore:"
msgstr "Repliker alle databaser; Ignorer:"

#: libraries/messages.inc.php:777
msgid "Ignore all databases; Replicate:"
msgstr "Ignorer alle databaser; repliker:"

#: libraries/messages.inc.php:778
msgid ""
"This server is not configured as master server in a replication process. You "
"can choose from either replicating all databases and ignoring certain "
"(useful if you want to replicate majority of databases) or you can choose to "
"ignore all databases by default and allow only certain databases to be "
"replicated. Please select the mode:"
msgstr ""
"Denne tjeneren er ikke konfigurert som mastertjener i en "
"replikasjonsprosess. Du kan velge mellom enten replisering av alle databaser "
"og ignorere enkelte (nytting hvis dy ønsker å replikere brorparten av "
"databasene) eller du kan velge å ignorere alle databaser som standard og "
"tillate bare enkelte databaser å bli replikert. Vennligst velg modus:"

#: libraries/messages.inc.php:779
msgid "Master configuration"
msgstr "Masterkonfigurering"

#: libraries/messages.inc.php:780
msgid "Master replication"
msgstr "Masterreplikasjon"

#: libraries/messages.inc.php:781 libraries/server_links.inc.php:70
#: server_status.php:258
msgid "Replication"
msgstr "Replikering"

#: libraries/messages.inc.php:782
msgid ""
"Once you restarted MySQL server, please click on Go button. Afterwards, you "
"should see a message informing you, that this server <b>is</b> configured as "
"master"
msgstr ""
"Etter at du har restartet MySQL tjeneren så klikk på Go knappen. Etterpå, så "
"vil du se en melding som informerer deg at denne tjeneren <b>er</b> "
"konfigurert som master"

#: libraries/messages.inc.php:783
msgid "Please select databases:"
msgstr "Vennligst velg databaser:"

#: libraries/messages.inc.php:784
#, php-format
msgid ""
"This server is not configured as master in a replication process. Would you "
"like to <a href=\"%s\">configure</a> it?"
msgstr ""
"Denne tjeneren er ikke konfigurert som master i en replikasjonsprosess. "
"Ønsker du å <a href=\"%s\">konfigurere</a> den?"

#: libraries/messages.inc.php:785
msgid ""
"Only slaves started with the --report-host=host_name option are visible in "
"this list."
msgstr ""
"Kun slaver startet med --report-host=host_name opsjonen er synlig i denne "
"lista."

#: libraries/messages.inc.php:786
msgid "Show connected slaves"
msgstr "Vis tilkoblede slaver"

#: libraries/messages.inc.php:787 libraries/messages.inc.php:893
#: server_status.php:281
msgid "Show master status"
msgstr "Vis masterstatus"

#: libraries/messages.inc.php:788
msgid "Skipping error(s) might lead into unsynchronized master and slave!"
msgstr "Å hoppe over feil kan føre til usynkroniserte master og slave!"

#: libraries/messages.inc.php:789
msgid "Change or reconfigure master server"
msgstr "Endre eller rekonfigurer mastertjener"

#: libraries/messages.inc.php:790
msgid "Slave configuration"
msgstr "Slavekonfigurasjon"

#: libraries/messages.inc.php:791
msgid ""
"Server is configured as slave in a replication process. Would you like to:"
msgstr "Tjener er konfigurert som slave i en replikasjonsprosess. Ønsker du å:"

#: libraries/messages.inc.php:792
msgid "Error management:"
msgstr "Feilbehandling:"

#: libraries/messages.inc.php:793
#, php-format
msgid "IO Thread %s only"
msgstr "Kun IO tråd %s"

#: libraries/messages.inc.php:794
msgid "Slave IO Thread not running!"
msgstr "Slave IO Thread kjører ikke!"

#: libraries/messages.inc.php:795
#, php-format
msgid ""
"This server is not configured as slave in a replication process. Would you "
"like to <a href=\"%s\">configure</a> it?"
msgstr ""
"Denne tjeneren er ikke konfigurert som master i en replikasjonsprosess. "
"Ønsker du å <a href=\"%s\">konfigurere</a> den?"

#: libraries/messages.inc.php:796
msgid "Reset slave"
msgstr "Resett slave"

#: libraries/messages.inc.php:797
msgid "See slave status table"
msgstr "Se slavestatustabell"

#: libraries/messages.inc.php:798
msgid "Skip current error"
msgstr "Hopp over nåværende feil"

#: libraries/messages.inc.php:799
msgid "errors."
msgstr "feil."

#: libraries/messages.inc.php:800
msgid "Skip next"
msgstr "Hopp over neste"

#: libraries/messages.inc.php:801
msgid "Slave replication"
msgstr "Slavereplikasjon"

#: libraries/messages.inc.php:802
msgid "Slave SQL Thread not running!"
msgstr "Slave SQL Thread kjører ikke!"

#: libraries/messages.inc.php:803
#, php-format
msgid "SQL Thread %s only"
msgstr "Kun SQL tråd %s"

#: libraries/messages.inc.php:804
#, php-format
msgid ""
"This MySQL server works as %s in <b>replication</b> process. For further "
"information about replication status on the server, please visit the <a href="
"\"#replication\">replication section</a>."
msgstr ""
"Denne MySQL tjeneren som %s i <b>replikasjon<b>sprosess. For mer informasjon "
"om replikasjonsstatusen for tjeneren, gå til <a href=\"#replication"
"\">replikasjonsseksjonen</a>."

#: libraries/messages.inc.php:805
msgid "Master status"
msgstr "Masterstatus"

#: libraries/messages.inc.php:806 server_status.php:721
msgid "Replication status"
msgstr "Replikasjonsstatus"

#: libraries/messages.inc.php:807
msgid "Slave status"
msgstr "Slavestatus"

#: libraries/messages.inc.php:808
msgid "Synchronize databases with master"
msgstr "Synkroniser databaser med master"

#: libraries/messages.inc.php:809
msgid "Unable to change master"
msgstr "Kan ikke endre master"

#: libraries/messages.inc.php:810 server_replication.php:51
msgid "Unknown error"
msgstr "Ukjent feil"

#: libraries/messages.inc.php:811 main.php:163 pdf_pages.php:344
#: tbl_change.php:1175
msgid "Reset"
msgstr "Tilbakestill"

#: libraries/messages.inc.php:812
msgid "Resource limits"
msgstr "Ressursbegrensninger"

#: libraries/messages.inc.php:813 tbl_change.php:1209
#, php-format
msgid "Restart insertion with %s rows"
msgstr "Restarte innsettinga med %s rader"

#: libraries/messages.inc.php:814
msgid "Re-type"
msgstr "Gjenta"

#: libraries/messages.inc.php:815
msgid "Revoke all active privileges from the users and delete them afterwards."
msgstr "Tilbakekall alle aktive privilegier fra brukerne og slett dem etterpå."

#: libraries/messages.inc.php:816
#, php-format
msgid "You have revoked the privileges for %s"
msgstr "Du har fjernet privilegiene til %s"

#: libraries/messages.inc.php:817
msgid "Revoke"
msgstr "Tilbakekall"

#: libraries/messages.inc.php:818
msgid "Romanian"
msgstr "Rumensk"

#: libraries/messages.inc.php:821 tbl_printview.php:404 tbl_structure.php:786
msgid "Row length"
msgstr "Radlengde"

#: libraries/messages.inc.php:822
msgid "row(s) starting from record #"
msgstr "rader fra"

#: libraries/messages.inc.php:823 tbl_printview.php:414 tbl_structure.php:794
msgid " Row size "
msgstr " Radstørrelse "

#: libraries/messages.inc.php:824
msgid "horizontal (rotated headers)"
msgstr "horisontal (roterte overskrifter)"

#: libraries/messages.inc.php:825
msgid "horizontal"
msgstr "vannrett"

#: libraries/messages.inc.php:826
#, php-format
msgid "in %s mode and repeat headers after %s cells"
msgstr "i %s modus og gjenta headers etter %s celler"

#: libraries/messages.inc.php:827
msgid "vertical"
msgstr "loddrett"

#: libraries/messages.inc.php:829 tbl_printview.php:366 tbl_structure.php:726
msgid "Row Statistics"
msgstr "Radstatistikk"

#: libraries/messages.inc.php:830
#, php-format
msgid "running on %s"
msgstr "som kjører på %s"

#: libraries/messages.inc.php:832
#, php-format
msgid "Run SQL query/queries on server %s"
msgstr "Kjør SQL spørring/spørringer på tjener %s"

#: libraries/messages.inc.php:833
#, php-format
msgid "Run SQL query/queries on database %s"
msgstr "Kjør SQL spørring/spørringer mot databasen %s"

#: libraries/messages.inc.php:834
msgid "Russian"
msgstr "russisk"

#: libraries/messages.inc.php:837 pmd_general.php:68
msgid "Save position"
msgstr "Lagre posisjon"

#: libraries/messages.inc.php:838 libraries/tbl_properties.inc.php:776
#: pdf_pages.php:484 tbl_change.php:1126 tbl_indexes.php:246
#: tbl_relation.php:566
msgid "Save"
msgstr "Lagre"

#: libraries/messages.inc.php:839
msgid "The scale factor is too small to fit the schema on one page"
msgstr "Skaleringsfaktoren er for liten til å romme alt på en side"

#: libraries/messages.inc.php:840
msgid "Search in database"
msgstr "Søk i database"

#: libraries/messages.inc.php:841
msgid "Inside field:"
msgstr "I felt:"

#: libraries/messages.inc.php:842
msgid "Inside table(s):"
msgstr "I tabell(ene):"

#: libraries/messages.inc.php:843
msgid "Word(s) or value(s) to search for (wildcard: \"%\"):"
msgstr "Ord eller verdi(er) å søke etter (jokertegn: \"%\"):"

#: libraries/messages.inc.php:844
msgid "at least one of the words"
msgstr "minst ett av ordene"

#: libraries/messages.inc.php:845
msgid "all words"
msgstr "alle ordene"

#: libraries/messages.inc.php:846
msgid "the exact phrase"
msgstr "med den nøyaktige setningen"

#: libraries/messages.inc.php:847
msgid "as regular expression"
msgstr "som \"regular expression\""

#: libraries/messages.inc.php:848
#, php-format
msgid "Search results for \"<i>%s</i>\" %s:"
msgstr "Søkeresultat for \"<i>%s</i>\" %s:"

#: libraries/messages.inc.php:850
msgid "Find:"
msgstr "Finn:"

#: libraries/messages.inc.php:851 main.php:298
msgid "The configuration file now needs a secret passphrase (blowfish_secret)."
msgstr ""
"Konfigurasjonsfila trenger nå et hemmelig passordfrase (blowfish_secret)."

#: libraries/messages.inc.php:852
msgid "Please select a database"
msgstr "Vennligst velg en database"

#: libraries/messages.inc.php:854
msgid "Select binary log to view"
msgstr "Velg binærlogg for visning"

#: libraries/messages.inc.php:855
msgid "Select fields (at least one):"
msgstr "Velg felt (minst ett):"

#: libraries/messages.inc.php:856
msgid "Select Foreign Key"
msgstr "Velg fremmednøkkel"

#: libraries/messages.inc.php:857
msgid "in query"
msgstr "i spørring"

#: libraries/messages.inc.php:858
msgid "Select referenced key"
msgstr "Velg referert nøkkel"

#: libraries/messages.inc.php:859 pdf_pages.php:320
msgid "Select Tables"
msgstr "Velg tabeller"

#: libraries/messages.inc.php:861 server_status.php:404
msgid "Sent"
msgstr "Sendt"

#: libraries/messages.inc.php:862
msgid "Server Choice"
msgstr "Tjenervalg"

#: libraries/messages.inc.php:863
msgid "The server is not responding"
msgstr "Tjeneren svarer ikke"

#: libraries/messages.inc.php:864 main.php:185
msgid "Server"
msgstr "Tjener"

#: libraries/messages.inc.php:865 setup/lib/messages.inc.php:115
msgid "Servers"
msgstr "Tjenere"

#: libraries/messages.inc.php:866 server_status.php:255
msgid "Delayed inserts"
msgstr "Forsinkede innsettinger"

#: libraries/messages.inc.php:867 server_status.php:46
msgid "Runtime Information"
msgstr "Kjøringsinformasjon"

#: libraries/messages.inc.php:868 server_status.php:350
#, php-format
msgid "This MySQL server has been running for %s. It started up on %s."
msgstr "Denne MySQL tjeneren har kjørt i %s. Den startet opp den %s."

#: libraries/messages.inc.php:869 libraries/server_links.inc.php:53
#: server_engines.php:112 server_engines.php:116 server_status.php:304
#: test/theme.php:105
msgid "Variables"
msgstr "Variabler"

#: libraries/messages.inc.php:870 server_status.php:383
msgid ""
"<b>Server traffic</b>: These tables show the network traffic statistics of "
"this MySQL server since its startup."
msgstr ""
"<b>Tjenertraffikk</b>: Disse tabellene viser statistikk over "
"nettverkstrafikken for denne MySQL-tjeneren siden dens oppstart."

#: libraries/messages.inc.php:871 server_variables.php:35
msgid "Server variables and settings"
msgstr "Tjenervariabler og -innstillinger"

#: libraries/messages.inc.php:872 main.php:186
msgid "Server version"
msgstr "Tjenerversjon"

#: libraries/messages.inc.php:873 main.php:290
msgid ""
"Your PHP parameter [a@http://php.net/manual/en/session.configuration.php#ini."
"session.gc-maxlifetime@]session.gc_maxlifetime[/a] is lower that cookie "
"validity configured in phpMyAdmin, because of this, your login will expire "
"sooner than configured in phpMyAdmin."
msgstr ""
"Ditt PHP parameter [a@http://php.net/manual/en/session.configuration.php#ini."
"session.gc-maxlifetime@]session.gc_maxlifetime[/a] er lavere enn cookie "
"gyldighet konfigurert i phpMyAdmin, på grunn av dette så vil din innlogging "
"utløpe raskere enn konfigurert i phpMyAdmin."

#: libraries/messages.inc.php:874
msgid ""
"Cannot start session without errors, please check errors given in your PHP "
"and/or webserver log file and configure your PHP installation properly."
msgstr ""
"Kan ikke starte sessjonen uten feil, kontroller feilmeldinger i din PHP og/"
"eller webtjenerloggfil og konfigurer din PHP innstallasjon korrekt."

#: libraries/messages.inc.php:875 server_variables.php:55
msgid "Session value"
msgstr "Økts verdi"

#: libraries/messages.inc.php:876
msgid ""
"If field type is \"enum\" or \"set\", please enter the values using this "
"format: 'a','b','c'...<br />If you ever need to put a backslash (\"\\\") or "
"a single quote (\"'\") amongst those values, precede it with a backslash "
"(for example '\\\\xyz' or 'a\\'b')."
msgstr ""
"Hvis felttypen er \"enum\" eller \"set\", skriv inn verdien med dette "
"formatet: 'a','b','c'...<br />Hvis du skulle trenge å ha en skråstrek (\"\\"
"\") eller en enkel apostrof (\"'\") blant disse verdiene, skriv en skråstrek "
"foran (eks. '\\\\xyz' eller 'a\\'b')."

#: libraries/messages.inc.php:877
msgid "settings"
msgstr "innstillinger"

#: libraries/messages.inc.php:879
msgid "Show binary contents as HEX"
msgstr "Vis binært innhold som HEX"

#: libraries/messages.inc.php:880
msgid "Show binary contents"
msgstr "Vis binært innhold"

#: libraries/messages.inc.php:881
msgid "Show BLOB contents"
msgstr "Vis BLOB innhold"

#: libraries/messages.inc.php:884 server_processlist.php:49
#: server_processlist.php:51
msgid "Show Full Queries"
msgstr "Vis hele spørringen"

#: libraries/messages.inc.php:886 pmd_general.php:64
msgid "Show/Hide left menu"
msgstr "Skjul/Vis venstre meny"

#: libraries/messages.inc.php:887
msgid "Showing bookmark"
msgstr "Vis bokmerke"

#: libraries/messages.inc.php:888
msgid "Showing as PHP code"
msgstr "Viser som PHP kode"

#: libraries/messages.inc.php:889
msgid "Showing rows"
msgstr "Viser rader "

#: libraries/messages.inc.php:890
msgid "Showing SQL query"
msgstr "Viser SQL spørring"

#: libraries/messages.inc.php:891 tbl_change.php:1132
msgid "Show insert query"
msgstr "Viser SQL spørring"

#: libraries/messages.inc.php:894 server_status.php:273
msgid "Show open tables"
msgstr "Vis åpne tabeller"

#: libraries/messages.inc.php:895 main.php:219
msgid "Show PHP information"
msgstr "Vis PHP-informasjon"

#: libraries/messages.inc.php:897 server_status.php:278
msgid "Show slave hosts"
msgstr "Vis slaveverter"

#: libraries/messages.inc.php:898 server_status.php:284
msgid "Show slave status"
msgstr "Vis slavestatus"

#: libraries/messages.inc.php:899
msgid ""
"The number of transactions that used the temporary binary log cache but that "
"exceeded the value of binlog_cache_size and used a temporary file to store "
"statements from the transaction."
msgstr ""
"Antall transaksjoner som brukte den midlertidige binærloggmellomlageret men "
"som overskred verdien av binlog_size og brukte en midlertidig fil for å "
"lagre spørringer fra transaksjonen."

#: libraries/messages.inc.php:900
msgid "The number of transactions that used the temporary binary log cache."
msgstr ""
"Antall transaksjoner som brukte den midlertidige binærloggmellomlageret."

#: libraries/messages.inc.php:901
msgid ""
"The number of temporary tables on disk created automatically by the server "
"while executing statements. If Created_tmp_disk_tables is big, you may want "
"to increase the tmp_table_size  value to cause temporary tables to be memory-"
"based instead of disk-based."
msgstr ""
"Antall midlertidige tabeller lagret på harddisken automatisk opprettet av "
"tjeneren mens den utførte spørringer. Hvis Created_tmp_disk_tables er stor "
"bør du vurdere å øke tmp_table_size verdien slik at midlertidige tabeller "
"blir lagret i minnet og ikke på harddisken."

#: libraries/messages.inc.php:902
msgid "How many temporary files mysqld has created."
msgstr "Antall midlertidige filer mysqld har opprettet."

#: libraries/messages.inc.php:903
msgid ""
"The number of in-memory temporary tables created automatically by the server "
"while executing statements."
msgstr ""
"Antall midlertidige tabeller i minnet automatisk opprettet av tjeneren under "
"utføriing av spørringer."

#: libraries/messages.inc.php:904
msgid ""
"The number of rows written with INSERT DELAYED for which some error occurred "
"(probably duplicate key)."
msgstr ""
"Antall rader skrevet med INSERT DELAYED hvor en eller annen form for feil "
"oppstod (mest sannsynlig duplisert nøkkel)."

#: libraries/messages.inc.php:905
msgid ""
"The number of INSERT DELAYED handler threads in use. Every different table "
"on which one uses INSERT DELAYED gets its own thread."
msgstr ""
"Antall INSERT DELAYED håndterertråder i bruk. Hver eneste tabell hvor det "
"blir brukt INSERT DELAYE får sin egen tråd."

#: libraries/messages.inc.php:906
msgid "The number of INSERT DELAYED rows written."
msgstr "Antall INSERT DELAYED rader skrevet."

#: libraries/messages.inc.php:907
msgid "The number of executed FLUSH statements."
msgstr "Antall utførte FLUSH uttrykk."

#: libraries/messages.inc.php:908
msgid "The number of internal COMMIT statements."
msgstr "Antall interne COMMIT uttrykk."

#: libraries/messages.inc.php:909
msgid "The number of times a row was deleted from a table."
msgstr "Antall ganger en rad ble slettet fra en tabell."

#: libraries/messages.inc.php:910
msgid ""
"The MySQL server can ask the NDB Cluster storage engine if it knows about a "
"table with a given name. This is called discovery. Handler_discover "
"indicates the number of time tables have been discovered."
msgstr ""
"MySQL tjeneren kan spørre NDB Cluster lagringsmotoren om den kjenner til en "
"tabell med et gitt navn. Dette blir kalt oppdaging (discovery). "
"Handler_discover indikerer antall ganger tabeller har blitt oppdaget."

#: libraries/messages.inc.php:911
msgid ""
"The number of times the first entry was read from an index. If this is high, "
"it suggests that the server is doing a lot of full index scans; for example, "
"SELECT col1 FROM foo, assuming that col1 is indexed."
msgstr ""
"Antall ganger det første innlegget ble lest fra en index. Hvis dette tallet "
"er høyt tyder det på at tjeneren utfører en god del fullindekssøk; for "
"eksempel, SELECT col1 FROM foo, da forutsatt at col1 er indeksert."

#: libraries/messages.inc.php:912
msgid ""
"The number of requests to read a row based on a key. If this is high, it is "
"a good indication that your queries and tables are properly indexed."
msgstr ""
"Antall forespørsler for å lese en rad basert på en nøkkel. Hvis dette tallet "
"er høyt gir dette en god indikasjon på at dine spørringer og tabeller er "
"riktig indeksert."

#: libraries/messages.inc.php:913
msgid ""
"The number of requests to read the next row in key order. This is "
"incremented if you are querying an index column with a range constraint or "
"if you are doing an index scan."
msgstr ""
"Antall forespørsler for å lese en rad basert på en fast posisjon. Denne er "
"høy hvis du utører mange spørringer som behøver sortering av resultatet. Du "
"har sansynligvis mange spørringer som krever at MySQL leser hele tabeller "
"eller du har joins som ikke bruker nøkler korrekt."

#: libraries/messages.inc.php:914
msgid ""
"The number of requests to read the previous row in key order. This read "
"method is mainly used to optimize ORDER BY ... DESC."
msgstr ""
"Antall forespørsler for å lese den forrige raden i nøkkelrekkefølge. Denne "
"lesemetoden er hovedsakelig brukt for å optimalisere ORDER BY ... DESC."

#: libraries/messages.inc.php:915
msgid ""
"The number of requests to read a row based on a fixed position. This is high "
"if you are doing a lot of queries that require sorting of the result. You "
"probably have a lot of queries that require MySQL to scan whole tables or "
"you have joins that don't use keys properly."
msgstr ""
"Antall forespørsler for å lese en rad basert på en fast posisjon. Denne er "
"høy om du utfører mange spørringer som behøver sorteringer av resultatet. Du "
"har mest sansynlig mange spørringer som krever at MySQL leser hele tabeller "
"eller du har joins som som ikke bruker nøkler korrekt."

#: libraries/messages.inc.php:916
msgid ""
"The number of requests to read the next row in the data file. This is high "
"if you are doing a lot of table scans. Generally this suggests that your "
"tables are not properly indexed or that your queries are not written to take "
"advantage of the indexes you have."
msgstr ""
"Antall forespørsler for å lese neste rad i datafila. Dette tallet er høyt "
"hvis du utfører mange tabellskanninger. Vanligvis betyr dette at dine "
"tabeller ikke er rett indeksert eller at dine spørringer ikke er skrevet for "
"å utnytte de indeksene du har."

#: libraries/messages.inc.php:917
msgid "The number of internal ROLLBACK statements."
msgstr "Antall interne ROLLBACK kommandoer."

#: libraries/messages.inc.php:918
msgid "The number of requests to update a row in a table."
msgstr "Antall forespørsler for å oppdatere en rad i en tabell."

#: libraries/messages.inc.php:919
msgid "The number of requests to insert a row in a table."
msgstr "Antall forespørsler for å sette inn en rad i en tabell."

#: libraries/messages.inc.php:920
msgid "The number of pages containing data (dirty or clean)."
msgstr "Antall sider som inneholder data (endret eller uendret)."

#: libraries/messages.inc.php:921
msgid "The number of pages currently dirty."
msgstr "Antall sider for tiden endret."

#: libraries/messages.inc.php:922
msgid "The number of buffer pool pages that have been requested to be flushed."
msgstr ""
"Antall midlertidige mellomlagersider som det har vært "
"oppfriskningsforespørsler på."

#: libraries/messages.inc.php:923
msgid "The number of free pages."
msgstr "Antall tomme sider."

#: libraries/messages.inc.php:924
msgid ""
"The number of latched pages in InnoDB buffer pool. These are pages currently "
"being read or written or that can't be flushed or removed for some other "
"reason."
msgstr ""
"Antallet låste sider i InnoDBs mellomlager. Dette er sider som er under "
"lesing eller skriving eller ikke kan tømmes eller fjernes av en annen grunn."

#: libraries/messages.inc.php:925
msgid ""
"The number of pages busy because they have been allocated for administrative "
"overhead such as row locks or the adaptive hash index. This value can also "
"be calculated as Innodb_buffer_pool_pages_total - "
"Innodb_buffer_pool_pages_free - Innodb_buffer_pool_pages_data."
msgstr ""
"Antall sider som er opptatt fordi de har blitt allokert for administrative "
"oppgaver slik som radlåsing eller adaptiv nøkkelindeksering. Denne verdien "
"kan også regnes ut som Innodb_buffer_pool_pages_total - "
"Innodb_buffer_pool_pages_free - Innodb_buffer_pool_pages_data."

#: libraries/messages.inc.php:926
msgid "Total size of buffer pool, in pages."
msgstr "Total størrelse på midlertidig mellomlager i sider."

#: libraries/messages.inc.php:927
msgid ""
"The number of \"random\" read-aheads InnoDB initiated. This happens when a "
"query is to scan a large portion of a table but in random order."
msgstr ""
"Antall \"tilfeldige\" \"read-aheads\" InnoDB startet. Dette skjer når en "
"spørring skanner en stor andel av en tabell men i en tilfeldig rekkefølge."

#: libraries/messages.inc.php:928
msgid ""
"The number of sequential read-aheads InnoDB initiated. This happens when "
"InnoDB does a sequential full table scan."
msgstr ""
"Antall sekvensielle \"read-aheads\" InnoDB startet. Denne skjer når InnoDB "
"utfører en sekvensiell full tabellskanning."

#: libraries/messages.inc.php:929
msgid "The number of logical read requests InnoDB has done."
msgstr "Antall logiske leseforespørsler InnoDB har utført."

#: libraries/messages.inc.php:930
msgid ""
"The number of logical reads that InnoDB could not satisfy from buffer pool "
"and had to do a single-page read."
msgstr ""
"Antall logiske lesninger som InnoDN ikke kunne tilfredsstille fra "
"mellomlageret og måtte utføre en enkelsidelesnining."

#: libraries/messages.inc.php:931
msgid ""
"Normally, writes to the InnoDB buffer pool happen in the background. "
"However, if it's necessary to read or create a page and no clean pages are "
"available, it's necessary to wait for pages to be flushed first. This "
"counter counts instances of these waits. If the buffer pool size was set "
"properly, this value should be small."
msgstr ""
"Normalt vil skrivinger til InnoDBs mellomlager skje i bakgrunnen. Men, hvis "
"det er behov for å lese eller opprette en side og ingen rene/tomme sider er "
"tilgjengelig så er det nødvendig å vente på at sider blir tømt først. Denne "
"telleren viser antall slike ventinger. Hvis mellomlagerstørrelsen er godt "
"innstilt så vil denne verdien være liten."

#: libraries/messages.inc.php:932
msgid "The number writes done to the InnoDB buffer pool."
msgstr "Antall skrivinger til InnoDBs midlertidig mellomlager."

#: libraries/messages.inc.php:933
msgid "The number of fsync() operations so far."
msgstr "Antall fsync() operasjoner så langt."

#: libraries/messages.inc.php:934
msgid "The current number of pending fsync() operations."
msgstr "Antall ventende fsync() operasjoner."

#: libraries/messages.inc.php:935
msgid "The current number of pending reads."
msgstr "Antall ventende lesinger."

#: libraries/messages.inc.php:936
msgid "The current number of pending writes."
msgstr "Antall ventende skrivinger."

#: libraries/messages.inc.php:937
msgid "The amount of data read so far, in bytes."
msgstr "Mengden data lest så langt, i bytes."

#: libraries/messages.inc.php:938
msgid "The total number of data reads."
msgstr "Antall utførte lesninger."

#: libraries/messages.inc.php:939
msgid "The total number of data writes."
msgstr "Antall utførte skrivinger."

#: libraries/messages.inc.php:940
msgid "The amount of data written so far, in bytes."
msgstr "Mengden data skrevet så langt, i bytes."

#: libraries/messages.inc.php:941
msgid "The number of pages that have been written for doublewrite operations."
msgstr ""
"Antallet dobbeltskrivinger som har blitt utført og antall sider som har "
"blitt skrevet på grunn av dette."

#: libraries/messages.inc.php:942
msgid "The number of doublewrite operations that have been performed."
msgstr ""
"Antallet dobbeltskrivinger som har blitt utført og antall sider som har "
"blitt skrevet på grunn av dette."

#: libraries/messages.inc.php:943
msgid ""
"The number of waits we had because log buffer was too small and we had to "
"wait for it to be flushed before continuing."
msgstr ""
"Antall ganger ventinger vi hadde fordi loggmellomlageret var for lite og vi "
"måtte vente for at det skulle bli tømt før vi kunne fortsette."

#: libraries/messages.inc.php:944
msgid "The number of log write requests."
msgstr "Antall loggskrivingsforespørsler."

#: libraries/messages.inc.php:945
msgid "The number of physical writes to the log file."
msgstr "Antall fysiske skrivinger til loggfila."

#: libraries/messages.inc.php:946
msgid "The number of fsync() writes done to the log file."
msgstr "Antall fsync-skrivinger utført på loggfila."

#: libraries/messages.inc.php:947
msgid "The number of pending log file fsyncs."
msgstr "Antall ventende loggfil-fsyncs."

#: libraries/messages.inc.php:948
msgid "Pending log file writes."
msgstr "Ventende loggfilskrivinger."

#: libraries/messages.inc.php:949
msgid "The number of bytes written to the log file."
msgstr "Antall bytes skrevet til loggfila."

#: libraries/messages.inc.php:950
msgid "The number of pages created."
msgstr "Antall sider opprettet."

#: libraries/messages.inc.php:951
msgid ""
"The compiled-in InnoDB page size (default 16KB). Many values are counted in "
"pages; the page size allows them to be easily converted to bytes."
msgstr ""
"Den innkompilerte InnoDB sidestørrelsen (standard 16KB). Mange verdier måles "
"i sider; sidestørrelsen gjør at det er lett å konvertere dem til bytes."

#: libraries/messages.inc.php:952
msgid "The number of pages read."
msgstr "Antall sidelesninger."

#: libraries/messages.inc.php:953
msgid "The number of pages written."
msgstr "Antall sideskrivinger."

#: libraries/messages.inc.php:954
msgid "The number of row locks currently being waited for."
msgstr "Antall ventende radlåsinger."

#: libraries/messages.inc.php:955
msgid "The average time to acquire a row lock, in milliseconds."
msgstr "Gjennomsnittlig tid for å oppnå radlåsing, i millisekunder."

#: libraries/messages.inc.php:956
msgid "The total time spent in acquiring row locks, in milliseconds."
msgstr "Total tid brukt for å få radlåsinger, i millisekunder."

#: libraries/messages.inc.php:957
msgid "The maximum time to acquire a row lock, in milliseconds."
msgstr "Maksimum tid brukt for å oppnå en radlåsing, i millisekunder."

#: libraries/messages.inc.php:958
msgid "The number of times a row lock had to be waited for."
msgstr "Antall ganger en radlås måtte ventes på."

#: libraries/messages.inc.php:959
msgid "The number of rows deleted from InnoDB tables."
msgstr "Antall rader slettet fra InnoDB tabeller."

#: libraries/messages.inc.php:960
msgid "The number of rows inserted in InnoDB tables."
msgstr "Antall rader satt inn i InnoDB tabeller."

#: libraries/messages.inc.php:961
msgid "The number of rows read from InnoDB tables."
msgstr "Antall rader lest fra InnoDB tabeller."

#: libraries/messages.inc.php:962
msgid "The number of rows updated in InnoDB tables."
msgstr "Antall rader oppdatert i InnoDB tabeller."

#: libraries/messages.inc.php:963
msgid ""
"The number of key blocks in the key cache that have changed but haven't yet "
"been flushed to disk. It used to be known as Not_flushed_key_blocks."
msgstr ""
"Antall nøkkelblokker i nøkkelmellomlageret som har blitt endret men som ikke "
"ennå har blitt skrevet til harddisken. Dette var tidligere kjent som "
"Not_flushed_key_blocks."

#: libraries/messages.inc.php:964
msgid ""
"The number of unused blocks in the key cache. You can use this value to "
"determine how much of the key cache is in use."
msgstr ""
"Antall ubrukte blokker i nøkkelmellomlageret. Du kan bruke denne verdien til "
"å bestemme hvor mye av nøkkelmellomlageret som er i bruk."

#: libraries/messages.inc.php:965
msgid ""
"The number of used blocks in the key cache. This value is a high-water mark "
"that indicates the maximum number of blocks that have ever been in use at "
"one time."
msgstr ""
"Antall brukte blokker i nøkkelmellomlageret. Denne verdien er et høyvannsmål "
"som viser maksimum antall blokker som har vært brukt på en gang."

#: libraries/messages.inc.php:966
msgid "The number of requests to read a key block from the cache."
msgstr "Antall forespørsler for å lese en nøkkelblokk fra mellomlageret."

#: libraries/messages.inc.php:967
msgid ""
"The number of physical reads of a key block from disk. If Key_reads is big, "
"then your key_buffer_size value is probably too small. The cache miss rate "
"can be calculated as Key_reads/Key_read_requests."
msgstr ""
"Antall fysiske lesninger av en nøkkelblokk fra harddisk. Hvis Key_reads er "
"stor er nok din key_buffer_size verdi for liten. Mellomlagertreffraten kan "
"kalkuleres med Key_reads/Key_read_requests."

#: libraries/messages.inc.php:968
msgid "The number of requests to write a key block to the cache."
msgstr "Antall forespørsler for å skrive en nøkkelblokk til mellomlageret."

#: libraries/messages.inc.php:969
msgid "The number of physical writes of a key block to disk."
msgstr "Antall fysiske skrivinger av en nøkkelblokk til disk."

#: libraries/messages.inc.php:970
msgid ""
"The total cost of the last compiled query as computed by the query "
"optimizer. Useful for comparing the cost of different query plans for the "
"same query. The default value of 0 means that no query has been compiled yet."
msgstr ""
"Den totale kostnad ved siste kompilerte spørring slik den ble utregnet av "
"spørringsoptimisereren. Nyttig for å kunne sammenligne kostnader ved "
"forskjellige spørringsplaner for den samme spørringen. Standardverdien på 0 "
"betyr at ingen spørring har blitt kompilert ennå."

#: libraries/messages.inc.php:971
msgid "The number of rows waiting to be written in INSERT DELAYED queues."
msgstr "Antall rader som venter på å bli skrevet i INSERT DELAYED køer."

#: libraries/messages.inc.php:972
msgid ""
"The number of tables that have been opened. If opened tables is big, your "
"table cache value is probably too small."
msgstr ""
"Antall tabeller som har blitt åpnet. Hvis denne er stor er nok din "
"tabellmellomlagerverdi for liten."

#: libraries/messages.inc.php:973
msgid "The number of files that are open."
msgstr "Antall åpne filer."

#: libraries/messages.inc.php:974
msgid "The number of streams that are open (used mainly for logging)."
msgstr "Antall åpne dataflyter (hovedsaklig brukt til logging)."

#: libraries/messages.inc.php:975
msgid "The number of tables that are open."
msgstr "Antall åpne tabeller."

#: libraries/messages.inc.php:976
msgid "The number of free memory blocks in query cache."
msgstr "Antall ledige minneblokker i spørringsmellomlager."

#: libraries/messages.inc.php:977
msgid "The amount of free memory for query cache."
msgstr "Mengden ledig minne i spørringsmellomlager."

#: libraries/messages.inc.php:978
msgid "The number of cache hits."
msgstr "Antall mellomlagertreff."

#: libraries/messages.inc.php:979
msgid "The number of queries added to the cache."
msgstr "Antall spørringer lagt til i mellomlageret."

#: libraries/messages.inc.php:980
msgid ""
"The number of queries that have been removed from the cache to free up "
"memory for caching new queries. This information can help you tune the query "
"cache size. The query cache uses a least recently used (LRU) strategy to "
"decide which queries to remove from the cache."
msgstr ""
"Antall spørringer som har blitt fjernet fra mellomlageret for å frigjøre "
"minne for nye spørringer. Denne informasjonen kan hjelpe deg å fininnstille "
"størrelsen på spørringsmellomlageret. Spørringsmellomlageret bruker en minst "
"og sist brukt (least recently used (LRU)) strategi for å finne hvilke "
"spørringer som skal fjernes fra mellomlageret."

#: libraries/messages.inc.php:981
msgid ""
"The number of non-cached queries (not cachable, or not cached due to the "
"query_cache_type setting)."
msgstr ""
"Antallet ikkelagrede spørringer (kan ikke lagres, eller ikke lagret p.g.a. "
"query_cache_type innstillingen)."

#: libraries/messages.inc.php:982
msgid "The number of queries registered in the cache."
msgstr "Antall spørringer registrert i mellomlageret."

#: libraries/messages.inc.php:983
msgid "The total number of blocks in the query cache."
msgstr "Totale antall blokker i spørringsmellomlageret."

#: libraries/messages.inc.php:984
msgctxt "$strShowStatusReset"
msgid "Reset"
msgstr "Tilbakestill"

#: libraries/messages.inc.php:985
msgid "The status of failsafe replication (not yet implemented)."
msgstr "Failsafe replikasjonsstatus (ikke implementert ennå)."

#: libraries/messages.inc.php:986
msgid ""
"The number of joins that do not use indexes. If this value is not 0, you "
"should carefully check the indexes of your tables."
msgstr ""
"Antall joins som ikke bruker indekser. Hvis denne verdien ikke er 0 bør du "
"nøye sjekke indeksene til dine tabeller."

#: libraries/messages.inc.php:987
msgid "The number of joins that used a range search on a reference table."
msgstr "Antall joins som trenger en rekkefølgesøk i en referansetabell."

#: libraries/messages.inc.php:988
msgid ""
"The number of joins without keys that check for key usage after each row. "
"(If this is not 0, you should carefully check the indexes of your tables.)"
msgstr ""
"Antall joins uten nøkler som kontrollerer for nøkkelbruk etter hver rad "
"(Hvis denne ikke er 0 bør du nøye kontrollere dine tabellindekser.)"

#: libraries/messages.inc.php:989
msgid ""
"The number of joins that used ranges on the first table. (It's normally not "
"critical even if this is big.)"
msgstr ""
"Antall joins som brukte rekkefølger på den første tabellen. (Det er normalt "
"ikke kritisk selv om denne verdien er stor.)"

#: libraries/messages.inc.php:990
msgid "The number of joins that did a full scan of the first table."
msgstr "Antall joins som utførte en full skann av den første tabellen."

#: libraries/messages.inc.php:991
msgid "The number of temporary tables currently open by the slave SQL thread."
msgstr "Antall midlertidige tabeller for tiden åpnet av slave SQL tråden."

#: libraries/messages.inc.php:992
msgid ""
"Total (since startup) number of times the replication slave SQL thread has "
"retried transactions."
msgstr ""
"Det totale antall ganger (siden oppstart) replikasjonsslave-SQL-tråden har "
"gjentatt transaksjoner."

#: libraries/messages.inc.php:993
msgid "This is ON if this server is a slave that is connected to a master."
msgstr ""
"Denne er ON hvis denne tjeneren er en slave som er koblet til en master."

#: libraries/messages.inc.php:994
msgid ""
"The number of threads that have taken more than slow_launch_time seconds to "
"create."
msgstr ""
"Antall tråder som har brukt mer enn slow_launch_time sekunder under "
"opprettelse."

#: libraries/messages.inc.php:995
msgid ""
"The number of queries that have taken more than long_query_time seconds."
msgstr "Antall spørringer som har brukt mer enn long_query_time sekunder."

#: libraries/messages.inc.php:996
msgid ""
"The number of merge passes the sort algorithm has had to do. If this value "
"is large, you should consider increasing the value of the sort_buffer_size "
"system variable."
msgstr ""
"Antall sammenslåingspasseringer sorteringsalgoritmen har måttet utføre. Hvis "
"denne verdien er stor bør du vurdere å øke verdien av sort_buffer_size "
"systemvariabelen."

#: libraries/messages.inc.php:997
msgid "The number of sorts that were done with ranges."
msgstr "Antall sorteringer som ble utført med rekkefølger."

#: libraries/messages.inc.php:998
msgid "The number of sorted rows."
msgstr "Antall sorterte rader."

#: libraries/messages.inc.php:999
msgid "The number of sorts that were done by scanning the table."
msgstr ""
"Antall sorteringer som har vært utført ved hjelp av skanning av tabellen."

#: libraries/messages.inc.php:1000
msgid "The number of times that a table lock was acquired immediately."
msgstr "Antall ganger en tabellåsing ble utført umiddelbart."

#: libraries/messages.inc.php:1001
msgid ""
"The number of times that a table lock could not be acquired immediately and "
"a wait was needed. If this is high, and you have performance problems, you "
"should first optimize your queries, and then either split your table or "
"tables or use replication."
msgstr ""
"Antall ganger en tabellås ikke har kunnet blitt opprettet umiddelbart og en "
"venting ble nødvendig. Hvis denne er høy og du har ytelsesproblemer bør du "
"først optimalisere dine spørringer, og deretter enten splitte din tabell "
"eller tabeller eller bruke replikasjon."

#: libraries/messages.inc.php:1002
msgid ""
"The number of threads in the thread cache. The cache hit rate can be "
"calculated as Threads_created/Connections. If this value is red you should "
"raise your thread_cache_size."
msgstr ""
"Antall tråder i trådmellomlageret. Mellomlagertreffraten kan regnes ut som "
"Threads_created/Connections. Hvis denne verdien er rød bør du øke din "
"thread_cache_size."

#: libraries/messages.inc.php:1003
msgid "The number of currently open connections."
msgstr "Antall åpne tilkoblinger."

#: libraries/messages.inc.php:1004
msgid ""
"The number of threads created to handle connections. If Threads_created is "
"big, you may want to increase the thread_cache_size value. (Normally this "
"doesn't give a notable performance improvement if you have a good thread "
"implementation.)"
msgstr ""
"Antall tråder opprettet for å handtere tilkoblinger. Hvis Threads_created er "
"stor bør du vurdere å øke thread_cache_size størrelsen. (Normalt vil dette "
"ikke gi noen merkbar forbedring hvis du har en god trådimplementering.)"

#: libraries/messages.inc.php:1005
msgid "The number of threads that are not sleeping."
msgstr "Antall tråder som ikke sover."

#: libraries/messages.inc.php:1007 tbl_printview.php:75
msgid "Show tables"
msgstr "Vis tabeller"

#: libraries/messages.inc.php:1008
msgid " Show this query here again "
msgstr " Vis denne spørring her igjen "

#: libraries/messages.inc.php:1009
msgid "Simplified Chinese"
msgstr "forenklet kinesisk"

#: libraries/messages.inc.php:1010 tbl_operations.php:258
msgid "(singly)"
msgstr "(enkeltvis)"

#: libraries/messages.inc.php:1013
msgid ""
"Make sure, you have unique server-id in your configuration file (my.cnf). If "
"not, please add the following line into [mysqld] section:"
msgstr ""
"Forsikre deg om at du har unik server-id i din konfigurasjonsfil(my.cnf). "
"Hvis ikke, legg til følgende linje i [mysqld] seksjonen:"

#: libraries/messages.inc.php:1014
msgid "Slovak"
msgstr "Slovakisk"

#: libraries/messages.inc.php:1015
msgid "Slovenian"
msgstr "Slovensk"

#: libraries/messages.inc.php:1016 pmd_general.php:95
msgid "Small/Big All"
msgstr "Liten/Stor alle"

#: libraries/messages.inc.php:1017 pmd_general.php:91
msgid "Snap to grid"
msgstr "Lås til ruter"

#: libraries/messages.inc.php:1018
msgid "(or the local MySQL server's socket is not correctly configured)"
msgstr "(eller den lokale MySQL tjenerens sokkel er ikke korrekt konfigurert)"

#: libraries/messages.inc.php:1019
msgid "Socket"
msgstr "Socket"

#: libraries/messages.inc.php:1020
msgid "Sort by key"
msgstr "Sorter etter nøkkel"

#: libraries/messages.inc.php:1021 server_status.php:259
msgid "Sorting"
msgstr "Sortering"

#: libraries/messages.inc.php:1023 tbl_printview.php:310 tbl_structure.php:657
msgid "Space usage"
msgstr "Plassbruk"

#: libraries/messages.inc.php:1024
msgid "Spanish"
msgstr "Spansk"

#: libraries/messages.inc.php:1025
msgid "Words are separated by a space character (\" \")."
msgstr "Ord er separert med et mellomrom (\" \")."

#: libraries/messages.inc.php:1026
msgid "SQL compatibility mode"
msgstr "SQL kompatibilitetsmodus"

#: libraries/messages.inc.php:1027
msgid "Export type"
msgstr "Eksporttype"

#: libraries/messages.inc.php:1028
msgid "Export time in UTC"
msgstr "Eksport tid i UTC"

#: libraries/messages.inc.php:1029
msgid ""
"There is a chance that you may have found a bug in the SQL parser. Please "
"examine your query closely, and check that the quotes are correct and not "
"mis-matched. Other possible failure causes may be that you are uploading a "
"file with binary outside of a quoted text area. You can also try your query "
"on the MySQL command line interface. The MySQL server error output below, if "
"there is any, may also help you in diagnosing the problem. If you still have "
"problems or if the parser fails where the command line interface succeeds, "
"please reduce your SQL query input to the single query that causes problems, "
"and submit a bug report with the data chunk in the CUT section below:"
msgstr ""
"Det er en mulighet for at du har funnet en feil i SQL-parseren. Vennligst "
"kontroller din spørring nøye og kontroller at anførselstegn er korrekte og "
"matsjer hverandre. En annen mulig feilårsak kan være at du overfører en fil "
"med binærkode som ikke ligger innenfor anførselstegn. Du kan også teste din "
"spørring i MYSQLs kommandolinjegrensesnitt. Feilmeldingen fra MySQL-tjeneren "
"nedenfor, hvis det var en, kan også hjelpe deg med å analysere problemet. "
"Hvis du fortsatt har problemer eller parseren feiler hvor "
"kommandolinjegrensesnittet lyktes, vennligst reduser din SQL-spørring til "
"den spørringen som forårsaker problemet og send en feilrapport med "
"datastykket i CUT-seksjonen nedenfor:"

#: libraries/messages.inc.php:1030
msgid ""
"There seems to be an error in your SQL query. The MySQL server error output "
"below, if there is any, may also help you in diagnosing the problem"
msgstr ""
"Det ser ut til å være en feil i din SQL-spørring. En eventuell feilmelding "
"fra MySQL-tjeneren er skrevet ut nedenfor, kan kanskje hjelpe deg med å "
"finne feilen."

#: libraries/messages.inc.php:1033 libraries/server_links.inc.php:45
#: libraries/tbl_links.inc.php:60 test/theme.php:97
msgid "SQL"
msgstr "SQL"

#: libraries/messages.inc.php:1034
msgid "Invalid Identifer"
msgstr "Ugyldig identifikator"

#: libraries/messages.inc.php:1035
msgid "Unclosed quote"
msgstr "Anførselstegnet er ikke lukket"

#: libraries/messages.inc.php:1036
msgid "Unknown Punctuation String"
msgstr "Ukjent tegnsettingsstreng"

#: libraries/messages.inc.php:1037
msgid "Stand-in structure for view"
msgstr "Erstatningsstruktur for visning"

#: libraries/messages.inc.php:1038
msgid "Start"
msgstr "Start"

#: libraries/messages.inc.php:1041 tbl_printview.php:369 tbl_structure.php:729
msgid "Statements"
msgstr "Oversikt"

#: libraries/messages.inc.php:1042 tbl_printview.php:380 tbl_structure.php:741
msgid "static"
msgstr "statisk"

#: libraries/messages.inc.php:1043 server_status.php:388
msgid ""
"On a busy server, the byte counters may overrun, so those statistics as "
"reported by the MySQL server may be incorrect."
msgstr ""
"På en travel tjener så kan byte-tellerene overflyte, så denne statistikken "
"som rapportert av MySQL tjeneren kan være unøyaktig."

#: libraries/messages.inc.php:1046
msgid "Stop"
msgstr "Stopp"

#: libraries/messages.inc.php:1047 server_engines.php:49
msgid "Storage Engines"
msgstr "Lagringsmotorer"

#: libraries/messages.inc.php:1048 libraries/tbl_properties.inc.php:726
#: server_engines.php:58 tbl_operations.php:353
msgid "Storage Engine"
msgstr "Lagringsmotor"

#: libraries/messages.inc.php:1050
msgid "CSV for MS Excel"
msgstr "CSV for MS Excel data"

#: libraries/messages.inc.php:1052 tbl_structure.php:516 tbl_structure.php:518
msgid "Propose table structure"
msgstr "Foreslå tabellstruktur"

#: libraries/messages.inc.php:1053 server_synchronize.php:424
#: server_synchronize.php:867
msgid "Structure Difference"
msgstr "Strukturdifferanse"

#: libraries/messages.inc.php:1054
msgid "Structure for view"
msgstr "Visningsstruktur"

#: libraries/messages.inc.php:1055
msgid "structure"
msgstr "struktur"

#: libraries/messages.inc.php:1057 server_synchronize.php:265
msgid "Structure Synchronization"
msgstr "Struktursynkronisering"

#: libraries/messages.inc.php:1058
msgid "Submit"
msgstr "Send"

#: libraries/messages.inc.php:1059 tbl_operations.php:213 tbl_relation.php:292
#: tbl_row_action.php:131 view_operations.php:62
msgid "Your SQL query has been executed successfully"
msgstr "Kommandoen/spørringen er utført"

#: libraries/messages.inc.php:1060 main.php:358
#, php-format
msgid ""
"Server running with Suhosin. Please refer to %sdocumentation%s for possible "
"issues."
msgstr ""
"Tjeneren kjører med Suhosin. Sjekk %sdokumentasjonen%s for potensielle "
"problemer."

#: libraries/messages.inc.php:1062
msgid "Swedish"
msgstr "svensk"

#: libraries/messages.inc.php:1063
msgid "Authenticating..."
msgstr "Autentiserer..."

#: libraries/messages.inc.php:1064
msgid "Hardware authentication failed"
msgstr "Maskinvaregodkjenning mislyktes"

#: libraries/messages.inc.php:1065
#, php-format
msgid "File %s does not contain any key id"
msgstr "Fila %s inneholder ingen nøkkel id"

#: libraries/messages.inc.php:1066
msgid "No valid authentication key plugged"
msgstr "Ingen gyldig autentiseringsnøkkel plugget"

#: libraries/messages.inc.php:1068 tbl_operations.php:556
msgid "Switch to copied table"
msgstr "Bytt til kopiert tabell"

#: libraries/messages.inc.php:1069 server_synchronize.php:1208
msgid ""
"Target database will be completely synchronized with source database. Source "
"database will remain unchanged."
msgstr ""
"Måldatabase vil bli fullstendig synkronisert med kildedatabase. "
"Kildedatabase vil forbli uforandret."

#: libraries/messages.inc.php:1070
msgid "Synchronize Databases"
msgstr "Synkroniser databaser"

#: libraries/messages.inc.php:1071 libraries/server_links.inc.php:92
#: server_synchronize.php:1092
msgid "Synchronize"
msgstr "Synkroniser"

#: libraries/messages.inc.php:1073 server_synchronize.php:430
#: server_synchronize.php:873
msgid "Add column(s)"
msgstr "Legg til kolonne(r)"

#: libraries/messages.inc.php:1074 tbl_create.php:62
#, php-format
msgid "Table %s already exists!"
msgstr "Tabel %s eksisterer allerede!"

#: libraries/messages.inc.php:1075 server_synchronize.php:432
#: server_synchronize.php:875
msgid "Alter column(s)"
msgstr "Endre kolonne(r)"

#: libraries/messages.inc.php:1076
#, php-format
msgid "Table %1$s has been altered successfully"
msgstr "Tabellen %1$s har blitt endrett"

#: libraries/messages.inc.php:1077 server_synchronize.php:434
#: server_synchronize.php:877
msgid "Apply index(s)"
msgstr "Utfør indeks(er)"

#: libraries/messages.inc.php:1079 server_synchronize.php:446
#: server_synchronize.php:890
msgid "Would you like to delete all the previous rows from target tables?"
msgstr "Ønsker du å slette alle tidligere rader fra måltabeller?"

#: libraries/messages.inc.php:1080
msgid "The table name is empty!"
msgstr "Tabellnavnet er tomt!"

#: libraries/messages.inc.php:1081
#, php-format
msgid "Table %1$s has been created."
msgstr "Tabellen %1$s har blitt opprettet."

#: libraries/messages.inc.php:1084 tbl_operations.php:628
#, php-format
msgid "Table %s has been flushed"
msgstr "Tabelen %s har blitt oppfrisket"

#: libraries/messages.inc.php:1085 server_synchronize.php:436
#: server_synchronize.php:879
msgid "Insert row(s)"
msgstr "Sett inn rad(er)"

#: libraries/messages.inc.php:1086 libraries/tbl_links.inc.php:107
#: libraries/tbl_links.inc.php:140 libraries/tbl_links.inc.php:141
msgid "Table seems to be empty!"
msgstr "Tabellen ser ut til å være tom!"

#: libraries/messages.inc.php:1087 tbl_operations.php:568
msgid "Table maintenance"
msgstr "Tabellvedlikehold"

#: libraries/messages.inc.php:1088 libraries/tbl_properties.inc.php:618
#: server_synchronize.php:428 server_synchronize.php:871
msgid "Table name"
msgstr "Tabellnavn"

#: libraries/messages.inc.php:1089
msgid "Table of contents"
msgstr "Innholdsfortegnelse"

#: libraries/messages.inc.php:1090 tbl_operations.php:334
msgid "Table options"
msgstr "Tabellinnstillinger"

#: libraries/messages.inc.php:1091 server_synchronize.php:431
#: server_synchronize.php:874
msgid "Remove column(s)"
msgstr "Fjern kolonne(r)"

#: libraries/messages.inc.php:1092 server_synchronize.php:433
#: server_synchronize.php:876
msgid "Remove index(s)"
msgstr "Fjern indeks(er)"

#: libraries/messages.inc.php:1094
msgid "Table structure for table"
msgstr "Tabellstruktur for tabell"

#: libraries/messages.inc.php:1096 server_synchronize.php:435
#: server_synchronize.php:878
msgid "Update row(s)"
msgstr "Oppdater rad(er)"

#: libraries/messages.inc.php:1097
msgid "take it"
msgstr "velg"

#: libraries/messages.inc.php:1098
msgid "Target database has been synchronized with source database"
msgstr "Måldatabase har blitt synkronisert med kildedatabase"

#: libraries/messages.inc.php:1099
msgid "Table-specific privileges"
msgstr "Tabell-spesifikke privilegier"

#: libraries/messages.inc.php:1100 server_status.php:254
msgid "Temporary data"
msgstr "Midlertidige data"

#: libraries/messages.inc.php:1101 tbl_change.php:728
msgid " Because of its length,<br /> this field might not be editable "
msgstr ""
" På grunn av sin lengde,<br /> så vil muligens dette feltet ikke være "
"redigerbart "

#: libraries/messages.inc.php:1102
msgid "Texy! text"
msgstr "Texy! tekst"

#: libraries/messages.inc.php:1103
msgid "Thai"
msgstr "thai"

#: libraries/messages.inc.php:1104
#, php-format
msgid "Default theme %s not found!"
msgstr "Standard stil %s ble ikke funnet!"

#: libraries/messages.inc.php:1105
msgid "No preview available."
msgstr "Ingen forhandsvisning tilgjengelig."

#: libraries/messages.inc.php:1106
#, php-format
msgid "Theme %s not found!"
msgstr "Stilen %s ble ikke funnet!"

#: libraries/messages.inc.php:1107
#, php-format
msgid "No valid image path for theme %s found!"
msgstr "Ingen gyldig bildesti for stilen %s ble funnet!"

#: libraries/messages.inc.php:1108
#, php-format
msgid "Theme path not found for theme %s!"
msgstr "Stilsti ble ikke funnet for stilen %s!"

#: libraries/messages.inc.php:1109 test/theme.php:161 themes.php:21
#: themes.php:41
msgid "Theme / Style"
msgstr "Tema / Stil"

#: libraries/messages.inc.php:1110
msgid "This Host"
msgstr "Denne vert"

#: libraries/messages.inc.php:1111 server_status.php:252
msgid "Threads"
msgstr "Tråder"

#: libraries/messages.inc.php:1112
#, php-format
msgid "Thread %s was successfully killed."
msgstr "Tråd %s ble avsluttet med suksess."

#: libraries/messages.inc.php:1114
msgid ""
"However on last run no data has been parsed, this usually means phpMyAdmin "
"won't be able to finish this import unless you increase php time limits."
msgstr ""
"Men under den siste kjøringen så ble ingen data lest, dette betyr vanligvis "
"at phpMyAdmin ikke vil være istand til å fullføre importeringen uten at du "
"øker php tidsgrensen."

#: libraries/messages.inc.php:1115
msgid ""
"Script timeout passed, if you want to finish import, please resubmit same "
"file and import will resume."
msgstr ""
"Skripttidsabrudd passert, hvis du ønsker å fortsette importen kan du "
"gjennopplaste fila og importeringen vil fortsette."

#: libraries/messages.inc.php:1116 libraries/tbl_triggers.lib.php:28
#: server_processlist.php:58
msgid "Time"
msgstr "Tid"

#: libraries/messages.inc.php:1117 pmd_pdf.php:94
msgid "to/from page"
msgstr "til/fra side"

#: libraries/messages.inc.php:1118 pdf_pages.php:343
msgid "Toggle scratchboard"
msgstr "slå av/på kladdevindu"

#: libraries/messages.inc.php:1119 pmd_general.php:99
msgid "Toggle small/big"
msgstr "Veksle mellom liten/stor"

#: libraries/messages.inc.php:1120
msgid "To select relation, click :"
msgstr "For å velge relasjon, klikk :"

#: libraries/messages.inc.php:1121
msgid "total"
msgstr "totalt"

#: libraries/messages.inc.php:1122 server_databases.php:137
#: server_databases.php:305 server_status.php:414 server_status.php:475
#: server_status.php:496 tbl_printview.php:351 tbl_structure.php:697
msgid "Total"
msgstr "Totalt"

#: libraries/messages.inc.php:1123 libraries/tbl_links.inc.php:149
#, php-format
msgid "Tracking of %s.%s is activated."
msgstr "Overvåkning av %s.%s er aktivert."

#: libraries/messages.inc.php:1124 tbl_tracking.php:655
msgid "Activate now"
msgstr "Aktiver nå"

#: libraries/messages.inc.php:1125 tbl_tracking.php:653
#, php-format
msgid "Activate tracking for %s.%s"
msgstr "Aktiver overvåkning av %s.%s"

#: libraries/messages.inc.php:1126 tbl_tracking.php:221
msgid "Comment out these two lines if you do not need them."
msgstr "Kommenter ut disse to linjene hvis du ikke trenger dem."

#: libraries/messages.inc.php:1127 tbl_tracking.php:688
msgid "Create version"
msgstr "Opprett versjon"

#: libraries/messages.inc.php:1128 tbl_tracking.php:668
#, php-format
msgid "Create version %s of %s.%s"
msgstr "Opprett versjon %s av %s.%s"

#: libraries/messages.inc.php:1130 tbl_tracking.php:412
msgid "Data definition statement"
msgstr "Datadefinisjonsuttrykk"

#: libraries/messages.inc.php:1131 tbl_tracking.php:463
msgid "Data manipulation statement"
msgstr "Datamanipulasjonsuttrykk"

#: libraries/messages.inc.php:1132 tbl_tracking.php:410 tbl_tracking.php:461
msgid "Date"
msgstr "Dato"

#: libraries/messages.inc.php:1133 tbl_tracking.php:642
msgid "Deactivate now"
msgstr "Deaktiver nå"

#: libraries/messages.inc.php:1134 tbl_tracking.php:640
#, php-format
msgid "Deactivate tracking for %s.%s"
msgstr "Deaktiver overvåkning av %s.%s"

#: libraries/messages.inc.php:1135 tbl_tracking.php:521
#, php-format
msgid "Export as %s"
msgstr "Eksporter som %s"

#: libraries/messages.inc.php:1138
msgid "Close"
msgstr "Lukk"

#: libraries/messages.inc.php:1139
#, php-format
msgid "Tracking report for table `%s`"
msgstr "Overvåkningsrapport for tabell `%s`"

#: libraries/messages.inc.php:1141 tbl_tracking.php:397 tbl_tracking.php:504
#, php-format
msgid "Show %s with dates from %s to %s by user %s %s"
msgstr "Vis %s med datoer fra %s til %s fra bruker %s %s"

#: libraries/messages.inc.php:1142 tbl_tracking.php:561
msgid "Show versions"
msgstr "Vis versjoner"

#: libraries/messages.inc.php:1143
msgid "SQL dump (file download)"
msgstr "SQL dump (filnedlasting)"

#: libraries/messages.inc.php:1144 tbl_tracking.php:507 tbl_tracking.php:508
msgid "SQL dump"
msgstr "SQL dump"

#: libraries/messages.inc.php:1145 tbl_tracking.php:213
msgid "SQL statements executed."
msgstr "SQL spørringer utført."

#: libraries/messages.inc.php:1146
msgid "This option will replace your table and contained data."
msgstr "Dette valget vil erstatte din tabell og dataene den inneholder."

#: libraries/messages.inc.php:1147 tbl_tracking.php:509
msgid "SQL execution"
msgstr "SQL utførelse"

#: libraries/messages.inc.php:1148 tbl_tracking.php:230
msgid "SQL statements exported. Please copy the dump or execute it."
msgstr "SQL spørringer eksportert. Venligst kopier dumpen eller utfør den."

#: libraries/messages.inc.php:1149 tbl_tracking.php:381
msgid "Tracking statements"
msgstr "Overvåkingsspørringer"

#: libraries/messages.inc.php:1156 tbl_tracking.php:593
msgid "Version"
msgstr "Versjon"

#: libraries/messages.inc.php:1157 tbl_tracking.php:672
msgid "Track these data definition statements:"
msgstr "Spor disse datadefinisjonsspørringene:"

#: libraries/messages.inc.php:1158 tbl_tracking.php:680
msgid "Track these data manipulation statements:"
msgstr "Spor disse datamanipulasjonsspørringene:"

#: libraries/messages.inc.php:1160 libraries/tbl_links.inc.php:69
msgid "Tracking"
msgstr "Overvåkning"

#: libraries/messages.inc.php:1163 tbl_tracking.php:411 tbl_tracking.php:462
msgid "Username"
msgstr "Brukernavn"

#: libraries/messages.inc.php:1164 tbl_tracking.php:203
#, php-format
msgid "Tracking for %s.%s , version %s is activated."
msgstr "Overvåking av %s.%s , versjon %s er aktivert."

#: libraries/messages.inc.php:1165 tbl_tracking.php:187
#, php-format
msgid "Version %s is created, tracking for %s.%s is activated."
msgstr "Versjon %s er opprettet, overvåking av %s.%s er aktivert."

#: libraries/messages.inc.php:1166 tbl_tracking.php:195
#, php-format
msgid "Tracking for %s.%s , version %s is deactivated."
msgstr "Overvåking av %s.%s , versjon %s er deaktivert."

#: libraries/messages.inc.php:1167 tbl_tracking.php:262
#, php-format
msgid "Version %s snapshot (SQL code)"
msgstr "Versjon %s øyeblikksbilde (SQL kode)"

#: libraries/messages.inc.php:1169 tbl_tracking.php:220
msgid ""
"You can execute the dump by creating and using a temporary database. Please "
"ensure that you have the privileges to do so."
msgstr ""
"Du kan utføre dumpen ved å opprette og bruke en midlertidig database. "
"Kontroller at du har privilegiene til å gjøre så."

#: libraries/messages.inc.php:1170
msgid "Traditional Chinese"
msgstr "Tradisjonell kinesisk"

#: libraries/messages.inc.php:1171
msgid "Traditional Spanish"
msgstr "Tradisjonell spansk"

#: libraries/messages.inc.php:1172 server_status.php:388
msgid "Traffic"
msgstr "Trafikk"

#: libraries/messages.inc.php:1173 server_status.php:261
msgid "Transaction coordinator"
msgstr "Transaksjonskoordinator"

#: libraries/messages.inc.php:1174
msgid ""
"Displays a link to download the binary data of the field. You can use the "
"first option to specify the filename, or use the second option as the name "
"of a field which contains the filename. If you use the second option, you "
"need to set the first option to the empty string."
msgstr ""
"Vis en link for å kunne laste ned de binære dataene til et felt. Den første "
"opsjonen er filnavnet til den binære fila. Den andre opsjonen er et "
"potensielt feltnavn i en tabell som inneholder filnavnet. Hvis du velger den "
"andre opsjonen så må den første være satt til en tom strengverdi"

#: libraries/messages.inc.php:1175
msgid ""
"Displays hexadecimal representation of data. Optional first parameter "
"specifies how often space will be added (defaults to 2 nibbles)."
msgstr ""
"Vis dataene i heksadesimal. Den valgfrie første parameteren tilkjennegir "
"hvor ofte mellomrom vil bli lagt til (standard hvert andre tegn)."

#: libraries/messages.inc.php:1176
msgid ""
"Displays a clickable thumbnail. The options are the maximum width and height "
"in pixels. The original aspect ratio is preserved."
msgstr ""
"Viser et klikkbart tommelfingerbilde; valg: bredde, høyde i piksler (bevarer "
"originale forhold)"

#: libraries/messages.inc.php:1177
msgid "Displays a link to download this image."
msgstr "Viser en link til dette bildet (m.a.o. direkte blob-nedlasting)."

#: libraries/messages.inc.php:1178
msgid "See image/jpeg: inline"
msgstr "Se image/jpeg: inline"

#: libraries/messages.inc.php:1179
msgid ""
"Displays a TIME, TIMESTAMP, DATETIME or numeric unix timestamp field as "
"formatted date. The first option is the offset (in hours) which will be "
"added to the timestamp (Default: 0). Use second option to specify a "
"different date/time format string. Third option determines whether you want "
"to see local date or UTC one (use \"local\" or \"utc\" strings) for that. "
"According to that, date format has different value - for \"local\" see the "
"documentation for PHP's strftime() function and for \"utc\" it is done using "
"gmdate() function."
msgstr ""
"Vi en TIME, TIMESTAMP, DATETIME eller et numerisk Unix tidsmerke som en "
"formatert dato. Den første innstillingen er differansen (i timer) som vil "
"bli lagt til tidsmerket (Standard: 0). Bruk den andre innstillingen til å "
"spesifiser en alternativ datoformatstreng. Den tredje innstillingen avgjør "
"om du ønsker visning som en lokal dato eller som UTC (bruk \"local\" eller "
"\"utc\" strenger). Avhengig av dette, vil datoformatstrengen ha forskjellig "
"verdi - for \"local\" se dokumentasjonen for PHPs strftime() funksjon og for "
"\"utc\" se gmdate() funksjonen."

#: libraries/messages.inc.php:1180
msgid ""
"LINUX ONLY: Launches an external application and feeds it the field data via "
"standard input. Returns the standard output of the application. The default "
"is Tidy, to pretty-print HTML code. For security reasons, you have to "
"manually edit the file libraries/transformations/text_plain__external.inc."
"php and list the tools you want to make available. The first option is then "
"the number of the program you want to use and the second option is the "
"parameters for the program. The third option, if set to 1, will convert the "
"output using htmlspecialchars() (Default 1). The fourth option, if set to 1, "
"will prevent wrapping and ensure that the output appears all on one line "
"(Default 1)."
msgstr ""
"BARE LINUX: Starter et eksternt program og gir den feltdataene via standard "
"input. Returnerer standart output fra programmet. Standard er Tidy, for å "
"skrive ut pen HTML kode. Av sikkerhetsgrunner så må du redigere fila "
"libraries/transformations/text_plain__external.inc.php og skrive inn de "
"verktøyene du tillater å kjøres. Den første verdien er antall programmer du "
"ønsker å bruke og den andre verdien er parameterene for programmet. Den "
"tredje verdien, hvis den er satt til 1 vil konvertere utskriften med "
"htmlspecialchars() (Standard er 1). En fjerde verdi vil, viss satt til 1 "
"sette en NOWRAP i innholdscellen slik at hele resultatet blir vist uten "
"reformatering (Standard er 1)"

#: libraries/messages.inc.php:1181
msgid ""
"Displays the contents of the field as-is, without running it through "
"htmlspecialchars(). That is, the field is assumed to contain valid HTML."
msgstr "Bevarer original formatering av feltet. Ingen 'escaping' blir utført."

#: libraries/messages.inc.php:1182
msgid ""
"Displays an image and a link; the field contains the filename. The first "
"option is a URL prefix like \"http://www.example.com/\". The second and "
"third options are the width and the height in pixels."
msgstr ""
"Viser et bilde og en link, feltet inneholder filnavnet; første verdi er et "
"prefiks slik som \"http://domain.com/\", andre verdien er bredden i piksler, "
"tredje er høyden."

#: libraries/messages.inc.php:1183
msgid ""
"Displays a link; the field contains the filename. The first option is a URL "
"prefix like \"http://www.example.com/\". The second option is a title for "
"the link."
msgstr ""
"Viser en link, feltet inneholder filnavnet, ; første verdi er et prefiks "
"slik som \"http://domain.com/\", andre verdien er en tittel for linken."

#: libraries/messages.inc.php:1184
msgid "Formats text as SQL query with syntax highlighting."
msgstr "Formaterer tekst som en SQL spørring med syntaksutheving."

#: libraries/messages.inc.php:1185
msgid ""
"Displays a part of a string. The first option is the number of characters to "
"skip from the beginning of the string (Default 0). The second option is the "
"number of characters to return (Default: until end of string). The third "
"option is the string to append and/or prepend when truncation occurs "
"(Default: \"...\")."
msgstr ""
"Viser bare en delstreng. Første verdien er antall tegn fra starten hvor din "
"tekst begynner (Standard: 0). Andre verdien er hvor mange tegn som skal "
"returneres. Hvis den er tom så returneres resten av teksten. Den tredje "
"verdien definerer hvilke tegn som vil bli lagt til resultatet når en "
"delstreng blir returnert (Standard: ...)."

#: libraries/messages.inc.php:1186 libraries/tbl_triggers.lib.php:19
msgid "Triggers"
msgstr "Triggere"

#: libraries/messages.inc.php:1187 server_processlist.php:49
#: server_processlist.php:51
msgid "Truncate Shown Queries"
msgstr "Forkort vist spørring"

#: libraries/messages.inc.php:1188
msgid "Turkish"
msgstr "tyrkisk"

#: libraries/messages.inc.php:1191
msgid "Ukrainian"
msgstr "ukrainsk"

#: libraries/messages.inc.php:1193
msgid "Unicode"
msgstr "Unicode"

#: libraries/messages.inc.php:1194 libraries/mult_submits.inc.php:103
#: libraries/tbl_properties.inc.php:519 tbl_structure.php:33
#: tbl_structure.php:155 tbl_structure.php:159 tbl_structure.php:475
#: tbl_tracking.php:322
msgid "Unique"
msgstr "Unik"

#: libraries/messages.inc.php:1195
msgid "unknown"
msgstr "ukjent"

#: libraries/messages.inc.php:1197
#, php-format
msgid ""
"You attempted to load file with unsupported compression (%s). Either support "
"for it is not implemented or disabled by your configuration."
msgstr ""
"Du forsøkte å laste en komprimert fil som det ikke er støtte for (%s). Enten "
"så er ikke støtte implementert eller den er slått av i din konfigurasjon."

#: libraries/messages.inc.php:1198
#, php-format
msgid "You have updated the privileges for %s."
msgstr "Du har oppdatert privilegiene til %s."

#: libraries/messages.inc.php:1199 user_password.php:112
msgid "The profile has been updated."
msgstr "Profilen har blitt oppdatert."

#: libraries/messages.inc.php:1201
msgid ""
"Please see the documentation on how to update your column_comments table"
msgstr "Les i dokumentasjonen hvordan du oppdaterer din Column_comments tabell"

#: libraries/messages.inc.php:1202
#, php-format
msgid "You should upgrade to %s %s or later."
msgstr "Du burde oppgradere til %s %s eller nyere."

#: libraries/messages.inc.php:1203
msgid "Failed to write file to disk."
msgstr "Klarte ikke å skrive fila til harddisken."

#: libraries/messages.inc.php:1204
msgid "File upload stopped by extension."
msgstr "Filopplasting stoppet av utvidelse."

#: libraries/messages.inc.php:1205
msgid ""
"The uploaded file exceeds the MAX_FILE_SIZE directive that was specified in "
"the HTML form."
msgstr ""
"Opplastingsfila er større enn MAX_FILE_SIZE direktivet som ble spesifisert i "
"HTML-skjemaet."

#: libraries/messages.inc.php:1206
msgid "The uploaded file exceeds the upload_max_filesize directive in php.ini."
msgstr ""
"Opplastingsfila er større enn upload_max_filesize direktivet definert i php."
"ini."

#: libraries/messages.inc.php:1207
msgid "Missing a temporary folder."
msgstr "Mangler en midlertidig mappe."

#: libraries/messages.inc.php:1208
msgid "The uploaded file was only partially uploaded."
msgstr "Opplastingsfila ble bare delvis opplastet."

#: libraries/messages.inc.php:1209
msgid "Unknown error in file upload."
msgstr "Ukjent feil oppstod under filopplastingen."

#: libraries/messages.inc.php:1210
#, php-format
msgid ""
"You probably tried to upload too large file. Please refer to %sdocumentation%"
"s for ways to workaround this limit."
msgstr ""
"Du forsøkte sansynligvis å laste opp en for stor fil. Sjekk %sdokumentasjonen"
"%s for måter å omgå denne begrensningen."

#: libraries/messages.inc.php:1211
msgid "File uploads are not allowed on this server."
msgstr "Filopplastinger er ikke tillatt på denne tjeneren."

#: libraries/messages.inc.php:1212 tbl_printview.php:314 tbl_structure.php:661
msgid "Usage"
msgstr "Bruk"

#: libraries/messages.inc.php:1213
msgid "Enclose table and field names with backquotes"
msgstr "Bruk venstre anførselstegn med tabell og feltnavn"

#: libraries/messages.inc.php:1214
msgid "Use Host Table"
msgstr "Vis vert tabell"

#: libraries/messages.inc.php:1215
#, php-format
msgid "The user %s already exists!"
msgstr "Brukeren %s finnes fra før!"

#: libraries/messages.inc.php:1216
msgid "The user name is empty!"
msgstr "Brukernavnet er tomt!"

#: libraries/messages.inc.php:1217
msgid "User name"
msgstr "Brukernavn"

#: libraries/messages.inc.php:1218
msgid "The selected user was not found in the privilege table."
msgstr "Den valgte brukeren ble ikke funnet i privilegietabellen."

#: libraries/messages.inc.php:1219
msgid "User overview"
msgstr "Brukeroversikt"

#: libraries/messages.inc.php:1220
msgid "The selected users have been deleted successfully."
msgstr "De valgte brukerne har blitt slettet."

#: libraries/messages.inc.php:1221
#, php-format
msgid "Users having access to &quot;%s&quot;"
msgstr "Brukere som har adgang til &quot;%s&quot;"

#: libraries/messages.inc.php:1222 main.php:189 server_processlist.php:54
msgid "User"
msgstr "Bruker"

#: libraries/messages.inc.php:1223 tbl_change.php:1171
msgid ""
"Use TAB key to move from value to value, or CTRL+arrows to move anywhere"
msgstr ""
"Bruk TAB tasten for å flytte fra verdi til verdi, eller CTRL+piltastene for "
"å bevege deg hvor som helst"

#: libraries/messages.inc.php:1225
msgid "Use text field"
msgstr "Bruk tekstfelt"

#: libraries/messages.inc.php:1228 setup/lib/messages.inc.php:356
msgid "Validate SQL"
msgstr "Test SQL"

#: libraries/messages.inc.php:1229
#, php-format
msgid ""
"The SQL validator could not be initialized. Please check if you have "
"installed the necessary PHP extensions as described in the %sdocumentation%s."
msgstr ""
"SQL-kontrolleren kunne ikke startes. Vennligst sjekk at du har installert de "
"nødvendige php-tilleggene som beskrevet i %sdokumentasjonen%s."

#: libraries/messages.inc.php:1230 server_status.php:627 tbl_change.php:324
#: tbl_printview.php:370 tbl_structure.php:730
msgid "Value"
msgstr "Verdi"

#: libraries/messages.inc.php:1231 server_status.php:626
#: server_variables.php:52
msgid "Variable"
msgstr "Variabler"

#: libraries/messages.inc.php:1232 main.php:228
msgid "Version information"
msgstr "Versionsinformasjon"

#: libraries/messages.inc.php:1233 server_export.php:21
msgid "View dump (schema) of databases"
msgstr "Vis dumpet skjema av databaser"

#: libraries/messages.inc.php:1235 tbl_export.php:23
msgid "View dump (schema) of table"
msgstr "Vis dump (skjema) av tabell"

#: libraries/messages.inc.php:1238
msgid "View image"
msgstr "Vis bilde"

#: libraries/messages.inc.php:1239 view_create.php:142
msgid "VIEW name"
msgstr "VIEW navn"

#: libraries/messages.inc.php:1240
msgid "View video"
msgstr "Vis video"

#: libraries/messages.inc.php:1243 tbl_change.php:1028
msgid "The directory you set for upload work cannot be reached"
msgstr "Katalogen du anga for opplasting kan ikke nåes"

#: libraries/messages.inc.php:1245 main.php:205
msgid "Web server"
msgstr "Webserver"

#: libraries/messages.inc.php:1246 test/theme.php:152
#, php-format
msgid "Welcome to %s"
msgstr "Velkommen til %s"

#: libraries/messages.inc.php:1247
msgid "West European"
msgstr "vesteuropeisk"

#: libraries/messages.inc.php:1248 main.php:230
msgid "Wiki"
msgstr "Wiki"

#: libraries/messages.inc.php:1249
msgid "wildcard"
msgstr "jokertegn"

#: libraries/messages.inc.php:1252
msgid "Write requests"
msgstr "Skriveforespørsler"

#: libraries/messages.inc.php:1253
msgid "Wrong username/password. Access denied."
msgstr "Ugyldig brukernavn/passord. Ingen tilgang."

#: libraries/messages.inc.php:1255
msgid ""
"The XML file specified was either malformed or incomplete. Please correct "
"the issue and try again."
msgstr ""
"Den spesifiserte XML-fila var enten skadet eller ufulstendig. Korriger "
"problemet og prøv igjen."

#: libraries/messages.inc.php:1256
msgid "Export contents"
msgstr "Eksporter innhold"

#: libraries/messages.inc.php:1257
msgid "Export functions"
msgstr "Eksporter funksjoner"

#: libraries/messages.inc.php:1258
msgid "Export procedures"
msgstr "Eksporter prosedyrer"

#: libraries/messages.inc.php:1259
msgid "Export Structure Schemas (recommended)"
msgstr "Eksporter strukturskjema (anbefalt)"

#: libraries/messages.inc.php:1260
msgid "Export tables"
msgstr "Eksporter tabeller"

#: libraries/messages.inc.php:1261
msgid "Export triggers"
msgstr "Eksporter triggere"

#: libraries/messages.inc.php:1262
msgid "Export views"
msgstr "Eksporter visninger"

#: libraries/messages.inc.php:1263
msgid "XML"
msgstr "XML"

#: libraries/messages.inc.php:1267
msgid "Note: Setting these options to 0 (zero) removes the limit."
msgstr "Merk: Ved å sette disse til 0 (null) fjernes begrensningen."

#: libraries/messages.inc.php:1268
msgid "\"zipped\""
msgstr "Komprimert (zip)"

#: libraries/tbl_properties.inc.php:393
#| msgid "None"
msgctxt "for default"
msgid "None"
msgstr "Ingen"

#: navigation.php:318
msgid "Filter"
msgstr "Filter"

#: navigation.php:319 setup/lib/messages.inc.php:42
msgid "Clear"
msgstr "Fjern"

#: navigation.php:350 navigation.php:351
#| msgid "Create table"
msgctxt "short form"
msgid "Create table"
msgstr "Opprett tabell"

#: server_databases.php:230
#| msgid "Go to database"
msgid "Jump to database"
msgstr "Gå til database"

#: server_privileges.php:1904
msgid "Wildcards % and _ should be escaped with a \\ to use them literally"
msgstr "Jokertegnene _ og % må beskyttes med en \\ for å bruke dem direkte"

#: server_status.php:344
#| msgid "Reset"
msgctxt "for Show status"
msgid "Reset"
msgstr "Tilbakestill"

<<<<<<< HEAD
#: server_status.php:360
#, fuzzy
#| msgid "This server is configured as master in a replication process."
msgid ""
"This MySQL server works as <b>master</b> and <b>slave</b> in <b>replication</"
"b> process."
msgstr "Denne tjeneren er konfigurert som master i en replikasjonsprosess."

#: server_status.php:362
#, fuzzy
#| msgid "This server is configured as master in a replication process."
msgid "This MySQL server works as <b>master</b> in <b>replication</b> process."
msgstr "Denne tjeneren er konfigurert som master i en replikasjonsprosess."

#: server_status.php:364
#, fuzzy
#| msgid "This server is configured as master in a replication process."
msgid "This MySQL server works as <b>slave</b> in <b>replication</b> process."
msgstr "Denne tjeneren er konfigurert som master i en replikasjonsprosess."

#: server_status.php:366
#, fuzzy
=======
#: server_status.php:369
#, php-format
>>>>>>> 46cc7cc9
#| msgid ""
#| "This MySQL server works as %s in <b>replication</b> process. For further "
#| "information about replication status on the server, please visit the <a "
#| "href=\"#replication\">replication section</a>."
msgid ""
"For further information about replication status on the server, please visit "
"the <a href=#replication>replication section</a>."
msgstr ""
"Denne MySQL tjeneren jobber som %s i <b>replikasjon<b>sprosess. For mer "
"informasjon om replikasjonsstatusen for tjeneren, gå til <a "
"href=\"#replication\">replikasjonsseksjonen</a>."

#: server_synchronize.php:1117
msgid "Enter manually"
msgstr "Skriv inn manuelt"

#: server_synchronize.php:1118
msgid "Current connection"
msgstr "Nåværende tilkobling"

#: server_synchronize.php:1147
#, php-format
msgid "Configuration: %s"
msgstr "Konfigurasjon: %s"

#: setup/lib/messages.inc.php:16
msgid "Allow character set conversion"
msgstr "Tillat karaktertegnsettkonvertering"

#: setup/lib/messages.inc.php:17
msgid ""
"If enabled user can enter any MySQL server in login form for cookie auth"
msgstr ""
"Hvis tillatt kan brukere skrive inn hvilke som helst MySQL tjener i "
"innloggingsskjemaet for cookie autentisering"

#: setup/lib/messages.inc.php:18
msgid ""
"This [a@?page=form&amp;formset=features#tab_Security]option[/a] should be "
"disabled as it allows attackers to bruteforce login to any MySQL server. If "
"you feel this is necessary, use [a@?page=form&amp;"
"formset=features#tab_Security]trusted proxies list[/a]. However, IP-based "
"protection may not be reliable if your IP belongs to an ISP where thousands "
"of users, including you, are connected to."
msgstr ""
"Denne [a@?page=form&amp;formset=features#tab_Security]innstillingen[/a] bør "
"være avslått da den tillater angripere å tvinge til seg innlogging på hvilke "
"som helst MySQL tjenere. Hvis du føler dette er nødvendig, bruk [a@?"
"page=form&amp;formset=features#tab_Security]godkjente mellomlagerliste[/a]. "
"Merk at IP-basert beskyttelse ikke er så god hvis din IP tilhører en "
"Internettilbyder som har tusenvis av brukere, inkludert deg, tilknyttet."

#: setup/lib/messages.inc.php:19
msgid "Allow login to any MySQL server"
msgstr "Tillat innlogging til hvilke som helst MySQL tjener"

#: setup/lib/messages.inc.php:20
msgid "Show &quot;Drop database&quot; link to normal users"
msgstr "Vis &quot;Drop database&quot; link for normale brukere"

#: setup/lib/messages.inc.php:21
msgid "Key should contain letters, numbers [em]and[/em] special characters"
msgstr "Nøkkelen bør inneholde tall, bokstaver [em]og[/em] spesielle tegn"

#: setup/lib/messages.inc.php:22
msgid ""
"Secret passphrase used for encrypting cookies in [kbd]cookie[/kbd] "
"authentication"
msgstr ""
"Hemmelig passordfrase brukt for kryptering av cookies i [kbd]cookie[/kbd] "
"autentisering"

#: setup/lib/messages.inc.php:23
msgid "Key is too short, it should have at least 8 characters"
msgstr "Nøkkelen er for kort, den bør ha minst 8 tegn"

#: setup/lib/messages.inc.php:24
msgid ""
"You didn't have blowfish secret set and have enabled cookie authentication, "
"so a key was automatically generated for you. It is used to encrypt cookies; "
"you don't need to remember it."
msgstr ""
"Du hadde ikke satt blowfist hemmelig nøkkel eller slått på cookie "
"autentisering så nøkkelen ble generert for deg. Den brukes til å krypterer "
"cookies."

#: setup/lib/messages.inc.php:25
msgid "Blowfish secret"
msgstr "Blowfish secret"

#: setup/lib/messages.inc.php:26
msgid "Highlight selected rows"
msgstr "Framhev valgte rader"

#: setup/lib/messages.inc.php:27
msgid "Row marker"
msgstr "Radframheving"

#: setup/lib/messages.inc.php:28
msgid "Highlight row pointed by the mouse cursor"
msgstr "Framhev raden under musmarkøren"

#: setup/lib/messages.inc.php:29
msgid "Highlight pointer"
msgstr "Pekermarkering"

#: setup/lib/messages.inc.php:30
msgid ""
"Enable [a@http://en.wikipedia.org/wiki/Bzip2]bzip2[/a] compression for "
"import and export operations"
msgstr ""
"Slå på [a@http://en.wikipedia.org/wiki/Bzip2]bzip2[/a]-komprimering for "
"import og eksportoperasjoner"

#: setup/lib/messages.inc.php:31
msgid "Bzip2"
msgstr "Bzip2"

#: setup/lib/messages.inc.php:32
#, php-format
msgid ""
"[a@?page=form&amp;formset=features#tab_Import_export]Bzip2 compression and "
"decompression[/a] requires functions (%s) which are unavailable on this "
"system."
msgstr ""
"[a@?page=form&amp;formset=features#tab_Import_export]Bzip2 komprimering og "
"dekomprimering[/a] trenger funksjoner (%s) som ikke er tilgjengelig på dette "
"systemet."

#: setup/lib/messages.inc.php:33
msgid "Cannot load or save configuration"
msgstr "Kan ikke laste eller lagre konfigurasjonen"

#: setup/lib/messages.inc.php:34
msgid ""
"Please create web server writable folder [em]config[/em] in phpMyAdmin top "
"level directory as described in [a@../Documentation.html#setup_script]"
"documentation[/a]. Otherwise you will be only able to download or display it."
msgstr ""
"Opprett en mappe [em]config[/em] som er skrivbar for webtjener i phpMyAdmin "
"øverste mappe som beskrevet i [a@../Documentation.html#setup_script]"
"documentation[/a]. Hvis ikke så vil du kun være i stand til å laste ned "
"eller fremvise den."

#: setup/lib/messages.inc.php:35
msgid ""
"Defines which type of editing controls should be used for CHAR and VARCHAR "
"fields; [kbd]input[/kbd] - allows limiting of input length, [kbd]textarea[/"
"kbd] - allows newlines in fields"
msgstr ""
"Definerer hvilken type redigeringskontroll som skal brukes for CHAR og "
"VARCHAR felter; [kbd]input[/kbd] - tillater begrensning av lengde, [kbd]"
"textarea[/kbd] - tillater linjeskift i felter"

#: setup/lib/messages.inc.php:36
msgid "CHAR fields editing"
msgstr "CHAR felt redigering"

#: setup/lib/messages.inc.php:37
msgid "Number of columns for CHAR/VARCHAR textareas"
msgstr "Antall kolonner i CHAR/VARCHAR tekstbokser"

#: setup/lib/messages.inc.php:38
msgid "CHAR textarea columns"
msgstr "CHAR textarea kolonner"

#: setup/lib/messages.inc.php:39
msgid "Number of rows for CHAR/VARCHAR textareas"
msgstr "Antall rader i CHAR/VARCHAR tekstbokser"

#: setup/lib/messages.inc.php:40
msgid "CHAR textarea rows"
msgstr "CHAR textarea rader"

#: setup/lib/messages.inc.php:41
msgid "Check config file permissions"
msgstr "Kontroller konfigurasjonsfilrettigheter"

#: setup/lib/messages.inc.php:43
msgid ""
"Compress gzip/bzip2 exports on the fly without the need for much memory; if "
"you encounter problems with created gzip/bzip2 files disable this feature"
msgstr ""
"Kopmrimer gzip/bzip2 eksporter direkte uten behov for mye minne; hvis du får "
"problemer med opprettede gzip/bzip2 filer så slå av denne funksjonen"

#: setup/lib/messages.inc.php:44
msgid "Compress on the fly"
msgstr "Komprimer direkte"

#: setup/lib/messages.inc.php:45
msgid "Configuration file"
msgstr "Konfigurasjonsfil"

#: setup/lib/messages.inc.php:46
msgid ""
"Whether a warning (&quot;Are your really sure...&quot;) should be displayed "
"when you're about to lose data"
msgstr ""
"Om en advarsel (&quot;Er du helt sikker...&quot;) skal vises når du er i "
"ferd med å miste data"

#: setup/lib/messages.inc.php:47
msgid "Confirm DROP queries"
msgstr "Bekreft DROP spørringer"

#: setup/lib/messages.inc.php:48
msgid "Default character set used for conversions"
msgstr "Standard karaktertegnsett brukt ved konverteringer"

#: setup/lib/messages.inc.php:49
msgid "Default character set"
msgstr "Standard karaktertegnsett"

#: setup/lib/messages.inc.php:50
msgid "Default language"
msgstr "Standard språk"

#: setup/lib/messages.inc.php:51
msgid "Default server"
msgstr "Standard tjener"

#: setup/lib/messages.inc.php:52
msgid "Tab that is displayed when entering a database"
msgstr "Fanen som vises når en database tas i bruk"

#: setup/lib/messages.inc.php:53
msgid "Default database tab"
msgstr "Standard databasefane"

#: setup/lib/messages.inc.php:54
msgid "Tab that is displayed when entering a server"
msgstr "Fanen som vises når en tjener tas i bruk"

#: setup/lib/messages.inc.php:55
msgid "Default server tab"
msgstr "Standard tjenerfane"

#: setup/lib/messages.inc.php:56
msgid "Tab that is displayed when entering a table"
msgstr "Fanen som vises når en tabell tas i bruk"

#: setup/lib/messages.inc.php:57
msgid "Default table tab"
msgstr "Standard tabellfane"

#: setup/lib/messages.inc.php:58
msgid ""
"This value should be double checked to ensure that this directory is neither "
"world accessible nor readable or writable by other users on your server."
msgstr ""
"Denne verdien bør være dobbeltkontrollert for å sikre at denne katalogen "
"verken er tilgjengelig for alle og heller ikke kan leses eller skrives til "
"av andre brukere på tjeneren din."

#: setup/lib/messages.inc.php:59
msgid "Show database listing as a list instead of a drop down"
msgstr "Vis databaser som en liste istedet for en nedfallsliste"

#: setup/lib/messages.inc.php:60
msgid "Display databases as a list"
msgstr "Vis databaser som en liste"

#: setup/lib/messages.inc.php:61
msgid "Display"
msgstr "Vis"

#: setup/lib/messages.inc.php:62
msgid "Show server listing as a list instead of a drop down"
msgstr "Vis tjenere som en liste istedet for en nedfallsliste"

#: setup/lib/messages.inc.php:63
msgid "Display servers as a list"
msgstr "Vis tjenere som en liste"

#: setup/lib/messages.inc.php:64
msgid "Donate"
msgstr "Doner"

#: setup/lib/messages.inc.php:65
msgid "Download"
msgstr "Last ned"

#: setup/lib/messages.inc.php:66
msgid "End of line"
msgstr "Linjeslutt"

#: setup/lib/messages.inc.php:67
msgid "Could not connect to MySQL server"
msgstr "Kunne ikke koble til MySQL tjener"

#: setup/lib/messages.inc.php:68
msgid "Empty phpMyAdmin control user password while using pmadb"
msgstr "Blankt phpMyAdmin kontrollbrukerpassord for bruk av pmadb"

#: setup/lib/messages.inc.php:69
msgid "Empty phpMyAdmin control user while using pmadb"
msgstr "Blankt phpMyAdmin kontrollbruker for bruk av pmadb"

#: setup/lib/messages.inc.php:70
msgid "Empty signon session name while using signon authentication method"
msgstr "Tom signon sessjonsnavn ved bruk av signon autentiseringsmetode"

#: setup/lib/messages.inc.php:71
msgid "Empty signon URL while using signon authentication method"
msgstr "Tom signon URL ved bruk av signon autentiseringsmetode"

#: setup/lib/messages.inc.php:72
msgid "Empty username while using config authentication method"
msgstr "Blankt brukernavn for bruk av config autentiseringsmetoden"

#: setup/lib/messages.inc.php:73
msgid "Submitted form contains errors"
msgstr "Innsendt skjema inneholder feil"

#: setup/lib/messages.inc.php:74
#, php-format
msgid "Incorrect IP address: %s"
msgstr "Ugyldig IP addresse: %s"

#: setup/lib/messages.inc.php:75
msgid "Not a valid port number"
msgstr "Ikke et gyldig portnummer"

#: setup/lib/messages.inc.php:76
msgid "Incorrect value"
msgstr "Ugyldig verdi"

#: setup/lib/messages.inc.php:77
#, php-format
msgid "Missing data for %s"
msgstr "Mangler data for %s"

#: setup/lib/messages.inc.php:78
msgid "Not a non-negative number"
msgstr "Ikke et ikke-negativt nummer"

#: setup/lib/messages.inc.php:79
msgid "Not a positive number"
msgstr "Ikke et positivt nummer"

#: setup/lib/messages.inc.php:80
msgid ""
"Set the number of seconds a script is allowed to run ([kbd]0[/kbd] for no "
"limit)"
msgstr ""
"Antall sekunder et skript har lov til å kjøre ([kbd]0[/kbd] for ingen "
"begrensning)"

#: setup/lib/messages.inc.php:81
msgid "Maximum execution time"
msgstr "Maks kjøretid"

#: setup/lib/messages.inc.php:83
msgid "Character set of the file"
msgstr "Filas tegnsett"

#: setup/lib/messages.inc.php:85
msgid "Database name template"
msgstr "Databasenavnmal"

#: setup/lib/messages.inc.php:86
msgid "Server name template"
msgstr "Tjenernavnmal"

#: setup/lib/messages.inc.php:87
msgid "Table name template"
msgstr "Tabellnavnmal"

#: setup/lib/messages.inc.php:89
msgid "Save on server"
msgstr "Lagre på tjener"

#: setup/lib/messages.inc.php:91
msgid "Remember file name template"
msgstr "Husk filnavnmal"

#: setup/lib/messages.inc.php:92
msgid "no"
msgstr "nei"

#: setup/lib/messages.inc.php:93
msgid "Force secured connection while using phpMyAdmin"
msgstr "Tving sikker tilkobling ved bruk av phpMyAdmin"

#: setup/lib/messages.inc.php:94
msgid ""
"This [a@?page=form&amp;formset=features#tab_Security]option[/a] should be "
"enabled if your web server supports it"
msgstr ""
"Denne [a@?page=form&amp;formset=features#tab_Security]innstillingen[/a] "
"burde være påslått hvis din webtjener støtter dette"

#: setup/lib/messages.inc.php:95
msgid "Force SSL connection"
msgstr "Tving SSL tilkobling"

#: setup/lib/messages.inc.php:96
msgid ""
"Sort order for items in a foreign-key dropdown box; [kbd]content[/kbd] is "
"the referenced data, [kbd]id[/kbd] is the key value"
msgstr ""
"Sorteringsrekkefølge for elementer i en fremmednøkkel nedfallsboks; [kbd]"
"content[/kbd] for refererte data, [kbd]id[/kbd] for nøkkelverdien"

#: setup/lib/messages.inc.php:97
msgid "Foreign key dropdown order"
msgstr "Fremmednøkkelrekkefølge"

#: setup/lib/messages.inc.php:98
msgid "A dropdown will be used if fewer items are present"
msgstr "En nedfallsboks vil bli brukt hvis færre elementer er tilstede"

#: setup/lib/messages.inc.php:99
msgid "Foreign key limit"
msgstr "Fremmednøkkelbegrensning"

#: setup/lib/messages.inc.php:100
msgid "Browse mode"
msgstr "Visningsmodus"

#: setup/lib/messages.inc.php:101
msgid "Customize browse mode"
msgstr "Endre visningsmodus"

#: setup/lib/messages.inc.php:102
msgid "Customize edit mode"
msgstr "Endre redigeringsmodus"

#: setup/lib/messages.inc.php:103
msgid "Edit mode"
msgstr "Redigeringsmodus"

#: setup/lib/messages.inc.php:104
msgid "Customize default export options"
msgstr "Endre standard eksportinnstillinger"

#: setup/lib/messages.inc.php:105
msgid "Export defaults"
msgstr "Eksportinnstillinger"

#: setup/lib/messages.inc.php:106
msgid "Customize default common import options"
msgstr "Endre standard importinnstillinger"

#: setup/lib/messages.inc.php:107
msgid "Import defaults"
msgstr "Importinnstillinger"

#: setup/lib/messages.inc.php:108
msgid "Set import and export directories and compression options"
msgstr "Set import and eksport mapper og komprimeringsinnstillinger"

#: setup/lib/messages.inc.php:109
msgid "Import / export"
msgstr "Import / eksport"

#: setup/lib/messages.inc.php:111
msgid "Databases display options"
msgstr "Databasevisningsinnstillinger"

#: setup/lib/messages.inc.php:112
msgid "Customize appearance of the navigation frame"
msgstr "Endre utseendet til navigasjonsrammen"

#: setup/lib/messages.inc.php:113
msgid "Navigation frame"
msgstr "Navigasjonsramme"

#: setup/lib/messages.inc.php:114
msgid "Servers display options"
msgstr "Tjenervisningsinnstillinger"

#: setup/lib/messages.inc.php:116
msgid "Tables display options"
msgstr "Tabellvisningsinnstillinger"

#: setup/lib/messages.inc.php:118
msgid "Main frame"
msgstr "Hovedramme"

#: setup/lib/messages.inc.php:119
msgid "Settings that didn't fit enywhere else"
msgstr "Innstillinger som ikke passer andre steder"

#: setup/lib/messages.inc.php:120
msgid "Other core settings"
msgstr "Andre hovedinnstillinger"

#: setup/lib/messages.inc.php:121
msgid "Customize query window options"
msgstr "Endre spørringsvinduinnstillinger"

#: setup/lib/messages.inc.php:123
msgid ""
"Please note that phpMyAdmin is just a user interface and its features do not "
"limit MySQL"
msgstr ""
"Merk at phpMyAdmin er bare et brukergrensesnitt og dens egenskaper begrenser "
"ikke MySQL"

#: setup/lib/messages.inc.php:124
msgid "Security"
msgstr "Sikkerhet"

#: setup/lib/messages.inc.php:125
msgid "Basic settings"
msgstr "Grunnleggende innstillinger"

#: setup/lib/messages.inc.php:126
msgid ""
"Advanced server configuration, do not change these options unless you know "
"what they are for"
msgstr ""
"Avanserte tjenerinnstillinger, ikke endre disse hvis du ikke vet hva de er "
"for"

#: setup/lib/messages.inc.php:127
msgid "Server configuration"
msgstr "Tjenerinnstillinger"

#: setup/lib/messages.inc.php:128
msgid "Enter server connection parameters"
msgstr "Legg til tjenertilkoblingsparametre"

#: setup/lib/messages.inc.php:129
msgid "Enter login options for signon authentication"
msgstr "Skriv innloggingsinnstillinger for signon autentiseringsmetode"

#: setup/lib/messages.inc.php:130
msgid "Signon login options"
msgstr "Signon innloggingsinnstillinger"

#: setup/lib/messages.inc.php:131
msgid ""
"Configure phpMyAdmin database to gain access to additional features, see "
"[a@../Documentation.html#linked-tables]linked-tables infrastructure[/a] in "
"documentation"
msgstr ""
"Konfigurer phpMyAdmin databasen for å få tilgang til ekstra egenskaper, se "
"[a@../Documentation.html#linked-tables]lenkede-tabeller infrastruktur[/a] i "
"dokumentasjonen"

#: setup/lib/messages.inc.php:132 setup/lib/messages.inc.php:293
msgid "PMA database"
msgstr "PMA database"

#: setup/lib/messages.inc.php:133
msgid "Tracking of changes made in database. Requires configured PMA database."
msgstr ""
"Sporing av endringer utført i databasen. PMA database må være konfigurert."

#: setup/lib/messages.inc.php:134
msgid "Changes tracking"
msgstr "Endringssporing"

#: setup/lib/messages.inc.php:135
msgid "Customization"
msgstr "Tilpasning"

#: setup/lib/messages.inc.php:136
msgid "Customize export options"
msgstr "Endre eksportstandarder"

#: setup/lib/messages.inc.php:137
msgid "Features"
msgstr "Egenskaper"

#: setup/lib/messages.inc.php:138
msgid "Customize import defaults"
msgstr "Endre importstandarder"

#: setup/lib/messages.inc.php:139
msgid "Customize navigation frame"
msgstr "Endre navigasjonsrammen"

#: setup/lib/messages.inc.php:140
msgid "Customize main frame"
msgstr "Endre hovedrammen"

#: setup/lib/messages.inc.php:141
msgid "Customize links shown in SQL Query boxes"
msgstr "Endre linker vist i SQL spørringsbokser"

#: setup/lib/messages.inc.php:142
msgid "SQL Query box"
msgstr "SQL spørringsboks"

#: setup/lib/messages.inc.php:143
msgid ""
"SQL queries settings, for SQL Query box options see [a@?page=form&amp;"
"formset=main_frame#tab_Sql_box]Navigation frame[/a] settings"
msgstr ""
"Innstillinger for SQL spørringer, for SQL spørringsboksinnstillinger se [a@?"
"page=form&amp;formset=main_frame#tab_Sql_box]navigasjonsramme[/a]"
"innstillingene"

#: setup/lib/messages.inc.php:144
msgid "SQL queries"
msgstr "SQL spørringer"

#: setup/lib/messages.inc.php:145
msgid "Customize startup page"
msgstr "Endre oppstartssiden"

#: setup/lib/messages.inc.php:146
msgid "Startup"
msgstr "Oppstart"

#: setup/lib/messages.inc.php:147
msgid "Choose how you want tabs to work"
msgstr "Velg hvordan du ønsker fanene skal fungere"

#: setup/lib/messages.inc.php:148
msgid "Tabs"
msgstr "Faner"

#: setup/lib/messages.inc.php:149
msgid ""
"Enable [a@http://en.wikipedia.org/wiki/Gzip]gzip[/a] compression for import "
"and export operations"
msgstr ""
"Slå på [a@http://en.wikipedia.org/wiki/Gzip]gzip[/a]-komprimering for import "
"og eksportoperasjoner"

#: setup/lib/messages.inc.php:150
msgid "GZip"
msgstr "GZip"

#: setup/lib/messages.inc.php:151
#, php-format
msgid ""
"[a@?page=form&amp;formset=features#tab_Import_export]GZip compression and "
"decompression[/a] requires functions (%s) which are unavailable on this "
"system."
msgstr ""
"[a@?page=form&amp;formset=features#tab_Import_export]GZip komprimering og "
"dekomprimering[/a] trenger funksjoner (%s) som ikke er tilgjengelig på dette "
"systemet."

#: setup/lib/messages.inc.php:152
msgid "phpMyAdmin homepage"
msgstr "phpMyAdmin hjemmeside"

#: setup/lib/messages.inc.php:153
msgid "Extra parameters for iconv"
msgstr "Ekstra parametre for iconv"

#: setup/lib/messages.inc.php:154
msgid "Ignore errors"
msgstr "Ignorer feil"

#: setup/lib/messages.inc.php:155
msgid ""
"If enabled, phpMyAdmin continues computing multiple-statement queries even "
"if one of the queries failed"
msgstr ""
"Hvis påslått vil PMA forsette å behandle flerspørrings spørringer også hvis "
"en av spørringene feiler"

#: setup/lib/messages.inc.php:156
msgid "Ignore multiple statement errors"
msgstr "Ignorer flere spørringsfeil"

#: setup/lib/messages.inc.php:157
msgid ""
"Allow interrupt of import in case script detects it is close to time limit. "
"This might be good way to import large files, however it can break "
"transactions."
msgstr ""
"Tillat avbrudd av import i de tilfeller skriptet oppdager at den er i "
"nærheten av tidsbegrensningen. Dette kan være en god måte å importere store "
"filer, men den kan knekke transaksjoner."

#: setup/lib/messages.inc.php:158
msgid "Partial import: allow interrupt"
msgstr "Delvis import: tillat avbrudd"

#: setup/lib/messages.inc.php:159
msgid ""
"Default format; be aware that this list depends on location (database, "
"table) and only SQL is always available"
msgstr ""
"Standard format, merk at denne lista avhenger av lokasjon (database, tabell) "
"og bare SQL er alltid tilgjengelig"

#: setup/lib/messages.inc.php:162
msgid "Partial import: skip queries"
msgstr "Delvis import: hopp over spørringer"

#: setup/lib/messages.inc.php:163
msgid "Insecure connection"
msgstr "Usikker tilkobling"

#: setup/lib/messages.inc.php:164
msgid ""
"You are not using a secure connection; all data (including potentially "
"sensitive information, like passwords) is transferred unencrypted!"
msgstr ""
"Du bruker ikke en sikker tilkobling, all data (inkludert sensitive, slik som "
"passorder) blir overført ukryptert!"

#: setup/lib/messages.inc.php:165
#, php-format
msgid ""
"If your server is also configured to accept HTTPS requests follow [a@%s]this "
"link[/a] to use a secure connection."
msgstr ""
"Hvis din tjener også er konfigurert til å akseptere HTTPS forespørsler så "
"følg [a@%s]denne linken[/a] for å bruke en sikker tilkobling."

#: setup/lib/messages.inc.php:166
msgid "How many rows can be inserted at one time"
msgstr "Hvor mange rader som kan settes inn på en gang"

#: setup/lib/messages.inc.php:167
msgid "Number of inserted rows"
msgstr "Antall innsettingsrader"

#: setup/lib/messages.inc.php:168
msgid "Target for quick access icon"
msgstr "Mål for hurtigtilgangsikon"

#: setup/lib/messages.inc.php:169
msgid "Show logo in left frame"
msgstr "Vis logo i venstre ramme"

#: setup/lib/messages.inc.php:170
msgid "Display logo"
msgstr "Vis logo"

#: setup/lib/messages.inc.php:171
msgid "Display server choice at the top of the left frame"
msgstr "Vis tjenervalg øverst i venstre ramme"

#: setup/lib/messages.inc.php:172
msgid "Display servers selection"
msgstr "Vis tjenerutvalg"

#: setup/lib/messages.inc.php:173
msgid "String that separates databases into different tree levels"
msgstr "Streng som skiller databaser i forskellige trenivåer"

#: setup/lib/messages.inc.php:174
msgid "Database tree separator"
msgstr "Database treskilletegn"

#: setup/lib/messages.inc.php:175
msgid ""
"Only light version; display databases in a tree (determined by the separator "
"defined below)"
msgstr ""
"Kun i hurtigversjon; vis databaser i et tre (bestemmes av skilletegnet "
"definert nedenfor)"

#: setup/lib/messages.inc.php:176
msgid "Display databases in a tree"
msgstr "Vis databaser i et tre"

#: setup/lib/messages.inc.php:177
msgid "Disable this if you want to see all databases at once"
msgstr "Slå av denne hvis du ønsker å kunne se alle databaser på en gang"

#: setup/lib/messages.inc.php:178
msgid "Use light version"
msgstr "Bruk hurtigversjon"

#: setup/lib/messages.inc.php:179
msgid "Maximum table tree depth"
msgstr "Maks tabelltredybde"

#: setup/lib/messages.inc.php:180
msgid "String that separates tables into different tree levels"
msgstr "Streng som skiller tabeller i forskellige trenivåer"

#: setup/lib/messages.inc.php:181
msgid "Table tree separator"
msgstr "Tabelltreseparator"

#: setup/lib/messages.inc.php:182
msgid "Logo link URL"
msgstr "Logo link URL"

#: setup/lib/messages.inc.php:183
msgid ""
"Open the linked page in the main window ([kbd]main[/kbd]) or in a new one "
"([kbd]new[/kbd])"
msgstr ""
"Åpne den linkede siden i hovedvinduet ([kbd]main[/kbd]) eller i en ny en "
"([kbd]new[/kbd])"

#: setup/lib/messages.inc.php:184
msgid "Logo link target"
msgstr "Logo link mål"

#: setup/lib/messages.inc.php:185
msgid "Highlight server under the mouse cursor"
msgstr "Uthev tjener under musmarkøren"

#: setup/lib/messages.inc.php:186
msgid "Enable highlighting"
msgstr "Aktiver utheving"

#: setup/lib/messages.inc.php:187
msgid "let the user choose"
msgstr "la brukeren bestemme"

#: setup/lib/messages.inc.php:188
msgid "Use less graphically intense tabs"
msgstr "Bruk mindre grafisk tunge faner"

#: setup/lib/messages.inc.php:189
msgid "Light tabs"
msgstr "Hurtigfaner"

#: setup/lib/messages.inc.php:190
msgid "Load"
msgstr "Last"

#: setup/lib/messages.inc.php:191
msgid ""
"If TRUE, logout deletes cookies for all servers; when set to FALSE, logout "
"only occurs for the current server. Setting this to FALSE makes it easy to "
"forget to log out from other servers when connected to multiple servers."
msgstr ""
"Hvis påslått vil alle cookies for alle tjenere bli slettet ved utlogging, "
"ellers bare for den aktuelle tjeneren. Sett denne til FALSE gjør det lett å "
"glemme å logge ut fra andre tjenere når du bruker flere."

#: setup/lib/messages.inc.php:192
msgid "Delete all cookies on logout"
msgstr "Slett alle cookies ved utlogging"

#: setup/lib/messages.inc.php:193
msgid ""
"Define whether the previous login should be recalled or not in cookie "
"authentication mode"
msgstr ""
"Definerer om forrige innlogging skal husker eller ikke i cookie "
"autentiseringsmodus"

#: setup/lib/messages.inc.php:194
msgid "Recall user name"
msgstr "Husk brukernavn"

#: setup/lib/messages.inc.php:195
msgid ""
"Defines how long (in seconds) a login cookie should be stored in browser. "
"The default of 0 means that it will be kept for the existing session only, "
"and will be deleted as soon as you close the browser window. This is "
"recommended for non-trusted environments."
msgstr ""
"Definerer hvor lenge (i sekunder) en innloggings cookie skal lagres i "
"nettleseren. Standard 0 betyer at den kun vil bli lagret for eksisterende "
"sessjon, det vil si at den vil bli slettet så fort du lukker "
"nettleservinduet. Dette er anbefalt for ikke sikre brukermiljøer."

#: setup/lib/messages.inc.php:196
msgid "Login cookie store"
msgstr "Innloggings cookie lagring"

#: setup/lib/messages.inc.php:197
msgid "Define how long (in seconds) a login cookie is valid"
msgstr "Definer hvor lenge (i sekunder) en innloggings cookie skal være gyldig"

#: setup/lib/messages.inc.php:198
msgid ""
"[a@?page=form&formset=features#tab_Security]Login cookie validity[/a] should "
"be set to 1800 seconds (30 minutes) at most. Values larger than 1800 may "
"pose a security risk such as impersonation."
msgstr ""
"[a@?page=form&formset=features#tab_Security]Login cookie validity[/a] bør "
"ikke settes til mer enn 1800 sekunder (30 minutter). Verdier større enn 1800 "
"kan utgjøre en sikkerhetsrisiko f.eks. ved at noen prøver å utgi seg for en "
"bruker."

#: setup/lib/messages.inc.php:199
msgid "Login cookie validity"
msgstr "Innloggings cookie gyldighet"

#: setup/lib/messages.inc.php:200
msgid "Maximum number of characters used when a SQL query is displayed"
msgstr "Maks antall tegn brukt når en SQL spørring er framvist"

#: setup/lib/messages.inc.php:201
msgid "Maximum displayed SQL length"
msgstr "Maks lengde SQL"

#: setup/lib/messages.inc.php:202
msgid "Maximum number of databases displayed in left frame and database list"
msgstr "Maks antall databases vist i venstre ramme og databaselista"

#: setup/lib/messages.inc.php:203
msgid "Maximum databases"
msgstr "Maks antall databaser"

#: setup/lib/messages.inc.php:204
msgid ""
"Number of rows displayed when browsing a result set. If the result set "
"contains more rows, &quot;Previous&quot; and &quot;Next&quot; links will be "
"shown."
msgstr ""
"Antall rader som viser ved framvisning av et resultat. Hvis resultatet "
"inneholder flere rader vil &quot;Forrige&quot; og &quot;Neste&quot; linker "
"bli vist."

#: setup/lib/messages.inc.php:205
msgid "Maximum number of rows to display"
msgstr "Maks antall rader som kan framvises"

#: setup/lib/messages.inc.php:206
msgid "Maximum number of tables displayed in table list"
msgstr "Maks antall tabeller vist i tabellista"

#: setup/lib/messages.inc.php:207
msgid "Maximum tables"
msgstr "Maks antall tabeller"

#: setup/lib/messages.inc.php:208
msgid ""
"The number of bytes a script is allowed to allocate, eg. [kbd]32M[/kbd] "
"([kbd]0[/kbd] for no limit)"
msgstr ""
"Maks antal byte et skript har lov til å bruke, f.eks. [kbd]32M[/kbd] ([kbd]0"
"[/kbd] for ingen begrensning)"

#: setup/lib/messages.inc.php:209
msgid "Memory limit"
msgstr "Minnetak"

#: setup/lib/messages.inc.php:210 setup/lib/messages.inc.php:222
msgid "Use only icons, only text or both"
msgstr "Bruk bare ikoner, bare tekst eller begge deler"

#: setup/lib/messages.inc.php:211
msgid "Iconic navigation bar"
msgstr "Ikonnavigasjonsmeny"

#: setup/lib/messages.inc.php:212
msgid "New server"
msgstr "Ny tjener"

#: setup/lib/messages.inc.php:213
msgid "There are no configured servers"
msgstr "Der finnes ingen konfigurerte tjenere"

#: setup/lib/messages.inc.php:214
msgid "use GZip output buffering for increased speed in HTTP transfers"
msgstr "Bruk GZip utbuffring for økt hastighet i HTTP overføringer"

#: setup/lib/messages.inc.php:215
msgid "GZip output buffering"
msgstr "GZip utbuffring"

#: setup/lib/messages.inc.php:216
msgid "- none -"
msgstr "- ingen -"

#: setup/lib/messages.inc.php:217
msgid ""
"[kbd]SMART[/kbd] - i.e. descending order for fields of type TIME, DATE, "
"DATETIME and TIMESTAMP, ascending order otherwise"
msgstr ""
"[kbd]SMART[/kbd] - dvs. synkende rekkefølge for felter av typen TIME, DATE, "
"DATETIME og TIMESTAMP, ellers stigende rekkefølge"

#: setup/lib/messages.inc.php:218
msgid "Default sorting order"
msgstr "Standard sorteringsrekkefølge"

#: setup/lib/messages.inc.php:219
msgid "Overview"
msgstr "Oversikt"

#: setup/lib/messages.inc.php:220
msgid "Use persistent connections to MySQL databases"
msgstr "Bruk vedvarende forbindelser til MySQL databasen"

#: setup/lib/messages.inc.php:221
msgid "Persistent connections"
msgstr "Vedvarende forbindelser"

#: setup/lib/messages.inc.php:223
msgid "Iconic table operations"
msgstr "Ikoniske tabelloperasjoner"

#: setup/lib/messages.inc.php:224
msgid "Disallow BLOB and BINARY fields from editing"
msgstr "Ikke tillat BLOB eller BLOB og BINARY felter fra redigering"

#: setup/lib/messages.inc.php:225
msgid "Protect binary fields"
msgstr "Beskytt binære felter"

#: setup/lib/messages.inc.php:226
msgid ""
"Enable if you want DB-based query history (requires pmadb). If disabled, "
"this utilizes JS-routines to display query history (lost by window close)."
msgstr ""
"Slå på hvis du ønsker DB-basert spørringshistorie (trenger pmadb). Hvis "
"avslått, vil JS-rutiner vise spørringshistorien (tapt ved lukking av vindu)."

#: setup/lib/messages.inc.php:227
msgid "Permanent query history"
msgstr "Permanent spørringshistorie"

#: setup/lib/messages.inc.php:228
msgid "How many queries are kept in history"
msgstr "Hvor mange spørringer lagres"

#: setup/lib/messages.inc.php:229
msgid "Query history length"
msgstr "Spørringshistorielengde"

#: setup/lib/messages.inc.php:230
msgid "Tab displayed when opening a new query window"
msgstr "Fanen som vises når et nytt spørringsvindu åpnes"

#: setup/lib/messages.inc.php:231
msgid "Default query window tab"
msgstr "Standard spørringsvindufane"

#: setup/lib/messages.inc.php:232
msgid "Select which functions will be used for character set conversion"
msgstr ""
"Velg hvilken funksjon som vil bli brukt for karaktertegnsettskonverteringer"

#: setup/lib/messages.inc.php:233
msgid "Recoding engine"
msgstr "Rekodingsmotor"

#: setup/lib/messages.inc.php:234
msgid "Restore default value"
msgstr "Gjennopprett standard verdi"

#: setup/lib/messages.inc.php:235
msgid "Try to revert erroneous fields to their default values"
msgstr "Forsøk å reverser felter med feil til standard verdier"

#: setup/lib/messages.inc.php:236
msgid "Directory where exports can be saved on server"
msgstr "Mappe for eksporter kan lagres på tjeneren"

#: setup/lib/messages.inc.php:237
msgid "Save directory"
msgstr "Lagringsmappe"

#: setup/lib/messages.inc.php:238
#, php-format
msgid ""
"You set the [kbd]config[/kbd] authentication type and included username and "
"password for auto-login, which is not a desirable option for live hosts. "
"Anyone who knows or guesses your phpMyAdmin URL can directly access your "
"phpMyAdmin panel. Set [a@?page=servers&amp;mode=edit&amp;id=%1$d#tab_Server]"
"authentication type[/a] to [kbd]cookie[/kbd] or [kbd]http[/kbd]."
msgstr ""
"Du valgte [kbd]config[/kbd] autentisering og inkluderte brukernavn og "
"passord for autmatisk innlogging, noe som ikke anbefales for aktive tjenere. "
"Hvem som helst som kjenner phpMyAdmin URL kan direkte få adgang til ditt "
"phpMyAdmin panel. Velg [a@?page=servers&amp;mode=edit&amp;id=%1$d#tab_Server]"
"autentiseringstype[/a] [kbd]cookie[/kbd] eller [kbd]http[/kbd]."

#: setup/lib/messages.inc.php:239
msgid "You should use mysqli for performance reasons"
msgstr "Du bør bruke mysqli for bedre ytelse"

#: setup/lib/messages.inc.php:240
msgid "You allow for connecting to the server without a password."
msgstr "Du tillater tilkobling til tjeneren uten passord."

#: setup/lib/messages.inc.php:241
msgid "Add a new server"
msgstr "Legg til en ny tjener"

#: setup/lib/messages.inc.php:242
msgid "Leave blank if not used"
msgstr "La stå tom hvis ikke brukt"

#: setup/lib/messages.inc.php:243
msgid "Host authentication order"
msgstr "Rekkefølge for vertsautentisering"

#: setup/lib/messages.inc.php:244
msgid "Leave blank for defaults"
msgstr "La stå tom for standard"

#: setup/lib/messages.inc.php:245
msgid "Host authentication rules"
msgstr "Vertsautentiseringsregler"

#: setup/lib/messages.inc.php:246
msgid "Allow logins without a password"
msgstr "Tillat innlogging uten passord"

#: setup/lib/messages.inc.php:247
msgid "Allow root login"
msgstr "Tillat innlogging som root"

#: setup/lib/messages.inc.php:248
msgid "HTTP Basic Auth Realm name to display when doing HTTP Auth"
msgstr "HTTP Basic Auth Realm navn for visning ved bruk av HTTP Auth"

#: setup/lib/messages.inc.php:249
msgid "HTTP Realm"
msgstr "HTTP Realm"

#: setup/lib/messages.inc.php:250
msgid ""
"The path for the config file for [a@http://swekey.com]SweKey hardware "
"authentication[/a] (not located in your document root; suggested: /etc/"
"swekey.conf)"
msgstr ""
"Stien til konfigfila for [a@http://swekey.com]SweKey hardware authentication"
"[/a] (ikke lokalisert i din dokumentrot; foreslått: /etc/swekey.conf)"

#: setup/lib/messages.inc.php:251
msgid "SweKey config file"
msgstr "SweKey config fil"

#: setup/lib/messages.inc.php:252
msgid "Authentication method to use"
msgstr "Autentiseringsmetode som skal brukes"

#: setup/lib/messages.inc.php:253
msgid "Authentication type"
msgstr "Autentiseringstype"

#: setup/lib/messages.inc.php:254
msgid ""
"Leave blank for no [a@http://wiki.phpmyadmin.net/pma/bookmark]bookmark[/a] "
"support, suggested: [kbd]pma_bookmark[/kbd]"
msgstr ""
"La stå tom for ingen [a@http://wiki.phpmyadmin.net/pma/bookmark]bokmerke[/a]"
"støtte, anbefalt: [kbd]pma_bookmark[/kbd]"

#: setup/lib/messages.inc.php:255
msgid "Bookmark table"
msgstr "Bokmerketabell"

#: setup/lib/messages.inc.php:256
msgid ""
"Leave blank for no column comments/mime types, suggested: [kbd]"
"pma_column_info[/kbd]"
msgstr ""
"La stå tom for ingen kolonnekommentarer/mime typer, anbefalt: [kbd]"
"pma_column_info[/kbd]"

#: setup/lib/messages.inc.php:257
msgid "Column information table"
msgstr "Kolonneinformasjonstabell"

#: setup/lib/messages.inc.php:258
msgid "Compress connection to MySQL server"
msgstr "Komprimer tilkoblingen til MySQL tjeneren"

#: setup/lib/messages.inc.php:259
msgid "Compress connection"
msgstr "Komprimer tilkobling"

#: setup/lib/messages.inc.php:260
msgid "How to connect to server, keep [kbd]tcp[/kbd] if unsure"
msgstr "Hvordan koble til tjener, behold tcp hvis usikker"

#: setup/lib/messages.inc.php:261
msgid "Connection type"
msgstr "Tilkoblingstype"

#: setup/lib/messages.inc.php:262
msgid "Control user password"
msgstr "Kontrollbrukerpassord"

#: setup/lib/messages.inc.php:263
msgid ""
"A special MySQL user configured with limited permissions, more information "
"available on [a@http://wiki.phpmyadmin.net/pma/controluser]wiki[/a]"
msgstr ""
"En spesiell MySQL bruker konfigurert med begrensede rettigheter, mer "
"informasjon tilgjengelig på [a@http://wiki.phpmyadmin.net/pma/controluser]"
"wiki[/a]"

#: setup/lib/messages.inc.php:264
msgid "Control user"
msgstr "Kontrollbruker"

#: setup/lib/messages.inc.php:265
msgid "Count tables when showing database list"
msgstr "Tell tabeller ved visning av databaseliste"

#: setup/lib/messages.inc.php:266
msgid "Count tables"
msgstr "Tell tabeller"

#: setup/lib/messages.inc.php:267
msgid ""
"Leave blank for no Designer support, suggested: [kbd]pma_designer_coords[/"
"kbd]"
msgstr ""
"La stå tom for ingen Designer støtte, anbefalt: [kbd]designer_coords[/kbd]"

#: setup/lib/messages.inc.php:268
msgid "Designer table"
msgstr "Designertabell"

#: setup/lib/messages.inc.php:269
msgid ""
"More information on [a@http://sf.net/support/tracker.php?aid=1849494]PMA bug "
"tracker[/a] and [a@http://bugs.mysql.com/19588]MySQL Bugs[/a]"
msgstr ""
"Mer informasjon på [a@http://sf.net/support/tracker.php?aid=1849494]PMA bug "
"tracker[/a] og [a@http://bugs.mysql.com/19588]MySQL Bugs[/a]"

#: setup/lib/messages.inc.php:270
msgid "Disable use of INFORMATION_SCHEMA"
msgstr "Slå av bruk av INFORMATION_SCHEMA"

#: setup/lib/messages.inc.php:271
#, php-format
msgid ""
"If you feel this is necessary, use additional protection settings - [a@?"
"page=servers&amp;mode=edit&amp;id=%1$d#tab_Server_config]host authentication"
"[/a] settings and [a@?page=form&amp;formset=features#tab_Security]trusted "
"proxies list[/a]. However, IP-based protection may not be reliable if your "
"IP belongs to an ISP where thousands of users, including you, are connected "
"to."
msgstr ""
"Hvis du føler at dette er nødvending, så bruk ekstra "
"beskyttelsesinnstillinger - [a@?page=servers&amp;mode=edit&amp;id=%1"
"$d#tab_Server_config]vertsautentisering[/a] innstillinger og [a@?"
"page=form&amp;formset=features#tab_Security]godkjente mellomlagerliste[/a]. "
"Merk at IP-basert beskyttelse ikke er så god hvis din IP tilhører en "
"Internettilbyder som har tusenvis av brukere, inkludert deg, tilknyttet."

#: setup/lib/messages.inc.php:272
msgid "Edit server"
msgstr "Rediger tjener"

#: setup/lib/messages.inc.php:273
msgid "What PHP extension to use; you should use mysqli if supported"
msgstr "Hvilken PHP modul som skal brukes, bruk mysqli hvis støttet"

#: setup/lib/messages.inc.php:274
msgid "PHP extension to use"
msgstr "Bruk PHP modul"

#: setup/lib/messages.inc.php:275
msgid "Hide databases matching regular expression (PCRE)"
msgstr "Skjul databaser som matcher regular expression (PCRE)"

#: setup/lib/messages.inc.php:276
msgid "Hide databases"
msgstr "Skul databaser"

#: setup/lib/messages.inc.php:277
msgid ""
"Leave blank for no SQL query history support, suggested: [kbd]pma_history[/"
"kbd]"
msgstr ""
"La stå tom for ingen SQL spørringshistorie, anbefalt: [kbd]pma_history[/kbd]"

#: setup/lib/messages.inc.php:278
msgid "SQL query history table"
msgstr "SQL spørringshistorietabell"

#: setup/lib/messages.inc.php:279
msgid ""
"Leave blank for no SQL query tracking support, suggested: [kbd]pma_tracking[/"
"kbd]"
msgstr ""
"La stå tom for ingen SQL spørringshistorie, anbefalt: [kbd]pma_tracking[/kbd]"

#: setup/lib/messages.inc.php:280
msgid "SQL query tracking table"
msgstr "SQL spørringssporingstabell"

#: setup/lib/messages.inc.php:281
msgid "Hostname where MySQL server is running"
msgstr "Vertsnavn hvor MySQL tjeneren kjører"

#: setup/lib/messages.inc.php:282
msgid "Server hostname"
msgstr "Tjenervertsnavn"

#: setup/lib/messages.inc.php:283
msgid "Logout URL"
msgstr "Logg ut URL"

#: setup/lib/messages.inc.php:284
msgid "Try to connect without password"
msgstr "Forsøk å koble til uten passord"

#: setup/lib/messages.inc.php:285
msgid "Connect without password"
msgstr "Koble til uten passord"

#: setup/lib/messages.inc.php:286
msgid ""
"You can use MySQL wildcard characters (% and _), escape them if you want to "
"use their literal instances, i.e. use 'my\\_db' and not 'my_db'"
msgstr ""
"Du kan bruke MySQL jokertegn (% and _), escape dem hvis du ønsker å bruke "
"dem direkte, f.eks. bruk 'my\\_db' og ikke 'my_db'"

#: setup/lib/messages.inc.php:287
msgid "Show only listed databases"
msgstr "Vis kun opplistede databaser"

#: setup/lib/messages.inc.php:288 setup/lib/messages.inc.php:322
msgid "Leave empty if not using config auth"
msgstr "La stå tom om du ikke skal bruke config autentisering"

#: setup/lib/messages.inc.php:289
msgid "Password for config auth"
msgstr "Passord for config autentisering"

#: setup/lib/messages.inc.php:290
msgid ""
"Leave blank for no PDF schema support, suggested: [kbd]pma_pdf_pages[/kbd]"
msgstr ""
"La stå tom for ingen PDF schema støtte, anbefalt: [kbd]pma_pdf_pages[/kbd]"

#: setup/lib/messages.inc.php:291
msgid "PDF schema: pages table"
msgstr "PDF schema: sidetabell"

#: setup/lib/messages.inc.php:292
msgid ""
"Database used for relations, bookmarks, and PDF features. See [a@http://wiki."
"phpmyadmin.net/pma/pmadb]pmadb[/a] for complete information. Leave blank for "
"no support. Suggested: [kbd]phpmyadmin[/kbd]"
msgstr ""
"Database brukt for relasjoner, bokmerker og PDF egenskaper. Se [a@http://"
"wiki.phpmyadmin.net/pma/pmadb]pmadb[/a] for komplett informasjon. La stå "
"blank for å slå av. Anbefalt: [kbd]phpmyadmin[/kbd]"

#: setup/lib/messages.inc.php:294
msgid "Port on which MySQL server is listening, leave empty for default"
msgstr "Porten som MySQL tjeneren lytter på, la stå tom for standard verdi"

#: setup/lib/messages.inc.php:295
msgid "Server port"
msgstr "Tjenerport"

#: setup/lib/messages.inc.php:296
msgid ""
"Leave blank for no [a@http://wiki.phpmyadmin.net/pma/relation]relation-links"
"[/a] support, suggested: [kbd]pma_relation[/kbd]"
msgstr ""
"La stå tom for ingen [a@http://wiki.phpmyadmin.net/pma/relation]relasjonslink"
"[/a]støtte, anbefalt: [kbd]pma_relation[/kbd]"

#: setup/lib/messages.inc.php:297
msgid "Relation table"
msgstr "Relasjonstabell"

#: setup/lib/messages.inc.php:298
msgid "SQL command to fetch available databases"
msgstr "SQL kommando for å hente liste over databaser"

#: setup/lib/messages.inc.php:299
msgid "SHOW DATABASES command"
msgstr "SHOW DATABASES kommando"

#: setup/lib/messages.inc.php:300
msgid ""
"See [a@http://wiki.phpmyadmin.net/pma/auth_types#signon]authentication types"
"[/a] for an example"
msgstr ""
"Se [a@http://wiki.phpmyadmin.net/pma/auth_types#signon]autentiseringstyper[/"
"a] for et eksempel"

#: setup/lib/messages.inc.php:301
msgid "Signon session name"
msgstr "Signon sesjonsnavn"

#: setup/lib/messages.inc.php:302
msgid "Signon URL"
msgstr "Signon URL"

#: setup/lib/messages.inc.php:303
msgid ""
"Whether the tracking mechanism creates versions for tables and views "
"automatically."
msgstr ""
"Om sporingsmekanismen oppretter versjoner for tabeller og visninger "
"automatisk."

#: setup/lib/messages.inc.php:304
msgid "Automatically create versions"
msgstr "Automatisk opprette versjoner"

#: setup/lib/messages.inc.php:305
msgid "Defines the list of statements the auto-creation uses for new versions."
msgstr ""
"Definerer lista med spørringer autoopprettinga bruker for nye versjoner."

#: setup/lib/messages.inc.php:306
msgid "Statements to track"
msgstr "Spørringer som skal spores"

#: setup/lib/messages.inc.php:307
msgid ""
"Whether a DROP VIEW IF EXISTS statement will be added as first line to the "
"log when creating a view."
msgstr ""
"Om en DROP VIEW IF EXISTS spørring vil bli lagt til som første linje i "
"loggen når opprettes en visning."

#: setup/lib/messages.inc.php:308
msgid "Add DROP VIEW"
msgstr "Legg til DROP VIEW"

#: setup/lib/messages.inc.php:309
msgid ""
"Whether a DROP TABLE IF EXISTS statement will be added as first line to the "
"log when creating a table."
msgstr ""
"Om en DROP TABLE IF EXISTS spørring vil bli lagt til som første linje til "
"loggen når oppretter en tabell."

#: setup/lib/messages.inc.php:310
msgid "Add DROP TABLE"
msgstr "Legg til DROP TABLE"

#: setup/lib/messages.inc.php:311
msgid ""
"Whether a DROP DATABASE IF EXISTS statement will be added as first line to "
"the log when creating a database."
msgstr ""
"Om en DROP DATABASE IF EXISTS spørring skal bli lagt til som første linje i "
"loggen når oppretter en database."

#: setup/lib/messages.inc.php:312
msgid "Add DROP DATABASE"
msgstr "Legg til DROP DATABASE"

#: setup/lib/messages.inc.php:313
msgid "You should use SSL connections if your web server supports it"
msgstr "Du bør bruke SSL tilkobling dersom din webtjener har støtte for det"

#: setup/lib/messages.inc.php:314
msgid "Socket on which MySQL server is listening, leave empty for default"
msgstr "Sokkel som MySQL tjeneren lytter på, la stå tom for standard verdi"

#: setup/lib/messages.inc.php:315
msgid "Server socket"
msgstr "Tjenersokkel"

#: setup/lib/messages.inc.php:316
msgid "Enable SSL for connection to MySQL server"
msgstr "Slå på SSL for tilkobling til MySQL tjener"

#: setup/lib/messages.inc.php:317
msgid "Use SSL"
msgstr "Bruk SSL"

#: setup/lib/messages.inc.php:318
msgid ""
"Leave blank for no PDF schema support, suggested: [kbd]pma_table_coords[/kbd]"
msgstr ""
"La stå tom for ingen PDF schema støtte, anbefalt: [kbd]pma_table_coords[/kbd]"

#: setup/lib/messages.inc.php:319
msgid "PDF schema: table coordinates"
msgstr "PDF schema: tabellkoordinater"

#: setup/lib/messages.inc.php:320
msgid ""
"Table to describe the display fields, leave blank for no support; suggested: "
"[kbd]pma_table_info[/kbd]"
msgstr ""
"Tabell for beskrivelse av visningsfelter, la stå tom for ingen støtte; "
"anbefalt: [kbd]pma_table_info[/kbd]"

#: setup/lib/messages.inc.php:321
msgid "Display fields table"
msgstr "Visningsfelttabell"

#: setup/lib/messages.inc.php:323
msgid "User for config auth"
msgstr "Bruker for config autentisering"

#: setup/lib/messages.inc.php:324
msgid ""
"Disable if you know that your pma_* tables are up to date. This prevents "
"compatibility checks and thereby increases performance"
msgstr ""
"Slå av hvis du vet at dine pma_* tabeller er oppdaterte. Denne forhindrer "
"kompabilitetssjekk og øker ytelsen"

#: setup/lib/messages.inc.php:325
msgid "Verbose check"
msgstr "Full kontroll"

#: setup/lib/messages.inc.php:326
msgid ""
"A user-friendly description of this server. Leave blank to display the "
"hostname instead."
msgstr ""
"En brukervennlig beskrivelse av denne tjeneren. La stå tom for visning av "
"vertsnavn istedet."

#: setup/lib/messages.inc.php:327
msgid "Verbose name of this server"
msgstr "Fult navn for denne tjeneren"

#: setup/lib/messages.inc.php:328
#, php-format
msgid "Set value: %s"
msgstr "Sett verdi: %s"

#: setup/lib/messages.inc.php:329
msgid ""
"Whether a user should be displayed a &quot;show all (records)&quot; button"
msgstr "Avgjør om en bruker får en &quot;vis alle (rader)&quot; knapp"

#: setup/lib/messages.inc.php:330
msgid "Allow to display all the rows"
msgstr "Tillat visning av alle rader"

#: setup/lib/messages.inc.php:331
msgid ""
"Please note that enabling this has no effect with [kbd]config[/kbd] "
"authentication mode because the password is hard coded in the configuration "
"file; this does not limit the ability to execute the same command directly"
msgstr ""
"Merk at påslåing av denne ikke har noen effekt med [kbd]config[/kbd] "
"autentiseringsmodus siden passordet er hardkodet i konfigurasjonsfila; dette "
"begrenser ikke muligheten til å utføre samme kommando direkte"

#: setup/lib/messages.inc.php:332
msgid "Show password change form"
msgstr "Vis passordendringsskjema"

#: setup/lib/messages.inc.php:333
msgid "Show create database form"
msgstr "Vis opprett database skjema"

#: setup/lib/messages.inc.php:334
msgid "Show form"
msgstr "Vis skjema"

#: setup/lib/messages.inc.php:335
msgid "Display the function fields in edit/insert mode"
msgstr "Vis funksjonsfelter i rediger/sett inn modus"

#: setup/lib/messages.inc.php:336
msgid "Show function fields"
msgstr "Vis funksjonsfelter"

#: setup/lib/messages.inc.php:337
msgid "Show hidden messages (#MSG_COUNT)"
msgstr "Vis skjulte meldinger (#MSG_COUNT)"

#: setup/lib/messages.inc.php:338
msgid ""
"Shows link to [a@http://php.net/manual/function.phpinfo.php]phpinfo()[/a] "
"output"
msgstr ""
"Vis link til [a@http://php.net/manual/function.phpinfo.php]phpinfo()[/a] "
"resultat"

#: setup/lib/messages.inc.php:339
msgid "Show phpinfo() link"
msgstr "Vis phpinfo() link"

#: setup/lib/messages.inc.php:340
msgid "Show detailed MySQL server information"
msgstr "Vis detaljert MySQL tjenerinformasjon"

#: setup/lib/messages.inc.php:341
msgid "Defines whether SQL queries generated by phpMyAdmin should be displayed"
msgstr "Definer om SQL spørringer generert av phpMyAdmin skal vises"

#: setup/lib/messages.inc.php:342
msgid "Show SQL queries"
msgstr "Vis SQL spørringer"

#: setup/lib/messages.inc.php:343
msgid "Allow to display database and table statistics (eg. space usage)"
msgstr "Tillat visning av database og tabellstatistikk (f.eks. lagringsbruk)"

#: setup/lib/messages.inc.php:344
msgid "Show statistics"
msgstr "Vis statistikk"

#: setup/lib/messages.inc.php:345
msgid ""
"If tooltips are enabled and a database comment is set, this will flip the "
"comment and the real name"
msgstr ""
"Hvis verktøytips er påslått og en databasekommentar er definert vil denne "
"bytte om på kommentar og det reelle navnet"

#: setup/lib/messages.inc.php:346
msgid "Display database comment instead of its name"
msgstr "Vis databasekommentaren istedet for dens navn"

#: setup/lib/messages.inc.php:347
msgid ""
"When setting this to [kbd]nested[/kbd], the alias of the table name is only "
"used to split/nest the tables according to the $cfg"
"['LeftFrameTableSeparator'] directive, so only the folder is called like the "
"alias, the table name itself stays unchanged"
msgstr ""
"Når du setter denne til [kbd]nested[/kbd] så blir tabellnavnaliaset kun "
"brukt til å splitte/neste tabellene etter $cfg['LeftFrameTableSeparator'] "
"direktivet, så bare mappen et kalt lik aliaset, selve tabellnavnet forblir "
"uendret"

#: setup/lib/messages.inc.php:348
msgid "Display table comment instead of its name"
msgstr "Vis tabellkommentar istedet for dens navn"

#: setup/lib/messages.inc.php:349
msgid "Display table comments in tooltips"
msgstr "Vis tabellkommentarer i verktøytips"

#: setup/lib/messages.inc.php:350
msgid ""
"Mark used tables and make it possible to show databases with locked tables"
msgstr ""
"Merk tabeller i bruk og gjør det mulig å vise databaser med låste tabeller"

#: setup/lib/messages.inc.php:351
msgid "Skip locked tables"
msgstr "Ignorer låste tabeller"

#: setup/lib/messages.inc.php:357
msgid ""
"Suggest a database name on the &quot;Create Database&quot; form (if "
"possible) or keep the text field empty"
msgstr ""
"Foreslå et databasenavn i &quot;Opprett Database&quot; skjemaet (hvis mulig) "
"eller behold tekstfeltet tomt"

#: setup/lib/messages.inc.php:358
msgid "Suggest new database name"
msgstr "Foreslå nytt databasenavn"

#: setup/lib/messages.inc.php:359
msgid "yes"
msgstr "ja"

#: setup/lib/messages.inc.php:360
msgid ""
"Input proxies as [kbd]IP: trusted HTTP header[/kbd]. The following example "
"specifies that phpMyAdmin should trust a HTTP_X_FORWARDED_FOR (X-Forwarded-"
"For) header coming from the proxy 1.2.3.4:[br][kbd]1.2.3.4: "
"HTTP_X_FORWARDED_FOR[/kbd]"
msgstr ""
"Sett inn mellomlager som [kbd]IP: trusted HTTP header[/kbd]. Følgende "
"eksempel spesifiserer at phpMyAdminskal stole på en HTTP_X_FORWARDED_FOR (X-"
"Forwarded-For) header som kommer fra mellomlager 1.2.3.4:[br][kbd]1.2.3.4: "
"HTTP_X_FORWARDED_FOR[/kbd]"

#: setup/lib/messages.inc.php:361
msgid "List of trusted proxies for IP allow/deny"
msgstr "Liste over godkjente mellomlager for IP allow/deny"

#: setup/lib/messages.inc.php:362
msgid "Directory on server where you can upload files for import"
msgstr "Mappe på tjeneren hvor du kan laste opp filer for import"

#: setup/lib/messages.inc.php:363
msgid "Upload directory"
msgstr "Opplastingsmappe"

#: setup/lib/messages.inc.php:364
msgid "Allow for searching inside the entire database"
msgstr "Gjør det mulig å søke i hele databasen"

#: setup/lib/messages.inc.php:365
msgid "Use database search"
msgstr "Bruk databasesøk"

#: setup/lib/messages.inc.php:366
msgid ""
"Show affected rows of each statement on multiple-statement queries. See "
"libraries/import.lib.php for defaults on how many queries a statement may "
"contain."
msgstr ""
"Vis berørte rader av hver spørring på flerutsagn spørringer. Se libraries/"
"import.lib.php for standarder for hvor mange spørringer en flerutsagn "
"spørringer kan inneholde."

#: setup/lib/messages.inc.php:367
msgid "Verbose multiple statements"
msgstr "Utførlig flere utsagn"

#: setup/lib/messages.inc.php:368
msgid ""
"Reading of version failed. Maybe you're offline or the upgrade server does "
"not respond."
msgstr ""
"Lesing av versjon feilet. Du er kanskje offline eller oppgraderingstjeneren "
"svarer ikke."

#: setup/lib/messages.inc.php:369
msgid "Got invalid version string from server"
msgstr "Mottok ugyldig versjonsstreng fra tjeneren"

#: setup/lib/messages.inc.php:370
msgid "Check for latest version"
msgstr "Sjekk for siste versjon"

#: setup/lib/messages.inc.php:371
#, php-format
msgid ""
"A newer version of phpMyAdmin is available and you should consider "
"upgrading. The newest version is %s, released on %s."
msgstr ""
"Ny versjon av phpMyAdmin er tilgjengelig, du bør vurdere å oppgradere. Ny "
"versjon er %s, utgitt den %s."

#: setup/lib/messages.inc.php:372
#, php-format
msgid ""
"You are using Git version, run [kbd]git pull[/kbd] :-)[br]The latest stable "
"version is %s, released on %s."
msgstr ""
"Du bruker Git versjon, kjør [kbd]git pull[/kbd] :-)[br]Den siste stabile "
"versjon er %s, utgitt den %s."

#: setup/lib/messages.inc.php:373
msgid "No newer stable version is available"
msgstr "Ingen ny stabil versjon er tilgjengelig"

#: setup/lib/messages.inc.php:374
msgid "Unparsable version string"
msgstr "Uleselig versjonsstreng"

#: setup/lib/messages.inc.php:375
msgid "Version check"
msgstr "Versjonskontroll"

#: setup/lib/messages.inc.php:376
msgid ""
"Neither URL wrapper nor CURL is available. Version check is not possible."
msgstr ""
"Hverken URL wrapper eller CURL er tilgjengelig. Versjonskontroll er ikke "
"mulig."

#: setup/lib/messages.inc.php:377
msgid "Warning"
msgstr "Advarsel"

#: setup/lib/messages.inc.php:378
msgid ""
"Enable [a@http://en.wikipedia.org/wiki/ZIP_(file_format)]ZIP[/a] compression "
"for import and export operations"
msgstr ""
"Slå på [a@http://en.wikipedia.org/wiki/ZIP_(file_format)]ZIP[/a]-"
"komprimering for import og eksportoperasjoner"

#: setup/lib/messages.inc.php:379
#, php-format
msgid ""
"[a@?page=form&amp;formset=features#tab_Import_export]Zip compression[/a] "
"requires functions (%s) which are unavailable on this system."
msgstr ""
"[a@?page=form&amp;formset=features#tab_Import_export]Zip komprimering[/a] "
"trenger funksjoner (%s) som ikke er tilgjengelig på dette systemet."

#: setup/lib/messages.inc.php:380
#, php-format
msgid ""
"[a@?page=form&amp;formset=features#tab_Import_export]Zip decompression[/a] "
"requires functions (%s) which are unavailable on this system."
msgstr ""
"[a@?page=form&amp;formset=features#tab_Import_export]Zip dekomprimering[/a]"
"trenger funksjoner (%s) som ikke er tilgjengelig på dette systemet."

#: setup/lib/messages.inc.php:381
msgid "ZIP"
msgstr "ZIP"

#: tbl_operations.php:634
#| msgid "Flush the table (\"FLUSH\")"
msgid "Flush the table (FLUSH)"
msgstr "Oppfrisk tabellen (\"FLUSH\")"

#: tbl_relation.php:405
msgid "Internal relation"
msgstr "Interne relasjoner"

#: tbl_relation.php:413
msgid "Foreign key constraint"
msgstr "Fremmednøkkelbegrensning"

#: tbl_structure.php:595
#, php-format
#| msgid "Create an index on&nbsp;%s&nbsp;columns"
msgid "Create an index on &nbsp;%s&nbsp;columns"
msgstr "Lag en indeks på&nbsp;%s&nbsp;kolonner"

#: transformation_overview.php:48
#| msgid "Description"
msgctxt "for MIME transformation"
msgid "Description"
msgstr "Beskrivelse"

#~ msgctxt "$strStrucCSV"
#~ msgid "CSV"
#~ msgstr "CSV-data"

#~ msgid "Copy"
#~ msgstr "Kopier"

#~ msgid "Delete the users and reload the privileges afterwards."
#~ msgstr "Slett brukeren og oppfrisk privilegiene etterpå."

#~ msgid ""
#~ "This is the cleanest way, but reloading the privileges may take a while."
#~ msgstr ""
#~ "Dette er den beste måten, men oppfrisking av privilegiene kan ta litt tid."

#~ msgid "has been altered."
#~ msgstr "er endret."

#~ msgid "Microsoft Excel 2000"
#~ msgstr "Microsoft Excel 2000"

#~ msgid "Internet Explorer does not support this function."
#~ msgstr "Internet Explorer støtter ikke denne funksjonen."

#~ msgid ""
#~ "The &quot;deleted&quot; users will still be able to access the server as "
#~ "usual until the privileges are reloaded."
#~ msgstr ""
#~ "Den &quot;slettede&quot; brukeren vil fortsatt kunne bruke tjeneren som "
#~ "normalt inntill privilegiene er oppfrisket."

#~ msgid "Just delete the users from the privilege tables."
#~ msgstr "Bare slett brukerne fra privilegium tabellene."

#~ msgid ""
#~ "Allows running stored procedures; has no effect in this MySQL version."
#~ msgstr ""
#~ "Tillater kjøring av lagrede prosedyrer; har ingen effekt på denne "
#~ "versjonen av MySQL."

#~ msgid "Process list"
#~ msgstr "Prosess liste"

#~ msgid "Reload privileges"
#~ msgstr "Oppfrisk privilegier"

#~ msgid ""
#~ "The users will still have the USAGE privilege until the privileges are "
#~ "reloaded."
#~ msgstr ""
#~ "Inntill privilegiene er oppfrisket vil brukerne fortsatt ha USAGE "
#~ "privilegiet."

#~ msgid "Native MS Excel format"
#~ msgstr "Originale MS Excel data"

#~ msgid "Alter index(s)"
#~ msgstr "Endre indeks(er)"

#~ msgid "Tracking Mechanism"
#~ msgstr "Overvåkningsmekanisme"<|MERGE_RESOLUTION|>--- conflicted
+++ resolved
@@ -3,13 +3,8 @@
 msgstr ""
 "Project-Id-Version: phpMyAdmin 3.4.0-dev\n"
 "Report-Msgid-Bugs-To: phpmyadmin-devel@lists.sourceforge.net\n"
-<<<<<<< HEAD
 "POT-Creation-Date: 2010-05-04 10:37+0200\n"
-"PO-Revision-Date: 2010-05-03 10:12+0200\n"
-=======
-"POT-Creation-Date: 2010-05-03 12:54-0400\n"
 "PO-Revision-Date: 2010-05-04 10:59+0200\n"
->>>>>>> 46cc7cc9
 "Last-Translator:  <sven.erik.andersen@gmail.com>\n"
 "Language-Team: norwegian <no@li.org>\n"
 "Language: nb\n"
@@ -645,23 +640,13 @@
 msgstr "Avbryt"
 
 #. l10n: Display text for calendar close link
-<<<<<<< HEAD
 #: js/messages.php:74
-#, fuzzy
-=======
-#: js/messages.php:87
->>>>>>> 46cc7cc9
 #| msgid "Donate"
 msgid "Done"
 msgstr "Utført"
 
 #. l10n: Display text for previous month link in calendar
-<<<<<<< HEAD
 #: js/messages.php:76
-#, fuzzy
-=======
-#: js/messages.php:89
->>>>>>> 46cc7cc9
 #| msgid "Previous"
 msgid "Prev"
 msgstr "Forrige"
@@ -673,22 +658,12 @@
 msgstr "Neste"
 
 #. l10n: Display text for current month link in calendar
-<<<<<<< HEAD
 #: js/messages.php:80
-#, fuzzy
-=======
-#: js/messages.php:93
->>>>>>> 46cc7cc9
 #| msgid "Total"
 msgid "Today"
 msgstr "I dag"
 
-<<<<<<< HEAD
 #: js/messages.php:83
-#, fuzzy
-=======
-#: js/messages.php:96
->>>>>>> 46cc7cc9
 #| msgid "Binary"
 msgid "January"
 msgstr "Januar"
@@ -697,22 +672,12 @@
 msgid "February"
 msgstr "Februar"
 
-<<<<<<< HEAD
-#: js/messages.php:85
-#, fuzzy
-=======
 #: js/messages.php:98
->>>>>>> 46cc7cc9
 #| msgid "Mar"
 msgid "March"
 msgstr "Mars"
 
-<<<<<<< HEAD
 #: js/messages.php:86
-#, fuzzy
-=======
-#: js/messages.php:99
->>>>>>> 46cc7cc9
 #| msgid "Apr"
 msgid "April"
 msgstr "April"
@@ -721,32 +686,17 @@
 msgid "May"
 msgstr "Mai"
 
-<<<<<<< HEAD
 #: js/messages.php:88
-#, fuzzy
-=======
-#: js/messages.php:101
->>>>>>> 46cc7cc9
 #| msgid "Jun"
 msgid "June"
 msgstr "Juni"
 
-<<<<<<< HEAD
 #: js/messages.php:89
-#, fuzzy
-=======
-#: js/messages.php:102
->>>>>>> 46cc7cc9
 #| msgid "Jul"
 msgid "July"
 msgstr "Juli"
 
-<<<<<<< HEAD
 #: js/messages.php:90
-#, fuzzy
-=======
-#: js/messages.php:103
->>>>>>> 46cc7cc9
 #| msgid "Aug"
 msgid "August"
 msgstr "August"
@@ -755,12 +705,7 @@
 msgid "September"
 msgstr "September"
 
-<<<<<<< HEAD
 #: js/messages.php:92
-#, fuzzy
-=======
-#: js/messages.php:105
->>>>>>> 46cc7cc9
 #| msgid "Oct"
 msgid "October"
 msgstr "Oktober"
@@ -794,12 +739,7 @@
 msgstr "Apr"
 
 #. l10n: Short month name
-<<<<<<< HEAD
 #: js/messages.php:106
-#, fuzzy
-=======
-#: js/messages.php:119
->>>>>>> 46cc7cc9
 #| msgid "May"
 msgctxt "Short month name"
 msgid "May"
@@ -840,32 +780,17 @@
 msgid "Dec"
 msgstr "Des"
 
-<<<<<<< HEAD
 #: js/messages.php:123
-#, fuzzy
-=======
-#: js/messages.php:136
->>>>>>> 46cc7cc9
 #| msgid "Sun"
 msgid "Sunday"
 msgstr "Søndag"
 
-<<<<<<< HEAD
 #: js/messages.php:124
-#, fuzzy
-=======
-#: js/messages.php:137
->>>>>>> 46cc7cc9
 #| msgid "Mon"
 msgid "Monday"
 msgstr "Mandag"
 
-<<<<<<< HEAD
 #: js/messages.php:125
-#, fuzzy
-=======
-#: js/messages.php:138
->>>>>>> 46cc7cc9
 #| msgid "Tue"
 msgid "Tuesday"
 msgstr "Tirsdag"
@@ -878,12 +803,7 @@
 msgid "Thursday"
 msgstr "Torsdag"
 
-<<<<<<< HEAD
 #: js/messages.php:128
-#, fuzzy
-=======
-#: js/messages.php:141
->>>>>>> 46cc7cc9
 #| msgid "Fri"
 msgid "Friday"
 msgstr "Fredag"
@@ -928,89 +848,49 @@
 msgstr "Lør"
 
 #. l10n: Minimal week day name
-<<<<<<< HEAD
 #: js/messages.php:149
-#, fuzzy
-=======
-#: js/messages.php:162
->>>>>>> 46cc7cc9
 #| msgid "Sun"
 msgid "Su"
 msgstr "Søndag"
 
 #. l10n: Minimal week day name
-<<<<<<< HEAD
 #: js/messages.php:151
-#, fuzzy
-=======
-#: js/messages.php:164
->>>>>>> 46cc7cc9
 #| msgid "Mon"
 msgid "Mo"
 msgstr "Man"
 
 #. l10n: Minimal week day name
-<<<<<<< HEAD
 #: js/messages.php:153
-#, fuzzy
-=======
-#: js/messages.php:166
->>>>>>> 46cc7cc9
 #| msgid "Tue"
 msgid "Tu"
 msgstr "Tir"
 
 #. l10n: Minimal week day name
-<<<<<<< HEAD
 #: js/messages.php:155
-#, fuzzy
-=======
-#: js/messages.php:168
->>>>>>> 46cc7cc9
 #| msgid "Wed"
 msgid "We"
 msgstr "Ons"
 
 #. l10n: Minimal week day name
-<<<<<<< HEAD
 #: js/messages.php:157
-#, fuzzy
-=======
-#: js/messages.php:170
->>>>>>> 46cc7cc9
 #| msgid "Thu"
 msgid "Th"
 msgstr "Tor"
 
 #. l10n: Minimal week day name
-<<<<<<< HEAD
 #: js/messages.php:159
-#, fuzzy
-=======
-#: js/messages.php:172
->>>>>>> 46cc7cc9
 #| msgid "Fri"
 msgid "Fr"
 msgstr "Fre"
 
 #. l10n: Minimal week day name
-<<<<<<< HEAD
 #: js/messages.php:161
-#, fuzzy
-=======
-#: js/messages.php:174
->>>>>>> 46cc7cc9
 #| msgid "Sat"
 msgid "Sa"
 msgstr "Lør"
 
 #. l10n: Column header for week of the year in calendar
-<<<<<<< HEAD
 #: js/messages.php:163
-#, fuzzy
-=======
-#: js/messages.php:176
->>>>>>> 46cc7cc9
 #| msgid "Wiki"
 msgid "Wk"
 msgstr "Uke"
@@ -1019,22 +899,12 @@
 msgid "Hour"
 msgstr "Time"
 
-<<<<<<< HEAD
 #: js/messages.php:166
-#, fuzzy
-=======
-#: js/messages.php:179
->>>>>>> 46cc7cc9
 #| msgid "in use"
 msgid "Minute"
 msgstr "Minutt"
 
-<<<<<<< HEAD
 #: js/messages.php:167
-#, fuzzy
-=======
-#: js/messages.php:180
->>>>>>> 46cc7cc9
 #| msgid "per second"
 msgid "Second"
 msgstr "Sekund"
@@ -1165,12 +1035,6 @@
 msgid "Return type"
 msgstr "Returtype"
 
-<<<<<<< HEAD
-=======
-#: libraries/display_change_password.lib.php:52 libraries/messages.inc.php:616
-msgid "Password Hashing"
-msgstr "Passordnøkling"
-
 #: libraries/display_change_password.lib.php:66
 #| msgid "MySQL&nbsp;4.0 compatible"
 msgid "MySQL 4.0 compatible"
@@ -1184,7 +1048,6 @@
 msgid "Generate"
 msgstr "Generer"
 
->>>>>>> 46cc7cc9
 #: libraries/display_create_database.lib.php:22
 #: libraries/display_create_database.lib.php:36 libraries/messages.inc.php:197
 msgid "Create new database"
@@ -1279,20 +1142,6 @@
 #: libraries/display_change_password.lib.php:52 libraries/messages.inc.php:616
 msgid "Password Hashing"
 msgstr "Passordnøkling"
-
-#: libraries/display_change_password.lib.php:66
-#, fuzzy
-#| msgid "MySQL&nbsp;4.0 compatible"
-msgid "MySQL 4.0 compatible"
-msgstr "MySQL&nbsp;4.0 kompatibel"
-
-#: libraries/display_change_password.lib.php:72 libraries/messages.inc.php:361
-msgid "Generate Password"
-msgstr "Generer passord"
-
-#: libraries/display_change_password.lib.php:75 libraries/messages.inc.php:360
-msgid "Generate"
-msgstr "Generer"
 
 #: libraries/display_import.lib.php:67 libraries/messages.inc.php:406
 msgid ""
@@ -6587,7 +6436,6 @@
 msgid "Reset"
 msgstr "Tilbakestill"
 
-<<<<<<< HEAD
 #: server_status.php:360
 #, fuzzy
 #| msgid "This server is configured as master in a replication process."
@@ -6609,11 +6457,6 @@
 msgstr "Denne tjeneren er konfigurert som master i en replikasjonsprosess."
 
 #: server_status.php:366
-#, fuzzy
-=======
-#: server_status.php:369
-#, php-format
->>>>>>> 46cc7cc9
 #| msgid ""
 #| "This MySQL server works as %s in <b>replication</b> process. For further "
 #| "information about replication status on the server, please visit the <a "
@@ -6622,7 +6465,7 @@
 "For further information about replication status on the server, please visit "
 "the <a href=#replication>replication section</a>."
 msgstr ""
-"Denne MySQL tjeneren jobber som %s i <b>replikasjon<b>sprosess. For mer "
+"For mer "
 "informasjon om replikasjonsstatusen for tjeneren, gå til <a "
 "href=\"#replication\">replikasjonsseksjonen</a>."
 

--- conflicted
+++ resolved
@@ -3,13 +3,8 @@
 msgstr ""
 "Project-Id-Version: phpMyAdmin 3.5.0-dev\n"
 "Report-Msgid-Bugs-To: phpmyadmin-devel@lists.sourceforge.net\n"
-<<<<<<< HEAD
 "POT-Creation-Date: 2011-09-19 08:41-0400\n"
-"PO-Revision-Date: 2011-09-13 18:57+0200\n"
-=======
-"POT-Creation-Date: 2011-09-18 06:14-0400\n"
 "PO-Revision-Date: 2011-09-19 15:09+0200\n"
->>>>>>> f2ba09ac
 "Last-Translator: Marc Delisle <marc@infomarc.info>\n"
 "Language-Team: french <fr@li.org>\n"
 "Language: fr\n"
@@ -11849,25 +11844,13 @@
 msgid "Create version"
 msgstr "Créer une version"
 
-<<<<<<< HEAD
 #: tbl_zoom_select.php:135
-#, fuzzy
-=======
-#: tbl_zoom_select.php:127
->>>>>>> f2ba09ac
-#| msgid "Do a \"query by example\" (wildcard: \"%\")"
 msgid "Do a \"query by example\" (wildcard: \"%\") for two different columns"
 msgstr ""
 "Faites une recherche «par valeur» (passepartout: «% ») sur deux colonnes "
 "différentes"
 
-<<<<<<< HEAD
 #: tbl_zoom_select.php:145
-#, fuzzy
-=======
-#: tbl_zoom_select.php:137
->>>>>>> f2ba09ac
-#| msgid "Hide search criteria"
 msgid "Additional search criteria"
 msgstr "Critères de recherche supplémentaires"
 
@@ -11875,13 +11858,7 @@
 msgid "Use this column to label each point"
 msgstr ""
 
-<<<<<<< HEAD
 #: tbl_zoom_select.php:296
-#, fuzzy
-=======
-#: tbl_zoom_select.php:288
->>>>>>> f2ba09ac
-#| msgid "Maximum number of rows to display"
 msgid "Maximum rows to plot"
 msgstr "Nombre maximum de lignes de données à utiliser pour le graphique"
 
@@ -11889,13 +11866,7 @@
 msgid "Browse/Edit the points"
 msgstr "Afficher/Modifier les points"
 
-<<<<<<< HEAD
 #: tbl_zoom_select.php:417
-#, fuzzy
-=======
-#: tbl_zoom_select.php:409
->>>>>>> f2ba09ac
-#| msgid "Control user"
 msgid "How to use"
 msgstr "Consignes d'utilisation"
 

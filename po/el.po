--- conflicted
+++ resolved
@@ -3,13 +3,8 @@
 msgstr ""
 "Project-Id-Version: phpMyAdmin 3.5.0-dev\n"
 "Report-Msgid-Bugs-To: phpmyadmin-devel@lists.sourceforge.net\n"
-<<<<<<< HEAD
 "POT-Creation-Date: 2011-06-24 12:07+0200\n"
-"PO-Revision-Date: 2011-06-22 23:27+0200\n"
-=======
-"POT-Creation-Date: 2011-06-22 10:16+0200\n"
 "PO-Revision-Date: 2011-06-23 10:24+0200\n"
->>>>>>> 1c0ae704
 "Last-Translator: Panagiotis Papazoglou <papaz_p@yahoo.com>\n"
 "Language-Team: greek <el@li.org>\n"
 "Language: el\n"
@@ -527,20 +522,12 @@
 msgstr ""
 "Η MySQL επέστρεψε ένα άδειο σύνολο αποτελεσμάτων (π.χ. καμμία εγγραφή)."
 
-<<<<<<< HEAD
 #: db_routines.php:190 db_routines.php:295 db_routines.php:300
 #: db_routines.php:324
 #, fuzzy, php-format
 #| msgid "The following queries have been executed:"
 msgid "The following query has failed: \"%s\""
-msgstr "Τα ακόλουθα ερωτήματα εκτελέστηκαν:"
-=======
-#: db_routines.php:190 db_routines.php:290 db_routines.php:295
-#: db_routines.php:319
-#, php-format
-msgid "Query \"%s\" failed"
 msgstr "Το ερώτημα «%s» απέτυχε"
->>>>>>> 1c0ae704
 
 #: db_routines.php:191 db_routines.php:296 db_routines.php:301
 #: db_routines.php:311 db_routines.php:325 libraries/common.lib.php:609
@@ -2119,13 +2106,8 @@
 
 #: libraries/common.inc.php:587
 #| msgid "Could not save configuration"
-<<<<<<< HEAD
 msgid "Failed to read configuration file"
-msgstr "Αδύνατη η αποθήκευση ρυθμίσεων"
-=======
-msgid "Failed to to read configuration file"
 msgstr "Αδύνατη η ανάγνωση του αρχείου ρυθμίσεων"
->>>>>>> 1c0ae704
 
 #: libraries/common.inc.php:588
 msgid ""

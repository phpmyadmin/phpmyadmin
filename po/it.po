# Automatically generated <>, 2010.
msgid ""
msgstr ""
"Project-Id-Version: phpMyAdmin 3.5.0-dev\n"
"Report-Msgid-Bugs-To: phpmyadmin-devel@lists.sourceforge.net\n"
<<<<<<< HEAD
"POT-Creation-Date: 2011-09-25 18:34-0400\n"
"PO-Revision-Date: 2011-07-22 19:13+0200\n"
=======
"POT-Creation-Date: 2011-09-19 08:41-0400\n"
"PO-Revision-Date: 2011-09-25 15:35+0200\n"
>>>>>>> 17598074
"Last-Translator: Rouslan Placella <rouslan@placella.com>\n"
"Language-Team: italian <it@li.org>\n"
"Language: it\n"
"MIME-Version: 1.0\n"
"Content-Type: text/plain; charset=UTF-8\n"
"Content-Transfer-Encoding: 8bit\n"
"Plural-Forms: nplurals=2; plural=(n != 1);\n"
"X-Generator: Pootle 2.0.5\n"

#: browse_foreigners.php:35 browse_foreigners.php:53 js/messages.php:320
#: libraries/display_tbl.lib.php:358 server_privileges.php:1673
msgid "Show all"
msgstr "Mostra tutti"

#: browse_foreigners.php:70 libraries/PDF.class.php:42
#: libraries/common.lib.php:2355
#: libraries/schema/Pdf_Relation_Schema.class.php:1142
#: libraries/schema/Pdf_Relation_Schema.class.php:1166
#: libraries/schema/User_Schema.class.php:393
#: libraries/select_lang.lib.php:487
msgid "Page number:"
msgstr "Numero pagina:"

#: browse_foreigners.php:133
msgid ""
"The target browser window could not be updated. Maybe you have closed the "
"parent window, or your browser's security settings are configured to block "
"cross-window updates."
msgstr ""
"La finestra destinataria del browser non può essere aggiornata. Può darsi "
"che sia stata chiusa la finestra madre o che il vostro browser stia "
"bloccando gli aggiornamenti fra finestre a causa di qualche impostazione di "
"sicurezza."

#: browse_foreigners.php:151 libraries/common.lib.php:3036
#: libraries/common.lib.php:3043 libraries/common.lib.php:3247
#: libraries/common.lib.php:3248 libraries/db_links.inc.php:60
#: libraries/tbl_links.inc.php:68
msgid "Search"
msgstr "Cerca"

#: browse_foreigners.php:154 db_operations.php:372 db_operations.php:412
#: db_operations.php:522 db_operations.php:549 db_search.php:336
#: db_structure.php:586 enum_editor.php:63 gis_data_editor.php:133
#: gis_data_editor.php:166 gis_data_editor.php:315 js/messages.php:207
#: libraries/Config.class.php:1326 libraries/Theme_Manager.class.php:309
#: libraries/auth/cookie.auth.lib.php:247 libraries/common.lib.php:1315
#: libraries/common.lib.php:2328 libraries/core.lib.php:508
#: libraries/display_change_password.lib.php:72
#: libraries/display_create_table.lib.php:61
#: libraries/display_export.lib.php:349 libraries/display_import.lib.php:267
#: libraries/display_tbl.lib.php:567 libraries/display_tbl.lib.php:697
#: libraries/replication_gui.lib.php:76 libraries/replication_gui.lib.php:375
#: libraries/rte/rte_events.lib.php:493 libraries/rte/rte_routines.lib.php:963
#: libraries/rte/rte_routines.lib.php:1441
#: libraries/rte/rte_triggers.lib.php:373
#: libraries/schema/User_Schema.class.php:147
#: libraries/schema/User_Schema.class.php:204
#: libraries/schema/User_Schema.class.php:443
#: libraries/schema/User_Schema.class.php:484
#: libraries/select_server.lib.php:93 libraries/sql_query_form.lib.php:348
#: libraries/sql_query_form.lib.php:411 libraries/sql_query_form.lib.php:464
#: libraries/tbl_properties.inc.php:587 libraries/tbl_properties.inc.php:758
#: main.php:107 navigation.php:169 navigation.php:207 pmd_pdf.php:120
#: prefs_manage.php:263 prefs_manage.php:314 server_binlog.php:109
#: server_privileges.php:744 server_privileges.php:1784
#: server_privileges.php:2148 server_privileges.php:2195
#: server_privileges.php:2238 server_replication.php:233
#: server_replication.php:316 server_replication.php:347
#: server_synchronize.php:1302 tbl_change.php:340 tbl_change.php:1066
#: tbl_change.php:1103 tbl_indexes.php:268 tbl_operations.php:284
#: tbl_operations.php:321 tbl_operations.php:523 tbl_operations.php:585
#: tbl_operations.php:767 tbl_select.php:235 tbl_structure.php:671
#: tbl_structure.php:708 tbl_tracking.php:416 tbl_tracking.php:554
#: tbl_zoom_select.php:313 view_create.php:181 view_operations.php:99
msgid "Go"
msgstr "Esegui"

#: browse_foreigners.php:169 browse_foreigners.php:173
#: libraries/Index.class.php:432 tbl_tracking.php:304
msgid "Keyname"
msgstr "Chiave"

#: browse_foreigners.php:170 browse_foreigners.php:172
#: server_collations.php:54 server_collations.php:66 server_engines.php:56
#: server_plugins.php:147 server_status.php:1466
msgid "Description"
msgstr "Descrizione"

#: browse_foreigners.php:249 browse_foreigners.php:258
#: browse_foreigners.php:270 browse_foreigners.php:278
msgid "Use this value"
msgstr "Usa questo valore"

#: bs_disp_as_mime_type.php:29 bs_play_media.php:35
#: libraries/blobstreaming.lib.php:385
msgid "No blob streaming server configured!"
msgstr "Nessun server di streaming blob configurato!"

#: bs_disp_as_mime_type.php:35
msgid "Failed to fetch headers"
msgstr "La lettura delle intestazioni é fallita"

#: bs_disp_as_mime_type.php:41
msgid "Failed to open remote URL"
msgstr "Impossibile aprire l'URL remoto"

#: changelog.php:32 license.php:28
#, php-format
msgid ""
"The %s file is not available on this system, please visit www.phpmyadmin.net "
"for more information."
msgstr ""
"Il file %s non è disponibile sul sistema, visita www.phpmyadmin.net per "
"maggiori informazioni."

#: db_create.php:60
#, php-format
msgid "Database %1$s has been created."
msgstr "Il database %1$s è stato creato."

#: db_datadict.php:49 db_operations.php:364
msgid "Database comment: "
msgstr "Commento del database: "

#: db_datadict.php:153 libraries/schema/Pdf_Relation_Schema.class.php:1279
#: libraries/tbl_properties.inc.php:695 tbl_operations.php:366
#: tbl_printview.php:124
msgid "Table comments"
msgstr "Commenti alla tabella"

#: db_datadict.php:162 db_qbe.php:196 libraries/Index.class.php:436
#: libraries/export/htmlword.php:249 libraries/export/latex.php:359
#: libraries/export/odt.php:286 libraries/export/texytext.php:228
#: libraries/schema/Pdf_Relation_Schema.class.php:1305
#: libraries/schema/Pdf_Relation_Schema.class.php:1326
#: libraries/tbl_properties.inc.php:281 libraries/tbl_select.lib.php:83
#: tbl_change.php:318 tbl_chart.php:89 tbl_indexes.php:196
#: tbl_printview.php:136 tbl_relation.php:399 tbl_tracking.php:257
#: tbl_tracking.php:308 tbl_zoom_select.php:434
msgid "Column"
msgstr "Campo"

#: db_datadict.php:163 db_printview.php:103 libraries/Index.class.php:433
#: libraries/db_structure.lib.php:46 libraries/export/htmlword.php:250
#: libraries/export/latex.php:359 libraries/export/odt.php:289
#: libraries/export/texytext.php:229 libraries/rte/rte_list.lib.php:53
#: libraries/rte/rte_list.lib.php:69 libraries/rte/rte_routines.lib.php:829
#: libraries/rte/rte_routines.lib.php:854
#: libraries/rte/rte_routines.lib.php:1359
#: libraries/schema/Pdf_Relation_Schema.class.php:1306
#: libraries/schema/Pdf_Relation_Schema.class.php:1327
#: libraries/tbl_properties.inc.php:107 libraries/tbl_select.lib.php:84
#: server_privileges.php:2251 tbl_change.php:297 tbl_change.php:324
#: tbl_printview.php:137 tbl_printview.php:277 tbl_structure.php:202
#: tbl_structure.php:765 tbl_tracking.php:258 tbl_tracking.php:305
msgid "Type"
msgstr "Tipo"

#: db_datadict.php:165 libraries/Index.class.php:439
#: libraries/export/htmlword.php:251 libraries/export/latex.php:359
#: libraries/export/odt.php:292 libraries/export/texytext.php:230
#: libraries/schema/Pdf_Relation_Schema.class.php:1308
#: libraries/schema/Pdf_Relation_Schema.class.php:1329
#: libraries/tbl_properties.inc.php:116 tbl_change.php:333
#: tbl_printview.php:139 tbl_structure.php:205 tbl_tracking.php:260
#: tbl_tracking.php:311 tbl_zoom_select.php:435
msgid "Null"
msgstr "Null"

#: db_datadict.php:166 db_structure.php:509 libraries/export/htmlword.php:252
#: libraries/export/latex.php:359 libraries/export/odt.php:295
#: libraries/export/texytext.php:231
#: libraries/schema/Pdf_Relation_Schema.class.php:1309
#: libraries/schema/Pdf_Relation_Schema.class.php:1330
#: libraries/tbl_properties.inc.php:113 tbl_printview.php:140
#: tbl_structure.php:206 tbl_tracking.php:261
msgid "Default"
msgstr "Predefinito"

#: db_datadict.php:170 libraries/export/htmlword.php:254
#: libraries/export/latex.php:361 libraries/export/odt.php:299
#: libraries/export/texytext.php:233
#: libraries/schema/Pdf_Relation_Schema.class.php:1311
#: libraries/schema/Pdf_Relation_Schema.class.php:1332 tbl_printview.php:144
msgid "Links to"
msgstr "Collegamenti a"

#: db_datadict.php:172 db_printview.php:109
#: libraries/config/messages.inc.php:94 libraries/config/messages.inc.php:109
#: libraries/config/messages.inc.php:131 libraries/export/htmlword.php:257
#: libraries/export/latex.php:364 libraries/export/odt.php:304
#: libraries/export/texytext.php:236
#: libraries/schema/Pdf_Relation_Schema.class.php:1322
#: libraries/schema/Pdf_Relation_Schema.class.php:1333
#: libraries/tbl_properties.inc.php:136 tbl_printview.php:146
msgid "Comments"
msgstr "Commenti"

#: db_datadict.php:233 js/messages.php:227 libraries/Index.class.php:349
#: libraries/Index.class.php:376 libraries/Index.class.php:674
#: libraries/config.values.php:45 libraries/config.values.php:51
#: libraries/config/FormDisplay.tpl.php:198 libraries/export/htmlword.php:299
#: libraries/export/latex.php:407 libraries/export/odt.php:343
#: libraries/export/texytext.php:278 libraries/mult_submits.inc.php:287
#: libraries/schema/Pdf_Relation_Schema.class.php:1357
#: libraries/user_preferences.lib.php:284 prefs_manage.php:128
#: server_privileges.php:1473 server_privileges.php:1483
#: server_privileges.php:1728 server_privileges.php:1739
#: server_privileges.php:2060 server_privileges.php:2065
#: server_privileges.php:2367 sql.php:280 sql.php:341 tbl_printview.php:194
#: tbl_structure.php:349 tbl_tracking.php:321 tbl_tracking.php:326
msgid "No"
msgstr "No"

#: db_datadict.php:233 js/messages.php:226 libraries/Index.class.php:350
#: libraries/Index.class.php:375 libraries/Index.class.php:674
#: libraries/config.values.php:45 libraries/config.values.php:51
#: libraries/config/FormDisplay.tpl.php:198 libraries/export/htmlword.php:299
#: libraries/export/latex.php:407 libraries/export/odt.php:343
#: libraries/export/texytext.php:278 libraries/mult_submits.inc.php:46
#: libraries/mult_submits.inc.php:78 libraries/mult_submits.inc.php:87
#: libraries/mult_submits.inc.php:92 libraries/mult_submits.inc.php:97
#: libraries/mult_submits.inc.php:102 libraries/mult_submits.inc.php:262
#: libraries/mult_submits.inc.php:276 libraries/mult_submits.inc.php:286
#: libraries/mult_submits.inc.php:299
#: libraries/schema/Pdf_Relation_Schema.class.php:1357
#: libraries/user_preferences.lib.php:284 prefs_manage.php:127
#: server_databases.php:81 server_privileges.php:1471
#: server_privileges.php:1481 server_privileges.php:1725
#: server_privileges.php:1739 server_privileges.php:2060
#: server_privileges.php:2063 server_privileges.php:2367 sql.php:340
#: tbl_printview.php:194 tbl_structure.php:41 tbl_structure.php:349
#: tbl_tracking.php:319 tbl_tracking.php:324
msgid "Yes"
msgstr "Sì"

#: db_datadict.php:287 db_printview.php:263 tbl_printview.php:462
msgid "Print"
msgstr "Stampa"

#: db_export.php:26
msgid "View dump (schema) of database"
msgstr "Visualizza dump (schema) del database"

#: db_export.php:30 db_printview.php:94 db_qbe.php:101 db_tracking.php:48
#: export.php:354 navigation.php:296
msgid "No tables found in database."
msgstr "Non ci sono tabelle nel database."

#: db_export.php:40 db_search.php:318 server_export.php:26
msgid "Select All"
msgstr "Seleziona tutto"

#: db_export.php:42 db_search.php:321 server_export.php:28
msgid "Unselect All"
msgstr "Deseleziona tutto"

#: db_operations.php:41 tbl_create.php:22
msgid "The database name is empty!"
msgstr "Il nome del database è vuoto!"

#: db_operations.php:274
#, php-format
msgid "Database %s has been renamed to %s"
msgstr "Il database %s è stato rinominato come %s"

#: db_operations.php:278
#, php-format
msgid "Database %s has been copied to %s"
msgstr "Il database %s è stato copiato come %s"

#: db_operations.php:406
msgid "Rename database to"
msgstr "Rinomina il database come"

#: db_operations.php:432
msgid "Remove database"
msgstr "Rimuovi il database"

#: db_operations.php:444
#, php-format
msgid "Database %s has been dropped."
msgstr "Il database %s è stato eliminato."

#: db_operations.php:449
msgid "Drop the database (DROP)"
msgstr "Cancella il database (DROP)"

#: db_operations.php:478
msgid "Copy database to"
msgstr "Copia il database come"

#: db_operations.php:485 tbl_operations.php:552 tbl_tracking.php:409
msgid "Structure only"
msgstr "Solo struttura"

#: db_operations.php:486 tbl_operations.php:553 tbl_tracking.php:411
msgid "Structure and data"
msgstr "Struttura e dati"

#: db_operations.php:487 tbl_operations.php:554 tbl_tracking.php:410
msgid "Data only"
msgstr "Solo dati"

#: db_operations.php:495
msgid "CREATE DATABASE before copying"
msgstr "CREATE DATABASE prima di copiare"

#: db_operations.php:498 libraries/config/messages.inc.php:126
#: libraries/config/messages.inc.php:127 libraries/config/messages.inc.php:129
#: libraries/config/messages.inc.php:135 tbl_operations.php:560
#, php-format
msgid "Add %s"
msgstr "Aggiungi %s"

#: db_operations.php:502 libraries/config/messages.inc.php:119
#: tbl_operations.php:318 tbl_operations.php:562
msgid "Add AUTO_INCREMENT value"
msgstr "Aggiungi valore AUTO_INCREMENT"

#: db_operations.php:506 tbl_operations.php:569
msgid "Add constraints"
msgstr "Aggiungi vincoli"

#: db_operations.php:519
msgid "Switch to copied database"
msgstr "Passa al database copiato"

#: db_operations.php:542 libraries/Index.class.php:438
#: libraries/build_html_for_db.lib.php:20 libraries/db_structure.lib.php:48
#: libraries/mysql_charsets.lib.php:113 libraries/tbl_properties.inc.php:114
#: libraries/tbl_properties.inc.php:701 libraries/tbl_select.lib.php:85
#: server_collations.php:53 server_collations.php:65 tbl_operations.php:382
#: tbl_structure.php:203 tbl_structure.php:870 tbl_tracking.php:259
#: tbl_tracking.php:310
msgid "Collation"
msgstr "Codifica caratteri"

#: db_operations.php:555
#, php-format
msgid ""
"The phpMyAdmin configuration storage has been deactivated. To find out why "
"click %shere%s."
msgstr ""
"Le opzioni di configurazione dello storage di phpMyAdmin sono state "
"disabilitate. Per scoprire la ragione, clicca %squi%s."

#: db_operations.php:589
msgid "Edit or export relational schema"
msgstr "Modifica o esporta schema relazionale"

#: db_printview.php:101 db_tracking.php:85 db_tracking.php:186
#: libraries/config/messages.inc.php:504 libraries/db_structure.lib.php:32
#: libraries/export/pdf.php:95 libraries/export/xml.php:359
#: libraries/header.inc.php:158 libraries/rte/rte_list.lib.php:59
#: libraries/rte/rte_triggers.lib.php:310
#: libraries/schema/User_Schema.class.php:271 server_privileges.php:1835
#: server_privileges.php:1893 server_privileges.php:2162
#: server_synchronize.php:436 server_synchronize.php:908 tbl_tracking.php:634
msgid "Table"
msgstr "Tabella"

#: db_printview.php:102 libraries/build_html_for_db.lib.php:31
#: libraries/db_structure.lib.php:42 libraries/header_printview.inc.php:62
#: libraries/import.lib.php:151 navigation.php:591 navigation.php:613
#: tbl_printview.php:358 tbl_structure.php:363 tbl_structure.php:469
#: tbl_structure.php:880
msgid "Rows"
msgstr "Righe"

#: db_printview.php:106 libraries/db_structure.lib.php:53 tbl_indexes.php:197
msgid "Size"
msgstr "Dimensione"

#: db_printview.php:159 db_structure.php:461 libraries/export/sql.php:790
msgid "in use"
msgstr "in uso"

#: db_printview.php:184 libraries/db_info.inc.php:70
#: libraries/export/sql.php:742
#: libraries/schema/Pdf_Relation_Schema.class.php:1284 tbl_printview.php:398
#: tbl_structure.php:912
msgid "Creation"
msgstr "Creazione"

#: db_printview.php:193 libraries/db_info.inc.php:75
#: libraries/export/sql.php:747
#: libraries/schema/Pdf_Relation_Schema.class.php:1289 tbl_printview.php:408
#: tbl_structure.php:920
msgid "Last update"
msgstr "Ultimo cambiamento"

#: db_printview.php:202 libraries/db_info.inc.php:80
#: libraries/export/sql.php:752
#: libraries/schema/Pdf_Relation_Schema.class.php:1294 tbl_printview.php:418
#: tbl_structure.php:928
msgid "Last check"
msgstr "Ultimo controllo"

#: db_printview.php:219 db_structure.php:485
#, php-format
msgid "%s table"
msgid_plural "%s tables"
msgstr[0] "%s tabella"
msgstr[1] "%s tabelle"

#: db_qbe.php:41
msgid "You have to choose at least one column to display"
msgstr "Devi scegliere almeno un campo da mostrare"

#: db_qbe.php:186
#, fuzzy, php-format
#| msgid "visual builder"
msgid "Switch to %svisual builder%s"
msgstr "creazione query assistita"

#: db_qbe.php:222 libraries/db_structure.lib.php:90
#: libraries/display_tbl.lib.php:993
msgid "Sort"
msgstr "Ordinamento"

#: db_qbe.php:231 db_qbe.php:265 libraries/db_structure.lib.php:97
#: libraries/display_tbl.lib.php:558 libraries/display_tbl.lib.php:953
#: server_databases.php:162 server_databases.php:179 tbl_operations.php:279
#: tbl_select.php:222
msgid "Ascending"
msgstr "Crescente"

#: db_qbe.php:232 db_qbe.php:273 libraries/db_structure.lib.php:105
#: libraries/display_tbl.lib.php:563 libraries/display_tbl.lib.php:950
#: server_databases.php:162 server_databases.php:179 tbl_operations.php:280
#: tbl_select.php:223
msgid "Descending"
msgstr "Decrescente"

#: db_qbe.php:286 db_tracking.php:91 libraries/display_tbl.lib.php:426
#: tbl_change.php:287 tbl_tracking.php:639
msgid "Show"
msgstr "Mostra"

#: db_qbe.php:322
msgid "Criteria"
msgstr "Criterio"

#: db_qbe.php:375 db_qbe.php:457 db_qbe.php:549 db_qbe.php:580
msgid "Ins"
msgstr "Aggiungi"

#: db_qbe.php:379 db_qbe.php:461 db_qbe.php:546 db_qbe.php:577
msgid "And"
msgstr "E"

#: db_qbe.php:388 db_qbe.php:469 db_qbe.php:551 db_qbe.php:582
msgid "Del"
msgstr "Elimina"

#: db_qbe.php:392 db_qbe.php:473 db_qbe.php:544 db_qbe.php:575
#: server_privileges.php:398 tbl_change.php:908 tbl_indexes.php:264
#: tbl_select.php:196
msgid "Or"
msgstr "Oppure"

#: db_qbe.php:529
msgid "Modify"
msgstr "Modifica"

#: db_qbe.php:606
msgid "Add/Delete criteria rows"
msgstr "Aggiungi/Cancella criterio di riga"

#: db_qbe.php:618
msgid "Add/Delete columns"
msgstr "Aggiungi/Cancella campi"

#: db_qbe.php:631 db_qbe.php:656
msgid "Update Query"
msgstr "Aggiorna Query"

#: db_qbe.php:639
msgid "Use Tables"
msgstr "Utilizza tabelle"

#: db_qbe.php:662
#, php-format
msgid "SQL query on database <b>%s</b>:"
msgstr "SQL-query sul database <b>%s</b>:"

#: db_qbe.php:955 libraries/common.lib.php:1163
msgid "Submit Query"
msgstr "Invia Query"

#: db_search.php:30 libraries/auth/config.auth.lib.php:77
#: libraries/auth/config.auth.lib.php:96
#: libraries/auth/cookie.auth.lib.php:568 libraries/auth/http.auth.lib.php:51
#: libraries/auth/signon.auth.lib.php:237
msgid "Access denied"
msgstr "Accesso negato"

#: db_search.php:42 db_search.php:285
msgid "at least one of the words"
msgstr "almeno una delle parole"

#: db_search.php:43 db_search.php:286
msgid "all words"
msgstr "tutte le parole"

#: db_search.php:44 db_search.php:287
msgid "the exact phrase"
msgstr "la frase esatta"

#: db_search.php:45 db_search.php:288
msgid "as regular expression"
msgstr "come espressione regolare"

#: db_search.php:208
#, php-format
msgid "Search results for \"<i>%s</i>\" %s:"
msgstr "Cerca i risultati per \"<i>%s</i>\" %s:"

#: db_search.php:226
#, php-format
msgid "%s match inside table <i>%s</i>"
msgid_plural "%s matches inside table <i>%s</i>"
msgstr[0] "%s corrispondenza nella tabella <i>%s</i>"
msgstr[1] "%s corrispondenze nella tabella <i>%s</i>"

#: db_search.php:233 libraries/common.lib.php:3038
#: libraries/common.lib.php:3245 libraries/common.lib.php:3246
#: libraries/tbl_links.inc.php:55 tbl_structure.php:569
msgid "Browse"
msgstr "Mostra"

#: db_search.php:238
#, php-format
msgid "Delete the matches for the %s table?"
msgstr "Eliminare le corrispondenze relative alla tabella %s?"

#: db_search.php:238 libraries/display_tbl.lib.php:1414
#: libraries/display_tbl.lib.php:2448
#: libraries/schema/User_Schema.class.php:197
#: libraries/schema/User_Schema.class.php:272
#: libraries/schema/User_Schema.class.php:307
#: libraries/schema/User_Schema.class.php:337
#: libraries/sql_query_form.lib.php:404 pmd_general.php:417
#: setup/frames/index.inc.php:139 setup/frames/index.inc.php:230
#: tbl_tracking.php:426 tbl_tracking.php:447 tbl_tracking.php:504
msgid "Delete"
msgstr "Elimina"

#: db_search.php:251
#, php-format
msgid "<b>Total:</b> <i>%s</i> match"
msgid_plural "<b>Total:</b> <i>%s</i> matches"
msgstr[0] "<b>Totale:</b> <i>%s</i> corrispondenza"
msgstr[1] "<b>Totale:</b> <i>%s</i> corrispondenze"

#: db_search.php:273
msgid "Search in database"
msgstr "Cerca nel database"

#: db_search.php:276
msgid "Words or values to search for (wildcard: \"%\"):"
msgstr "Parole o valori da cercare (carattere jolly: \"%\"):"

#: db_search.php:281
msgid "Find:"
msgstr "Trova:"

#: db_search.php:285 db_search.php:286
msgid "Words are separated by a space character (\" \")."
msgstr "Le parole sono separate da spazi (\" \")."

#: db_search.php:299
msgid "Inside tables:"
msgstr "Nelle tabelle:"

#: db_search.php:329
msgid "Inside column:"
msgstr "All'interno del campo:"

#: db_structure.php:67
msgid "No tables found in database"
msgstr "Non ci sono tabelle nel database"

#: db_structure.php:292 tbl_operations.php:692
#, php-format
msgid "Table %s has been emptied"
msgstr "La tabella %s è stata svuotata"

#: db_structure.php:301 tbl_operations.php:709
#, php-format
msgid "View %s has been dropped"
msgstr "La vista %s è stata eliminata"

#: db_structure.php:301 tbl_operations.php:709
#, php-format
msgid "Table %s has been dropped"
msgstr "La tabella %s è stata eliminata"

#: db_structure.php:311 tbl_create.php:269
msgid "Tracking is active."
msgstr "Il tracking è attivo."

#: db_structure.php:315 tbl_create.php:271
msgid "Tracking is not active."
msgstr "Il tracking non è attivo."

#: db_structure.php:422 libraries/display_tbl.lib.php:2331
#, php-format
msgid ""
"This view has at least this number of rows. Please refer to %sdocumentation%"
"s."
msgstr ""
"Questa vista ha, come minimo, questo numero di righe. Per informazioni "
"controlla la %sdocumentazione%s."

#: db_structure.php:438 db_structure.php:452 libraries/header.inc.php:158
#: libraries/tbl_info.inc.php:60 tbl_structure.php:209
msgid "View"
msgstr "Vista"

#: db_structure.php:492 libraries/db_structure.lib.php:35
#: libraries/server_links.inc.php:90 server_replication.php:31
#: server_replication.php:162 server_status.php:588
msgid "Replication"
msgstr "Replicazione"

#: db_structure.php:496
msgid "Sum"
msgstr "Totali"

#: db_structure.php:503 libraries/StorageEngine.class.php:331
#, php-format
msgid "%s is the default storage engine on this MySQL server."
msgstr "%s è il motore di memorizzazione predefinito su questo server MySQL."

#: db_structure.php:532 db_structure.php:549 db_structure.php:550
#: libraries/display_tbl.lib.php:2473 libraries/display_tbl.lib.php:2478
#: libraries/mult_submits.inc.php:15 server_databases.php:264
#: server_databases.php:269 server_privileges.php:1756 tbl_structure.php:557
#: tbl_structure.php:566
msgid "With selected:"
msgstr "Se selezionati:"

#: db_structure.php:535 libraries/display_tbl.lib.php:2468
#: server_databases.php:266 server_privileges.php:682
#: server_privileges.php:1759 tbl_structure.php:560
msgid "Check All"
msgstr "Seleziona tutti"

#: db_structure.php:539 libraries/display_tbl.lib.php:2469
#: libraries/replication_gui.lib.php:35 server_databases.php:268
#: server_privileges.php:685 server_privileges.php:1763 tbl_structure.php:564
msgid "Uncheck All"
msgstr "Deseleziona tutti"

#: db_structure.php:544
msgid "Check tables having overhead"
msgstr "Controllo addizionale"

#: db_structure.php:552 libraries/common.lib.php:3258
#: libraries/common.lib.php:3259 libraries/config/messages.inc.php:164
#: libraries/db_links.inc.php:56 libraries/display_tbl.lib.php:2491
#: libraries/display_tbl.lib.php:2632 libraries/server_links.inc.php:65
#: libraries/tbl_links.inc.php:80 prefs_manage.php:286
#: server_privileges.php:1447 server_status.php:1589
#: setup/frames/menu.inc.php:21
msgid "Export"
msgstr "Esporta"

#: db_structure.php:554 db_structure.php:610
#: libraries/display_tbl.lib.php:2581 tbl_structure.php:612
msgid "Print view"
msgstr "Visualizza per stampa"

#: db_structure.php:558 libraries/common.lib.php:3254
#: libraries/common.lib.php:3255
msgid "Empty"
msgstr "Svuota"

#: db_structure.php:560 db_tracking.php:104 libraries/Index.class.php:482
#: libraries/common.lib.php:3252 libraries/common.lib.php:3253
#: server_databases.php:270 tbl_structure.php:150 tbl_structure.php:151
#: tbl_structure.php:573
msgid "Drop"
msgstr "Elimina"

#: db_structure.php:562 tbl_operations.php:608
msgid "Check table"
msgstr "Controlla tabella"

#: db_structure.php:565 tbl_operations.php:657 tbl_structure.php:814
msgid "Optimize table"
msgstr "Ottimizza tabella"

#: db_structure.php:567 tbl_operations.php:644
msgid "Repair table"
msgstr "Ripara tabella"

#: db_structure.php:570 tbl_operations.php:631
msgid "Analyze table"
msgstr "Analizza tabella"

#: db_structure.php:572
msgid "Add prefix to table"
msgstr "Aggiungi prefisso alla tabella"

#: db_structure.php:574 libraries/mult_submits.inc.php:251
msgid "Replace table prefix"
msgstr "Sostituisci il prefisso della tabella"

#: db_structure.php:576 libraries/mult_submits.inc.php:251
msgid "Copy table with prefix"
msgstr "Copia tabella col prefisso"

#: db_structure.php:613 libraries/schema/User_Schema.class.php:420
msgid "Data Dictionary"
msgstr "Dizionario dei dati"

#: db_tracking.php:79
msgid "Tracked tables"
msgstr "Tabelle monitorate"

#: db_tracking.php:84 libraries/config/messages.inc.php:498
#: libraries/export/htmlword.php:78 libraries/export/latex.php:151
#: libraries/export/odt.php:109 libraries/export/pdf.php:95
#: libraries/export/sql.php:602 libraries/export/texytext.php:66
#: libraries/export/xml.php:292 libraries/header.inc.php:146
#: libraries/header_printview.inc.php:57 server_databases.php:161
#: server_privileges.php:1830 server_privileges.php:1893
#: server_privileges.php:2156 server_status.php:1228
#: server_synchronize.php:1269 server_synchronize.php:1273
#: tbl_tracking.php:633
msgid "Database"
msgstr "Database"

#: db_tracking.php:86
msgid "Last version"
msgstr "Ultima versione"

#: db_tracking.php:87 tbl_tracking.php:636
msgid "Created"
msgstr "Creato"

#: db_tracking.php:88 tbl_tracking.php:637
msgid "Updated"
msgstr "Aggiornato"

#: db_tracking.php:89 libraries/rte/rte_events.lib.php:380
#: libraries/rte/rte_list.lib.php:67 libraries/server_links.inc.php:51
#: server_status.php:1231 sql.php:872 tbl_tracking.php:638
msgid "Status"
msgstr "Stato"

#: db_tracking.php:90 libraries/Index.class.php:430
#: libraries/db_structure.lib.php:39 libraries/rte/rte_list.lib.php:52
#: libraries/rte/rte_list.lib.php:61 libraries/rte/rte_list.lib.php:68
#: server_databases.php:195 server_privileges.php:1702
#: server_privileges.php:1897 server_privileges.php:2254 tbl_structure.php:211
msgid "Action"
msgstr "Azione"

#: db_tracking.php:101 js/messages.php:36
msgid "Delete tracking data for this table"
msgstr "Cancella dati di tracciamento per questa tabella"

#: db_tracking.php:119 tbl_tracking.php:590 tbl_tracking.php:648
msgid "active"
msgstr "attivo"

#: db_tracking.php:121 tbl_tracking.php:592 tbl_tracking.php:650
msgid "not active"
msgstr "non attivo"

#: db_tracking.php:134
msgid "Versions"
msgstr "Versioni"

#: db_tracking.php:135 tbl_tracking.php:400 tbl_tracking.php:668
msgid "Tracking report"
msgstr "Rapporto tracking"

#: db_tracking.php:136 tbl_tracking.php:235 tbl_tracking.php:670
msgid "Structure snapshot"
msgstr "Snapshot della struttura"

#: db_tracking.php:181
msgid "Untracked tables"
msgstr "Tabelle non monitorate"

#: db_tracking.php:199 tbl_structure.php:638
msgid "Track table"
msgstr "Controlla tabella"

#: db_tracking.php:225
msgid "Database Log"
msgstr "Log database"

#: enum_editor.php:21 libraries/tbl_properties.inc.php:754
#, php-format
msgid "Values for the column \"%s\""
msgstr "Valori per il campo \"%s\""

#: enum_editor.php:22 libraries/tbl_properties.inc.php:755
msgid "Enter each value in a separate field."
msgstr "Inserisci ogni valore in un campo separato."

#: enum_editor.php:57
msgid "+ Restart insertion and add a new value"
msgstr "+ Riavviare l'inserimento ed aggiungere un nuovo valore"

#: enum_editor.php:67 gis_data_editor.php:317
msgid "Output"
msgstr "Output"

#: enum_editor.php:68
msgid "Copy and paste the joined values into the \"Length/Values\" field"
msgstr "Copia ed incolla i valori relazionati nei campi \"Lunghezza/Valore\""

#: export.php:29
#| msgid "Bar type"
msgid "Bad type!"
msgstr "Tipo errato!"

#: export.php:77
msgid "Selected export type has to be saved in file!"
msgstr ""
"Il tipo di esportazione selezionato necessita di essere salvato in un file!"

#: export.php:106
#| msgid "Add parameter"
msgid "Bad parameters!"
msgstr "Parametri errati!"

#: export.php:166 export.php:191 export.php:652
#, php-format
msgid "Insufficient space to save the file %s."
msgstr "Spazio insufficiente per salvare il file %s."

#: export.php:307
#, php-format
msgid ""
"File %s already exists on server, change filename or check overwrite option."
msgstr ""
"Il file %s esiste già sul server, prego, cambia il nome del file o seleziona "
"l'opzione di sovrascriittura."

#: export.php:311 export.php:315
#, php-format
msgid "The web server does not have permission to save the file %s."
msgstr "Il server web non possiede i privilegi per salvare il file %s."

#: export.php:654
#, php-format
msgid "Dump has been saved to file %s."
msgstr "Il dump è stato salvato nel file %s."

#: file_echo.php:21
#| msgid "Export type"
msgid "Invalid export type"
msgstr "Tipo di esportazione non valido"

#: gis_data_editor.php:84
#, php-format
#| msgid "Values for the column \"%s\""
msgid "Value for the column \"%s\""
msgstr "Valore per il campo \"%s\""

#: gis_data_editor.php:113 tbl_gis_visualization.php:172
msgid "Use OpenStreetMaps as Base Layer"
msgstr "Usa OpenStreetMaps come livello base"

#: gis_data_editor.php:134
msgid "SRID"
msgstr "SRID"

#: gis_data_editor.php:151 js/messages.php:293
#: libraries/display_tbl.lib.php:685
msgid "Geometry"
msgstr "Geometria"

#: gis_data_editor.php:172 js/messages.php:289
msgid "Point"
msgstr "Punto"

#: gis_data_editor.php:173 gis_data_editor.php:197 gis_data_editor.php:245
#: gis_data_editor.php:297 js/messages.php:287
msgid "X"
msgstr "X"

#: gis_data_editor.php:175 gis_data_editor.php:199 gis_data_editor.php:247
#: gis_data_editor.php:299 js/messages.php:288
msgid "Y"
msgstr "Y"

#: gis_data_editor.php:195 gis_data_editor.php:243 gis_data_editor.php:295
#: js/messages.php:290
#, php-format
msgid "Point %d"
msgstr "Punto %d"

#: gis_data_editor.php:204 gis_data_editor.php:250 gis_data_editor.php:302
#: js/messages.php:296
#| msgid "Add routine"
msgid "Add a point"
msgstr "Aggiungi un punto"

#: gis_data_editor.php:220 js/messages.php:291
#, fuzzy
#| msgid "Lines terminated by"
msgid "Linestring"
msgstr "Linee terminate da"

#: gis_data_editor.php:223 gis_data_editor.php:279 js/messages.php:295
msgid "Outer Ring"
msgstr "Cerchio Esterno"

#: gis_data_editor.php:225 gis_data_editor.php:281 js/messages.php:294
msgid "Inner Ring"
msgstr "Cerchio Interno"

#: gis_data_editor.php:252
#, fuzzy
#| msgid "Add a new User"
msgid "Add a linestring"
msgstr "Aggiungi un nuovo utente"

#: gis_data_editor.php:252 gis_data_editor.php:304 js/messages.php:297
#, fuzzy
#| msgid "Add a new User"
msgid "Add an inner ring"
msgstr "Aggiungi un nuovo utente"

#: gis_data_editor.php:266 js/messages.php:292
msgid "Polygon"
msgstr ""

#: gis_data_editor.php:306 js/messages.php:298
#, fuzzy
#| msgid "Add column"
msgid "Add a polygon"
msgstr "Aggiungi campo"

#: gis_data_editor.php:310
#, fuzzy
#| msgid "Geometry"
msgid "Add geometry"
msgstr "Geometria"

#: gis_data_editor.php:318
msgid ""
"Chose \"GeomFromText\" from the \"Function\" column and paste the below "
"string into the \"Value\" field"
msgstr ""

#: import.php:57
#, php-format
msgid ""
"You probably tried to upload too large file. Please refer to %sdocumentation%"
"s for ways to workaround this limit."
msgstr ""
"Stai probabilmente cercando di caricare sul server un file troppo grande. "
"Fai riferimento alla documentazione %sdocumentation%s se desideri aggirare "
"questo limite."

#: import.php:170 import.php:419
msgid "Showing bookmark"
msgstr "Visualizzazione segnalibri"

#: import.php:180 import.php:415
msgid "The bookmark has been deleted."
msgstr "Il bookmark è stato cancellato."

#: import.php:291 import.php:344 libraries/File.class.php:457
#: libraries/File.class.php:540
msgid "File could not be read"
msgstr "Il file non può essere letto"

#: import.php:299 import.php:308 import.php:327 import.php:336
#: libraries/File.class.php:610 libraries/File.class.php:618
#: libraries/File.class.php:634 libraries/File.class.php:642
#, php-format
msgid ""
"You attempted to load file with unsupported compression (%s). Either support "
"for it is not implemented or disabled by your configuration."
msgstr ""
"Stai cercando di importare un file con un tipo di compressione (%s) non "
"supportato. Il supporto per questo tipo di compressione potrebbe non essere "
"ancora stato implementato oppure è disabilitato nelle configurazioni."

#: import.php:349
msgid ""
"No data was received to import. Either no file name was submitted, or the "
"file size exceeded the maximum size permitted by your PHP configuration. See "
"[a@./Documentation.html#faq1_16@Documentation]FAQ 1.16[/a]."
msgstr ""
"Non sono stati ricevuti dati da importare. O non è stato indicato alcun nome "
"file, oppure è stato superata la dimensione massima consentita per il file, "
"impostata nella configurazione di PHP. Vedi [a@./Documentation."
"html#faq1_16@Documentation]FAQ 1.16[/a]."

#: import.php:366
msgid ""
"Cannot convert file's character set without character set conversion library"
msgstr ""

#: import.php:390 libraries/display_import.lib.php:23
msgid "Could not load import plugins, please check your installation!"
msgstr ""
"Non é stato possibile caricare i plugin di importazione, controlla la tua "
"installazione!"

#: import.php:421 sql.php:907
#, php-format
msgid "Bookmark %s created"
msgstr "Segnalibro %s creato"

#: import.php:427 import.php:433
#, php-format
msgid "Import has been successfully finished, %d queries executed."
msgstr "Importazione eseguita con successo, %d query eseguite."

#: import.php:442
msgid ""
"Script timeout passed, if you want to finish import, please resubmit same "
"file and import will resume."
msgstr ""
"Superato il tempo limite per l'esecuzione dello script, se vuoi portare a "
"termine l'importazione inoltra nuovamente il file ed il processo riprenderà."

#: import.php:444
msgid ""
"However on last run no data has been parsed, this usually means phpMyAdmin "
"won't be able to finish this import unless you increase php time limits."
msgstr ""
"Nell'ultima esecuzione non è stato processato alcun dato, solitamente questo "
"evidenzia che il limite di tempo impostato nella configurazione è troppo "
"basso per consentire a phpMyAdmin di terminare l'operazione."

#: import.php:472 libraries/Message.class.php:175
#: libraries/display_tbl.lib.php:2368 libraries/rte/rte_routines.lib.php:1197
#: libraries/sql_query_form.lib.php:113 tbl_operations.php:229
#: tbl_relation.php:289 tbl_row_action.php:126 view_operations.php:60
msgid "Your SQL query has been executed successfully"
msgstr "La query SQL è stata eseguita con successo"

#: import_status.php:29 libraries/common.lib.php:651
#: libraries/schema/Export_Relation_Schema.class.php:237 user_password.php:109
msgid "Back"
msgstr "Indietro"

#: index.php:164
msgid "phpMyAdmin is more friendly with a <b>frames-capable</b> browser."
msgstr "phpMyAdmin funziona meglio con browser che <b>supportano i frames</b>."

#: js/messages.php:27 libraries/server_synchronize.lib.php:1329
#: libraries/server_synchronize.lib.php:1338
msgid "Click to select"
msgstr "Clicca per selezionare"

#: js/messages.php:28
msgid "Click to unselect"
msgstr "Clicca per deselezionare"

#: js/messages.php:29 libraries/import.lib.php:103 sql.php:237
msgid "\"DROP DATABASE\" statements are disabled."
msgstr "I comandi \"DROP DATABASE\" sono disabilitati."

#: js/messages.php:32 libraries/mult_submits.inc.php:282 sql.php:335
msgid "Do you really want to "
msgstr "Vuoi veramente "

#: js/messages.php:33 libraries/mult_submits.inc.php:282 sql.php:320
msgid "You are about to DESTROY a complete database!"
msgstr "Si sta per DISTRUGGERE COMPLETAMENTE un intero database!"

#: js/messages.php:34
msgid "You are about to DESTROY a complete table!"
msgstr "Si sta per DISTRUGGERE COMPLETAMENTE un intera tabella!"

#: js/messages.php:35
msgid "You are about to TRUNCATE a complete table!"
msgstr "Si sta per DISTRUGGERE COMPLETAMENTE il contenuto della tabella!"

#: js/messages.php:37
msgid "Deleting tracking data"
msgstr "Cancella dati di tracciamento"

#: js/messages.php:38
msgid "Dropping Primary Key/Index"
msgstr "Cancellazione Chiave primaria/index"

#: js/messages.php:39
msgid "This operation could take a long time. Proceed anyway?"
msgstr "Questa operazione potrebbe impiegare molto tempo. Procedere comunque?"

#: js/messages.php:42
msgid "You are about to DISABLE a BLOB Repository!"
msgstr "Stai per DISABILITARE una repository BLOB!"

#: js/messages.php:43
#, php-format
msgid "Are you sure you want to disable all BLOB references for database %s?"
msgstr ""
"Sei sicuro di voler disabilitare tutte le referenze BLOB per il database %s?"

#: js/messages.php:46
msgid "Missing value in the form!"
msgstr "Valore mancante nel form!"

#: js/messages.php:47
msgid "This is not a number!"
msgstr "Questo non è un numero!"

#. l10n: Default description for the y-Axis of Charts
#: js/messages.php:51
msgid "Total count"
msgstr "Totale"

#: js/messages.php:54
msgid "The host name is empty!"
msgstr "Il nome di host è vuoto!"

#: js/messages.php:55
msgid "The user name is empty!"
msgstr "Il nome utente è vuoto!"

#: js/messages.php:56 server_privileges.php:1314 user_password.php:50
msgid "The password is empty!"
msgstr "La password è vuota!"

#: js/messages.php:57 server_privileges.php:1312 user_password.php:53
msgid "The passwords aren't the same!"
msgstr "La password non coincide!"

#: js/messages.php:58 server_privileges.php:1769 server_privileges.php:1793
#: server_privileges.php:2205 server_privileges.php:2404
msgid "Add user"
msgstr "Aggiungi utente"

#: js/messages.php:59
msgid "Reloading Privileges"
msgstr "Ricaricamento privilegi"

#: js/messages.php:60
msgid "Removing Selected Users"
msgstr "Rimozione Utenti Selezionati"

#: js/messages.php:61 js/messages.php:130 libraries/tbl_properties.inc.php:753
#: tbl_tracking.php:235 tbl_tracking.php:400
msgid "Close"
msgstr "Chiudi"

#: js/messages.php:64 js/messages.php:250 libraries/Index.class.php:460
#: libraries/common.lib.php:590 libraries/common.lib.php:1139
#: libraries/common.lib.php:3256 libraries/common.lib.php:3257
#: libraries/config/messages.inc.php:478 libraries/display_tbl.lib.php:1378
#: libraries/schema/User_Schema.class.php:196 setup/frames/index.inc.php:138
msgid "Edit"
msgstr "Modifica"

#: js/messages.php:65 server_status.php:794
msgid "Live traffic chart"
msgstr "Grafico del traffico in tempo reale"

#: js/messages.php:66 server_status.php:797
msgid "Live conn./process chart"
msgstr "Grafico delle connessioni e processi in tempo reale"

#: js/messages.php:67 server_status.php:815
msgid "Live query chart"
msgstr "Grafico delle query in tempo reale"

#: js/messages.php:69
msgid "Static data"
msgstr "Dati statici"

#. l10n: Total number of queries
#: js/messages.php:71 libraries/build_html_for_db.lib.php:46
#: libraries/engines/innodb.lib.php:158 server_databases.php:223
#: server_status.php:1115 server_status.php:1176 tbl_printview.php:315
#: tbl_structure.php:802
msgid "Total"
msgstr "Totale"

#. l10n: Other, small valued, queries
#: js/messages.php:73 server_status.php:594 server_status.php:1013
msgid "Other"
msgstr "Altre"

#. l10n: Thousands separator
#: js/messages.php:75 libraries/common.lib.php:1393
msgid ","
msgstr ","

#. l10n: Decimal separator
#: js/messages.php:77 libraries/common.lib.php:1395
msgid "."
msgstr "."

#: js/messages.php:79
msgid "KiB sent since last refresh"
msgstr "KiB inviati dall'ultimo aggiornamento"

#: js/messages.php:80
msgid "KiB received since last refresh"
msgstr "KiB ricevuti dall'ultimo aggiornamento"

#: js/messages.php:81
msgid "Server traffic (in KiB)"
msgstr "Traffico del server (in KiB)"

#: js/messages.php:82
msgid "Connections since last refresh"
msgstr "Numero di connessioni dall'ultimo aggiornamento"

#: js/messages.php:83 js/messages.php:121 server_status.php:1224
msgid "Processes"
msgstr "Processi"

#: js/messages.php:84
msgid "Connections / Processes"
msgstr "Connessioni / Processi"

#. l10n: Questions is the name of a MySQL Status variable
#: js/messages.php:86
msgid "Questions since last refresh"
msgstr "Numero di 'questions' dall'ultimo aggiornamento"

#. l10n: Questions is the name of a MySQL Status variable
#: js/messages.php:88
msgid "Questions (executed statements by the server)"
msgstr "Questions (instruzioni eseguiti dal server)"

#: js/messages.php:90 server_status.php:776
msgid "Query statistics"
msgstr "Statistiche query"

#: js/messages.php:93
#, fuzzy
#| msgid "Failed to read configuration file"
msgid "Local monitor configuration incompatible"
msgstr "Lettura del file di configurazione fallita"

#: js/messages.php:94
msgid ""
"The chart arrangement configuration in your browsers local storage is not "
"compatible anymore to the newer version of the monitor dialog. It is very "
"likely that your current configuration will not work anymore. Please reset "
"your configuration to default in the <i>Settings</i> menu."
msgstr ""

#: js/messages.php:96
#, fuzzy
#| msgid "Query cache"
msgid "Query cache efficiency"
msgstr "Cache delle query"

#: js/messages.php:97
#, fuzzy
#| msgid "Query cache"
msgid "Query cache usage"
msgstr "Cache delle query"

#: js/messages.php:98
#, fuzzy
#| msgid "Query cache"
msgid "Query cache used"
msgstr "Cache delle query"

#: js/messages.php:100
msgid "System CPU Usage"
msgstr "Utilizzo della CPU"

#: js/messages.php:101
msgid "System memory"
msgstr "Memoria"

#: js/messages.php:102
msgid "System swap"
msgstr "Swap"

#. l10n: shortcuts for Megabyte
#: js/messages.php:103 libraries/common.lib.php:1343 server_status.php:1669
msgid "MiB"
msgstr "MiB"

#. l10n: shortcuts for Kilobyte
#: js/messages.php:104 libraries/common.lib.php:1341 server_status.php:1669
msgid "KiB"
msgstr "KiB"

#: js/messages.php:106
msgid "Average load"
msgstr "Carico medio"

#: js/messages.php:107
#, fuzzy
#| msgid "System memory"
msgid "Total memory"
msgstr "Memoria"

#: js/messages.php:108
#, fuzzy
#| msgid "System memory"
msgid "Cached memory"
msgstr "Memoria"

#: js/messages.php:109
#, fuzzy
#| msgid "Buffer Pool"
msgid "Buffered memory"
msgstr "Buffer Pool"

#: js/messages.php:110
#, fuzzy
#| msgid "System memory"
msgid "Free memory"
msgstr "Memoria"

#: js/messages.php:111
#, fuzzy
#| msgid "System memory"
msgid "Used memory"
msgstr "Memoria"

#: js/messages.php:113
#, fuzzy
#| msgid "Total"
msgid "Total Swap"
msgstr "Totale"

#: js/messages.php:114
msgid "Cached Swap"
msgstr ""

#: js/messages.php:115
msgid "Used Swap"
msgstr ""

#: js/messages.php:116
#, fuzzy
#| msgid "Free pages"
msgid "Free Swap"
msgstr "Pagine libere"

#: js/messages.php:118
msgid "Bytes sent"
msgstr ""

#: js/messages.php:119
#, fuzzy
#| msgid "Received"
msgid "Bytes received"
msgstr "Ricevuti"

#: js/messages.php:120 server_status.php:1134
msgid "Connections"
msgstr "Connessioni"

#. l10n: Questions is the name of a MySQL Status variable
#: js/messages.php:124
msgid "Questions"
msgstr "Questions"

#: js/messages.php:125 server_status.php:1089
msgid "Traffic"
msgstr "Traffico"

#: js/messages.php:126 libraries/server_links.inc.php:73
#: server_status.php:1544
msgid "Settings"
msgstr "Impostazioni"

#: js/messages.php:127
msgid "Remove chart"
msgstr "Rimuovi il diagramma"

#: js/messages.php:128
#, fuzzy
#| msgid "Edit labels and series"
msgid "Edit title and labels"
msgstr "Modifica le etichette e le serie"

#: js/messages.php:129
msgid "Add chart to grid"
msgstr "Aggiungi diagramma alla griglia"

#: js/messages.php:131
msgid "Please add at least one variable to the series"
msgstr "Aggiungi almeno una variabile alla serie"

#: js/messages.php:132 libraries/display_export.lib.php:308
#: libraries/display_tbl.lib.php:565 libraries/export/sql.php:1092
#: libraries/tbl_properties.inc.php:539 pmd_general.php:504
#: server_privileges.php:2046 server_status.php:1257 server_status.php:1686
#: tbl_zoom_select.php:151 tbl_zoom_select.php:278
msgid "None"
msgstr "Nessuno"

#: js/messages.php:133
msgid "Resume monitor"
msgstr "Avvia il monitoraggio"

#: js/messages.php:134
msgid "Pause monitor"
msgstr "Arresta il monitoraggio"

#: js/messages.php:136
#, fuzzy
#| msgid "general_log and slow_query_log is enabled."
msgid "general_log and slow_query_log are enabled."
msgstr "general_log e slow_query_log sono abilitati."

#: js/messages.php:137
msgid "general_log is enabled."
msgstr "general_log é abilitato."

#: js/messages.php:138
msgid "slow_query_log is enabled."
msgstr "slow_query_log é abilitato."

#: js/messages.php:139
#, fuzzy
#| msgid "slow_query_log and general_log is disabled."
msgid "slow_query_log and general_log are disabled."
msgstr "slow_query_log e general_log sono disabilitati."

#: js/messages.php:140
msgid "log_output is not set to TABLE."
msgstr "log_output non é impostato su TABLE."

#: js/messages.php:141
msgid "log_output is set to TABLE."
msgstr "log_output é impostato su TABLE."

#: js/messages.php:142
#, php-format
msgid ""
"slow_query_log is enabled, but the server logs only queries that take longer "
"than %d seconds. It is advisable to set this long_query_time 0-2 seconds, "
"depending on your system."
msgstr ""
"slow_query_log é abilitato, ma il server registra solo query che impiegano "
"piú di %d secondi. É consigliato di impostare long_query_time a 0-2 seconds, "
"a secondi del tipo di sistema."

#: js/messages.php:143
#, php-format
msgid "long_query_time is set to %d second(s)."
msgstr "long_query_time é impostato a %d secondi."

#: js/messages.php:144
msgid ""
"Following settings will be applied globally and reset to default on server "
"restart:"
msgstr ""
"Le seguenti impostazioni verranno applicate globalmente e reimpostate ai "
"valori predefiniti durante il riavvio del server:"

#. l10n: %s is FILE or TABLE
#: js/messages.php:146
#, php-format
msgid "Set log_output to %s"
msgstr "Imposta log_output a %s"

#. l10n: Enable in this context means setting a status variable to ON
#: js/messages.php:148
#, php-format
msgid "Enable %s"
msgstr "Abilita %s"

#. l10n: Disable in this context means setting a status variable to OFF
#: js/messages.php:150
#, php-format
msgid "Disable %s"
msgstr "Disabilita %s"

#. l10n: %d seconds
#: js/messages.php:152
#, php-format
msgid "Set long_query_time to %ds"
msgstr "Imposta long_query_time a %ds"

#: js/messages.php:153
msgid ""
"You can't change these variables. Please log in as root or contact your "
"database administrator."
msgstr ""
"Non puoi cambiare i valori di queste variabili. Prega effettua il login come "
"root o contatta l'amministratore del database."

#: js/messages.php:154
msgid "Change settings"
msgstr "Modifica impostazioni"

#: js/messages.php:155
msgid "Current settings"
msgstr "Impostazioni attuali"

#: js/messages.php:157 server_status.php:1634
msgid "Chart Title"
msgstr "Titolo del diagramma"

#. l10n: As in differential values
#: js/messages.php:159
msgid "Differential"
msgstr "Differenziali"

#: js/messages.php:160
#, php-format
msgid "Divided by %s:"
msgstr "Diviso per %s:"

#: js/messages.php:162
msgid "From slow log"
msgstr "Dal slow log"

#: js/messages.php:163
msgid "From general log"
msgstr "Dal general log"

#: js/messages.php:164
msgid "Analysing & loading logs. This may take a while."
msgstr ""
"L'analisi e il caricamento dei log in corso. Questa operazione potrebbe "
"richiedere del tempo."

#: js/messages.php:165
#, fuzzy
#| msgid ""
#| "This columns shows the amount of identical queries that are grouped "
#| "together. However only the SQL Text is being compared, thus the queries "
#| "other attributes such as start time may differ."
msgid ""
"This column shows the amount of identical queries that are grouped together. "
"However only the SQL query itself has been used as a grouping criteria, so "
"the other attributes of queries, such as start time, may differ."
msgstr ""
"Questo campo mostra il numero di query identiche. Tuttavia solo il testo SQL "
"é confrontato, quindi gli altro attributi delle query, come lo 'start time' "
"potrebbero essere diversi."

#: js/messages.php:166
msgid ""
"Since grouping of INSERTs queries has been selected, INSERT queries into the "
"same table are also being grouped together, disregarding of the inserted "
"data."
msgstr ""
"Visto che l'opzione di raggruppare le query INSERT é stata selezionata, "
"queste query effettuate sulla stessa tabella verranno ragruppate, ignorando "
"i dati inseriti."

#: js/messages.php:167
msgid "Log data loaded. Queries executed in this time span:"
msgstr "Dati di log caricati. Le query eseguite in questo intervallo di tempo:"

#: js/messages.php:169
msgid "Jump to Log table"
msgstr "Vai alla tabella di Log"

#: js/messages.php:170
#, fuzzy
#| msgid "Log analysed, but not data found in this time span."
msgid "Log analysed, but no data found in this time span."
msgstr ""
"Il log é stato analizzato, nessun dato é stato trovato per questo intervallo "
"di tempo."

#. l10n: A collection of available filters
#: js/messages.php:173
#, fuzzy
#| msgid "Tables display options"
msgid "Log table filter options"
msgstr "Opzioni di visualizzazione tabelle"

#. l10n: Filter as in "Start Filtering"
#: js/messages.php:175
msgid "Filter"
msgstr "Filtra"

#: js/messages.php:176
msgid "Filter queries by word/regexp:"
msgstr ""

#: js/messages.php:177
msgid "Group queries, ignoring variable data in WHERE clauses"
msgstr ""

#: js/messages.php:178
#, fuzzy
#| msgid "Number of inserted rows"
msgid "Sum of grouped rows:"
msgstr "Il numero di righe inserite"

#: js/messages.php:179
#| msgid "Total"
msgid "Total:"
msgstr "Totale:"

#: js/messages.php:181
msgid "Loading logs"
msgstr "Caricamento dei log in corso"

#: js/messages.php:182
msgid "Monitor refresh failed"
msgstr ""

#: js/messages.php:183
msgid ""
"While requesting new chart data the server returned an invalid response. "
"This is most likely because your session expired. Reloading the page and "
"reentering your credentials should help."
msgstr ""

#: js/messages.php:184
#, fuzzy
#| msgid "Reload"
msgid "Reload page"
msgstr "Ricarica"

#: js/messages.php:186
msgid "Affected rows:"
msgstr ""

#: js/messages.php:188
msgid "Failed parsing config file. It doesn't seem to be valid JSON code"
msgstr ""

#: js/messages.php:189
msgid ""
"Failed building chart grid with imported config. Resetting to default "
"config..."
msgstr ""

#: js/messages.php:190 libraries/config/messages.inc.php:170
#: libraries/db_links.inc.php:82 libraries/server_links.inc.php:69
#: libraries/tbl_links.inc.php:89 prefs_manage.php:229 server_status.php:1589
#: setup/frames/menu.inc.php:20
msgid "Import"
msgstr "Importa"

#: js/messages.php:192
#, fuzzy
#| msgid "Update Query"
msgid "Analyse Query"
msgstr "Aggiorna Query"

#: js/messages.php:196
#, fuzzy
#| msgid "Apply a divisor"
msgid "Advisor system"
msgstr "Applica un divisore"

#: js/messages.php:197
msgid "Possible performance issues"
msgstr ""

#: js/messages.php:198
msgid "Issue"
msgstr ""

#: js/messages.php:199
#, fuzzy
#| msgid "Documentation"
msgid "Recommendation"
msgstr "Documentazione"

#: js/messages.php:200
#, fuzzy
#| msgid "Details"
msgid "Rule details"
msgstr "Dettagli"

#: js/messages.php:201
#, fuzzy
#| msgid "Authentication"
msgid "Justification"
msgstr "Autenticazione"

#: js/messages.php:202
msgid "Used variable / formula"
msgstr ""

#: js/messages.php:203
msgid "Test"
msgstr ""

#: js/messages.php:208 libraries/tbl_properties.inc.php:758
#: pmd_general.php:382 pmd_general.php:419 pmd_general.php:539
#: pmd_general.php:587 pmd_general.php:663 pmd_general.php:717
#: pmd_general.php:780
msgid "Cancel"
msgstr "Annulla"

#: js/messages.php:211
msgid "Loading"
msgstr "Caricamento"

#: js/messages.php:212
msgid "Processing Request"
msgstr "Elaborazione Richiesta"

#: js/messages.php:213 libraries/import/ods.php:80
#: libraries/rte/rte_export.lib.php:39
msgid "Error in Processing Request"
msgstr "Errore nel processare la richiesta"

#: js/messages.php:214
msgid "Dropping Column"
msgstr "Eliminazione Campo"

#: js/messages.php:215
msgid "Adding Primary Key"
msgstr "Creazione chiave primaria"

#: js/messages.php:216 libraries/relation.lib.php:76 pmd_general.php:380
#: pmd_general.php:537 pmd_general.php:585 pmd_general.php:661
#: pmd_general.php:715 pmd_general.php:778
msgid "OK"
msgstr "OK"

#: js/messages.php:217
msgid "Click to dismiss this notification"
msgstr ""

#: js/messages.php:220
msgid "Renaming Databases"
msgstr "Rinominazione dei Database"

#: js/messages.php:221
msgid "Reload Database"
msgstr "Ricarica Database"

#: js/messages.php:222
msgid "Copying Database"
msgstr "Sto copiando il Database"

#: js/messages.php:223
msgid "Changing Charset"
msgstr "Sto cambiando il charset"

#: js/messages.php:224
msgid "Table must have at least one column"
msgstr "La tabella deve avere come minimo un campo"

#: js/messages.php:225
msgid "Create Table"
msgstr "Crea tabella"

#: js/messages.php:230
msgid "Insert Table"
msgstr "Inserisci tabella"

#: js/messages.php:231
msgid "Hide indexes"
msgstr "Nascondi gli indici"

#: js/messages.php:232
msgid "Show indexes"
msgstr "Mostra gli indici"

#: js/messages.php:235
msgid "Searching"
msgstr "Ricerca in corso"

#: js/messages.php:236
msgid "Hide search results"
msgstr "Nascondi i risultati della ricerca"

#: js/messages.php:237
msgid "Show search results"
msgstr "Mostra i risultati della ricerca"

#: js/messages.php:238
msgid "Browsing"
msgstr "Navigazione"

#: js/messages.php:239
msgid "Deleting"
msgstr "Cancellazione"

#: js/messages.php:242
msgid "The definition of a stored function must contain a RETURN statement!"
msgstr ""
"La definizione delle funzioni memorizzate deve contenere un istruzione "
"RETURN!"

#: js/messages.php:245
msgid ""
"Note: If the file contains multiple tables, they will be combined into one"
msgstr ""
"Nota: Se il file contiene piú di una tabella, i dati saranno combinati in un "
"unica tabella"

#: js/messages.php:248
msgid "Hide query box"
msgstr "Nascondi riquadro query SQL"

#: js/messages.php:249
msgid "Show query box"
msgstr "Mostra riquadro query SQL"

#: js/messages.php:251 tbl_row_action.php:28
msgid "No rows selected"
msgstr "Nessuna riga selezionata"

#: js/messages.php:252 libraries/common.lib.php:2653
#: libraries/display_tbl.lib.php:2482 querywindow.php:87 tbl_structure.php:149
#: tbl_structure.php:572
msgid "Change"
msgstr "Modifica"

#: js/messages.php:253
#, fuzzy
#| msgid "Maximum execution time"
msgid "Query execution time"
msgstr "Massimo tempo di esecuzione"

#: js/messages.php:256 libraries/config/FormDisplay.tpl.php:323
#: libraries/schema/User_Schema.class.php:351
#: libraries/tbl_properties.inc.php:747 setup/frames/config.inc.php:39
#: setup/frames/index.inc.php:228 tbl_change.php:1018
#: tbl_gis_visualization.php:193 tbl_indexes.php:261 tbl_relation.php:563
msgid "Save"
msgstr "Salva"

#: js/messages.php:259
msgid "Hide search criteria"
msgstr "Nascondi criteri di ricerca"

#: js/messages.php:260
msgid "Show search criteria"
msgstr "Mostra criteri di ricerca"

#: js/messages.php:263 libraries/tbl_select.lib.php:110
#, fuzzy
#| msgid "Search"
msgid "Zoom Search"
msgstr "Cerca"

#: js/messages.php:265
msgid "Each point represents a data row."
msgstr ""

#: js/messages.php:267
msgid "Hovering over a point will show its label."
msgstr ""

#: js/messages.php:269
msgid "Use mousewheel to zoom in or out of the plot."
msgstr ""

#: js/messages.php:271
msgid "Click and drag the mouse to navigate the plot."
msgstr ""

#: js/messages.php:273
msgid "Click reset zoom link to come back to original state."
msgstr ""

#: js/messages.php:275
msgid "Click a data point to view and possibly edit the data row."
msgstr ""

#: js/messages.php:277
msgid "The plot can be resized by dragging it along the bottom right corner."
msgstr ""

#: js/messages.php:279
msgid "Strings are converted into integer for plotting"
msgstr ""

#: js/messages.php:281
#, fuzzy
#| msgid "Add/Delete columns"
msgid "Select two columns"
msgstr "Aggiungi/Cancella colonne"

#: js/messages.php:282
msgid "Select two different columns"
msgstr ""

#: js/messages.php:285 tbl_change.php:312 tbl_indexes.php:211
#: tbl_indexes.php:238
msgid "Ignore"
msgstr "Ignora"

#: js/messages.php:286 libraries/display_tbl.lib.php:1379
msgid "Copy"
msgstr "Copia"

#: js/messages.php:301
#, fuzzy
#| msgid "Add column"
msgid "Add columns"
msgstr "Aggiungi campo"

#: js/messages.php:304
msgid "Select referenced key"
msgstr "Seleziona le chiavi referenziali"

#: js/messages.php:305
msgid "Select Foreign Key"
msgstr "Seleziona Foreign Key"

#: js/messages.php:306
msgid "Please select the primary key or a unique key"
msgstr "Seleziona la chiave primaria o una chiave univoca"

#: js/messages.php:307 pmd_general.php:77 tbl_relation.php:545
msgid "Choose column to display"
msgstr "Scegli il campo da mostrare"

#: js/messages.php:308
msgid ""
"You haven't saved the changes in the layout. They will be lost if you don't "
"save them.Do you want to continue?"
msgstr ""
"Non hai salvato i cambiamenti della disposizione. Questi cambiamenti saranno "
"persi se non li salvi. Vuoi procedere?"

#: js/messages.php:311
msgid "Add an option for column "
msgstr "Aggiungi un'opzione al campo "

#: js/messages.php:314
msgid "Press escape to cancel editing"
msgstr ""

#: js/messages.php:315
msgid ""
"You have edited some data and they have not been saved. Are you sure you "
"want to leave this page before saving the data?"
msgstr ""

#: js/messages.php:316
msgid "Drag to reorder"
msgstr "Trascina per riordinare"

#: js/messages.php:317
msgid "Click to sort"
msgstr "Clicca per ordinare"

#: js/messages.php:318
msgid "Click to mark/unmark"
msgstr "Clicca per selezionare/deselezionare"

#: js/messages.php:319
msgid "Click the drop-down arrow<br />to toggle column's visibility"
msgstr ""
"Clicca sulla freccia<br />per cambiare lo stato di visualizzazzione dei campi"

#: js/messages.php:321
msgid ""
"This table does not contain a unique column. Features related to the grid "
"edit, checkbox, Edit, Copy and Delete links may not work after saving."
msgstr ""

#: js/messages.php:322
msgid ""
"You can also edit most columns<br />by clicking directly on their content."
msgstr ""

#: js/messages.php:323
#, fuzzy
#| msgid "Go to view"
msgid "Go to link"
msgstr "Vai alla visualizzazione"

#: js/messages.php:326
msgid "Generate password"
msgstr "Genera password"

#: js/messages.php:327 libraries/replication_gui.lib.php:369
msgid "Generate"
msgstr "Genera"

#: js/messages.php:328
msgid "Change Password"
msgstr "Cambia password"

#: js/messages.php:331 tbl_structure.php:465
msgid "More"
msgstr "Più"

#: js/messages.php:334 setup/lib/index.lib.php:173
#, php-format
msgid ""
"A newer version of phpMyAdmin is available and you should consider "
"upgrading. The newest version is %s, released on %s."
msgstr ""
"Una nuova versione di phpMyAdmin è disponibile e dovresti considerarne "
"l'aggiornamento. La versione più recente è la %s, rilasciata il %s."

#. l10n: Latest available phpMyAdmin version
#: js/messages.php:336
msgid ", latest stable version:"
msgstr ", versione stabile piú recente:"

#: js/messages.php:337
msgid "up to date"
msgstr "aggiornata"

#. l10n: Display text for calendar close link
#: js/messages.php:356
msgid "Done"
msgstr "Fatto"

#: js/messages.php:360
#, fuzzy
#| msgid "Prev"
msgctxt "Previous month"
msgid "Prev"
msgstr "Precedente"

#: js/messages.php:365
#, fuzzy
#| msgid "Next"
msgctxt "Next month"
msgid "Next"
msgstr "Prossimo"

#. l10n: Display text for current month link in calendar
#: js/messages.php:368
msgid "Today"
msgstr "Oggi"

#: js/messages.php:371
msgid "January"
msgstr "Gennaio"

#: js/messages.php:372
msgid "February"
msgstr "Febbraio"

#: js/messages.php:373
msgid "March"
msgstr "Marzo"

#: js/messages.php:374
msgid "April"
msgstr "Aprile"

#: js/messages.php:375
msgid "May"
msgstr "Maggio"

#: js/messages.php:376
msgid "June"
msgstr "Giugno"

#: js/messages.php:377
msgid "July"
msgstr "Luglio"

#: js/messages.php:378
msgid "August"
msgstr "Agosto"

#: js/messages.php:379
msgid "September"
msgstr "Setttembre"

#: js/messages.php:380
msgid "October"
msgstr "Ottobre"

#: js/messages.php:381
msgid "November"
msgstr "Novembre"

#: js/messages.php:382
msgid "December"
msgstr "Dicembre"

#. l10n: Short month name
#: js/messages.php:386 libraries/common.lib.php:1550
msgid "Jan"
msgstr "Gen"

#. l10n: Short month name
#: js/messages.php:388 libraries/common.lib.php:1552
msgid "Feb"
msgstr "Feb"

#. l10n: Short month name
#: js/messages.php:390 libraries/common.lib.php:1554
msgid "Mar"
msgstr "Mar"

#. l10n: Short month name
#: js/messages.php:392 libraries/common.lib.php:1556
msgid "Apr"
msgstr "Apr"

#. l10n: Short month name
#: js/messages.php:394 libraries/common.lib.php:1558
msgctxt "Short month name"
msgid "May"
msgstr "Mag"

#. l10n: Short month name
#: js/messages.php:396 libraries/common.lib.php:1560
msgid "Jun"
msgstr "Giu"

#. l10n: Short month name
#: js/messages.php:398 libraries/common.lib.php:1562
msgid "Jul"
msgstr "Lug"

#. l10n: Short month name
#: js/messages.php:400 libraries/common.lib.php:1564
msgid "Aug"
msgstr "Ago"

#. l10n: Short month name
#: js/messages.php:402 libraries/common.lib.php:1566
msgid "Sep"
msgstr "Set"

#. l10n: Short month name
#: js/messages.php:404 libraries/common.lib.php:1568
msgid "Oct"
msgstr "Ott"

#. l10n: Short month name
#: js/messages.php:406 libraries/common.lib.php:1570
msgid "Nov"
msgstr "Nov"

#. l10n: Short month name
#: js/messages.php:408 libraries/common.lib.php:1572
msgid "Dec"
msgstr "Dic"

#: js/messages.php:411
msgid "Sunday"
msgstr "Domenica"

#: js/messages.php:412
msgid "Monday"
msgstr "Lunedì"

#: js/messages.php:413
msgid "Tuesday"
msgstr "Martedì"

#: js/messages.php:414
msgid "Wednesday"
msgstr "Mercoledì"

#: js/messages.php:415
msgid "Thursday"
msgstr "Giovedì"

#: js/messages.php:416
msgid "Friday"
msgstr "Venerdì"

#: js/messages.php:417
msgid "Saturday"
msgstr "Sabato"

#. l10n: Short week day name
#: js/messages.php:421
#, fuzzy
#| msgctxt "Short week day name"
#| msgid "Sun"
msgid "Sun"
msgstr "Dom"

#. l10n: Short week day name
#: js/messages.php:423 libraries/common.lib.php:1577
msgid "Mon"
msgstr "Lun"

#. l10n: Short week day name
#: js/messages.php:425 libraries/common.lib.php:1579
msgid "Tue"
msgstr "Mar"

#. l10n: Short week day name
#: js/messages.php:427 libraries/common.lib.php:1581
msgid "Wed"
msgstr "Mer"

#. l10n: Short week day name
#: js/messages.php:429 libraries/common.lib.php:1583
msgid "Thu"
msgstr "Gio"

#. l10n: Short week day name
#: js/messages.php:431 libraries/common.lib.php:1585
msgid "Fri"
msgstr "Ven"

#. l10n: Short week day name
#: js/messages.php:433 libraries/common.lib.php:1587
msgid "Sat"
msgstr "Sab"

#. l10n: Minimal week day name
#: js/messages.php:437
msgid "Su"
msgstr "Do"

#. l10n: Minimal week day name
#: js/messages.php:439
msgid "Mo"
msgstr "Lu"

#. l10n: Minimal week day name
#: js/messages.php:441
msgid "Tu"
msgstr "Ma"

#. l10n: Minimal week day name
#: js/messages.php:443
msgid "We"
msgstr "Me"

#. l10n: Minimal week day name
#: js/messages.php:445
msgid "Th"
msgstr "Gi"

#. l10n: Minimal week day name
#: js/messages.php:447
msgid "Fr"
msgstr "Ve"

#. l10n: Minimal week day name
#: js/messages.php:449
msgid "Sa"
msgstr "Sa"

#. l10n: Column header for week of the year in calendar
#: js/messages.php:451
msgid "Wk"
msgstr "Sett"

#: js/messages.php:458 libraries/rte/rte_list.lib.php:62
#: libraries/rte/rte_triggers.lib.php:326 server_status.php:1230 sql.php:873
msgid "Time"
msgstr "Tempo"

#: js/messages.php:459
msgid "Hour"
msgstr "Ora"

#: js/messages.php:460
msgid "Minute"
msgstr "Minuto"

#: js/messages.php:461
msgid "Second"
msgstr "Secondo"

#: libraries/Advisor.class.php:168
#, php-format
msgid "Failed formatting string for rule '%s'. PHP threw following error: %s"
msgstr ""

#: libraries/Config.class.php:703
msgid "Remove \"./config\" directory before using phpMyAdmin!"
msgstr ""

#: libraries/Config.class.php:727
#, php-format
msgid "Existing configuration file (%s) is not readable."
msgstr ""

#: libraries/Config.class.php:752
msgid "Wrong permissions on configuration file, should not be world writable!"
msgstr ""

#: libraries/Config.class.php:1297
msgid "Font size"
msgstr "Dimensione font"

#: libraries/File.class.php:221
msgid "File was not an uploaded file."
msgstr "Il file non era un file caricato."

#: libraries/File.class.php:260 libraries/File.class.php:389
msgid "Unknown error while uploading."
msgstr "Errore sconosciuto durante il caricamento del file."

#: libraries/File.class.php:278
msgid "The uploaded file exceeds the upload_max_filesize directive in php.ini."
msgstr "Il file caricato eccede il parametro upload_max_filesize in php.ini."

#: libraries/File.class.php:281
msgid ""
"The uploaded file exceeds the MAX_FILE_SIZE directive that was specified in "
"the HTML form."
msgstr ""
"Il file caricato eccede il parametro MAX_FILE_SIZE specificato nel form HTML."

#: libraries/File.class.php:284
msgid "The uploaded file was only partially uploaded."
msgstr "Il file è stato solo parzialmente caricato."

#: libraries/File.class.php:287
msgid "Missing a temporary folder."
msgstr "Non trovo la cartella temporanea."

#: libraries/File.class.php:290
msgid "Failed to write file to disk."
msgstr "Non riesco a scrivere il file su disco."

#: libraries/File.class.php:293
msgid "File upload stopped by extension."
msgstr "Caricamento del file interrotto per estensione errata."

#: libraries/File.class.php:296
msgid "Unknown error in file upload."
msgstr "Si é verificato un errore sconosciuto durante il caricamento del file."

#: libraries/File.class.php:496
msgid ""
"Error moving the uploaded file, see [a@./Documentation."
"html#faq1_11@Documentation]FAQ 1.11[/a]"
msgstr ""
"Errore nello spostare il file caricato, vedi [a@./Documentation."
"html#faq1_11@Documentation]FAQ 1.11[/a]"

#: libraries/File.class.php:508
msgid "Error while moving uploaded file."
msgstr "Si é verificato un errore durante lo spostamento del file."

#: libraries/File.class.php:516
msgid "Cannot read (moved) upload file."
msgstr "Impossibile leggere dal file (dopo lo spostamento) caricato."

#: libraries/Index.class.php:418 tbl_relation.php:526
msgid "No index defined!"
msgstr "Nessun indice definito!"

#: libraries/Index.class.php:423 libraries/build_html_for_db.lib.php:41
#: tbl_tracking.php:300
msgid "Indexes"
msgstr "Indici"

#: libraries/Index.class.php:434 libraries/tbl_properties.inc.php:481
#: tbl_structure.php:154 tbl_structure.php:159 tbl_structure.php:576
#: tbl_tracking.php:306
msgid "Unique"
msgstr "Unica"

#: libraries/Index.class.php:435 tbl_tracking.php:307
msgid "Packed"
msgstr "Compresso"

#: libraries/Index.class.php:437 tbl_tracking.php:309
msgid "Cardinality"
msgstr "Cardinalità"

#: libraries/Index.class.php:440 libraries/rte/rte_events.lib.php:480
#: libraries/rte/rte_routines.lib.php:950 tbl_tracking.php:263
#: tbl_tracking.php:312
msgid "Comment"
msgstr "Commenti"

#: libraries/Index.class.php:466
msgid "The primary key has been dropped"
msgstr "La chiave primaria è stata eliminata"

#: libraries/Index.class.php:470
#, php-format
msgid "Index %s has been dropped"
msgstr "L'indice %s è stato eliminato"

#: libraries/Index.class.php:568
#, php-format
msgid ""
"The indexes %1$s and %2$s seem to be equal and one of them could possibly be "
"removed."
msgstr ""
"Sembra che gli indici %1$s e %2$s sono uguali ed uno di questi potrebbe, "
"possibilmente, essere rimosso."

#: libraries/List_Database.class.php:379 libraries/config/messages.inc.php:177
#: libraries/server_links.inc.php:43 server_databases.php:104
#: server_privileges.php:1830
msgid "Databases"
msgstr "Database"

#: libraries/Message.class.php:193 libraries/blobstreaming.lib.php:356
#: libraries/blobstreaming.lib.php:365 libraries/common.lib.php:556
#: libraries/core.lib.php:210 libraries/import.lib.php:140 tbl_change.php:904
#: tbl_operations.php:229 tbl_relation.php:287 view_operations.php:60
msgid "Error"
msgstr "Errore"

#: libraries/Message.class.php:241
#, php-format
msgid "%1$d row affected."
msgid_plural "%1$d rows affected."
msgstr[0] "%1$d riga modificata."
msgstr[1] "%1$d righe modificate."

#: libraries/Message.class.php:257
#, php-format
msgid "%1$d row deleted."
msgid_plural "%1$d rows deleted."
msgstr[0] "%1$d riga cancellata."
msgstr[1] "%1$d righe cancellate."

#: libraries/Message.class.php:273
#, php-format
msgid "%1$d row inserted."
msgid_plural "%1$d rows inserted."
msgstr[0] "%1$d riga inserita."
msgstr[1] "%1$d righe inserite."

#: libraries/PDF.class.php:81
#| msgid "Allows reading data."
msgid "Error while creating PDF:"
msgstr "Si é verificato un errore durante la creazione del PDF:"

#: libraries/RecentTable.class.php:107
msgid "Could not save recent table"
msgstr "Impossibile salvare la tabella recente"

#: libraries/RecentTable.class.php:142
msgid "Recent tables"
msgstr "Tabelle recenti"

#: libraries/RecentTable.class.php:149
msgid "There are no recent tables"
msgstr "Non ci sono tabelle recenti"

#: libraries/StorageEngine.class.php:198
msgid ""
"There is no detailed status information available for this storage engine."
msgstr ""
"Non è disponibile nessuna informazione dettagliata sullo stato di questo "
"motore di memorizzazione."

#: libraries/StorageEngine.class.php:334
#, php-format
msgid "%s is available on this MySQL server."
msgstr "%s è disponibile su questo server MySQL."

#: libraries/StorageEngine.class.php:337
#, php-format
msgid "%s has been disabled for this MySQL server."
msgstr "%s è stato disabilitato su questo server MySQL."

#: libraries/StorageEngine.class.php:341
#, php-format
msgid "This MySQL server does not support the %s storage engine."
msgstr "Questo server MySQL non supporta il motore di memorizzazione %s."

#: libraries/Table.class.php:329
#| msgid "Show slave status"
msgid "unknown table status: "
msgstr "stato della tabella sconosciuto: "

#: libraries/Table.class.php:1115
msgid "Invalid database"
msgstr "Database non valido"

#: libraries/Table.class.php:1129 tbl_get_field.php:25
msgid "Invalid table name"
msgstr "Nome tabella non valido"

#: libraries/Table.class.php:1145
#, php-format
msgid "Error renaming table %1$s to %2$s"
msgstr "Errore nel rinominare la tabella %1$s in %2$s"

#: libraries/Table.class.php:1232
#, php-format
msgid "Table %s has been renamed to %s"
msgstr "La tabella %s è stata rinominata %s"

#: libraries/Table.class.php:1364
msgid "Could not save table UI preferences"
msgstr ""
"Impossibile salvare la tabella delle preferenze per l'interfaccia utente"

#: libraries/Table.class.php:1387
#, php-format
msgid ""
"Failed to cleanup table UI preferences (see $cfg['Servers'][$i]"
"['MaxTableUiprefs'] %s)"
msgstr ""

#: libraries/Table.class.php:1513
#, php-format
msgid ""
"Cannot save UI property \"%s\". The changes made will not be persistent "
"after you refresh this page. Please check if the table structure has been "
"changed."
msgstr ""

#: libraries/Theme.class.php:145
#, php-format
msgid "No valid image path for theme %s found!"
msgstr ""
"Non è stato trovato nessun percorso per l'immagine valido per il tema %s!"

#: libraries/Theme.class.php:340
msgid "No preview available."
msgstr "Nessuna anteprima disponibile."

#: libraries/Theme.class.php:343
msgid "take it"
msgstr "prendilo"

#: libraries/Theme_Manager.class.php:110
#, php-format
msgid "Default theme %s not found!"
msgstr "Tema di default %s non trovato!"

#: libraries/Theme_Manager.class.php:151
#, php-format
msgid "Theme %s not found!"
msgstr "Tema %s non trovato!"

#: libraries/Theme_Manager.class.php:217
#, php-format
msgid "Theme path not found for theme %s!"
msgstr "Percorso per il tema non trovato %s!"

#: libraries/Theme_Manager.class.php:296 themes.php:20 themes.php:27
msgid "Theme"
msgstr "Tema"

#: libraries/auth/config.auth.lib.php:71
msgid "Cannot connect: invalid settings."
msgstr "Impossibile connettersi: impostazioni non valide."

#: libraries/auth/config.auth.lib.php:85
#: libraries/auth/cookie.auth.lib.php:174 libraries/auth/http.auth.lib.php:64
#, php-format
msgid "Welcome to %s"
msgstr "Benvenuto in %s"

#: libraries/auth/config.auth.lib.php:100
#, php-format
msgid ""
"You probably did not create a configuration file. You might want to use the %"
"1$ssetup script%2$s to create one."
msgstr ""
"La ragione di questo è che probabilmente non hai creato alcun file di "
"configurazione. Potresti voler usare %1$ssetup script%2$s per crearne uno."

#: libraries/auth/config.auth.lib.php:109
msgid ""
"phpMyAdmin tried to connect to the MySQL server, and the server rejected the "
"connection. You should check the host, username and password in your "
"configuration and make sure that they correspond to the information given by "
"the administrator of the MySQL server."
msgstr ""
"phpMyAdmin ha provato a connettersi al server MySQL, e il server ha "
"rifiutato la connessione. Si dovrebbe controllare il nome dell'host, "
"l'username e la password nel file di configurazione ed assicurarsi che "
"corrispondano alle informazioni fornite dall'amministratore del server MySQL."

#: libraries/auth/cookie.auth.lib.php:35
msgid "Failed to use Blowfish from mcrypt!"
msgstr ""

#: libraries/auth/cookie.auth.lib.php:199
msgid "Log in"
msgstr "Connetti"

#: libraries/auth/cookie.auth.lib.php:201
#: libraries/auth/cookie.auth.lib.php:203
#: libraries/navigation_header.inc.php:92
#: libraries/navigation_header.inc.php:96
msgid "phpMyAdmin documentation"
msgstr "Documentazione di phpMyAdmin"

#: libraries/auth/cookie.auth.lib.php:213
#: libraries/auth/cookie.auth.lib.php:214
msgid "You can enter hostname/IP address and port separated by space."
msgstr ""
"Puoi inserire l'Indirizzo IP/hostname e la porta, separati da uno spazio."

#: libraries/auth/cookie.auth.lib.php:213
msgid "Server:"
msgstr "Server:"

#: libraries/auth/cookie.auth.lib.php:218
msgid "Username:"
msgstr "Nome utente:"

#: libraries/auth/cookie.auth.lib.php:222
msgid "Password:"
msgstr "Password:"

#: libraries/auth/cookie.auth.lib.php:229
msgid "Server Choice"
msgstr "Scelta del server"

#: libraries/auth/cookie.auth.lib.php:275 libraries/header.inc.php:87
msgid "Cookies must be enabled past this point."
msgstr "Da questo punto in poi, i cookie devono essere abilitati."

#: libraries/auth/cookie.auth.lib.php:566
#: libraries/auth/signon.auth.lib.php:235
msgid ""
"Login without a password is forbidden by configuration (see AllowNoPassword)"
msgstr ""
"Login senza password è vietato dalla configurazione (vedi AllowNoPassword)"

#: libraries/auth/cookie.auth.lib.php:570
#: libraries/auth/signon.auth.lib.php:239
#, php-format
msgid "No activity within %s seconds; please log in again"
msgstr ""
"Nessuna attività da %s secondi o più, si prega di autenticarsi nuovamente"

#: libraries/auth/cookie.auth.lib.php:580
#: libraries/auth/cookie.auth.lib.php:582
#: libraries/auth/signon.auth.lib.php:243
msgid "Cannot log in to the MySQL server"
msgstr "Impossibile eseguire il login nel server MySQL"

#: libraries/auth/http.auth.lib.php:69
msgid "Wrong username/password. Access denied."
msgstr "Nome utente o password errati. Accesso negato."

#: libraries/auth/signon.auth.lib.php:88
msgid "Can not find signon authentication script:"
msgstr "Impossibile ritrovare lo script per l'autenticazione signon:"

#: libraries/auth/swekey/swekey.auth.lib.php:116
#, php-format
msgid "File %s does not contain any key id"
msgstr "Il file %s non contiente nessuna chiave id"

#: libraries/auth/swekey/swekey.auth.lib.php:156
#: libraries/auth/swekey/swekey.auth.lib.php:177
msgid "Hardware authentication failed"
msgstr "Autenticazione hardware fallita"

#: libraries/auth/swekey/swekey.auth.lib.php:163
msgid "No valid authentication key plugged"
msgstr "Nessuna chiave di autentificazione valida inserita"

#: libraries/auth/swekey/swekey.auth.lib.php:196
msgid "Authenticating..."
msgstr "Autenticazione..."

#: libraries/blobstreaming.lib.php:272
msgid "PBMS error"
msgstr "Errore PBMS"

#: libraries/blobstreaming.lib.php:306
msgid "PBMS connection failed:"
msgstr "Connessione PBMS fallita:"

#: libraries/blobstreaming.lib.php:361
msgid "PBMS get BLOB info failed:"
msgstr "Impossibile ottenere informazioni su BLOB da parte del PBMS:"

#: libraries/blobstreaming.lib.php:373
#, fuzzy
#| msgid "get BLOB Content-Type failed"
msgid "PBMS get BLOB Content-Type failed"
msgstr "il tentativo di ottenere il tipo del contenuto del BLOB é fallito"

#: libraries/blobstreaming.lib.php:401
msgid "View image"
msgstr "Visualizza immagine"

#: libraries/blobstreaming.lib.php:408
msgid "Play audio"
msgstr "Avvia audio"

#: libraries/blobstreaming.lib.php:417
msgid "View video"
msgstr "Visualizza video"

#: libraries/blobstreaming.lib.php:423
msgid "Download file"
msgstr "Scarica file"

#: libraries/blobstreaming.lib.php:494
#, php-format
msgid "Could not open file: %s"
msgstr "Non riesco ad aprire il file: %s"

#: libraries/bookmark.lib.php:73
msgid "shared"
msgstr "condiviso"

#: libraries/build_html_for_db.lib.php:26
#: libraries/config/messages.inc.php:183 libraries/export/xml.php:51
#: server_status.php:590
msgid "Tables"
msgstr "Tabelle"

#: libraries/build_html_for_db.lib.php:36 libraries/config/setup.forms.php:302
#: libraries/config/setup.forms.php:338 libraries/config/setup.forms.php:361
#: libraries/config/setup.forms.php:366
#: libraries/config/user_preferences.forms.php:201
#: libraries/config/user_preferences.forms.php:237
#: libraries/config/user_preferences.forms.php:260
#: libraries/config/user_preferences.forms.php:265
#: libraries/export/latex.php:201 libraries/export/sql.php:1092
#: server_privileges.php:612 server_replication.php:314 tbl_printview.php:281
#: tbl_structure.php:771
msgid "Data"
msgstr "Dati"

#: libraries/build_html_for_db.lib.php:51 libraries/db_structure.lib.php:55
#: tbl_printview.php:300 tbl_structure.php:788
msgid "Overhead"
msgstr "Overhead"

#: libraries/build_html_for_db.lib.php:94
msgid "Jump to database"
msgstr "Vai al database"

#: libraries/build_html_for_db.lib.php:131
msgid "Not replicated"
msgstr "Non replicato"

#: libraries/build_html_for_db.lib.php:137
msgid "Replicated"
msgstr "Replicato"

#: libraries/build_html_for_db.lib.php:151
#, php-format
msgid "Check privileges for database &quot;%s&quot;."
msgstr "Controlla i privilegi per il database &quot;%s&quot;."

#: libraries/build_html_for_db.lib.php:154
msgid "Check Privileges"
msgstr "Controlla i privilegi"

#: libraries/common.inc.php:147
msgid "possible exploit"
msgstr ""

#: libraries/common.inc.php:156
msgid "numeric key detected"
msgstr ""

#: libraries/common.inc.php:597
msgid "Failed to read configuration file"
msgstr "Lettura del file di configurazione fallita"

#: libraries/common.inc.php:598
msgid ""
"This usually means there is a syntax error in it, please check any errors "
"shown below."
msgstr ""
"Questo di solito significa che vi è un errore di sintassi in esso, verifica "
"eventuali errori riportati in basso."

#: libraries/common.inc.php:605
#, php-format
msgid "Could not load default configuration from: %1$s"
msgstr "Non posso caricare la configurazione predefinita da: %1$s"

#: libraries/common.inc.php:610
msgid ""
"The <tt>$cfg['PmaAbsoluteUri']</tt> directive MUST be set in your "
"configuration file!"
msgstr ""
"La direttiva <tt>$cfg['PmaAbsoluteUri']</tt> DEVE essere impostata nel file "
"di configurazione!"

#: libraries/common.inc.php:640
#, php-format
msgid "Invalid server index: %s"
msgstr "Indice server non valido: %s"

#: libraries/common.inc.php:647
#, php-format
msgid "Invalid hostname for server %1$s. Please review your configuration."
msgstr ""
"Nome host per il server %1$s non valido. Controlla la tua configurazione."

#: libraries/common.inc.php:656 libraries/config/messages.inc.php:502
#: libraries/header.inc.php:136 main.php:160 server_status.php:775
#: server_synchronize.php:1249
msgid "Server"
msgstr "Server"

#: libraries/common.inc.php:835
msgid "Invalid authentication method set in configuration:"
msgstr "Metodo di autenticazione impostato nella configurazione non valido:"

#: libraries/common.inc.php:943
#, php-format
msgid "You should upgrade to %s %s or later."
msgstr "Si dovrebbe aggiornare %s alla versione %s o successiva."

#: libraries/common.lib.php:135
#, php-format
msgid "Max: %s%s"
msgstr "Dimensione massima: %s%s"

#. l10n: Please check that translation actually exists.
#: libraries/common.lib.php:390
msgctxt "MySQL 5.5 documentation language"
msgid "en"
msgstr "en"

#. l10n: Please check that translation actually exists.
#: libraries/common.lib.php:394
msgctxt "MySQL 5.1 documentation language"
msgid "en"
msgstr "en"

#. l10n: Please check that translation actually exists.
#: libraries/common.lib.php:398
msgctxt "MySQL 5.0 documentation language"
msgid "en"
msgstr "en"

#: libraries/common.lib.php:413 libraries/common.lib.php:416
#: libraries/common.lib.php:418 libraries/common.lib.php:437
#: libraries/common.lib.php:440 libraries/common.lib.php:460
#: libraries/common.lib.php:462 libraries/config/FormDisplay.tpl.php:162
#: libraries/display_export.lib.php:234 libraries/engines/pbms.lib.php:71
#: libraries/engines/pbxt.lib.php:106 libraries/relation.lib.php:74
#: libraries/sql_query_form.lib.php:385 libraries/sql_query_form.lib.php:388
#: main.php:218 server_variables.php:129
msgid "Documentation"
msgstr "Documentazione"

#: libraries/common.lib.php:568 libraries/header_printview.inc.php:60
#: server_status.php:577 server_status.php:1233
msgid "SQL query"
msgstr "Query SQL"

#: libraries/common.lib.php:609 libraries/rte/rte_events.lib.php:103
#: libraries/rte/rte_events.lib.php:108 libraries/rte/rte_events.lib.php:118
#: libraries/rte/rte_events.lib.php:131 libraries/rte/rte_routines.lib.php:255
#: libraries/rte/rte_routines.lib.php:260
#: libraries/rte/rte_routines.lib.php:270
#: libraries/rte/rte_routines.lib.php:284
#: libraries/rte/rte_routines.lib.php:1247
#: libraries/rte/rte_triggers.lib.php:76 libraries/rte/rte_triggers.lib.php:81
#: libraries/rte/rte_triggers.lib.php:91
#: libraries/rte/rte_triggers.lib.php:104
msgid "MySQL said: "
msgstr "Messaggio di MySQL: "

#: libraries/common.lib.php:1072
msgid "Failed to connect to SQL validator!"
msgstr "Non sono riuscito a connettermi all'SQL Validator!"

#: libraries/common.lib.php:1113 libraries/config/messages.inc.php:479
msgid "Explain SQL"
msgstr "Spiega SQL"

#: libraries/common.lib.php:1117
msgid "Skip Explain SQL"
msgstr "Non Spiegare SQL"

#: libraries/common.lib.php:1152
msgid "Without PHP Code"
msgstr "Senza codice PHP"

#: libraries/common.lib.php:1155 libraries/config/messages.inc.php:481
msgid "Create PHP Code"
msgstr "Crea il codice PHP"

#: libraries/common.lib.php:1174 libraries/config/messages.inc.php:480
#: server_status.php:786 server_status.php:808 server_status.php:827
msgid "Refresh"
msgstr "Aggiorna"

#: libraries/common.lib.php:1184
msgid "Skip Validate SQL"
msgstr "Non Validare SQL"

#: libraries/common.lib.php:1187 libraries/config/messages.inc.php:483
msgid "Validate SQL"
msgstr "Valida SQL"

#: libraries/common.lib.php:1246
msgid "Inline edit of this query"
msgstr "Modifica inline di questa query"

#: libraries/common.lib.php:1248
msgctxt "Inline edit query"
msgid "Inline"
msgstr "Inline"

#: libraries/common.lib.php:1314 sql.php:868
msgid "Profiling"
msgstr "Profiling"

#. l10n: shortcuts for Byte
#: libraries/common.lib.php:1339
msgid "B"
msgstr "B"

#. l10n: shortcuts for Gigabyte
#: libraries/common.lib.php:1345
msgid "GiB"
msgstr "GiB"

#. l10n: shortcuts for Terabyte
#: libraries/common.lib.php:1347
msgid "TiB"
msgstr "TiB"

#. l10n: shortcuts for Petabyte
#: libraries/common.lib.php:1349
msgid "PiB"
msgstr "PiB"

#. l10n: shortcuts for Exabyte
#: libraries/common.lib.php:1351
msgid "EiB"
msgstr "EiB"

#. l10n: Short week day name
#: libraries/common.lib.php:1575
msgctxt "Short week day name"
msgid "Sun"
msgstr "Dom"

#. l10n: See http://www.php.net/manual/en/function.strftime.php
#: libraries/common.lib.php:1591
#: libraries/transformations/text_plain__dateformat.inc.php:35
msgid "%B %d, %Y at %I:%M %p"
msgstr "%B %d, %Y alle %H:%M"

#: libraries/common.lib.php:1925
#, php-format
msgid "%s days, %s hours, %s minutes and %s seconds"
msgstr "%s giorni, %s ore, %s minuti e %s secondi"

#: libraries/common.lib.php:2016
msgid "Missing parameter:"
msgstr "Parametro mancante:"

#: libraries/common.lib.php:2364 libraries/common.lib.php:2367
#: libraries/display_tbl.lib.php:306
#, fuzzy
#| msgid "Begin"
msgctxt "First page"
msgid "Begin"
msgstr "Inizio"

#: libraries/common.lib.php:2365 libraries/common.lib.php:2368
#: libraries/display_tbl.lib.php:307 server_binlog.php:135
#: server_binlog.php:137
#, fuzzy
#| msgid "Previous"
msgctxt "Previous page"
msgid "Previous"
msgstr "Precedente"

#: libraries/common.lib.php:2395 libraries/common.lib.php:2398
#: libraries/display_tbl.lib.php:372 server_binlog.php:170
#: server_binlog.php:172
#, fuzzy
#| msgid "Next"
msgctxt "Next page"
msgid "Next"
msgstr "Prossimo"

#: libraries/common.lib.php:2396 libraries/common.lib.php:2399
#: libraries/display_tbl.lib.php:389
#, fuzzy
#| msgid "End"
msgctxt "Last page"
msgid "End"
msgstr "Fine"

#: libraries/common.lib.php:2466
#, php-format
msgid "Jump to database &quot;%s&quot;."
msgstr "Passa al database &quot;%s&quot;."

#: libraries/common.lib.php:2486
#, php-format
msgid "The %s functionality is affected by a known bug, see %s"
msgstr "La %s funzionalità è affetta da un bug noto, vedi %s"

#: libraries/common.lib.php:2660
msgid "Click to toggle"
msgstr "Clicca per alternare"

#: libraries/common.lib.php:3034 libraries/common.lib.php:3041
#: libraries/common.lib.php:3251 libraries/config/setup.forms.php:293
#: libraries/config/setup.forms.php:330 libraries/config/setup.forms.php:356
#: libraries/config/user_preferences.forms.php:192
#: libraries/config/user_preferences.forms.php:229
#: libraries/config/user_preferences.forms.php:255
#: libraries/db_links.inc.php:48 libraries/export/latex.php:336
#: libraries/import.lib.php:1125 libraries/tbl_links.inc.php:61
#: libraries/tbl_properties.inc.php:603 pmd_general.php:140
#: server_privileges.php:612 server_replication.php:313 tbl_tracking.php:253
msgid "Structure"
msgstr "Struttura"

#: libraries/common.lib.php:3035 libraries/common.lib.php:3042
#: libraries/config/messages.inc.php:214 libraries/db_links.inc.php:53
#: libraries/export/sql.php:25 libraries/import/sql.php:18
#: libraries/server_links.inc.php:47 libraries/tbl_links.inc.php:65
#: querywindow.php:64
msgid "SQL"
msgstr "SQL"

#: libraries/common.lib.php:3037 libraries/common.lib.php:3249
#: libraries/common.lib.php:3250 libraries/sql_query_form.lib.php:282
#: libraries/sql_query_form.lib.php:285 libraries/tbl_links.inc.php:74
msgid "Insert"
msgstr "Inserisci"

#: libraries/common.lib.php:3044 libraries/db_links.inc.php:85
#: libraries/tbl_links.inc.php:93 libraries/tbl_links.inc.php:114
#: view_operations.php:87
msgid "Operations"
msgstr "Operazioni"

#: libraries/common.lib.php:3183 libraries/sql_query_form.lib.php:436
#: prefs_manage.php:239
msgid "Browse your computer:"
msgstr "Cerca sul tuo computer:"

#: libraries/common.lib.php:3202
#, php-format
msgid "Select from the web server upload directory <b>%s</b>:"
msgstr "Selezionare dalla cartella di upload del server web <b>%s</b>:"

#: libraries/common.lib.php:3223 libraries/sql_query_form.lib.php:445
#: tbl_change.php:905
msgid "The directory you set for upload work cannot be reached"
msgstr "La directory impostata per l'upload non può essere trovata"

#: libraries/common.lib.php:3232
msgid "There are no files to upload"
msgstr "Nessun file da caricare"

#: libraries/common.lib.php:3260 libraries/common.lib.php:3261
msgid "Execute"
msgstr "Esegui"

#: libraries/config.values.php:45 libraries/config.values.php:47
#: libraries/config.values.php:51
msgid "Both"
msgstr "Entrambi"

#: libraries/config.values.php:47
msgid "Nowhere"
msgstr "Da nessuna parte"

#: libraries/config.values.php:47
msgid "Left"
msgstr "A sinistra"

#: libraries/config.values.php:47
msgid "Right"
msgstr "A destra"

#: libraries/config.values.php:76
msgid "Open"
msgstr "Aperto"

#: libraries/config.values.php:77
msgid "Closed"
msgstr "Chiuso"

#: libraries/config.values.php:78 libraries/config/FormDisplay.tpl.php:167
#: libraries/relation.lib.php:78 libraries/relation.lib.php:85
#: pmd_relation_new.php:66
msgid "Disabled"
msgstr "Disabilitata"

#: libraries/config.values.php:99 libraries/export/htmlword.php:25
#: libraries/export/latex.php:42 libraries/export/odt.php:34
#: libraries/export/sql.php:129 libraries/export/texytext.php:24
msgid "structure"
msgstr "struttura"

#: libraries/config.values.php:100 libraries/export/htmlword.php:25
#: libraries/export/latex.php:42 libraries/export/odt.php:34
#: libraries/export/sql.php:130 libraries/export/texytext.php:24
msgid "data"
msgstr "dati"

#: libraries/config.values.php:101 libraries/export/htmlword.php:25
#: libraries/export/latex.php:42 libraries/export/odt.php:34
#: libraries/export/sql.php:131 libraries/export/texytext.php:24
msgid "structure and data"
msgstr "struttura e dati"

#: libraries/config.values.php:103
msgid "Quick - display only the minimal options to configure"
msgstr "Rapido - mostra solo le opzioni minime di configurazione"

#: libraries/config.values.php:104
msgid "Custom - display all possible options to configure"
msgstr "Personalizzato - mostra tutte le possibili opzioni di configurazione"

#: libraries/config.values.php:105
msgid "Custom - like above, but without the quick/custom choice"
msgstr "Personalizzato - come sopra ma senza la scelta quick/custom"

#: libraries/config.values.php:123
msgid "complete inserts"
msgstr "inserimenti completi"

#: libraries/config.values.php:124
msgid "extended inserts"
msgstr "inserimenti estesi"

#: libraries/config.values.php:125
msgid "both of the above"
msgstr "entrambi i precedenti"

#: libraries/config.values.php:126
msgid "neither of the above"
msgstr "nessuno dei precedenti"

#: libraries/config/FormDisplay.class.php:83
#: libraries/config/validate.lib.php:438
msgid "Not a positive number"
msgstr "Non è un numero positivo"

#: libraries/config/FormDisplay.class.php:84
#: libraries/config/validate.lib.php:450
msgid "Not a non-negative number"
msgstr "Non è un numero non negativo"

#: libraries/config/FormDisplay.class.php:85
#: libraries/config/validate.lib.php:426
msgid "Not a valid port number"
msgstr "Numero della porta non valido"

#: libraries/config/FormDisplay.class.php:86
#: libraries/config/FormDisplay.class.php:535
#: libraries/config/validate.lib.php:378 libraries/config/validate.lib.php:465
msgid "Incorrect value"
msgstr "Valore non corretto"

#: libraries/config/FormDisplay.class.php:87
#: libraries/config/validate.lib.php:479
#, php-format
msgid "Value must be equal or lower than %s"
msgstr "Il valore deve essere uguale o minore di %s"

#: libraries/config/FormDisplay.class.php:499
#, php-format
msgid "Missing data for %s"
msgstr "Dati mancanti per %s"

#: libraries/config/FormDisplay.class.php:696
#: libraries/config/FormDisplay.class.php:700
msgid "unavailable"
msgstr "non disponibile"

#: libraries/config/FormDisplay.class.php:697
#: libraries/config/FormDisplay.class.php:701
#, php-format
msgid "\"%s\" requires %s extension"
msgstr "\"%s\" richiede l'estensione %s"

#: libraries/config/FormDisplay.class.php:715
#, php-format
msgid "import will not work, missing function (%s)"
msgstr "l'importazione non funzionerà, funzione (%s) mancante"

#: libraries/config/FormDisplay.class.php:719
#, php-format
msgid "export will not work, missing function (%s)"
msgstr "l'esportazione non funzionerà, funzione (%s) mancante"

#: libraries/config/FormDisplay.class.php:726
msgid "SQL Validator is disabled"
msgstr "Il Validatore SQL é disattivato"

#: libraries/config/FormDisplay.class.php:733
msgid "SOAP extension not found"
msgstr "Estensione SOAP non trovata"

#: libraries/config/FormDisplay.class.php:741
#, php-format
msgid "maximum %s"
msgstr "massimo %s"

#: libraries/config/FormDisplay.tpl.php:167
msgid "This setting is disabled, it will not be applied to your configuration"
msgstr ""
"Questa impostazione è disabilitata, non sarà applicata alla tua "
"configurazione"

#: libraries/config/FormDisplay.tpl.php:242
#, php-format
msgid "Set value: %s"
msgstr "Imposta valore: %s"

#: libraries/config/FormDisplay.tpl.php:247
#: libraries/config/messages.inc.php:356
msgid "Restore default value"
msgstr "Ripristinare valori predefiniti"

#: libraries/config/FormDisplay.tpl.php:263
msgid "Allow users to customize this value"
msgstr "Consente agli utenti di personalizzare questo valore"

#: libraries/config/FormDisplay.tpl.php:324
#: libraries/schema/User_Schema.class.php:505 prefs_manage.php:318
#: prefs_manage.php:323 tbl_change.php:1067
msgid "Reset"
msgstr "Riavvia"

#: libraries/config/messages.inc.php:17
msgid "Improves efficiency of screen refresh"
msgstr "Migliora l'efficienza dell'aggiornamento dello schermo"

#: libraries/config/messages.inc.php:18
msgid "Enable Ajax"
msgstr "Abilitata Ajax"

#: libraries/config/messages.inc.php:19
msgid ""
"If enabled user can enter any MySQL server in login form for cookie auth"
msgstr ""
"Se abilitato l'utente potrà utilizzare l'autenticazione per mezzo di cookie "
"con qualsiasi server MySQL inserito nel modulo di login"

#: libraries/config/messages.inc.php:20
msgid "Allow login to any MySQL server"
msgstr "Permette il login a qualsiasi server MySQL"

#: libraries/config/messages.inc.php:21
msgid ""
"Enabling this allows a page located on a different domain to call phpMyAdmin "
"inside a frame, and is a potential [strong]security hole[/strong] allowing "
"cross-frame scripting attacks"
msgstr ""
"L'abilitazione di questa opzione consente l'integrazione di phpMyAdmin "
"all'interno di pagine situate in altri domini; ed è una potenziale [strong]"
"falla di sicurezza[/strong] che permetterebbe attacchi di cross-frame "
"scripting"

#: libraries/config/messages.inc.php:22
msgid "Allow third party framing"
msgstr "Consenti inquadratura da terze parti"

#: libraries/config/messages.inc.php:23
msgid "Show &quot;Drop database&quot; link to normal users"
msgstr "Mostra il link &quot;Drop database&quot; agli utenti normali"

#: libraries/config/messages.inc.php:24
msgid ""
"Secret passphrase used for encrypting cookies in [kbd]cookie[/kbd] "
"authentication"
msgstr ""
"La passphrase segreta utilizzata per crittografare i cookie "
"nell'autenticazione [kbd]cookie[/ kbd]"

#: libraries/config/messages.inc.php:25
msgid "Blowfish secret"
msgstr "Segreto Blowfish"

#: libraries/config/messages.inc.php:26
msgid "Highlight selected rows"
msgstr "Evidenzia le righe selezionate"

#: libraries/config/messages.inc.php:27
msgid "Row marker"
msgstr "Evidenziatore per le righe"

#: libraries/config/messages.inc.php:28
msgid "Highlight row pointed by the mouse cursor"
msgstr "Evidenzia le righe al passaggio del mouse"

#: libraries/config/messages.inc.php:29
msgid "Highlight pointer"
msgstr "Evidenzia il puntatore"

#: libraries/config/messages.inc.php:30
msgid ""
"Enable [a@http://en.wikipedia.org/wiki/Bzip2]bzip2[/a] compression for "
"import and export operations"
msgstr ""
"Abilita la compressione [a@http://en.wikipedia.org/wiki/Bzip2]bzip2[/a] per "
"operazioni di importazione ed esportazione"

#: libraries/config/messages.inc.php:31
msgid "Bzip2"
msgstr "Bzip2"

#: libraries/config/messages.inc.php:32
msgid ""
"Defines which type of editing controls should be used for CHAR and VARCHAR "
"columns; [kbd]input[/kbd] - allows limiting of input length, [kbd]textarea[/"
"kbd] - allows newlines in columns"
msgstr ""
"Definisce quale tipo di casella di modifica si utilizzerà per modificare "
"campi CHAR e VARCHAR; [kbd]input[/kbd] - permette di limitare la lunghezza "
"dell'input, [kbd]textarea[/kbd] - permette di inserire caratteri newline "
"(andare a capo)"

#: libraries/config/messages.inc.php:33
msgid "CHAR columns editing"
msgstr "Modifica dei campi CHAR"

#: libraries/config/messages.inc.php:34
msgid "Number of columns for CHAR/VARCHAR textareas"
msgstr "Numero di colonne per caselle textarea di campi CHAR/VARCHAR"

#: libraries/config/messages.inc.php:35
msgid "CHAR textarea columns"
msgstr "Campi con aree di testo CHAR"

#: libraries/config/messages.inc.php:36
msgid "Number of rows for CHAR/VARCHAR textareas"
msgstr "Numero di righe per caselle textarea di campi CHAR/VARCHAR"

#: libraries/config/messages.inc.php:37
msgid "CHAR textarea rows"
msgstr "Righe con aree di testo CHAR"

#: libraries/config/messages.inc.php:38
msgid "Check config file permissions"
msgstr "Controlla i permessi di accesso al file di configurazione"

#: libraries/config/messages.inc.php:39
msgid ""
"Compress gzip/bzip2 exports on the fly without the need for much memory; if "
"you encounter problems with created gzip/bzip2 files disable this feature"
msgstr ""
"Comprimi esportazioni gzip/bzip2 al volo senza la necessità di usare molta "
"memoria; disattivare questa opzione in caso di problemi nella creazione di "
"file gzip/bzip2"

#: libraries/config/messages.inc.php:40
msgid "Compress on the fly"
msgstr "Comprimi al volo"

#: libraries/config/messages.inc.php:41 setup/frames/config.inc.php:25
#: setup/frames/index.inc.php:166
msgid "Configuration file"
msgstr "File di configurazione"

#: libraries/config/messages.inc.php:42
msgid ""
"Whether a warning (&quot;Are your really sure...&quot;) should be displayed "
"when you're about to lose data"
msgstr ""
"Se visualizzazare di un messaggio di conferma (&quot;Sei veramente sicuro..."
"&quot;) in caso di lancio di comandi che eliminano dati"

#: libraries/config/messages.inc.php:43
msgid "Confirm DROP queries"
msgstr "Conferma query DROP"

#: libraries/config/messages.inc.php:44
msgid "Debug SQL"
msgstr "Debug SQL"

#: libraries/config/messages.inc.php:45
msgid "Default display direction"
msgstr "Orientamento del display"

#: libraries/config/messages.inc.php:46
msgid ""
"[kbd]horizontal[/kbd], [kbd]vertical[/kbd] or a number that indicates "
"maximum number for which vertical model is used"
msgstr ""
"[kbd]orizzontale[/kbd], [kbd]verticale[/kbd] oppure un numero che indica la "
"massima quantità per cui verrà utilizzata la modalità verticale"

#: libraries/config/messages.inc.php:47
msgid "Display direction for altering/creating columns"
msgstr "Visualizza la direzione per alterare/creare i campi"

#: libraries/config/messages.inc.php:48
msgid "Tab that is displayed when entering a database"
msgstr "Tabulazione da visualizzare dopo l'ingresso nel database"

#: libraries/config/messages.inc.php:49
msgid "Default database tab"
msgstr "Tabulazione predefinita per i database"

#: libraries/config/messages.inc.php:50
msgid "Tab that is displayed when entering a server"
msgstr "Tabulazione da visualizzare dopo l'ingresso nel server"

#: libraries/config/messages.inc.php:51
msgid "Default server tab"
msgstr "Tabulazione predefinita per il server"

#: libraries/config/messages.inc.php:52
msgid "Tab that is displayed when entering a table"
msgstr "Tabulazione da visualizzare dopo l'ingresso nella tabbella"

#: libraries/config/messages.inc.php:53
msgid "Default table tab"
msgstr "Tabulazione predefinita per le tabbelle"

#: libraries/config/messages.inc.php:54
msgid "Show binary contents as HEX by default"
msgstr "Mostra sempre contenuti binari come esadecimali"

#: libraries/config/messages.inc.php:55 libraries/display_tbl.lib.php:671
msgid "Show binary contents as HEX"
msgstr "Mostra contenuti binari come esadecimali"

#: libraries/config/messages.inc.php:56
msgid "Show database listing as a list instead of a drop down"
msgstr "Mostra i database come una lista invece di un menu a tendina"

#: libraries/config/messages.inc.php:57
msgid "Display databases as a list"
msgstr "Mostra i database come una lista"

#: libraries/config/messages.inc.php:58
msgid "Show server listing as a list instead of a drop down"
msgstr "Mostra i server in una lista invece di un menu a tendina"

#: libraries/config/messages.inc.php:59
msgid "Display servers as a list"
msgstr "Visualizza i server in una lista"

#: libraries/config/messages.inc.php:60
msgid ""
"Disable the table maintenance mass operations, like optimizing or repairing "
"the selected tables of a database."
msgstr ""
"Disabilita le operazioni di manutenzione delle tabelle, come "
"l'optimizzazione o la riparazione delle tabelle selezione nel database."

#: libraries/config/messages.inc.php:61
msgid "Disable multi table maintenance"
msgstr "Disabilita la manutenzione di meltiple tabelle"

# ma come si dice "popup"?
#: libraries/config/messages.inc.php:62
msgid "Edit SQL queries in popup window"
msgstr "Modifica le query SQL in una finestra separata"

#: libraries/config/messages.inc.php:63
msgid "Edit in window"
msgstr "Modifica nella finestra"

#: libraries/config/messages.inc.php:64
msgid "Display errors"
msgstr "Visualizza gli errori"

#: libraries/config/messages.inc.php:65
msgid "Gather errors"
msgstr "Accumula gli errori"

#: libraries/config/messages.inc.php:66
msgid "Show icons for warning, error and information messages"
msgstr "Mostra le icone per messaggi di informazone, errore ed avviso"

#: libraries/config/messages.inc.php:67
msgid "Iconic errors"
msgstr "Errori iconici"

#: libraries/config/messages.inc.php:68
msgid ""
"Set the number of seconds a script is allowed to run ([kbd]0[/kbd] for no "
"limit)"
msgstr ""
"Imposta per quanti secondi uno script puó essere eseguito ([kbd]0[/kbd] - "
"nessun limite)"

#: libraries/config/messages.inc.php:69
msgid "Maximum execution time"
msgstr "Massimo tempo di esecuzione"

#: libraries/config/messages.inc.php:70 prefs_manage.php:297
msgid "Save as file"
msgstr "Salva con nome"

#: libraries/config/messages.inc.php:71 libraries/config/messages.inc.php:239
msgid "Character set of the file"
msgstr "Codifica dei caratteri del file"

#: libraries/config/messages.inc.php:72 libraries/config/messages.inc.php:88
#: tbl_gis_visualization.php:181 tbl_printview.php:340 tbl_structure.php:840
msgid "Format"
msgstr "Formato"

#: libraries/config/messages.inc.php:73
msgid "Compression"
msgstr "Compressione"

#: libraries/config/messages.inc.php:74 libraries/config/messages.inc.php:81
#: libraries/config/messages.inc.php:89 libraries/config/messages.inc.php:93
#: libraries/config/messages.inc.php:106 libraries/config/messages.inc.php:108
#: libraries/config/messages.inc.php:141 libraries/config/messages.inc.php:144
#: libraries/config/messages.inc.php:146 libraries/export/csv.php:30
#: libraries/export/excel.php:25 libraries/export/htmlword.php:30
#: libraries/export/latex.php:72 libraries/export/ods.php:25
#: libraries/export/odt.php:58 libraries/export/texytext.php:28
msgid "Put columns names in the first row"
msgstr "Metti i nomi dei campi nel primo rigo"

#: libraries/config/messages.inc.php:75 libraries/config/messages.inc.php:241
#: libraries/config/messages.inc.php:248 libraries/import/csv.php:76
#: libraries/import/ldi.php:42
msgid "Columns enclosed by"
msgstr "Campi racchiusi da"

#: libraries/config/messages.inc.php:76 libraries/config/messages.inc.php:242
#: libraries/config/messages.inc.php:249 libraries/import/csv.php:81
#: libraries/import/ldi.php:43
msgid "Columns escaped by"
msgstr "Campi prefissati da"

#: libraries/config/messages.inc.php:77 libraries/config/messages.inc.php:83
#: libraries/config/messages.inc.php:90 libraries/config/messages.inc.php:99
#: libraries/config/messages.inc.php:107 libraries/config/messages.inc.php:111
#: libraries/config/messages.inc.php:142 libraries/config/messages.inc.php:145
#: libraries/config/messages.inc.php:147 libraries/export/texytext.php:27
msgid "Replace NULL by"
msgstr "Sostituisci NULL con"

#: libraries/config/messages.inc.php:78 libraries/config/messages.inc.php:84
msgid "Remove CRLF characters within columns"
msgstr "Rimuovi i caratteri CRLF dai campi"

#: libraries/config/messages.inc.php:79 libraries/config/messages.inc.php:245
#: libraries/config/messages.inc.php:253 libraries/import/csv.php:63
#: libraries/import/ldi.php:41
msgid "Columns terminated by"
msgstr "Campi terminati da"

#: libraries/config/messages.inc.php:80 libraries/config/messages.inc.php:240
#: libraries/import/csv.php:86 libraries/import/ldi.php:44
msgid "Lines terminated by"
msgstr "Linee terminate da"

#: libraries/config/messages.inc.php:82
msgid "Excel edition"
msgstr "Edizione Excel"

#: libraries/config/messages.inc.php:85
msgid "Database name template"
msgstr "Modello per nomi dei database"

#: libraries/config/messages.inc.php:86
msgid "Server name template"
msgstr "Modello per nomi dei server"

#: libraries/config/messages.inc.php:87
msgid "Table name template"
msgstr "Modello per nomi delle tabbelle"

#: libraries/config/messages.inc.php:91 libraries/config/messages.inc.php:104
#: libraries/config/messages.inc.php:113 libraries/config/messages.inc.php:137
#: libraries/config/messages.inc.php:143 libraries/export/htmlword.php:24
#: libraries/export/latex.php:40 libraries/export/odt.php:32
#: libraries/export/sql.php:123 libraries/export/texytext.php:23
msgid "Dump table"
msgstr "Dump delle tabelle"

#: libraries/config/messages.inc.php:92 libraries/export/latex.php:32
msgid "Include table caption"
msgstr "Includi sottotitolo della tabella"

#: libraries/config/messages.inc.php:95 libraries/config/messages.inc.php:101
#: libraries/export/latex.php:50 libraries/export/latex.php:74
msgid "Table caption"
msgstr "Sottotitolo della tabella"

#: libraries/config/messages.inc.php:96 libraries/config/messages.inc.php:102
msgid "Continued table caption"
msgstr "Sottotitolo della tabella, continuato"

#: libraries/config/messages.inc.php:97 libraries/config/messages.inc.php:103
#: libraries/export/latex.php:54 libraries/export/latex.php:78
msgid "Label key"
msgstr "Chiave etichetta"

#: libraries/config/messages.inc.php:98 libraries/config/messages.inc.php:110
#: libraries/config/messages.inc.php:134 libraries/export/odt.php:310
#: libraries/tbl_properties.inc.php:149
msgid "MIME type"
msgstr "Tipo MIME"

#: libraries/config/messages.inc.php:100 libraries/config/messages.inc.php:112
#: libraries/config/messages.inc.php:136 tbl_relation.php:396
msgid "Relations"
msgstr "Relazioni"

#: libraries/config/messages.inc.php:105
msgid "Export method"
msgstr "Metodo di esportazione"

#: libraries/config/messages.inc.php:114 libraries/config/messages.inc.php:116
msgid "Save on server"
msgstr "Salva sul server"

#: libraries/config/messages.inc.php:115 libraries/config/messages.inc.php:117
#: libraries/display_export.lib.php:190 libraries/display_export.lib.php:216
msgid "Overwrite existing file(s)"
msgstr "Sovrascrivi file(s) esistente/i"

#: libraries/config/messages.inc.php:118
msgid "Remember file name template"
msgstr "Ricorda il modello per i nomi dei file"

#: libraries/config/messages.inc.php:120
msgid "Enclose table and column names with backquotes"
msgstr "Racchiudi i nomi di tabelle e di campi con virgolette"

#: libraries/config/messages.inc.php:121 libraries/config/messages.inc.php:260
#: libraries/display_export.lib.php:348
msgid "SQL compatibility mode"
msgstr "Modalità di compatibilità SQL"

#: libraries/config/messages.inc.php:122 libraries/export/sql.php:190
msgid "<code>CREATE TABLE</code> options:"
msgstr "opzioni di <code>CREATE TABLE</code>:"

#: libraries/config/messages.inc.php:123
msgid "Creation/Update/Check dates"
msgstr "Creazione/Aggiornamento/Controllo dati"

#: libraries/config/messages.inc.php:124
msgid "Use delayed inserts"
msgstr "Usa inserimenti ritardati"

#: libraries/config/messages.inc.php:125 libraries/export/sql.php:81
msgid "Disable foreign key checks"
msgstr "Disabilita i controlli sulle chiavi straniere"

#: libraries/config/messages.inc.php:128
msgid "Use hexadecimal for BLOB"
msgstr "Utilizza esadecimale per i BLOB"

#: libraries/config/messages.inc.php:130
msgid "Use ignore inserts"
msgstr "Usa ignore inserts"

#: libraries/config/messages.inc.php:132
msgid "Syntax to use when inserting data"
msgstr "Sintassi da utilizzare nell'inserimento dei dati"

#: libraries/config/messages.inc.php:133 libraries/export/sql.php:285
msgid "Maximal length of created query"
msgstr "Lunghezza massima di una query creata"

#: libraries/config/messages.inc.php:138
msgid "Export type"
msgstr "Tipo di esportazione"

#: libraries/config/messages.inc.php:139 libraries/export/sql.php:73
msgid "Enclose export in a transaction"
msgstr "Includi esportazione in una transazione"

#: libraries/config/messages.inc.php:140
msgid "Export time in UTC"
msgstr "Esporta l'orario in UTC"

#: libraries/config/messages.inc.php:148
msgid "Force secured connection while using phpMyAdmin"
msgstr "Forza una connessione sicura durante l'utilizzo di phpMyAdmin"

#: libraries/config/messages.inc.php:149
msgid "Force SSL connection"
msgstr "Forza una connession SSL"

#: libraries/config/messages.inc.php:150
msgid ""
"Sort order for items in a foreign-key dropdown box; [kbd]content[/kbd] is "
"the referenced data, [kbd]id[/kbd] is the key value"
msgstr ""
"Ordinamento degli elementi nel menu a tendina delle chiavi esterne; [kbd]"
"content[/kbd] sono i dati di rifereimento, [kbd]id[/kbd] é il valore della "
"chiave"

#: libraries/config/messages.inc.php:151
msgid "Foreign key dropdown order"
msgstr "Ordinamento delle chiavi esterne nel menu a tendina"

#: libraries/config/messages.inc.php:152
msgid "A dropdown will be used if fewer items are present"
msgstr "Un menu a tendina verrá utilizzato in caso ci siano meno elementi"

#: libraries/config/messages.inc.php:153
msgid "Foreign key limit"
msgstr "Limite di chiavi esterne"

#: libraries/config/messages.inc.php:154
msgid "Browse mode"
msgstr "Modalitá di navigazione"

#: libraries/config/messages.inc.php:155
msgid "Customize browse mode"
msgstr "Personalizza modalità di navigazione"

#: libraries/config/messages.inc.php:157 libraries/config/messages.inc.php:159
#: libraries/config/messages.inc.php:176 libraries/config/messages.inc.php:187
#: libraries/config/messages.inc.php:189 libraries/config/messages.inc.php:217
#: libraries/config/messages.inc.php:229
msgid "Customize default options"
msgstr "Personalizza le opzioni predefinite"

#: libraries/config/messages.inc.php:158 libraries/config/setup.forms.php:240
#: libraries/config/setup.forms.php:313
#: libraries/config/user_preferences.forms.php:141
#: libraries/config/user_preferences.forms.php:212 libraries/export/csv.php:19
#: libraries/import/csv.php:22
msgid "CSV"
msgstr "CSV"

#: libraries/config/messages.inc.php:160
msgid "Developer"
msgstr "Sviluppatore"

#: libraries/config/messages.inc.php:161
msgid "Settings for phpMyAdmin developers"
msgstr "Impostazioni per i sviluppatori di phpMyAdmin"

#: libraries/config/messages.inc.php:162
msgid "Edit mode"
msgstr "Modalitá di modifica"

#: libraries/config/messages.inc.php:163
msgid "Customize edit mode"
msgstr "Personalizza la modalitá di modifica"

#: libraries/config/messages.inc.php:165
msgid "Export defaults"
msgstr "Esporta i predefiniti"

#: libraries/config/messages.inc.php:166
msgid "Customize default export options"
msgstr "Personalizza le opzioni di esportazione predefinite"

#: libraries/config/messages.inc.php:167 libraries/config/messages.inc.php:209
#: setup/frames/menu.inc.php:16
msgid "Features"
msgstr "Caratteristiche"

#: libraries/config/messages.inc.php:168
msgid "General"
msgstr "Generale"

#: libraries/config/messages.inc.php:169
msgid "Set some commonly used options"
msgstr "Imposta delle opzioni normalmente utilizzate"

#: libraries/config/messages.inc.php:171
msgid "Import defaults"
msgstr "Importa i predefiniti"

#: libraries/config/messages.inc.php:172
msgid "Customize default common import options"
msgstr "Personalizza le opzioni di importazione predefinite"

#: libraries/config/messages.inc.php:173
msgid "Import / export"
msgstr "Importa / esporta"

#: libraries/config/messages.inc.php:174
msgid "Set import and export directories and compression options"
msgstr ""
"Imposta le opzioni di compressione e cartelle per l'esportazione e "
"l'importazione"

#: libraries/config/messages.inc.php:175 libraries/export/latex.php:27
msgid "LaTeX"
msgstr "LaTeX"

#: libraries/config/messages.inc.php:178
msgid "Databases display options"
msgstr "Opzioni di visualizzazione dei database"

#: libraries/config/messages.inc.php:179 setup/frames/menu.inc.php:18
msgid "Navigation frame"
msgstr "Frame di navigazione"

#: libraries/config/messages.inc.php:180
msgid "Customize appearance of the navigation frame"
msgstr "Personalizza l'aspetto del frame di navigazione"

#: libraries/config/messages.inc.php:181 libraries/select_server.lib.php:35
#: setup/frames/index.inc.php:111
msgid "Servers"
msgstr "Servers"

#: libraries/config/messages.inc.php:182
msgid "Servers display options"
msgstr "Opzioni di visualizzazione dei server"

#: libraries/config/messages.inc.php:184
msgid "Tables display options"
msgstr "Opzioni di visualizzazione tabelle"

#: libraries/config/messages.inc.php:185 setup/frames/menu.inc.php:19
msgid "Main frame"
msgstr "Frame principale"

#: libraries/config/messages.inc.php:186
msgid "Microsoft Office"
msgstr "Microsoft Office"

#: libraries/config/messages.inc.php:188
msgid "Open Document"
msgstr "Open Document"

#: libraries/config/messages.inc.php:190
msgid "Other core settings"
msgstr "Altre opzioni principali"

#: libraries/config/messages.inc.php:191
msgid "Settings that didn't fit enywhere else"
msgstr "Altre impostazioni"

#: libraries/config/messages.inc.php:192
msgid "Page titles"
msgstr "Titoli delle pagine"

#: libraries/config/messages.inc.php:193
msgid ""
"Specify browser's title bar text. Refer to [a@Documentation."
"html#cfg_TitleTable]documentation[/a] for magic strings that can be used to "
"get special values."
msgstr ""
"Specifica il testo per la barra del titolo. Puoi consultare la "
"[a@Documentation.html#cfg_TitleTable]documentazione[/a] per vedere delle "
"stringhe che possono essere utilizzate per ottenere dei valori speciali."

#: libraries/config/messages.inc.php:194
#: libraries/navigation_header.inc.php:80
#: libraries/navigation_header.inc.php:83
#: libraries/navigation_header.inc.php:86
msgid "Query window"
msgstr "Finestra di query"

#: libraries/config/messages.inc.php:195
msgid "Customize query window options"
msgstr "Personalizza le opzioni della finestra di query"

#: libraries/config/messages.inc.php:196
msgid "Security"
msgstr "Sicurezza"

#: libraries/config/messages.inc.php:197
msgid ""
"Please note that phpMyAdmin is just a user interface and its features do not "
"limit MySQL"
msgstr ""
"Prego nota che phpMyAdmin é solo un interfaccia e le sue caratteristiche non "
"si limitano MySQL"

#: libraries/config/messages.inc.php:198
msgid "Basic settings"
msgstr "Impostazioni di base"

#: libraries/config/messages.inc.php:199
msgid "Authentication"
msgstr "Autenticazione"

#: libraries/config/messages.inc.php:200
msgid "Authentication settings"
msgstr "Impostazioni di autenticazione"

#: libraries/config/messages.inc.php:201
msgid "Server configuration"
msgstr "Configurazione del server"

#: libraries/config/messages.inc.php:202
msgid ""
"Advanced server configuration, do not change these options unless you know "
"what they are for"
msgstr ""
"Impostazioni avanzate del server, non modificarle a meno che non sai cosa "
"fanno"

#: libraries/config/messages.inc.php:203
msgid "Enter server connection parameters"
msgstr "Inserisci i parametri di connessione al server"

#: libraries/config/messages.inc.php:204
msgid "Configuration storage"
msgstr "Configurazione di memorizzazione"

#: libraries/config/messages.inc.php:205
msgid ""
"Configure phpMyAdmin configuration storage to gain access to additional "
"features, see [a@Documentation.html#linked-tables]phpMyAdmin configuration "
"storage[/a] in documentation"
msgstr ""
"Configura la memorizzazione delle configurazione di phpMyAdmin per accedere "
"alle funzionalitá supplementari, vedi [a@Documentation.html#linked-tables]"
"memorizzazione della configurazione di phpMyAdmin[/a] nella documentazione"

#: libraries/config/messages.inc.php:206
msgid "Changes tracking"
msgstr "Monitoriaggio dei cambiamenti"

#: libraries/config/messages.inc.php:207
msgid ""
"Tracking of changes made in database. Requires the phpMyAdmin configuration "
"storage."
msgstr ""
"Monitoraggio dei cambiamenti effettuati al database. Richiede la "
"memorizzazione della configurazione di phpMyAdmin."

#: libraries/config/messages.inc.php:208
msgid "Customize export options"
msgstr "Personalizza le opzioni di esportazione"

#: libraries/config/messages.inc.php:210
msgid "Customize import defaults"
msgstr "Personalizza le opzioni predefinite di importazione"

#: libraries/config/messages.inc.php:211
msgid "Customize navigation frame"
msgstr "Personalizza frame di navigazione"

#: libraries/config/messages.inc.php:212
msgid "Customize main frame"
msgstr "Personalizza frame principale"

#: libraries/config/messages.inc.php:213 libraries/config/messages.inc.php:218
#: setup/frames/menu.inc.php:17
msgid "SQL queries"
msgstr "Query SQL"

#: libraries/config/messages.inc.php:215
msgid "SQL Query box"
msgstr "Riquadro per query SQL"

#: libraries/config/messages.inc.php:216
msgid "Customize links shown in SQL Query boxes"
msgstr "Personalizza i collegamenti mostrati nei riquadri per query SQL"

#: libraries/config/messages.inc.php:219
msgid "SQL queries settings"
msgstr "Impostazioni query SQL"

#: libraries/config/messages.inc.php:220
msgid "SQL Validator"
msgstr "Validatore SQL"

#: libraries/config/messages.inc.php:221
msgid ""
"If you wish to use the SQL Validator service, you should be aware that "
"[strong]all SQL statements are stored anonymously for statistical purposes[/"
"strong].[br][em][a@http://sqlvalidator.mimer.com/]Mimer SQL Validator[/a], "
"Copyright 2002 Upright Database Technology. All rights reserved.[/em]"
msgstr ""
"Se si desideri utilizzare il servizio di validazione SQL, dovi essere "
"consapevole del fatto che [strong]tutte le istruzioni SQL vengono "
"memorizzate in forma anonima per fini statistici[/ strong].[br][em][a@http://"
"sqlvalidator.mimer.com/]Mimer SQL Validator[/a], Copyright 2002 Upright "
"Database Technology. Tutti i diritti riservati.[/ em]"

#: libraries/config/messages.inc.php:222
msgid "Startup"
msgstr "Avvio"

#: libraries/config/messages.inc.php:223
msgid "Customize startup page"
msgstr "Personalizza la pagina di avvio"

#: libraries/config/messages.inc.php:224
msgid "Tabs"
msgstr "Schede"

#: libraries/config/messages.inc.php:225
msgid "Choose how you want tabs to work"
msgstr "Scegli come vuoi che le schede lavorino"

#: libraries/config/messages.inc.php:226
msgid "Text fields"
msgstr "Campi di testo"

#: libraries/config/messages.inc.php:227
msgid "Customize text input fields"
msgstr "Personalizza le opzioni dei campi di input"

# I think "Texy" is a mistake because on KB "y" is close to "t"
#: libraries/config/messages.inc.php:228 libraries/export/texytext.php:18
msgid "Texy! text"
msgstr "Testo! testo"

#: libraries/config/messages.inc.php:230
msgid "Warnings"
msgstr "Avviso"

#: libraries/config/messages.inc.php:231
msgid "Disable some of the warnings shown by phpMyAdmin"
msgstr "Disabilta alcuni avvisi mostrati da phpMyAdmin"

#: libraries/config/messages.inc.php:232
msgid ""
"Enable [a@http://en.wikipedia.org/wiki/Gzip]gzip[/a] compression for import "
"and export operations"
msgstr ""
"Abilita compressione [a@http://en.wikipedia.org/wiki/Gzip]gzip[/a] per le "
"operazioni di importazione ed esportazione"

#: libraries/config/messages.inc.php:233
msgid "GZip"
msgstr "GZip"

#: libraries/config/messages.inc.php:234
msgid "Extra parameters for iconv"
msgstr "Parametri aggiuntivi per iconv"

#: libraries/config/messages.inc.php:235
msgid ""
"If enabled, phpMyAdmin continues computing multiple-statement queries even "
"if one of the queries failed"
msgstr ""
"Se abilitato, phpMyAdmin continuerá a processare le query con multiple "
"istruzioni anche se una di queste fallisce"

#: libraries/config/messages.inc.php:236
msgid "Ignore multiple statement errors"
msgstr "Ignore errori delle istruzioni multiple"

#: libraries/config/messages.inc.php:237
msgid ""
"Allow interrupt of import in case script detects it is close to time limit. "
"This might be good way to import large files, however it can break "
"transactions."
msgstr ""
"Consentire l'interruzione del processo di importazione nel caso lo script "
"rilevi di essere troppo vicino al tempo limite. Questo potrebbe essere un "
"buon modo di importare grandi file, tuttavia potrebbe interrompere le "
"transazioni."

#: libraries/config/messages.inc.php:238
msgid "Partial import: allow interrupt"
msgstr "Importazione parziale: consenti interruzione"

#: libraries/config/messages.inc.php:243 libraries/config/messages.inc.php:250
#: libraries/import/csv.php:27 libraries/import/ldi.php:40
msgid "Do not abort on INSERT error"
msgstr "Non interrompere su errore durante un operazione di INSERT"

#: libraries/config/messages.inc.php:244 libraries/config/messages.inc.php:252
#: libraries/import/csv.php:26 libraries/import/ldi.php:39
msgid "Replace table data with file"
msgstr "Sostituisci i dati della tabella col file"

#: libraries/config/messages.inc.php:246
msgid ""
"Default format; be aware that this list depends on location (database, "
"table) and only SQL is always available"
msgstr ""
"Formato predefinito; prego nota che questa lista dipende dalla posizione "
"(database, tabella) e solo SQL é sempre disponibile"

#: libraries/config/messages.inc.php:247
msgid "Format of imported file"
msgstr "Formato del file importato"

#: libraries/config/messages.inc.php:251 libraries/import/ldi.php:46
msgid "Use LOCAL keyword"
msgstr "Usa parola chiave LOCAL"

#: libraries/config/messages.inc.php:254 libraries/config/messages.inc.php:262
#: libraries/config/messages.inc.php:263
msgid "Column names in first row"
msgstr "I nomi dei campi sulla prima riga"

#: libraries/config/messages.inc.php:255 libraries/import/ods.php:27
msgid "Do not import empty rows"
msgstr "Non importare righe vuote"

#: libraries/config/messages.inc.php:256
msgid "Import currencies ($5.00 to 5.00)"
msgstr "Importa valute ($5.00 a 5.00)"

#: libraries/config/messages.inc.php:257
msgid "Import percentages as proper decimals (12.00% to .12)"
msgstr "Importa percentuali come valori decimali (12.00% a .12)"

#: libraries/config/messages.inc.php:258
msgid "Number of queries to skip from start"
msgstr "Numero di query da saltare dall'inizio"

#: libraries/config/messages.inc.php:259
msgid "Partial import: skip queries"
msgstr "Importazione parziale: ignora query"

#: libraries/config/messages.inc.php:261
msgid "Do not use AUTO_INCREMENT for zero values"
msgstr "Non usare AUTO_INCREMENT per il valore zero"

#: libraries/config/messages.inc.php:264
msgid "Initial state for sliders"
msgstr "Stato iniziale per i dispositivi di scorrimento"

#: libraries/config/messages.inc.php:265
msgid "How many rows can be inserted at one time"
msgstr "Il numero di righe che puó essere insertito alla volta"

#: libraries/config/messages.inc.php:266
msgid "Number of inserted rows"
msgstr "Il numero di righe inserite"

#: libraries/config/messages.inc.php:267
msgid "Target for quick access icon"
msgstr "Destinazione per l'icona di accesso veloce"

#: libraries/config/messages.inc.php:268
msgid "Show logo in left frame"
msgstr "Mostra logo nel frame di sinistra"

#: libraries/config/messages.inc.php:269
msgid "Display logo"
msgstr "Visualizza logo"

#: libraries/config/messages.inc.php:270
msgid "Display server choice at the top of the left frame"
msgstr ""
"Visualizza la scelta del server nella parte superiore della frame sinistra"

#: libraries/config/messages.inc.php:271
msgid "Display servers selection"
msgstr "Visalizza la selezione dei server"

#: libraries/config/messages.inc.php:272
msgid "Minimum number of tables to display the table filter box"
msgstr "Numero minimo di tabbelle per visualizzare il riquadro di filtraggio"

#: libraries/config/messages.inc.php:273
msgid "String that separates databases into different tree levels"
msgstr "Stringa che separa i database in livelli dell'albero differenti"

#: libraries/config/messages.inc.php:274
msgid "Database tree separator"
msgstr "Separatore dell'albero database"

#: libraries/config/messages.inc.php:275
msgid ""
"Only light version; display databases in a tree (determined by the separator "
"defined below)"
msgstr ""
"Solo per la versione light; visualizza i database in un albero (determinato "
"dal separatore definito in basso)"

#: libraries/config/messages.inc.php:276
msgid "Display databases in a tree"
msgstr "Visualizza i database in un albero"

#: libraries/config/messages.inc.php:277
msgid "Disable this if you want to see all databases at once"
msgstr "Disabilitalo se vuoi vedere tutti i database immediatamente"

#: libraries/config/messages.inc.php:278
msgid "Use light version"
msgstr "Usa versione leggera"

#: libraries/config/messages.inc.php:279
msgid "Maximum table tree depth"
msgstr "Massima profonditá per l'albero delle tabelle"

#: libraries/config/messages.inc.php:280
msgid "String that separates tables into different tree levels"
msgstr "La stringa che separa le tabelle in diversi livelli dell albero"

#: libraries/config/messages.inc.php:281
msgid "Table tree separator"
msgstr "Separatore dell'albero di tabelle"

#: libraries/config/messages.inc.php:282
msgid "URL where logo in the navigation frame will point to"
msgstr "L'indirizzo per il collegamento del logo nella frame di configurazione"

#: libraries/config/messages.inc.php:283
msgid "Logo link URL"
msgstr "URL del collegamento per il logo"

#: libraries/config/messages.inc.php:284
msgid ""
"Open the linked page in the main window ([kbd]main[/kbd]) or in a new one "
"([kbd]new[/kbd])"
msgstr ""
"Apri la pagina nella finestra principale ([kbd]main[/kbd]) o in una finestra "
"nuova ([kbd]new[/kbd])"

#: libraries/config/messages.inc.php:285
msgid "Logo link target"
msgstr "Destinazione del collegamento per il logo"

#: libraries/config/messages.inc.php:286
msgid "Highlight server under the mouse cursor"
msgstr "Evidenzia il server sotto il cursore del mouse"

#: libraries/config/messages.inc.php:287
msgid "Enable highlighting"
msgstr "Abilita evidenziamento"

#: libraries/config/messages.inc.php:288
msgid "Maximum number of recently used tables; set 0 to disable"
msgstr ""
"Il massimo numero di tabelle recenti da visualizzare; imposta 0 per "
"disabilitare"

#: libraries/config/messages.inc.php:289
msgid "Recently used tables"
msgstr "Tabelle utilizzate recentemente"

#: libraries/config/messages.inc.php:290
msgid "Use less graphically intense tabs"
msgstr "Utilizza una tabulazione graficamente meno intensiva"

#: libraries/config/messages.inc.php:291
msgid "Light tabs"
msgstr "Tabulazione leggera"

#: libraries/config/messages.inc.php:292
msgid ""
"Maximum number of characters shown in any non-numeric column on browse view"
msgstr ""
"Il massimo numero di caratteri mostrati in qualsiasi campo non-numerico con "
"la vista di navigazione"

#: libraries/config/messages.inc.php:293
msgid "Limit column characters"
msgstr "Limita i caratteri dei campi"

#: libraries/config/messages.inc.php:294
msgid ""
"If TRUE, logout deletes cookies for all servers; when set to FALSE, logout "
"only occurs for the current server. Setting this to FALSE makes it easy to "
"forget to log out from other servers when connected to multiple servers."
msgstr ""
"Se TRUE, il processo di logout rimuove tutti i cookie per tutti i server; se "
"FALSE, il processo di logout accade solo per il server corrente. Se questa "
"opzione é impostata a FALSE é facile dimenticare di uscire anche dagli altri "
"server, quando si é connessi a multipli server."

#: libraries/config/messages.inc.php:295
msgid "Delete all cookies on logout"
msgstr "Elimina tutti i cookie al logout"

#: libraries/config/messages.inc.php:296
msgid ""
"Define whether the previous login should be recalled or not in cookie "
"authentication mode"
msgstr ""
"Stabilisci se il login precedente deve essere ricordato o no, nel modo di "
"autenticazione cookie"

#: libraries/config/messages.inc.php:297
msgid "Recall user name"
msgstr "Ricorda nome utente"

#: libraries/config/messages.inc.php:298
msgid ""
"Defines how long (in seconds) a login cookie should be stored in browser. "
"The default of 0 means that it will be kept for the existing session only, "
"and will be deleted as soon as you close the browser window. This is "
"recommended for non-trusted environments."
msgstr ""
"Stabilisce per quanto tempo (in secondi) un cookie di login deve essere "
"conservato nel browser. Il predefinito di 0 vuol dire che verrá conservato "
"solo per la sessione esistente, e verrá rimorro al momento della chiusura "
"della finestra del browser. Questo é consigliato per ambienti di sfiducia."

#: libraries/config/messages.inc.php:299
msgid "Login cookie store"
msgstr "Store del cookie di login"

#: libraries/config/messages.inc.php:300
msgid "Define how long (in seconds) a login cookie is valid"
msgstr "Stabilisce per quanto tempo (in secondi) un cookie di login é valido"

#: libraries/config/messages.inc.php:301
msgid "Login cookie validity"
msgstr "Validitá per il cookie di login"

#: libraries/config/messages.inc.php:302
msgid "Double size of textarea for LONGTEXT columns"
msgstr "Raddoppia l dimensione dell'area di testo per campi LONGTEXT"

#: libraries/config/messages.inc.php:303
msgid "Bigger textarea for LONGTEXT"
msgstr "Un area di testo piú grande per LONGTEXT"

#: libraries/config/messages.inc.php:304
msgid "Use icons on main page"
msgstr "Utilizza icone sulla pagina principale"

#: libraries/config/messages.inc.php:305
msgid "Maximum number of characters used when a SQL query is displayed"
msgstr ""
"Il massimo numero di caratteri utilizzati per visalizzare una query SQL"

#: libraries/config/messages.inc.php:306
msgid "Maximum displayed SQL length"
msgstr "Lunghezza massima per visualizzazione SQL"

#: libraries/config/messages.inc.php:307 libraries/config/messages.inc.php:312
#: libraries/config/messages.inc.php:339
msgid "Users cannot set a higher value"
msgstr "Gli utenti non possono impostare un valore maggiore"

#: libraries/config/messages.inc.php:308
msgid "Maximum number of databases displayed in left frame and database list"
msgstr ""
"Il massimo numero di database da visualizzare nella frame sinistra e la "
"lista dei database"

#: libraries/config/messages.inc.php:309
msgid "Maximum databases"
msgstr "Massimi numero dei database"

#: libraries/config/messages.inc.php:310
msgid ""
"Number of rows displayed when browsing a result set. If the result set "
"contains more rows, &quot;Previous&quot; and &quot;Next&quot; links will be "
"shown."
msgstr ""
"Il numero di righe visualizzato durante la navigazione dei risulatti. Se i "
"risultati contengono ulteriori righe i collegamenti &quot;Precedente&quot; e "
"&quot;Seguente&quot; saranno mostrati."

#: libraries/config/messages.inc.php:311
msgid "Maximum number of rows to display"
msgstr "Il massimo numero di righe da visualizzare"

#: libraries/config/messages.inc.php:313
msgid "Maximum number of tables displayed in table list"
msgstr "Il massimo numero di tabelle da visualizzare nella lista di tabelle"

#: libraries/config/messages.inc.php:314
msgid "Maximum tables"
msgstr "Il massimo numero di tabelle"

#: libraries/config/messages.inc.php:315
msgid ""
"Disable the default warning that is displayed if mcrypt is missing for "
"cookie authentication"
msgstr ""
"Disabilitá l'avviso predefinito che viene visualizzato se mcrypt é mancante "
"per autenticazione via cookie"

#: libraries/config/messages.inc.php:316
msgid "mcrypt warning"
msgstr "avviso mcrypt"

#: libraries/config/messages.inc.php:317
msgid ""
"The number of bytes a script is allowed to allocate, eg. [kbd]32M[/kbd] "
"([kbd]0[/kbd] for no limit)"
msgstr ""
"Il numero di byte che é consentito di allocare, ad esempio [kbd]32M[/kbd] "
"([kbd]0[/kbd] per nessun limite)"

#: libraries/config/messages.inc.php:318
msgid "Memory limit"
msgstr "Limite memoria"

#: libraries/config/messages.inc.php:319
#, fuzzy
#| msgid "These are Edit, Inline edit, Copy and Delete links"
msgid "These are Edit, Copy and Delete links"
msgstr ""
"Questi sono i collegamenti per Modifica, Modifica in Linea, Copia e "
"Eliminazione"

#: libraries/config/messages.inc.php:320
msgid "Where to show the table row links"
msgstr "Dove mostrare i collegamenti per le righe delle tabelle"

#: libraries/config/messages.inc.php:321
msgid "Use natural order for sorting table and database names"
msgstr ""
"Utilizza un ordine naturale per ordinare i nomi delle tabelle e dei database"

#: libraries/config/messages.inc.php:322
msgid "Natural order"
msgstr "Ordine naturale"

#: libraries/config/messages.inc.php:323 libraries/config/messages.inc.php:333
msgid "Use only icons, only text or both"
msgstr "Utilizza solo icone, solo testo o entrambi"

#: libraries/config/messages.inc.php:324
msgid "Iconic navigation bar"
msgstr "Barra di navigazione iconica"

#: libraries/config/messages.inc.php:325
msgid "use GZip output buffering for increased speed in HTTP transfers"
msgstr ""
"utilizza il buffer di uscita GZip per una maggiore velocità nei "
"trasferimenti via HTTP"

#: libraries/config/messages.inc.php:326
msgid "GZip output buffering"
msgstr "utilizza il buffer di uscita GZip"

#: libraries/config/messages.inc.php:327
msgid ""
"[kbd]SMART[/kbd] - i.e. descending order for columns of type TIME, DATE, "
"DATETIME and TIMESTAMP, ascending order otherwise"
msgstr ""
"[kbd]SMART[/kbd] - ad esempio ordine decrescente per i campi dei tipi TIME, "
"DATE, DATETIME e TIMESTAMP, ordine crescente altrimenti"

#: libraries/config/messages.inc.php:328
msgid "Default sorting order"
msgstr "Ordinamento predefinito"

#: libraries/config/messages.inc.php:329
msgid "Use persistent connections to MySQL databases"
msgstr "Usa connessioni persistenti per i server MySQL"

#: libraries/config/messages.inc.php:330
msgid "Persistent connections"
msgstr "Connessione persistente"

#: libraries/config/messages.inc.php:331
msgid ""
"Disable the default warning that is displayed on the database details "
"Structure page if any of the required tables for the phpMyAdmin "
"configuration storage could not be found"
msgstr ""
"Disabilita l'avviso predefinito che viene visualizzato sulla pagina dei "
"dettagli della Struttura dei database, se qualche tabella necessaria per la "
"memorizzazzione della configurazione di phpMyAdmin non viene trovata"

#: libraries/config/messages.inc.php:332
msgid "Missing phpMyAdmin configuration storage tables"
msgstr "Mancano le tabbelle di configurazione di phpMyAdmin"

#: libraries/config/messages.inc.php:334
msgid "Iconic table operations"
msgstr "Operazioni iconiche per le tabelle"

#: libraries/config/messages.inc.php:335
msgid "Disallow BLOB and BINARY columns from editing"
msgstr "Disabilita l'opzione di modifica dei campi BLOB e BINARY"

#: libraries/config/messages.inc.php:336
msgid "Protect binary columns"
msgstr "Proteggi campi binari"

#: libraries/config/messages.inc.php:337
msgid ""
"Enable if you want DB-based query history (requires phpMyAdmin configuration "
"storage). If disabled, this utilizes JS-routines to display query history "
"(lost by window close)."
msgstr ""
"Abilita se vuoi che la cronologia delle queri sia salvata nel database "
"(richiede la memorizzazione della configurazione di phpMyAdmin). Se "
"disabilitata, questa utilizzera funzioni JS per visualizzare la cronologia "
"delle query (persa alla chiusura della finstra)."

#: libraries/config/messages.inc.php:338
msgid "Permanent query history"
msgstr "Cronologia delle query permanente"

#: libraries/config/messages.inc.php:340
msgid "How many queries are kept in history"
msgstr "Il numero di query da mantenere nella cronologia"

#: libraries/config/messages.inc.php:341
msgid "Query history length"
msgstr "Lunghezza per la cronologia delle query"

#: libraries/config/messages.inc.php:342
msgid "Tab displayed when opening a new query window"
msgstr ""
"La tabulazione da visualizzare quando una nuova finestra di query viene "
"aperta"

#: libraries/config/messages.inc.php:343
msgid "Default query window tab"
msgstr "Scheda predefinita per la finestra query"

#: libraries/config/messages.inc.php:344
msgid "Query window height (in pixels)"
msgstr "Altezza finestra query (in pixels)"

#: libraries/config/messages.inc.php:345
msgid "Query window height"
msgstr "Altezza finestra query"

#: libraries/config/messages.inc.php:346
msgid "Query window width (in pixels)"
msgstr "Larghezza finestra query (in pixel)"

#: libraries/config/messages.inc.php:347
msgid "Query window width"
msgstr "Larghezza finestra query"

#: libraries/config/messages.inc.php:348
msgid "Select which functions will be used for character set conversion"
msgstr ""
"Seleziona le funzioni che saranno usate per la conversione dell'insieme di "
"caratteri"

#: libraries/config/messages.inc.php:349
msgid "Recoding engine"
msgstr "Motore di registrazione"

#: libraries/config/messages.inc.php:350
msgid "When browsing tables, the sorting of each table is remembered"
msgstr ""
"L'ordine delle tabelle é memorizzato durante la navigazione delle tabelle"

#: libraries/config/messages.inc.php:351
msgid "Remember table's sorting"
msgstr "Ricorda l'ordine delle tabelle"

#: libraries/config/messages.inc.php:352
msgid "Repeat the headers every X cells, [kbd]0[/kbd] deactivates this feature"
msgstr ""
"Repeti le instestazioni ogni X celle, [kbd]0[/kbd] disattiva questa "
"funzionalitá"

#: libraries/config/messages.inc.php:353
msgid "Repeat headers"
msgstr "Ripeti intestazioni"

#: libraries/config/messages.inc.php:354
msgid "Show help button instead of Documentation text"
msgstr "Mostra il pulsante della guida invece del testo della Documentazione"

#: libraries/config/messages.inc.php:355
msgid "Show help button"
msgstr "Mostra il pulsante della guida"

#: libraries/config/messages.inc.php:357
msgid "Save all edited cells at once"
msgstr ""

#: libraries/config/messages.inc.php:358
msgid "Directory where exports can be saved on server"
msgstr "La cartella sul server dove é possibile salvare le esportazioni"

#: libraries/config/messages.inc.php:359
msgid "Save directory"
msgstr "Salva cartella"

#: libraries/config/messages.inc.php:360
msgid "Leave blank if not used"
msgstr "Lascia vuoto se non usato"

#: libraries/config/messages.inc.php:361
msgid "Host authorization order"
msgstr "Ordine dei permessi del host"

#: libraries/config/messages.inc.php:362
msgid "Leave blank for defaults"
msgstr "Lascia vuoto per i valori predefiniti"

#: libraries/config/messages.inc.php:363
msgid "Host authorization rules"
msgstr "Regole dei permessi del host"

#: libraries/config/messages.inc.php:364
msgid "Allow logins without a password"
msgstr "Consenti login senza la parola chiave"

#: libraries/config/messages.inc.php:365
msgid "Allow root login"
msgstr "Consenti login per utenti root"

#: libraries/config/messages.inc.php:366
msgid "HTTP Basic Auth Realm name to display when doing HTTP Auth"
msgstr "Il nome del Basic Auth Realm da visualizzare durante HTTP Auth"

#: libraries/config/messages.inc.php:367
msgid "HTTP Realm"
msgstr "Realm HTTP"

#: libraries/config/messages.inc.php:368
msgid ""
"The path for the config file for [a@http://swekey.com]SweKey hardware "
"authentication[/a] (not located in your document root; suggested: /etc/"
"swekey.conf)"
msgstr ""
"Il percorso per il file di configurazione per [a@http://swekey.com]"
"autenticazione hardware SweKey[/a] (not salvata nella cartella document "
"root; percorso consigliato: /etc/swekey.conf)"

#: libraries/config/messages.inc.php:369
msgid "SweKey config file"
msgstr "File di configurazione SweKey"

#: libraries/config/messages.inc.php:370
msgid "Authentication method to use"
msgstr "Metodo di autenticazione da usare"

#: libraries/config/messages.inc.php:371 setup/frames/index.inc.php:127
msgid "Authentication type"
msgstr "Tipo di autenticazione"

#: libraries/config/messages.inc.php:372
msgid ""
"Leave blank for no [a@http://wiki.phpmyadmin.net/pma/bookmark]bookmark[/a] "
"support, suggested: [kbd]pma_bookmark[/kbd]"
msgstr ""
"Lascia vuoto per disattivare il supporto per i [a@http://wiki.phpmyadmin.net/"
"pma/bookmark]segnalibri[/a], consigliato: [kbd]pma_bookmark[/kbd]"

#: libraries/config/messages.inc.php:373
msgid "Bookmark table"
msgstr "Tabella dei segnalibri"

#: libraries/config/messages.inc.php:374
msgid ""
"Leave blank for no column comments/mime types, suggested: [kbd]"
"pma_column_info[/kbd]"
msgstr ""
"Lascia vuoto per diattivare i commenti/tipi mime per i campi, consigliato: "
"[kbd]pma_column_info[/kbd]"

#: libraries/config/messages.inc.php:375
msgid "Column information table"
msgstr "Tabella delle informazioni sui campi"

#: libraries/config/messages.inc.php:376
msgid "Compress connection to MySQL server"
msgstr "Comprimi la connessione al server MySQL"

#: libraries/config/messages.inc.php:377
msgid "Compress connection"
msgstr "Comprimi la connessione"

#: libraries/config/messages.inc.php:378
msgid "How to connect to server, keep [kbd]tcp[/kbd] if unsure"
msgstr "Come connettersi al server, lascia [kbd]tcp[/kbd] se non sei sicuro"

#: libraries/config/messages.inc.php:379
msgid "Connection type"
msgstr "Tipo di connessione"

#: libraries/config/messages.inc.php:380
msgid "Control user password"
msgstr "Parola chiave per l'utente di controllo"

#: libraries/config/messages.inc.php:381
msgid ""
"A special MySQL user configured with limited permissions, more information "
"available on [a@http://wiki.phpmyadmin.net/pma/controluser]wiki[/a]"
msgstr ""
"Un utente MySQL speciale configurato con delle autorizzazioni limitate, "
"ulteriori informazioni disponibili nella [a@http://wiki.phpmyadmin.net/pma/"
"controluser]wiki[/a]"

#: libraries/config/messages.inc.php:382
msgid "Control user"
msgstr "Utente di controllo"

#: libraries/config/messages.inc.php:383
msgid "Count tables when showing database list"
msgstr "Conta le tabelle quando la lista dei database viene mostrata"

#: libraries/config/messages.inc.php:384
msgid "Count tables"
msgstr "Conta tabelle"

#: libraries/config/messages.inc.php:385
msgid ""
"Leave blank for no Designer support, suggested: [kbd]pma_designer_coords[/"
"kbd]"
msgstr ""
"Lascia vuoto disattivare il supporto per Designer, consigliato: [kbd]"
"pma_designer_coords[/kbd]"

#: libraries/config/messages.inc.php:386
msgid "Designer table"
msgstr "Tabbella di design assistito"

#: libraries/config/messages.inc.php:387
msgid ""
"More information on [a@http://sf.net/support/tracker.php?aid=1849494]PMA bug "
"tracker[/a] and [a@http://bugs.mysql.com/19588]MySQL Bugs[/a]"
msgstr ""
"Maggiori informazioni su [a@http://sf.net/support/tracker.php?aid=1849494]"
"PMA bug tracker[/a] e [a@http://bugs.mysql.com/19588]MySQL Bugs[/a]"

#: libraries/config/messages.inc.php:388
msgid "Disable use of INFORMATION_SCHEMA"
msgstr "Disabilita l'utilizzo di INFORMATION_SCHEMA"

#: libraries/config/messages.inc.php:389
msgid "What PHP extension to use; you should use mysqli if supported"
msgstr ""
"Il tipo di estensione PHP da utilizzare; dovresti utilizzare mysqli, se "
"questo é supportato"

#: libraries/config/messages.inc.php:390
msgid "PHP extension to use"
msgstr "Estensioni PHP da utilizzare"

#: libraries/config/messages.inc.php:391
msgid "Hide databases matching regular expression (PCRE)"
msgstr "Nascondi i database corrispondenti all'espressione regolare (PCRE)"

#: libraries/config/messages.inc.php:392
msgid "Hide databases"
msgstr "Nascondi i database"

#: libraries/config/messages.inc.php:393
msgid ""
"Leave blank for no SQL query history support, suggested: [kbd]pma_history[/"
"kbd]"
msgstr ""
"Lascia vuoto per disabilitare il supporto per la cronologia delle query SQL, "
"consigliato: [kbd]pma_history[/kbd]"

#: libraries/config/messages.inc.php:394
msgid "SQL query history table"
msgstr "Tabella di cronologia delle query SQL"

#: libraries/config/messages.inc.php:395
msgid "Hostname where MySQL server is running"
msgstr "Il nome host dove is server MySQL é in esecuzione"

#: libraries/config/messages.inc.php:396
msgid "Server hostname"
msgstr "Nome host del server"

#: libraries/config/messages.inc.php:397
msgid "Logout URL"
msgstr "Url di logout"

#: libraries/config/messages.inc.php:398
msgid ""
"This configuration make sure that we only keep N (N = MaxTableUiprefs) "
"newest record in \"table_uiprefs\" and automatically delete older records"
msgstr ""

#: libraries/config/messages.inc.php:399
#, fuzzy
#| msgid "Maximum number of tables displayed in table list"
msgid "Maximum number of records saved in \"table_uiprefs\" table"
msgstr "Il massimo numero di tabelle da visualizzare nella lista di tabelle"

#: libraries/config/messages.inc.php:400
msgid "Try to connect without password"
msgstr "Prova ad effettuare la connessione senza una parola chiave"

#: libraries/config/messages.inc.php:401
msgid "Connect without password"
msgstr "Effettua connessione senza la parola chiave"

#: libraries/config/messages.inc.php:402
msgid ""
"You can use MySQL wildcard characters (% and _), escape them if you want to "
"use their literal instances, i.e. use [kbd]'my\\_db'[/kbd] and not "
"[kbd]'my_db'[/kbd]. Using this option you can sort database list, just enter "
"their names in order and use [kbd]*[/kbd] at the end to show the rest in "
"alphabetical order."
msgstr ""
"Puoi utilizzare i caratteri jolly di MySQL (% e _), prefissali con una barra "
"rovesciata '\\' se vuoi utilizzarli nel loro senso letterale, ad esempio "
"[kbd]'my\\_db'[/kbd] e non [kbd]'my_db'[/kbd]. Utilizzando quest'opzione "
"puoi ordinare la lista dei database, basta inserire i loro nomi in ordine e "
"utilizzare [kbd]*[/ kbd] alla fine per mostrare il resto in ordine "
"alfabetico."

#: libraries/config/messages.inc.php:403
msgid "Show only listed databases"
msgstr "Mostra solo i database dalla lista"

#: libraries/config/messages.inc.php:404 libraries/config/messages.inc.php:445
msgid "Leave empty if not using config auth"
msgstr "Lascia vuoto su il config auth non é utilizzato"

#: libraries/config/messages.inc.php:405
msgid "Password for config auth"
msgstr "Parola chiave per config auth"

#: libraries/config/messages.inc.php:406
msgid ""
"Leave blank for no PDF schema support, suggested: [kbd]pma_pdf_pages[/kbd]"
msgstr ""
"Lascia vuoto disabilitare il supporto per i schemi PDF, consigliato: [kbd]"
"pma_pdf_pages[/kbd]"

#: libraries/config/messages.inc.php:407
msgid "PDF schema: pages table"
msgstr "Schema PDF: tabella delle pagine"

#: libraries/config/messages.inc.php:408
msgid ""
"Database used for relations, bookmarks, and PDF features. See [a@http://wiki."
"phpmyadmin.net/pma/pmadb]pmadb[/a] for complete information. Leave blank for "
"no support. Suggested: [kbd]phpmyadmin[/kbd]"
msgstr ""
"Database utilizzato per relazioni, segnalibri and funzionalitá PDF. Vedi "
"[a@http://wiki.phpmyadmin.net/pma/pmadb]pmadb[/a] per tutti dettagli. Lascia "
"vuoto per disabilitarne il supporto. Consigliato: [kbd]phpmyadmin[/kbd]"

#: libraries/config/messages.inc.php:409
msgid "Database name"
msgstr "Nome del database"

#: libraries/config/messages.inc.php:410
msgid "Port on which MySQL server is listening, leave empty for default"
msgstr ""
"La dove il server MySQL ascolta, lascia vuoto per il valore predefinito"

#: libraries/config/messages.inc.php:411
msgid "Server port"
msgstr "Porta del server"

#: libraries/config/messages.inc.php:412
msgid ""
"Leave blank for no \"persistent\" recently used tables across sessions, "
"suggested: [kbd]pma_recent[/kbd]"
msgstr ""
"Lascia vuoto per disabilitare la memorizzazione delle tabelle recenti nel "
"database, consigliato: [kbd]pma_recent[/kbd]"

#: libraries/config/messages.inc.php:413
msgid "Recently used table"
msgstr "Tabella utilizzata recentemente"

#: libraries/config/messages.inc.php:414
msgid ""
"Leave blank for no [a@http://wiki.phpmyadmin.net/pma/relation]relation-links"
"[/a] support, suggested: [kbd]pma_relation[/kbd]"
msgstr ""
"Lascia vuoto per disabilitare il supporto per [a@http://wiki.phpmyadmin.net/"
"pma/relation]relation-links[/a], consigliato: [kbd]pma_relation[/kbd]"

#: libraries/config/messages.inc.php:415
msgid "Relation table"
msgstr "Tabella relazionale"

#: libraries/config/messages.inc.php:416
msgid "SQL command to fetch available databases"
msgstr "Commando SQL per ritrovare i database disponibili"

#: libraries/config/messages.inc.php:417
msgid "SHOW DATABASES command"
msgstr "Commando SHOW DATABASES"

#: libraries/config/messages.inc.php:418
msgid ""
"See [a@http://wiki.phpmyadmin.net/pma/auth_types#signon]authentication types"
"[/a] for an example"
msgstr ""
"Vedi [a@http://wiki.phpmyadmin.net/pma/auth_types#signon]tipi di "
"autenticazione[/a] per un esempio"

#: libraries/config/messages.inc.php:419
msgid "Signon session name"
msgstr "Nome della sessione di signon"

#: libraries/config/messages.inc.php:420
msgid "Signon URL"
msgstr "L'URL di signon"

#: libraries/config/messages.inc.php:421
msgid "Socket on which MySQL server is listening, leave empty for default"
msgstr ""
"Il socket sul quale il server MySQL ascolta, lascia vuoto per il valore "
"predefinito"

#: libraries/config/messages.inc.php:422
msgid "Server socket"
msgstr "Socket del server"

#: libraries/config/messages.inc.php:423
msgid "Enable SSL for connection to MySQL server"
msgstr "Abilita SSL per la connessione al server MySQL"

#: libraries/config/messages.inc.php:424
msgid "Use SSL"
msgstr "Utilizza SSL"

#: libraries/config/messages.inc.php:425
msgid ""
"Leave blank for no PDF schema support, suggested: [kbd]pma_table_coords[/kbd]"
msgstr ""
"Lascia vuoto per disabilita il supporto dello schema PDF, consigliato: [kbd]"
"pma_table_coords[/kbd]"

#: libraries/config/messages.inc.php:426
msgid "PDF schema: table coordinates"
msgstr "Schema PDF: coordinate delle tabelle"

#: libraries/config/messages.inc.php:427
msgid ""
"Table to describe the display columns, leave blank for no support; "
"suggested: [kbd]pma_table_info[/kbd]"
msgstr ""
"La tabella che descrive i campi di visualizzazione, lascia vuoto per "
"disabilitarne il supporto; consigliato: [kbd]pma_table_info[/kbd]"

#: libraries/config/messages.inc.php:428
msgid "Display columns table"
msgstr "Visualizza i campi della tabella"

#: libraries/config/messages.inc.php:429
msgid ""
"Leave blank for no \"persistent\" tables'UI preferences across sessions, "
"suggested: [kbd]pma_table_uiprefs[/kbd]"
msgstr ""
"Lascia vuoto per disabilitare la memorizzazione delle preferenze "
"dell'interfaccia utenti nel database, consigliato: [kbd]pma_table_uiprefs[/"
"kbd]"

#: libraries/config/messages.inc.php:430
msgid "UI preferences table"
msgstr "Tabella di memorizzazione delle preferenze dell'interfaccia utente"

#: libraries/config/messages.inc.php:431
msgid ""
"Whether a DROP DATABASE IF EXISTS statement will be added as first line to "
"the log when creating a database."
msgstr ""
"Se aggiungere un instruzione DROP DATABASE IF EXISTS sulla prima linea del "
"log quando viene creato un database."

#: libraries/config/messages.inc.php:432
msgid "Add DROP DATABASE"
msgstr "Aggiungi DROP DATABASE"

#: libraries/config/messages.inc.php:433
msgid ""
"Whether a DROP TABLE IF EXISTS statement will be added as first line to the "
"log when creating a table."
msgstr ""
"Se aggiungere un instruzione DROP TABLE IF EXISTS sulla prima linea del log "
"quando viene creato una tabella."

#: libraries/config/messages.inc.php:434
msgid "Add DROP TABLE"
msgstr "Aggiungi DROP TABLE"

#: libraries/config/messages.inc.php:435
msgid ""
"Whether a DROP VIEW IF EXISTS statement will be added as first line to the "
"log when creating a view."
msgstr ""
"Se aggiungere un instruzione DROP VIEW IF EXISTS sulla prima linea del log "
"quando viene creata una vista."

#: libraries/config/messages.inc.php:436
msgid "Add DROP VIEW"
msgstr "Aggiungi DROP VIEW"

#: libraries/config/messages.inc.php:437
msgid "Defines the list of statements the auto-creation uses for new versions."
msgstr ""
"Definisce la lista delle istruzioni the l'auto-creazione utilizza per le "
"nuove versioni."

#: libraries/config/messages.inc.php:438
msgid "Statements to track"
msgstr "Istruzioni da monitorare"

#: libraries/config/messages.inc.php:439
msgid ""
"Leave blank for no SQL query tracking support, suggested: [kbd]pma_tracking[/"
"kbd]"
msgstr ""
"Lascia vuoto per disabilitare il supporto per il monitoriaggio delle query "
"SQL, consigliato: [kbd]pma_tracking[/kbd]"

#: libraries/config/messages.inc.php:440
msgid "SQL query tracking table"
msgstr "Tabella de monitoraggio delle query SQL"

#: libraries/config/messages.inc.php:441
msgid ""
"Whether the tracking mechanism creates versions for tables and views "
"automatically."
msgstr ""
"Se il meccanismo di monitoraggio crea versioni per tabelle e viste "
"automaticamente."

#: libraries/config/messages.inc.php:442
msgid "Automatically create versions"
msgstr "Crea versioni automaticamente"

#: libraries/config/messages.inc.php:443
#, fuzzy
#| msgid ""
#| "Leave blank for no user preferences storage in database, suggested: [kbd]"
#| "pma_config[/kbd]"
msgid ""
"Leave blank for no user preferences storage in database, suggested: [kbd]"
"pma_userconfig[/kbd]"
msgstr ""
"Lascia vuoto per disabilitare la memorizzazione delle preferenze degli "
"utenti nel database, consigliato: [kbd]pma_config[/kbd]"

#: libraries/config/messages.inc.php:444
msgid "User preferences storage table"
msgstr "Tabella di memorizzazione delle preferenze degli utenti"

#: libraries/config/messages.inc.php:446
msgid "User for config auth"
msgstr "Utente per il config auth"

#: libraries/config/messages.inc.php:447
msgid ""
"Disable if you know that your pma_* tables are up to date. This prevents "
"compatibility checks and thereby increases performance"
msgstr ""
"Disabilita se sai che le tua tabelle pma_* sono aggiornate. Questo previene "
"dei controlli di compatibilitá e cosí aumente le prestazioni"

#: libraries/config/messages.inc.php:448
msgid "Verbose check"
msgstr "Controllo dettagliato"

#: libraries/config/messages.inc.php:449
msgid ""
"A user-friendly description of this server. Leave blank to display the "
"hostname instead."
msgstr ""
"Una descrizione di facile utilizzo di questo server. Lascia vuoto per "
"visualizzare il nome host, invece."

#: libraries/config/messages.inc.php:450
msgid "Verbose name of this server"
msgstr "Nome completo di questo server"

#: libraries/config/messages.inc.php:451
msgid "Whether a user should be displayed a &quot;show all (rows)&quot; button"
msgstr ""
"Se visualizzare all'utente un pulsante &quot;mostra tutte le (righe)&quot;"

#: libraries/config/messages.inc.php:452
msgid "Allow to display all the rows"
msgstr "Consenti la visualizzazione di tutte le righe"

#: libraries/config/messages.inc.php:453
msgid ""
"Please note that enabling this has no effect with [kbd]config[/kbd] "
"authentication mode because the password is hard coded in the configuration "
"file; this does not limit the ability to execute the same command directly"
msgstr ""
"Si prega di notare che l'attivazione di questo non ha effetto con [kbd]config"
"[/ kbd] la modalità di autenticazione perché la password è salvata nel file "
"di configurazione; questo non limita la capacità di eseguire lo stesso "
"comando direttamente"

#: libraries/config/messages.inc.php:454
msgid "Show password change form"
msgstr "Mostra il modulo di modifica della parola chiave"

#: libraries/config/messages.inc.php:455
msgid "Show create database form"
msgstr "Mostra il modulo di creazione dei database"

#: libraries/config/messages.inc.php:456
msgid ""
"Defines whether or not type display direction option is shown when browsing "
"a table"
msgstr ""
"Definisce se mostrare l'opzione della direzione di visualizzazione durante "
"la navigazione delle tabelle"

#: libraries/config/messages.inc.php:457
msgid "Show display direction"
msgstr "Mostra l'orientamento del display"

#: libraries/config/messages.inc.php:458
msgid ""
"Defines whether or not type fields should be initially displayed in edit/"
"insert mode"
msgstr ""
"Stabilisce se i tipi dei campi dovrebbero essere visualizzati inizialmente "
"nella modalitá di inserimento/modifica"

#: libraries/config/messages.inc.php:459
msgid "Show field types"
msgstr "Mostra i tipi di campi"

#: libraries/config/messages.inc.php:460
msgid "Display the function fields in edit/insert mode"
msgstr ""
"Visualizza i campi delle funzioni nelle modalita di inserimento/modifica"

#: libraries/config/messages.inc.php:461
msgid "Show function fields"
msgstr "Mostra i campi delle funzioni"

#: libraries/config/messages.inc.php:462
#, fuzzy
#| msgid "Where to show the table row links"
msgid "Whether to show hint or not"
msgstr "Dove mostrare i collegamenti per le righe delle tabelle"

#: libraries/config/messages.inc.php:463
#, fuzzy
#| msgid "Show indexes"
msgid "Show hint"
msgstr "Mostra gli indici"

#: libraries/config/messages.inc.php:464
msgid ""
"Shows link to [a@http://php.net/manual/function.phpinfo.php]phpinfo()[/a] "
"output"
msgstr ""
"Mostra un collegamento all'output di [a@http://php.net/manual/function."
"phpinfo.php]phpinfo()[/a]"

#: libraries/config/messages.inc.php:465
msgid "Show phpinfo() link"
msgstr "Mostra un collegamento a phpinfo()"

#: libraries/config/messages.inc.php:466
msgid "Show detailed MySQL server information"
msgstr "Mostra informazioni dettagliate del server MySQL"

#: libraries/config/messages.inc.php:467
msgid "Defines whether SQL queries generated by phpMyAdmin should be displayed"
msgstr ""
"Definisce se le query SQL generate da phpMyAdmin devrebbero essere "
"visualizzate"

#: libraries/config/messages.inc.php:468
msgid "Show SQL queries"
msgstr "Mostra query SQL"

#: libraries/config/messages.inc.php:469
msgid "Allow to display database and table statistics (eg. space usage)"
msgstr ""
"Consenti la visualizzazione delle statistiche dei database e tabelle (ad "
"esempio spazio utilizzato)"

#: libraries/config/messages.inc.php:470
msgid "Show statistics"
msgstr "Mostra statistiche"

#: libraries/config/messages.inc.php:471
msgid ""
"If tooltips are enabled and a database comment is set, this will flip the "
"comment and the real name"
msgstr ""
"Se i tooltip sono abilitati e un commento del database è impostato, questo "
"scambierá il commento ed il vero nome"

#: libraries/config/messages.inc.php:472
msgid "Display database comment instead of its name"
msgstr "Visualizza i commenti dei database, invece dei nomi corrispondenti"

#: libraries/config/messages.inc.php:473
msgid ""
"When setting this to [kbd]nested[/kbd], the alias of the table name is only "
"used to split/nest the tables according to the $cfg"
"['LeftFrameTableSeparator'] directive, so only the folder is called like the "
"alias, the table name itself stays unchanged"
msgstr ""
"Quando questo é impostato a [kbd]nested[/kbd], l'alias del nome della "
"tabella é solo utilizzato per dividere/nidificare le tabelle in accordo con "
"la direttiva $cfg['LeftFrameTableSeparator'], in questo modo solo la "
"cartella é chiamata come l'alias, ma il nome della tabella stessa rimane "
"invariato"

#: libraries/config/messages.inc.php:474
msgid "Display table comment instead of its name"
msgstr "Visualizza i commenti delle tabelle, invece dei nomi corrispondenti"

#: libraries/config/messages.inc.php:475
msgid "Display table comments in tooltips"
msgstr "Visualizza i commenti delle tabelle nei tooltip"

#: libraries/config/messages.inc.php:476
msgid ""
"Mark used tables and make it possible to show databases with locked tables"
msgstr ""
"Segna le tabelle come utilizzate e quindi consenti la visualizzazione dei "
"database con delle tabelle bloccate"

#: libraries/config/messages.inc.php:477
msgid "Skip locked tables"
msgstr "Ignora le tabelle bloccate"

#: libraries/config/messages.inc.php:482
msgid "Requires SQL Validator to be enabled"
msgstr "Richiede l'abilitazione del validatore SQL"

#: libraries/config/messages.inc.php:484
#: libraries/display_change_password.lib.php:40
#: libraries/replication_gui.lib.php:62 libraries/replication_gui.lib.php:63
#: libraries/replication_gui.lib.php:341 libraries/replication_gui.lib.php:345
#: libraries/replication_gui.lib.php:355 server_privileges.php:877
#: server_privileges.php:881 server_privileges.php:892
#: server_privileges.php:1698 server_synchronize.php:1265
msgid "Password"
msgstr "Password"

#: libraries/config/messages.inc.php:485
msgid ""
"[strong]Warning:[/strong] requires PHP SOAP extension or PEAR SOAP to be "
"installed"
msgstr ""
"[strong]Avviso:[/strong] richiede l'estensione SOAP di PHP o l'installazione "
"di PEAR SOAP"

#: libraries/config/messages.inc.php:486
msgid "Enable SQL Validator"
msgstr "Abilita il validatore SQL"

#: libraries/config/messages.inc.php:487
msgid ""
"If you have a custom username, specify it here (defaults to [kbd]anonymous[/"
"kbd])"
msgstr ""
"Se hai un nome utente personalizzato, specificalo qui (il predefinito é [kbd]"
"anonymous[/kbd])"

#: libraries/config/messages.inc.php:488 tbl_tracking.php:445
#: tbl_tracking.php:502
msgid "Username"
msgstr "Nome utente"

#: libraries/config/messages.inc.php:489
msgid ""
"Suggest a database name on the &quot;Create Database&quot; form (if "
"possible) or keep the text field empty"
msgstr ""
"Suggerisci un nome di database nel modulo \"Crea database\" (se possibile) o "
"lascia il campo di testo vuoto"

#: libraries/config/messages.inc.php:490
msgid "Suggest new database name"
msgstr "Suggerisci un nuovo nome per il database"

#: libraries/config/messages.inc.php:491
msgid "A warning is displayed on the main page if Suhosin is detected"
msgstr "Mostra un avviso sulla pagina principale se Suhosin é stato trovato"

#: libraries/config/messages.inc.php:492
msgid "Suhosin warning"
msgstr "Avviso Suhosin"

#: libraries/config/messages.inc.php:493
msgid ""
"Textarea size (columns) in edit mode, this value will be emphasized for SQL "
"query textareas (*2) and for query window (*1.25)"
msgstr ""
"La dimensione dell'area di testo (campi) nella modalitá di modifica, questo "
"valore incrementato per le aree di testo delle query SQL (x2) e per la "
"finestra di query (x1.25)"

#: libraries/config/messages.inc.php:494
msgid "Textarea columns"
msgstr "Campi di aree di testo"

#: libraries/config/messages.inc.php:495
msgid ""
"Textarea size (rows) in edit mode, this value will be emphasized for SQL "
"query textareas (*2) and for query window (*1.25)"
msgstr ""
"La dimensione dell'area di testo (righe) nella modalitá di modifica, questo "
"valore incrementato per le aree di testo delle query SQL (x2) e per la "
"finestra di query (x1.25)"

#: libraries/config/messages.inc.php:496
msgid "Textarea rows"
msgstr "Righe con aree di testo"

#: libraries/config/messages.inc.php:497
msgid "Title of browser window when a database is selected"
msgstr "Totolo della finestra del browser quando un database é selezionato"

#: libraries/config/messages.inc.php:499
msgid "Title of browser window when nothing is selected"
msgstr "Totolo della finestra del browser quando nessun oggetto é selezionato"

#: libraries/config/messages.inc.php:500
msgid "Default title"
msgstr "Titolo Predefinito"

#: libraries/config/messages.inc.php:501
msgid "Title of browser window when a server is selected"
msgstr "Totolo della finestra del browser quando un server é selezionato"

#: libraries/config/messages.inc.php:503
msgid "Title of browser window when a table is selected"
msgstr "Totolo della finestra del browser quando una tebella é selezionata"

#: libraries/config/messages.inc.php:505
msgid ""
"Input proxies as [kbd]IP: trusted HTTP header[/kbd]. The following example "
"specifies that phpMyAdmin should trust a HTTP_X_FORWARDED_FOR (X-Forwarded-"
"For) header coming from the proxy 1.2.3.4:[br][kbd]1.2.3.4: "
"HTTP_X_FORWARDED_FOR[/kbd]"
msgstr ""
"Le proxy di input come [kbd]IP: trusted HTTP header[/kbd]. Il seguente "
"esempio specifica che phpMyAdmin dovrebbe accettare un intestazione "
"HTTP_X_FORWARDED_FOR (X-Forwarded-For) proveniente dalla proxy 1.2.3.4[br]"
"[kbd]1.2.3.4: HTTP_X_FORWARDED_FOR[/kbd]"

#: libraries/config/messages.inc.php:506
msgid "List of trusted proxies for IP allow/deny"
msgstr "Lista dei proxy di fiducia per filtarre gli IP, accetta/rifiuta"

#: libraries/config/messages.inc.php:507
msgid "Directory on server where you can upload files for import"
msgstr ""
"La cartella sul server dove é possibile caricare i file per l'importazione"

#: libraries/config/messages.inc.php:508
msgid "Upload directory"
msgstr "Cartella dei upload"

#: libraries/config/messages.inc.php:509
msgid "Allow for searching inside the entire database"
msgstr "Consenti la ricerca all'interno di un intero database"

#: libraries/config/messages.inc.php:510
msgid "Use database search"
msgstr "Utilizza la ricerca dei datatbase"

#: libraries/config/messages.inc.php:511
msgid ""
"When disabled, users cannot set any of the options below, regardless of the "
"checkbox on the right"
msgstr ""
"Quando disabilitato, gli utenti non possono impostare alcune opzioni "
"sottostanti, indipendentemente dalla casella di controllo sulla destra"

#: libraries/config/messages.inc.php:512
msgid "Enable the Developer tab in settings"
msgstr "Abilita la tabulazione per i Sviluppatori nelle impostazioni"

#: libraries/config/messages.inc.php:513
msgid ""
"Show affected rows of each statement on multiple-statement queries. See "
"libraries/import.lib.php for defaults on how many queries a statement may "
"contain."
msgstr ""
"Mostra i campi influenzati da ogni istruzione nelle questi di multiple "
"istruzioni. Vedi libraries/import.lib.php per i valori predefiniti di quante "
"instruzioni possono essere contenute in una query."

#: libraries/config/messages.inc.php:514
msgid "Verbose multiple statements"
msgstr "Instruzioni multiple verbose"

#: libraries/config/messages.inc.php:515 setup/frames/index.inc.php:242
msgid "Check for latest version"
msgstr "Controlla l'ultima versione"

#: libraries/config/messages.inc.php:516
msgid "Enables check for latest version on main phpMyAdmin page"
msgstr ""
"Abilita la prova per la versione piú recente sulla pagina principale di "
"phpMyAdmin"

#: libraries/config/messages.inc.php:517 setup/lib/index.lib.php:121
#: setup/lib/index.lib.php:131 setup/lib/index.lib.php:151
#: setup/lib/index.lib.php:161 setup/lib/index.lib.php:172
#: setup/lib/index.lib.php:179 setup/lib/index.lib.php:185
#: setup/lib/index.lib.php:224
msgid "Version check"
msgstr "Controllo versione"

#: libraries/config/messages.inc.php:518
msgid ""
"Enable [a@http://en.wikipedia.org/wiki/ZIP_(file_format)]ZIP[/a] compression "
"for import and export operations"
msgstr ""
"Abilita la compressione [a@http://en.wikipedia.org/wiki/ZIP_(file_format)]ZIP"
"[/a] per le operazioni di importazione ed esportazione"

#: libraries/config/messages.inc.php:519
msgid "ZIP"
msgstr "ZIP"

#: libraries/config/setup.forms.php:41
msgid "Config authentication"
msgstr "Autenticazione via config"

#: libraries/config/setup.forms.php:45
msgid "Cookie authentication"
msgstr "Autenticazione via cookie"

#: libraries/config/setup.forms.php:48
msgid "HTTP authentication"
msgstr "Autenticazione HTTP"

#: libraries/config/setup.forms.php:51
msgid "Signon authentication"
msgstr "Autenticazione via signon"

#: libraries/config/setup.forms.php:248
#: libraries/config/user_preferences.forms.php:149 libraries/import/ldi.php:35
msgid "CSV using LOAD DATA"
msgstr "CSV usando LOAD DATA"

#: libraries/config/setup.forms.php:257 libraries/config/setup.forms.php:350
#: libraries/config/user_preferences.forms.php:157
#: libraries/config/user_preferences.forms.php:249 libraries/export/ods.php:18
#: libraries/import/ods.php:22
msgid "Open Document Spreadsheet"
msgstr "Foglio di calcolo nel formato Open Document"

#: libraries/config/setup.forms.php:264
#: libraries/config/user_preferences.forms.php:164
msgid "Quick"
msgstr "Veloce"

#: libraries/config/setup.forms.php:268
#: libraries/config/user_preferences.forms.php:168
msgid "Custom"
msgstr "Personalizzazato"

#: libraries/config/setup.forms.php:289
#: libraries/config/user_preferences.forms.php:188
msgid "Database export options"
msgstr "Opzioni di esportazione per database"

#: libraries/config/setup.forms.php:322
#: libraries/config/user_preferences.forms.php:221
#: libraries/export/excel.php:18
msgid "CSV for MS Excel"
msgstr "CSV per dati MS Excel"

#: libraries/config/setup.forms.php:345
#: libraries/config/user_preferences.forms.php:244
#: libraries/export/htmlword.php:18
msgid "Microsoft Word 2000"
msgstr "Microsoft Word 2000"

#: libraries/config/setup.forms.php:354
#: libraries/config/user_preferences.forms.php:253 libraries/export/odt.php:22
msgid "Open Document Text"
msgstr "Testo nel formato Open Document"

#: libraries/config/validate.lib.php:198
msgid "Could not initialize Drizzle connection library"
msgstr ""

#: libraries/config/validate.lib.php:205 libraries/config/validate.lib.php:212
#, fuzzy
#| msgid "Could not connect to MySQL server"
msgid "Could not connect to Drizzle server"
msgstr "Impossibile effettuare la connessione al server MySQL"

#: libraries/config/validate.lib.php:223 libraries/config/validate.lib.php:230
msgid "Could not connect to MySQL server"
msgstr "Impossibile effettuare la connessione al server MySQL"

#: libraries/config/validate.lib.php:254
msgid "Empty username while using config authentication method"
msgstr ""
"Rimuovi il nome utente durante l'utilizzo del metodo di autenticazione config"

#: libraries/config/validate.lib.php:258
msgid "Empty signon session name while using signon authentication method"
msgstr ""
"Rimuovi il nome della sessione signon durante l'utilizzo del metodo di "
"autenticazione signon"

#: libraries/config/validate.lib.php:262
msgid "Empty signon URL while using signon authentication method"
msgstr ""
"Rimuovi l'URL di signon durante l'utilizzo del metodo di autenticazione "
"signon"

#: libraries/config/validate.lib.php:295
msgid "Empty phpMyAdmin control user while using pmadb"
msgstr ""
"Rimuovi l'utente di controllo di phpMyAdmin durante l'utilizzo di pmadb"

#: libraries/config/validate.lib.php:299
msgid "Empty phpMyAdmin control user password while using pmadb"
msgstr ""
"Rimuovi la parola chiave dell'utente di controllo di phpMyAdmin durante "
"l'utilizzo di pmadb"

#: libraries/config/validate.lib.php:385
#, php-format
msgid "Incorrect IP address: %s"
msgstr "Indirizzo IP incorretto: %s"

#. l10n: Please check that translation actually exists.
#: libraries/core.lib.php:245
msgctxt "PHP documentation language"
msgid "en"
msgstr "en"

#: libraries/core.lib.php:261
#, php-format
msgid "The %s extension is missing. Please check your PHP configuration."
msgstr "L'estensione %s è mancante. Controlla la tua configurazione di PHP."

#: libraries/core.lib.php:409
msgid "possible deep recursion attack"
msgstr ""

#: libraries/db_links.inc.php:42 libraries/db_links.inc.php:43
#: libraries/db_links.inc.php:44
msgid "Database seems to be empty!"
msgstr "Il databse sembra essere vuoto!"

#: libraries/db_links.inc.php:65 libraries/relation.lib.php:140
#: libraries/tbl_links.inc.php:97
msgid "Tracking"
msgstr "Tracking"

#: libraries/db_links.inc.php:70
msgid "Query"
msgstr "Query da esempio"

#: libraries/db_links.inc.php:75 libraries/relation.lib.php:128
msgid "Designer"
msgstr "Designer"

#: libraries/db_links.inc.php:92 libraries/server_links.inc.php:60
#: server_privileges.php:119 server_privileges.php:1894
#: server_privileges.php:2252
msgid "Privileges"
msgstr "Privilegi"

#: libraries/db_links.inc.php:96 libraries/rte/rte_words.lib.php:25
msgid "Routines"
msgstr "Routines"

#: libraries/db_links.inc.php:100 libraries/export/sql.php:641
#: libraries/rte/rte_words.lib.php:49
msgid "Events"
msgstr "Eventi"

#: libraries/db_links.inc.php:104 libraries/export/sql.php:1031
#: libraries/export/xml.php:57 libraries/rte/rte_words.lib.php:37
#: libraries/tbl_links.inc.php:103
msgid "Triggers"
msgstr "Triggers"

#: libraries/db_structure.lib.php:43 libraries/display_tbl.lib.php:2216
msgid ""
"May be approximate. See [a@./Documentation.html#faq3_11@Documentation]FAQ "
"3.11[/a]"
msgstr ""
"Può essere approssimato. Vedi [a@./Documentation.html#faq3_11@Documentation]"
"FAQ 3.11[/a]"

#: libraries/dbi/drizzle.dbi.lib.php:114 libraries/dbi/mysql.dbi.lib.php:117
#: libraries/dbi/mysqli.dbi.lib.php:142
msgid "Connection for controluser as defined in your configuration failed."
msgstr ""
"Connessione per controluser come definito nella configurazione fallita."

#: libraries/dbi/drizzle.dbi.lib.php:344 libraries/dbi/mysql.dbi.lib.php:351
#: libraries/dbi/mysql.dbi.lib.php:353 libraries/dbi/mysqli.dbi.lib.php:384
msgid "The server is not responding"
msgstr "Il server non risponde"

#: libraries/dbi/drizzle.dbi.lib.php:344
#, fuzzy
#| msgid "(or the local MySQL server's socket is not correctly configured)"
msgid "(or the local Drizzle server's socket is not correctly configured)"
msgstr "(o il socket del server locale MySQL non è correttamente configurato)"

#: libraries/dbi/mysql.dbi.lib.php:351 libraries/dbi/mysqli.dbi.lib.php:384
msgid "(or the local MySQL server's socket is not correctly configured)"
msgstr "(o il socket del server locale MySQL non è correttamente configurato)"

#: libraries/dbi/mysql.dbi.lib.php:360
msgid "Details..."
msgstr "Dettagli..."

#: libraries/display_change_password.lib.php:29 main.php:93
#: user_password.php:105 user_password.php:123
msgid "Change password"
msgstr "Cambia password"

#: libraries/display_change_password.lib.php:34
#: libraries/replication_gui.lib.php:351 server_privileges.php:888
msgid "No Password"
msgstr "Nessuna Password"

#: libraries/display_change_password.lib.php:45
#: libraries/replication_gui.lib.php:359 libraries/replication_gui.lib.php:362
#: server_privileges.php:896 server_privileges.php:899
msgid "Re-type"
msgstr "Reinserisci"

#: libraries/display_change_password.lib.php:51
msgid "Password Hashing"
msgstr "Password Hashing"

#: libraries/display_change_password.lib.php:65
msgid "MySQL 4.0 compatible"
msgstr "Compatibile con MySQL 4.0"

#: libraries/display_create_database.lib.php:21
#: libraries/display_create_database.lib.php:39
msgid "Create database"
msgstr "Crea un nuovo database"

#: libraries/display_create_database.lib.php:33
msgid "Create"
msgstr "Crea"

#: libraries/display_create_database.lib.php:43 server_privileges.php:121
#: server_privileges.php:1583 server_replication.php:33
msgid "No Privileges"
msgstr "Nessun Privilegio"

#: libraries/display_create_table.lib.php:46
#, php-format
msgid "Create table on database %s"
msgstr "Crea una nuova tabella nel database %s"

#: libraries/display_create_table.lib.php:51 libraries/rte/rte_list.lib.php:51
#: libraries/rte/rte_list.lib.php:57 libraries/rte/rte_list.lib.php:66
#: libraries/rte/rte_routines.lib.php:853
#: libraries/rte/rte_routines.lib.php:1358
#: libraries/tbl_properties.inc.php:106 setup/frames/index.inc.php:126
#: tbl_structure.php:201
msgid "Name"
msgstr "Nome"

#: libraries/display_create_table.lib.php:55
msgid "Number of columns"
msgstr "Numero dei campi"

#: libraries/display_export.lib.php:37
msgid "Could not load export plugins, please check your installation!"
msgstr ""
"Non é stato possibile di caricare i plugin di esportazione, controlla la tua "
"installazione!"

#: libraries/display_export.lib.php:82
msgid "Exporting databases from the current server"
msgstr "Esportazione dei database dal server corrente in corso"

#: libraries/display_export.lib.php:84
#, php-format
msgid "Exporting tables from \"%s\" database"
msgstr "Esportazione delle tabelle dal database \"%s\" in corso"

#: libraries/display_export.lib.php:86
#, php-format
msgid "Exporting rows from \"%s\" table"
msgstr "Esportazione delle righe dalla tabella \"%s\" in corso"

#: libraries/display_export.lib.php:92
msgid "Export Method:"
msgstr "Metodo di esportazione:"

#: libraries/display_export.lib.php:108
msgid "Quick - display only the minimal options"
msgstr "Rapido - mostra solo le opzioni minime"

#: libraries/display_export.lib.php:124
msgid "Custom - display all possible options"
msgstr "Personalizzato - mostra tutte le possibili opzioni"

#: libraries/display_export.lib.php:132
msgid "Database(s):"
msgstr "Database:"

#: libraries/display_export.lib.php:134
msgid "Table(s):"
msgstr "Tabelle:"

#: libraries/display_export.lib.php:144
msgid "Rows:"
msgstr "Righe:"

#: libraries/display_export.lib.php:152
msgid "Dump some row(s)"
msgstr "Esegui il dump di alcune righe"

#: libraries/display_export.lib.php:154
msgid "Number of rows:"
msgstr "Numero di righe:"

#: libraries/display_export.lib.php:157
msgid "Row to begin at:"
msgstr "Riga iniziale:"

#: libraries/display_export.lib.php:168
msgid "Dump all rows"
msgstr "Dump di tutte le righe"

#: libraries/display_export.lib.php:176 libraries/display_export.lib.php:197
msgid "Output:"
msgstr "Output:"

#: libraries/display_export.lib.php:183 libraries/display_export.lib.php:209
#, php-format
msgid "Save on server in the directory <b>%s</b>"
msgstr "Salva sul server nella cartella <b>%s</b>"

#: libraries/display_export.lib.php:201
msgid "Save output to a file"
msgstr "Salva l'output in un file"

#: libraries/display_export.lib.php:222
msgid "File name template:"
msgstr "Modello per nomi dei file:"

#: libraries/display_export.lib.php:224
msgid "@SERVER@ will become the server name"
msgstr "@SERVER@ diventerá il nome del server"

#: libraries/display_export.lib.php:226
msgid ", @DATABASE@ will become the database name"
msgstr ", @DATABASE@ diventerá il nome del database"

#: libraries/display_export.lib.php:228
msgid ", @TABLE@ will become the table name"
msgstr ", @TABLE@ diventerá il nome della tabella"

#: libraries/display_export.lib.php:232
#, php-format
msgid ""
"This value is interpreted using %1$sstrftime%2$s, so you can use time "
"formatting strings. Additionally the following transformations will happen: %"
"3$s. Other text will be kept as is. See the %4$sFAQ%5$s for details."
msgstr ""
"Questo valore è interpretato usando %1$sstrftime%2$s: in questo modo puoi "
"usare stringhe di formattazione per le date/tempi. Verranno anche aggiunte "
"le seguenti trasformazioni: %3$s. Il testo rimanente resterà invariato. Vedi "
"la %4$sFAQ%5$s per i dettagli."

#: libraries/display_export.lib.php:270
msgid "use this for future exports"
msgstr "usa questo per esportazioni future"

#: libraries/display_export.lib.php:276 libraries/display_import.lib.php:188
#: libraries/display_import.lib.php:201 libraries/sql_query_form.lib.php:461
msgid "Character set of the file:"
msgstr "Set di caratteri del file:"

#: libraries/display_export.lib.php:306
msgid "Compression:"
msgstr "Compressione:"

#: libraries/display_export.lib.php:310
msgid "zipped"
msgstr "compresso con zip"

#: libraries/display_export.lib.php:312
msgid "gzipped"
msgstr "compresso con gzip"

#: libraries/display_export.lib.php:314
msgid "bzipped"
msgstr "compresso con bzip"

#: libraries/display_export.lib.php:323
msgid "View output as text"
msgstr "Salva l'output come testo"

#: libraries/display_export.lib.php:328 libraries/display_import.lib.php:244
#: libraries/export/codegen.php:38
msgid "Format:"
msgstr "Formato:"

#: libraries/display_export.lib.php:333
msgid "Format-specific options:"
msgstr "Opzioni specifiche al formato:"

#: libraries/display_export.lib.php:334
msgid ""
"Scroll down to fill in the options for the selected format and ignore the "
"options for other formats."
msgstr ""
"Scorri verso il basso per inserire le opzioni per il formato selezionato e "
"ignora le opzioni per gli altri formati."

#: libraries/display_export.lib.php:342 libraries/display_import.lib.php:260
msgid "Encoding Conversion:"
msgstr "Conversione di Codifica:"

#: libraries/display_import.lib.php:66
msgid ""
"The file being uploaded is probably larger than the maximum allowed size or "
"this is a known bug in webkit based (Safari, Google Chrome, Arora etc.) "
"browsers."
msgstr ""
"Il file che viene caricato è probabilmente più grande della dimensione "
"massima consentita o questo è un bug noto in browser basati su WebKit "
"(Safari, Google Chrome, Arora, ecc.)."

#: libraries/display_import.lib.php:76
msgid "The file is being processed, please be patient."
msgstr "Il file è in fase di elaborazione, vi preghiamo di essere pazienti."

#: libraries/display_import.lib.php:98
msgid ""
"Please be patient, the file is being uploaded. Details about the upload are "
"not available."
msgstr ""
"Pazienza mentre il file viene caricato. Dettagli sulla upload non sono "
"disponibili."

#: libraries/display_import.lib.php:129
msgid "Importing into the current server"
msgstr "Importazione nel server corrente in corso"

#: libraries/display_import.lib.php:131
#, php-format
msgid "Importing into the database \"%s\""
msgstr "Importazione nel database \"%s\""

#: libraries/display_import.lib.php:133
#, php-format
msgid "Importing into the table \"%s\""
msgstr "Importazione nella tabbella \"%s\""

#: libraries/display_import.lib.php:139
msgid "File to Import:"
msgstr "File da importare:"

#: libraries/display_import.lib.php:156
#, php-format
msgid "File may be compressed (%s) or uncompressed."
msgstr "Il file puó essere compresso (%s) o decompresso."

#: libraries/display_import.lib.php:158
msgid ""
"A compressed file's name must end in <b>.[format].[compression]</b>. "
"Example: <b>.sql.zip</b>"
msgstr ""
"Il nome di un file compresso deve terminare in <b>.[formato].[compressione]</"
"b>. Ad esempio: <b>.sql.zip</b>"

#: libraries/display_import.lib.php:178
msgid "File uploads are not allowed on this server."
msgstr "Non è permesso l'upload dei file su questo server."

#: libraries/display_import.lib.php:208
msgid "Partial Import:"
msgstr "Importazione parziale:"

#: libraries/display_import.lib.php:214
#, php-format
msgid ""
"Previous import timed out, after resubmitting will continue from position %d."
msgstr ""
"Una precedente importazione è entrata in timeout, dopo un nuovo inoltro "
"riprenderà dalla posizione: %d."

#: libraries/display_import.lib.php:221
msgid ""
"Allow the interruption of an import in case the script detects it is close "
"to the PHP timeout limit. <i>(This might be good way to import large files, "
"however it can break transactions.)</i>"
msgstr ""
"Consenti l'interruzione del processo di importazione nel caso lo script "
"rilevi di essere troppo vicino al timeout di PHP. <i>(Questo potrebbe essere "
"un buon modo di importare grandi file, tuttavia potrebbe interrompere le "
"transazioni.)</i>"

#: libraries/display_import.lib.php:228
msgid "Number of rows to skip, starting from the first row:"
msgstr "Numero di righe da saltare dall'inizio:"

#: libraries/display_import.lib.php:250
msgid "Format-Specific Options:"
msgstr "Opzioni specifisce al formato:"

#: libraries/display_select_lang.lib.php:46
#: libraries/display_select_lang.lib.php:47 setup/frames/index.inc.php:72
msgid "Language"
msgstr "Lingua"

#: libraries/display_tbl.lib.php:405
#, fuzzy
#| msgid "Save directory"
msgid "Save edited data"
msgstr "Salva cartella"

#: libraries/display_tbl.lib.php:411
msgid "Restore column order"
msgstr "Ripristina l'ordine dei campi"

#: libraries/display_tbl.lib.php:422
#, php-format
msgid "%d is not valid row number."
msgstr "%d non è un numero valido di righe."

#: libraries/display_tbl.lib.php:427
msgid "Start row"
msgstr "Riga iniziale"

#: libraries/display_tbl.lib.php:429
msgid "Number of rows"
msgstr "Numero di righe"

#: libraries/display_tbl.lib.php:434
msgid "Mode"
msgstr "Modalitá"

#: libraries/display_tbl.lib.php:436
msgid "horizontal"
msgstr "orizzontale"

#: libraries/display_tbl.lib.php:437
msgid "horizontal (rotated headers)"
msgstr "orizzontale (headers ruotati)"

#: libraries/display_tbl.lib.php:438
msgid "vertical"
msgstr "verticale"

#: libraries/display_tbl.lib.php:444
#, php-format
msgid "Headers every %s rows"
msgstr "Intestazioni ogni %s righe"

#: libraries/display_tbl.lib.php:547
msgid "Sort by key"
msgstr "Ordina per chiave"

#: libraries/display_tbl.lib.php:619 libraries/export/codegen.php:41
#: libraries/export/csv.php:34 libraries/export/excel.php:37
#: libraries/export/htmlword.php:33 libraries/export/json.php:29
#: libraries/export/latex.php:35 libraries/export/mediawiki.php:23
#: libraries/export/ods.php:29 libraries/export/odt.php:27
#: libraries/export/pdf.php:29 libraries/export/php_array.php:29
#: libraries/export/sql.php:88 libraries/export/texytext.php:31
#: libraries/export/xml.php:27 libraries/export/yaml.php:30
#: libraries/import.lib.php:1104 libraries/import.lib.php:1125
#: libraries/import/csv.php:33 libraries/import/docsql.php:35
#: libraries/import/ldi.php:49 libraries/import/ods.php:32
#: libraries/import/shp.php:22 libraries/import/sql.php:20
#: libraries/import/xml.php:25 libraries/rte/rte_routines.lib.php:856
#: tbl_select.php:175 tbl_structure.php:856
msgid "Options"
msgstr "Opzioni"

#: libraries/display_tbl.lib.php:624 libraries/display_tbl.lib.php:642
msgid "Partial texts"
msgstr "Testi parziali"

#: libraries/display_tbl.lib.php:625 libraries/display_tbl.lib.php:646
msgid "Full texts"
msgstr "Testi completi"

#: libraries/display_tbl.lib.php:659
msgid "Relational key"
msgstr "Chiave relazionale"

#: libraries/display_tbl.lib.php:660
msgid "Relational display column"
msgstr "Campo di visualizzazione relazionale"

#: libraries/display_tbl.lib.php:667
msgid "Show binary contents"
msgstr "Mostra contenuti binari"

#: libraries/display_tbl.lib.php:669
msgid "Show BLOB contents"
msgstr "Mostra contenuti BLOB"

#: libraries/display_tbl.lib.php:679 pmd_general.php:147 tbl_change.php:324
#: tbl_change.php:330
msgid "Hide"
msgstr "Nascondi"

#: libraries/display_tbl.lib.php:679 libraries/relation.lib.php:112
#: libraries/tbl_properties.inc.php:150 transformation_overview.php:46
msgid "Browser transformation"
msgstr "Trasformazione del browser"

#: libraries/display_tbl.lib.php:686
#, fuzzy
msgid "Well Known Text"
msgstr "Well Known Text"

#: libraries/display_tbl.lib.php:687
#, fuzzy
msgid "Well Known Binary"
msgstr "Well Known Binary"

#: libraries/display_tbl.lib.php:1394 libraries/display_tbl.lib.php:1406
msgid "The row has been deleted"
msgstr "La riga è stata cancellata"

#: libraries/display_tbl.lib.php:1433 libraries/display_tbl.lib.php:2448
#: server_status.php:1253
msgid "Kill"
msgstr "Rimuovi"

#: libraries/display_tbl.lib.php:2320
msgid "in query"
msgstr "nella query"

#: libraries/display_tbl.lib.php:2339
msgid "Showing rows"
msgstr "Mostrando le righe"

#: libraries/display_tbl.lib.php:2349
msgid "total"
msgstr "totale"

#: libraries/display_tbl.lib.php:2357 sql.php:705
#, php-format
msgid "Query took %01.4f sec"
msgstr "La query ha impiegato %01.4f sec"

#: libraries/display_tbl.lib.php:2560
msgid "Query results operations"
msgstr "Operazioni sui risultati della query"

#: libraries/display_tbl.lib.php:2589
msgid "Print view (with full texts)"
msgstr "Vista stampa (con full text)"

#: libraries/display_tbl.lib.php:2639 tbl_chart.php:86
msgid "Display chart"
msgstr "Mostra diagramma"

#: libraries/display_tbl.lib.php:2655
msgid "Visualize GIS data"
msgstr "Visualizzare dati GIS"

#: libraries/display_tbl.lib.php:2676
msgid "Create view"
msgstr "Crea vista"

#: libraries/display_tbl.lib.php:2783
msgid "Link not found"
msgstr "Link non trovato"

#: libraries/engines/bdb.lib.php:20 main.php:217
msgid "Version information"
msgstr "Informazioni sulla versione"

#: libraries/engines/innodb.lib.php:20
msgid "Data home directory"
msgstr "Home directory dei dati"

#: libraries/engines/innodb.lib.php:21
msgid "The common part of the directory path for all InnoDB data files."
msgstr "La parte comune del path della directory per tutti i file dati InnoDB."

#: libraries/engines/innodb.lib.php:24
msgid "Data files"
msgstr "File dati"

#: libraries/engines/innodb.lib.php:27
msgid "Autoextend increment"
msgstr "Incremento autoextend"

#: libraries/engines/innodb.lib.php:28
msgid ""
"The increment size for extending the size of an autoextending tablespace "
"when it becomes full."
msgstr ""
"La dimensione di incremento per aumentare la dimensione di una tabella "
"autoextending quando diventa piena."

#: libraries/engines/innodb.lib.php:32
msgid "Buffer pool size"
msgstr "Dimensione del buffer per pool"

#: libraries/engines/innodb.lib.php:33
msgid ""
"The size of the memory buffer InnoDB uses to cache data and indexes of its "
"tables."
msgstr ""
"La dimensione del buffer di memoria InnoDB cacha dati e indici delle proprie "
"tabelle."

#: libraries/engines/innodb.lib.php:130
msgid "Buffer Pool"
msgstr "Buffer Pool"

#: libraries/engines/innodb.lib.php:131 server_status.php:638
msgid "InnoDB Status"
msgstr "Stato InnoDB"

#: libraries/engines/innodb.lib.php:153
msgid "Buffer Pool Usage"
msgstr "Utilizzo del Buffer Pool"

#: libraries/engines/innodb.lib.php:161
msgid "pages"
msgstr "pagine"

#: libraries/engines/innodb.lib.php:170
msgid "Free pages"
msgstr "Pagine libere"

#: libraries/engines/innodb.lib.php:176
msgid "Dirty pages"
msgstr "Pagine sporche"

#: libraries/engines/innodb.lib.php:182
msgid "Pages containing data"
msgstr "Pagine contenenti dati"

#: libraries/engines/innodb.lib.php:188
msgid "Pages to be flushed"
msgstr "Pagine che devono essere flushate"

#: libraries/engines/innodb.lib.php:194
msgid "Busy pages"
msgstr "Pagine occupate"

#: libraries/engines/innodb.lib.php:203
msgid "Latched pages"
msgstr "Latched pages"

#: libraries/engines/innodb.lib.php:214
msgid "Buffer Pool Activity"
msgstr "Attività del Buffer Pool"

#: libraries/engines/innodb.lib.php:218
msgid "Read requests"
msgstr "Richieste di lettura"

#: libraries/engines/innodb.lib.php:224
msgid "Write requests"
msgstr "Richieste di scrittura"

#: libraries/engines/innodb.lib.php:230
msgid "Read misses"
msgstr "Non letto"

#: libraries/engines/innodb.lib.php:236
msgid "Write waits"
msgstr "In attesa di scrittura"

#: libraries/engines/innodb.lib.php:242
msgid "Read misses in %"
msgstr "Non letto in %"

#: libraries/engines/innodb.lib.php:250
msgid "Write waits in %"
msgstr "In attesa di scrittura in %"

#: libraries/engines/myisam.lib.php:22
msgid "Data pointer size"
msgstr "Domensione del puntatore dati"

#: libraries/engines/myisam.lib.php:23
msgid ""
"The default pointer size in bytes, to be used by CREATE TABLE for MyISAM "
"tables when no MAX_ROWS option is specified."
msgstr ""
"Dimensione del puntatore predefinito in Bytes, che deve essere usata da "
"CREATE TABLE per le tabelle MyISAM quando non è stata specificata l'opzione "
"MAX_ROWS."

#: libraries/engines/myisam.lib.php:27
msgid "Automatic recovery mode"
msgstr "Modalità di ripristino automatico"

#: libraries/engines/myisam.lib.php:28
msgid ""
"The mode for automatic recovery of crashed MyISAM tables, as set via the --"
"myisam-recover server startup option."
msgstr ""
"La modalità di irppristino automatico di tabelle MyISAM corrotte, come "
"impostato tramite l'opzione di lan cio del server --myisam-recover."

#: libraries/engines/myisam.lib.php:31
msgid "Maximum size for temporary sort files"
msgstr "Dimensione massima dei file temporanei di ordinamento"

#: libraries/engines/myisam.lib.php:32
msgid ""
"The maximum size of the temporary file MySQL is allowed to use while re-"
"creating a MyISAM index (during REPAIR TABLE, ALTER TABLE, or LOAD DATA "
"INFILE)."
msgstr ""
"La dimensione massima dei file temporanei MySQL può essere utilizzata nella "
"rigenerazione di un indice MyISAM (durante un REPAIR TABLE, ALTER TABLE, o "
"LOAD DATA INFILE)."

#: libraries/engines/myisam.lib.php:36
msgid "Maximum size for temporary files on index creation"
msgstr "Dimensione massima per i file temporanei nella creazione di un indice"

#: libraries/engines/myisam.lib.php:37
msgid ""
"If the temporary file used for fast MyISAM index creation would be larger "
"than using the key cache by the amount specified here, prefer the key cache "
"method."
msgstr ""
"Se il file temporaneo è usato per la creazione veloce di un indice MyISAM, "
"occuperebbe più spazio dell'utilizzo del metodo key cache con la quantità "
"ivi specificata: perciò si deve prediligere il metodo key cache."

#: libraries/engines/myisam.lib.php:41
msgid "Repair threads"
msgstr "Thread di riparazione"

#: libraries/engines/myisam.lib.php:42
msgid ""
"If this value is greater than 1, MyISAM table indexes are created in "
"parallel (each index in its own thread) during the repair by sorting process."
msgstr ""
"Se questo valore è maggiore di 1, gli indici della tabella MyISAM vengono "
"creati in parallelo (ogni indice nel suo thread) durante il processo di "
"ordinamento Repair by."

#: libraries/engines/myisam.lib.php:46
msgid "Sort buffer size"
msgstr "Ordina la dimensione del buffer"

#: libraries/engines/myisam.lib.php:47
msgid ""
"The buffer that is allocated when sorting MyISAM indexes during a REPAIR "
"TABLE or when creating indexes with CREATE INDEX or ALTER TABLE."
msgstr ""
"Il buffer che viene allocato nell'ordinamento degli indici MyISAM durante un "
"REPAIR TABLE o nella creazione degli indici con CREATE INDEX o ALTER TABLE."

#: libraries/engines/pbms.lib.php:30
msgid "Garbage Threshold"
msgstr "Dimensione del cestino"

#: libraries/engines/pbms.lib.php:31
msgid "The percentage of garbage in a repository file before it is compacted."
msgstr ""
"La percentuale di spazzatura in un file di deposito prima che questo venga "
"compattato."

#: libraries/engines/pbms.lib.php:35 libraries/replication_gui.lib.php:70
#: server_synchronize.php:1253
msgid "Port"
msgstr "Porta"

#: libraries/engines/pbms.lib.php:36
msgid ""
"The port for the PBMS stream-based communications. Setting this value to 0 "
"will disable HTTP communication with the daemon."
msgstr ""
"La porta per le comunicazioni stream-based PBMS. L'impostazione di questo "
"valore a 0 disabiliterá le communicazioni HTTP con il daemon."

#: libraries/engines/pbms.lib.php:40
msgid "Repository Threshold"
msgstr "Soglia della repository"

#: libraries/engines/pbms.lib.php:41
msgid ""
"The maximum size of a BLOB repository file. You may use Kb, MB or GB to "
"indicate the unit of the value. A value in bytes is assumed when no unit is "
"specified."
msgstr ""
"La massima dimensione per un file di deposito di BLOB. Puoi specificare Kb, "
"MB or GB per indicare l'unitá del valore. Il valore é assunto di essere in "
"byte se nessun unitá é specificata."

#: libraries/engines/pbms.lib.php:45
msgid "Temp Blob Timeout"
msgstr "Timeout del Blob Temporaneo"

#: libraries/engines/pbms.lib.php:46
msgid ""
"The timeout, in seconds, for temporary BLOBs. Uploaded BLOB data is removed "
"after this time, unless they are referenced by a record in the database."
msgstr ""
"Il timeout, in secondi, per i BLOB temporanei. I dati di BLOB caricati sono "
"eliminati dopo questo periodo, a meno che sono riferiti da un record del "
"database."

#: libraries/engines/pbms.lib.php:50
msgid "Temp Log Threshold"
msgstr "Soglia del log temporaneo"

#: libraries/engines/pbms.lib.php:51
msgid ""
"The maximum size of a temporary BLOB log file. You may use Kb, MB or GB to "
"indicate the unit of the value. A value in bytes is assumed when no unit is "
"specified."
msgstr ""
"La massima dimensione per un file temporaneo di log per BLOB. Puoi "
"specificare Kb, MB or GB per indicare l'unitá del valore. Il valore é "
"assunto di essere in byte se nessun unitá é specificata."

#: libraries/engines/pbms.lib.php:55
msgid "Max Keep Alive"
msgstr "Max Keep Alive"

#: libraries/engines/pbms.lib.php:56
msgid ""
"The timeout for inactive connection with the keep-alive flag set. After this "
"time the connection will be closed. The time-out is in milliseconds (1/1000)."
msgstr ""
"Il timeout per connessioni inattive con il flag keep-alive impostato. Dopo "
"questo periodo questa connessione verrá chiusa. Il timeout é in millisecondi "
"(1/1000)."

#: libraries/engines/pbms.lib.php:60
msgid "Metadata Headers"
msgstr "Intestazioni di Metadata"

#: libraries/engines/pbms.lib.php:61
msgid ""
"A \":\" delimited list of metadata headers to be used to initialize the "
"pbms_metadata_header table when a database is created."
msgstr ""
"Una lista delimitata da \":\" con le intestazioni di metadata da utilizzare "
"per l'inizializzazione della tabella pbms_metadata_header quando un database "
"é creato."

#: libraries/engines/pbms.lib.php:94
#, php-format
msgid ""
"Documentation and further information about PBMS can be found on %sThe "
"PrimeBase Media Streaming home page%s."
msgstr ""
"La documentazione ed ulteriori informazioni a riguardo di PBMS é disponibile "
"su %sThe PrimeBase Media Streaming home page%s."

#: libraries/engines/pbms.lib.php:96 libraries/engines/pbxt.lib.php:127
msgid "Related Links"
msgstr "Collegamenti Associati"

#: libraries/engines/pbms.lib.php:98
msgid "The PrimeBase Media Streaming Blog by Barry Leslie"
msgstr "Il Blog PrimeBase Media Streaming di Barry Leslie"

#: libraries/engines/pbms.lib.php:99
msgid "PrimeBase XT Home Page"
msgstr "L'home page di PrimeBase XT"

#: libraries/engines/pbxt.lib.php:22
msgid "Index cache size"
msgstr "Dimensione cache degli indici"

#: libraries/engines/pbxt.lib.php:23
msgid ""
"This is the amount of memory allocated to the index cache. Default value is "
"32MB. The memory allocated here is used only for caching index pages."
msgstr ""
"This is the amount of memory allocated to the index cache. Il valore di "
"default è 32MB. La memoria allocata qui è usata solo per la cache delle "
"pagine di indice."

#: libraries/engines/pbxt.lib.php:27
msgid "Record cache size"
msgstr "Dimensione cache dei record"

#: libraries/engines/pbxt.lib.php:28
msgid ""
"This is the amount of memory allocated to the record cache used to cache "
"table data. The default value is 32MB. This memory is used to cache changes "
"to the handle data (.xtd) and row pointer (.xtr) files."
msgstr ""
"L'ammontare della memoria allocata nella cache dei record, usata per la "
"cache dei dati della tabella. The default value is 32MB. This memory is used "
"to cache changes to the handle data (.xtd) and row pointer (.xtr) files."

#: libraries/engines/pbxt.lib.php:32
msgid "Log cache size"
msgstr "Dimensione cache dei log"

#: libraries/engines/pbxt.lib.php:33
msgid ""
"The amount of memory allocated to the transaction log cache used to cache on "
"transaction log data. The default is 16MB."
msgstr ""
"L'ammontare di memoria allocata per la cache del log delle trasazioni. Il "
"valore di default è 16MB."

#: libraries/engines/pbxt.lib.php:37
msgid "Log file threshold"
msgstr "Soglia dei file di log"

#: libraries/engines/pbxt.lib.php:38
msgid ""
"The size of a transaction log before rollover, and a new log is created. The "
"default value is 16MB."
msgstr ""
"La dimensione del log delle trasazioni prima di un rollover, quando viene "
"creato un nuovo file. Il valore di default è 16MB."

#: libraries/engines/pbxt.lib.php:42
msgid "Transaction buffer size"
msgstr "Dimensione buffer delle transazioni"

#: libraries/engines/pbxt.lib.php:43
msgid ""
"The size of the global transaction log buffer (the engine allocates 2 "
"buffers of this size). The default is 1MB."
msgstr ""
"La dimensione del buffer globale dei log di trasazione (il motore alloca 2 "
"buffer di questa dimensione). Il valore di default è 1MB."

#: libraries/engines/pbxt.lib.php:47
msgid "Checkpoint frequency"
msgstr "Frequheckpoint"

#: libraries/engines/pbxt.lib.php:48
msgid ""
"The amount of data written to the transaction log before a checkpoint is "
"performed. The default value is 24MB."
msgstr ""
"L'ammontare dei dati scritti sul log delle trasazioni, prima che sia "
"eseguito un checkpoint. Il valore di default è 24MB."

#: libraries/engines/pbxt.lib.php:52
msgid "Data log threshold"
msgstr "Dimensione del log dei dati"

#: libraries/engines/pbxt.lib.php:53
msgid ""
"The maximum size of a data log file. The default value is 64MB. PBXT can "
"create a maximum of 32000 data logs, which are used by all tables. So the "
"value of this variable can be increased to increase the total amount of data "
"that can be stored in the database."
msgstr ""
"La dimensione massima di un file con i log. Il valore di default è 64MB. "
"PBXT può creare un massimo di 32000 log dei dati, che sono usati da tutte le "
"tabelle. Il valore può essere incrementato per aumentare la dimensione "
"massima dei dati che possono essere memorizzati complessivamente nel "
"database."

#: libraries/engines/pbxt.lib.php:57
msgid "Garbage threshold"
msgstr "Dimensione del cestino"

#: libraries/engines/pbxt.lib.php:58
msgid ""
"The percentage of garbage in a data log file before it is compacted. This is "
"a value between 1 and 99. The default is 50."
msgstr ""
"La percentuale di dati \"spazzatura\" in un file di log prima che questo "
"debba essere compattato. Il valore deve essere compreso tra 1 e 99. Il "
"valore di default è 50."

#: libraries/engines/pbxt.lib.php:62
msgid "Log buffer size"
msgstr "Dimensione del buffer dei log"

#: libraries/engines/pbxt.lib.php:63
msgid ""
"The size of the buffer used when writing a data log. The default is 256MB. "
"The engine allocates one buffer per thread, but only if the thread is "
"required to write a data log."
msgstr ""
"La dimensione del buffer usata quando si scrive un log dei dati. Il valore "
"di default è 256MB. Il motore allora un buffer per ciascun thread, ma solo "
"se è necessario scrivere un log dei dati."

#: libraries/engines/pbxt.lib.php:67
msgid "Data file grow size"
msgstr "Dimensione incremento del file dei dati"

#: libraries/engines/pbxt.lib.php:68
msgid "The grow size of the handle data (.xtd) files."
msgstr "Dimensione dell'incremento dei handle data file (.xtd)."

#: libraries/engines/pbxt.lib.php:72
msgid "Row file grow size"
msgstr "Dimensione incremento del file delle righe"

#: libraries/engines/pbxt.lib.php:73
msgid "The grow size of the row pointer (.xtr) files."
msgstr ""
"Dimensione dell'incremento del file (.xtr) con i puntatori delle righe."

#: libraries/engines/pbxt.lib.php:77
msgid "Log file count"
msgstr "Numero dei file di log"

#: libraries/engines/pbxt.lib.php:78
msgid ""
"This is the number of transaction log files (pbxt/system/xlog*.xt) the "
"system will maintain. If the number of logs exceeds this value then old logs "
"will be deleted, otherwise they are renamed and given the next highest "
"number."
msgstr ""
"Questo è il numero dei file di log della trasazioni (pbxt/system/xlog*.xt) "
"che il sistema conserva. Se il numero dei log è superiore i file più sono "
"cancellati, altrimenti vengono rinominati e gli viene assegnato il numero "
"più alto."

#: libraries/engines/pbxt.lib.php:125
#, php-format
msgid ""
"Documentation and further information about PBXT can be found on the %"
"sPrimeBase XT Home Page%s."
msgstr ""
"La documentazione ed ulteriori informazioni a riguardo di PBXT é disponibile "
"su %sPrimeBase XT Home Page%s."

#: libraries/engines/pbxt.lib.php:129
msgid "The PrimeBase XT Blog by Paul McCullagh"
msgstr "Il Blog The PrimeBase XT Blog di Paul McCullagh"

#: libraries/engines/pbxt.lib.php:130
msgid "The PrimeBase Media Streaming (PBMS) home page"
msgstr "L'home page di The PrimeBase Media Streaming (PBMS)"

#: libraries/export/csv.php:24 libraries/import/csv.php:28
msgid "Columns separated with:"
msgstr "Campi terminati con:"

#: libraries/export/csv.php:25 libraries/import/csv.php:29
msgid "Columns enclosed with:"
msgstr "Campi limitati da:"

#: libraries/export/csv.php:26 libraries/import/csv.php:30
msgid "Columns escaped with:"
msgstr "Campi prefissati con:"

#: libraries/export/csv.php:27 libraries/import/csv.php:31
msgid "Lines terminated with:"
msgstr "Linee terminate con:"

#: libraries/export/csv.php:28 libraries/export/excel.php:23
#: libraries/export/htmlword.php:29 libraries/export/latex.php:80
#: libraries/export/ods.php:24 libraries/export/odt.php:60
msgid "Replace NULL with:"
msgstr "Sostituisci NULL con:"

#: libraries/export/csv.php:29 libraries/export/excel.php:24
msgid "Remove carriage return/line feed characters within columns"
msgstr ""
"Rimuovi i caratteri di ritorno a capo/avanzamento riga (CR/LF) dall'interno "
"dei campi"

#: libraries/export/excel.php:33
msgid "Excel edition:"
msgstr "Edizione Excel:"

#: libraries/export/htmlword.php:28 libraries/export/latex.php:70
#: libraries/export/odt.php:56 libraries/export/sql.php:222
#: libraries/export/texytext.php:26 libraries/export/xml.php:73
msgid "Data dump options"
msgstr "Opzioni del dump dei dati"

#: libraries/export/htmlword.php:121 libraries/export/odt.php:161
#: libraries/export/sql.php:1187 libraries/export/texytext.php:109
msgid "Dumping data for table"
msgstr "Dump dei dati per la tabella"

#: libraries/export/htmlword.php:195 libraries/export/odt.php:235
#: libraries/export/sql.php:1020 libraries/export/texytext.php:177
msgid "Table structure for table"
msgstr "Struttura della tabella"

#: libraries/export/latex.php:14
msgid "Content of table @TABLE@"
msgstr "Contenuto della tabella @TABLE@"

#: libraries/export/latex.php:15
msgid "(continued)"
msgstr "(continua)"

#: libraries/export/latex.php:16
msgid "Structure of table @TABLE@"
msgstr "Struttura della tabella @TABLE@"

#: libraries/export/latex.php:48 libraries/export/odt.php:40
#: libraries/export/sql.php:142
msgid "Object creation options"
msgstr "Opzioni di creazione dell'oggetto"

#: libraries/export/latex.php:52 libraries/export/latex.php:76
msgid "Table caption (continued)"
msgstr "Sottotitolo della tabella (continuato)"

#: libraries/export/latex.php:57 libraries/export/odt.php:43
#: libraries/export/sql.php:56
msgid "Display foreign key relationships"
msgstr "Visualizza le relazioni delle chiavi esterne"

#: libraries/export/latex.php:60 libraries/export/odt.php:46
msgid "Display comments"
msgstr "Visualizza commenti"

#: libraries/export/latex.php:63 libraries/export/odt.php:49
#: libraries/export/sql.php:63
msgid "Display MIME types"
msgstr "Mostra tipi MIME"

#: libraries/export/latex.php:129 libraries/export/sql.php:482
#: libraries/export/xml.php:131 libraries/header_printview.inc.php:56
#: libraries/replication_gui.lib.php:66 libraries/replication_gui.lib.php:179
#: libraries/replication_gui.lib.php:275 libraries/replication_gui.lib.php:278
#: libraries/replication_gui.lib.php:335 server_privileges.php:812
#: server_privileges.php:815 server_privileges.php:871
#: server_privileges.php:1697 server_privileges.php:2250
#: server_status.php:1227
msgid "Host"
msgstr "Host"

#: libraries/export/latex.php:134 libraries/export/sql.php:487
#: libraries/export/xml.php:136 libraries/header_printview.inc.php:58
msgid "Generation Time"
msgstr "Generato il"

#: libraries/export/latex.php:135 libraries/export/sql.php:489
#: libraries/export/xml.php:137
msgid "Server version"
msgstr "Versione del server"

#: libraries/export/latex.php:136 libraries/export/sql.php:490
#: libraries/export/xml.php:138
msgid "PHP Version"
msgstr "Versione PHP"

#: libraries/export/mediawiki.php:15
msgid "MediaWiki Table"
msgstr "Tabella MediaWiki"

#: libraries/export/pdf.php:18
msgid "PDF"
msgstr "PDF"

#: libraries/export/pdf.php:24
msgid "(Generates a report containing the data of a single table)"
msgstr "(Genera un report contenete i dati di una singola tabella)"

#: libraries/export/pdf.php:25
msgid "Report title:"
msgstr "Titolo del report:"

#: libraries/export/php_array.php:18
msgid "PHP array"
msgstr "Array PHP"

#: libraries/export/sql.php:40
msgid ""
"Display comments <i>(includes info such as export timestamp, PHP version, "
"and server version)</i>"
msgstr ""
"Visualizza commenti<i>(include informazioni come l'orario dell'esportazione, "
"versione di PHP, e la versione del server)</i>"

#: libraries/export/sql.php:45
msgid "Additional custom header comment (\\n splits lines):"
msgstr ""
"Aggiunge un commento personalizzato al header (\n"
" per tornare a capo):"

#: libraries/export/sql.php:50
msgid ""
"Include a timestamp of when databases were created, last updated, and last "
"checked"
msgstr ""
"Includi l'orario della creazione, ultimo aggiornamento, ed ultimo controllo "
"del database"

#: libraries/export/sql.php:100
msgid ""
"Database system or older MySQL server to maximize output compatibility with:"
msgstr ""
"Sistema di database o server MySQL un pó vecchio per massimizzare la "
"compatibilitá con:"

#: libraries/export/sql.php:114 libraries/export/sql.php:173
#: libraries/export/sql.php:180
#, php-format
msgid "Add %s statement"
msgstr "Aggiungi l'istruzione %s"

#: libraries/export/sql.php:152
msgid "Add statements:"
msgstr "Aggiungi istruzioni:"

#: libraries/export/sql.php:211
#, fuzzy
#| msgid ""
#| "Enclose table and field names with backquotes <i>(Protects field and "
#| "table names formed with special characters or keywords)</i>"
msgid ""
"Enclose table and column names with backquotes <i>(Protects column and table "
"names formed with special characters or keywords)</i>"
msgstr ""
"Racchiudi i nomi dei campi e delle tabelle in virgolette ` <i>(Protegge i "
"nomi dei campi e tabelle che contengono caratteri speciali or parole chiavi)"
"</i>"

#: libraries/export/sql.php:231
msgid "Instead of <code>INSERT</code> statements, use:"
msgstr "Invece delle istruzioni <code>INSERT</code>, usa:"

#: libraries/export/sql.php:238
msgid "<code>INSERT DELAYED</code> statements"
msgstr "Istruzioni <code>INSERT DELAYED</code>"

#: libraries/export/sql.php:245
msgid "<code>INSERT IGNORE</code> statements"
msgstr "Istruzioni <code>INSERT IGNORE</code>"

#: libraries/export/sql.php:255
msgid "Function to use when dumping data:"
msgstr "Funzione da utilizzare per il dumping dei dati:"

#: libraries/export/sql.php:268
msgid "Syntax to use when inserting data:"
msgstr "La sintassi da utilizza per gli inserimenti dei dati:"

#: libraries/export/sql.php:274
msgid ""
"include column names in every <code>INSERT</code> statement <br /> &nbsp; "
"&nbsp; &nbsp; Example: <code>INSERT INTO tbl_name (col_A,col_B,col_C) VALUES "
"(1,2,3)</code>"
msgstr ""
"includi i nomi dei campi in ogni instruzione <code>INSERT</code> <br /> "
"&nbsp; &nbsp; &nbsp; Ad esempio: <code>INSERT INTO tbl_name "
"(col_A,col_B,col_C) VALUES (1,2,3)</code>"

#: libraries/export/sql.php:275
msgid ""
"insert multiple rows in every <code>INSERT</code> statement<br /> &nbsp; "
"&nbsp; &nbsp; Example: <code>INSERT INTO tbl_name VALUES (1,2,3), (4,5,6), "
"(7,8,9)</code>"
msgstr ""
"inserisci multiple righe in ogni instruzione <code>INSERT</code><br /> "
"&nbsp; &nbsp; &nbsp; Ad esempio: <code>INSERT INTO tbl_name VALUES (1,2,3), "
"(4,5,6), (7,8,9)</code>"

#: libraries/export/sql.php:276
msgid ""
"both of the above<br /> &nbsp; &nbsp; &nbsp; Example: <code>INSERT INTO "
"tbl_name (col_A,col_B) VALUES (1,2,3), (4,5,6), (7,8,9)</code>"
msgstr ""
"emtrambi i precedenti<br /> &nbsp; &nbsp; &nbsp; Ad esempio: <code>INSERT "
"INTO tbl_name (col_A,col_B) VALUES (1,2,3), (4,5,6), (7,8,9)</code>"

#: libraries/export/sql.php:277
msgid ""
"neither of the above<br /> &nbsp; &nbsp; &nbsp; Example: <code>INSERT INTO "
"tbl_name VALUES (1,2,3)</code>"
msgstr ""
"nessuno dei precedenti<br /> &nbsp; &nbsp; &nbsp; Ad esempio: <code>INSERT "
"INTO tbl_name VALUES (1,2,3)</code>"

#: libraries/export/sql.php:292
msgid ""
"Dump binary columns in hexadecimal notation <i>(for example, \"abc\" becomes "
"0x616263)</i>"
msgstr ""
"Esegui il dump dei campi nella notazione esadecimale <i>(ad esempio, \"abc\" "
"diventa 0x616263)</i>"

#: libraries/export/sql.php:301
msgid ""
"Dump TIMESTAMP columns in UTC <i>(enables TIMESTAMP columns to be dumped and "
"reloaded between servers in different time zones)</i>"
msgstr ""
"Esegui il dump dei campi TIMESTAMP in UTC <i>(abilita il dump e la ricarica "
"dei campi TIMESTAMP tra server in diversi fusi orari)</i>"

#: libraries/export/sql.php:342 libraries/export/xml.php:45
msgid "Procedures"
msgstr "Procedure"

#: libraries/export/sql.php:359 libraries/export/xml.php:40
msgid "Functions"
msgstr "Funzioni"

#: libraries/export/sql.php:854
msgid "Constraints for dumped tables"
msgstr "Limiti per le tabelle scaricate"

#: libraries/export/sql.php:863
msgid "Constraints for table"
msgstr "Limiti per la tabella"

#: libraries/export/sql.php:962
msgid "MIME TYPES FOR TABLE"
msgstr "MIME TYPES FOR TABLE"

#: libraries/export/sql.php:974
msgid "RELATIONS FOR TABLE"
msgstr "RELATIONS FOR TABLE"

#: libraries/export/sql.php:1043
msgid "Structure for view"
msgstr "Struttura per la vista"

#: libraries/export/sql.php:1052
msgid "Stand-in structure for view"
msgstr "Struttura stand-in per le viste"

#: libraries/export/sql.php:1111
#| msgid "Allows reading data."
msgid "Error reading data:"
msgstr "Si é verificato un errore durante la lettura dei dati:"

#: libraries/export/xml.php:19 libraries/import/xml.php:21
msgid "XML"
msgstr "XML"

#: libraries/export/xml.php:34
msgid "Object creation options (all are recommended)"
msgstr "Opzioni di creazione degli oggetti (sono tutte consigliate)"

#: libraries/export/xml.php:62
msgid "Views"
msgstr "Viste"

#: libraries/export/xml.php:78
msgid "Export contents"
msgstr "Esporta contenuti"

#: libraries/footer.inc.php:163 libraries/footer.inc.php:166
#: libraries/footer.inc.php:169
msgid "Open new phpMyAdmin window"
msgstr "Apri una nuova finestra di PhpMyAdmin"

#: libraries/gis_visualization.lib.php:134
msgid "No data found for GIS visualization."
msgstr "Nessun data trovato per la visualizzazione GIS."

#: libraries/header_http.inc.php:15 libraries/header_meta_style.inc.php:15
msgid "GLOBALS overwrite attempt"
msgstr ""

#: libraries/header_printview.inc.php:49 libraries/header_printview.inc.php:54
msgid "SQL result"
msgstr "Risultato SQL"

#: libraries/header_printview.inc.php:59
msgid "Generated by"
msgstr "Generato da"

#: libraries/import.lib.php:157 libraries/rte/rte_routines.lib.php:1241
#: sql.php:701 tbl_change.php:188 tbl_get_field.php:34
msgid "MySQL returned an empty result set (i.e. zero rows)."
msgstr "MySQL ha restituito un insieme vuoto (i.e. zero righe)."

#: libraries/import.lib.php:1100
msgid ""
"The following structures have either been created or altered. Here you can:"
msgstr "Le seguenti strutture sono state create o modificate. Qui tu puoi:"

#: libraries/import.lib.php:1101
#, fuzzy
#| msgid "View a structure`s contents by clicking on its name"
msgid "View a structure's contents by clicking on its name"
msgstr "Visualizza i contenuti delle strutture facendo click sul loro nome"

#: libraries/import.lib.php:1102
msgid ""
"Change any of its settings by clicking the corresponding \"Options\" link"
msgstr ""
"Modificare ogni impostazione cliccando sul corrispondente link \"Opzioni\""

#: libraries/import.lib.php:1103
#, fuzzy
#| msgid "Edit its structure by following the \"Structure\" link"
msgid "Edit structure by following the \"Structure\" link"
msgstr "Modifica la sua struttura seguendo il link \"Struttura\""

#: libraries/import.lib.php:1106
msgid "Go to database"
msgstr "Vai al database"

#: libraries/import.lib.php:1109 libraries/import.lib.php:1132
#, fuzzy, php-format
#| msgid "Missing data for %s"
msgid "Edit settings for %s"
msgstr "Dati mancanti per %s"

#: libraries/import.lib.php:1127
msgid "Go to table"
msgstr "Vai alla tabella"

#: libraries/import.lib.php:1130
#, php-format, php-format
#| msgid "Structure only"
msgid "Structure of %s"
msgstr "Struttura di %s"

#: libraries/import.lib.php:1136
msgid "Go to view"
msgstr "Vai alla visualizzazione"

#: libraries/import/csv.php:38 libraries/import/ods.php:26
msgid ""
"The first line of the file contains the table column names <i>(if this is "
"unchecked, the first line will become part of the data)</i>"
msgstr ""
"La prima linea del file contiene i nomi dei campi della tabella <i>(se "
"quest'opzione non é attivata, la prima linea diventerá parte dei dati)</i>"

#: libraries/import/csv.php:40
msgid ""
"If the data in each row of the file is not in the same order as in the "
"database, list the corresponding column names here. Column names must be "
"separated by commas and not enclosed in quotations."
msgstr ""
"Se i dati in ogni riga non é nello stesso ordine come nel database, "
"specifica i campi corrspondenti qui. I nomi dei campi devono essere separati "
"da virgole e non racchiusi in virgolette."

#: libraries/import/csv.php:42
msgid "Column names: "
msgstr "Nomi dei campi: "

#: libraries/import/csv.php:62 libraries/import/csv.php:75
#: libraries/import/csv.php:80 libraries/import/csv.php:85
#, php-format
msgid "Invalid parameter for CSV import: %s"
msgstr "Parametro non valido per importazione CSV: %s"

#: libraries/import/csv.php:132
#, php-format
msgid ""
"Invalid column (%s) specified! Ensure that columns names are spelled "
"correctly, separated by commas, and not enclosed in quotes."
msgstr ""
"Campo invalido (%s) specificato! Assicurati che i nomi dei campi sono "
"scritti correttemente, sono separati da virgole e non racchiusi in "
"virgolette."

#: libraries/import/csv.php:190 libraries/import/csv.php:437
#, php-format
msgid "Invalid format of CSV input on line %d."
msgstr "Formato non valido per l'input CSV alla linea %d."

#: libraries/import/csv.php:325
#, php-format
msgid "Invalid column count in CSV input on line %d."
msgstr "Il numero dei campi non é valido nell'input CSV alla linea %d."

#: libraries/import/docsql.php:28
msgid "DocSQL"
msgstr "DocSQL"

#: libraries/import/docsql.php:32 libraries/tbl_properties.inc.php:578
#: server_synchronize.php:441 server_synchronize.php:913
msgid "Table name"
msgstr "Nome tabella"

#: libraries/import/ldi.php:45 libraries/schema/User_Schema.class.php:350
#: view_create.php:147
msgid "Column names"
msgstr "Nomi dei campi"

#: libraries/import/ldi.php:57
msgid "This plugin does not support compressed imports!"
msgstr "Questo plugin non supporta importazioni di dati compressi!"

#: libraries/import/ods.php:28
msgid "Import percentages as proper decimals <i>(ex. 12.00% to .12)</i>"
msgstr ""
"Importa percentuali come valori decimali <i>(ad esempio 12.00% come .12)</i>"

#: libraries/import/ods.php:29
msgid "Import currencies <i>(ex. $5.00 to 5.00)</i>"
msgstr "Importa valute <i>(ad esempio $5.00 come 5.00)</i>"

#: libraries/import/shp.php:19
msgid "ESRI Shape File"
msgstr ""

#: libraries/import/shp.php:280
#, php-format
msgid "There was an error importing the ESRI shape file: \"%s\"."
msgstr ""

#: libraries/import/shp.php:336
msgid ""
"You tried to import an invalid file or the imported file contains invalid "
"data"
msgstr ""

#: libraries/import/shp.php:338
#, php-format
msgid "MySQL Spatial Extension does not support ESRI type \"%s\"."
msgstr ""

<<<<<<< HEAD
#: libraries/import/shp.php:376
#, fuzzy
=======
#: libraries/import/shp.php:371
>>>>>>> 17598074
#| msgid "This page does not contain any tables!"
msgid "The imported file does not contain any data"
msgstr "Il file importato non contiene dei dati"

#: libraries/import/sql.php:33
msgid "SQL compatibility mode:"
msgstr "Modalitá di compatibilità SQL:"

#: libraries/import/sql.php:43
msgid "Do not use <code>AUTO_INCREMENT</code> for zero values"
msgstr "Non usare <code>AUTO_INCREMENT</code> per il valori zero"

#: libraries/import/xml.php:74 libraries/import/xml.php:130
msgid ""
"The XML file specified was either malformed or incomplete. Please correct "
"the issue and try again."
msgstr ""
"Il file XML specificato era malformato o incompleto. Correggi questo "
"problema e prova ancora."

#: libraries/kanji-encoding.lib.php:147
msgctxt "None encoding conversion"
msgid "None"
msgstr "Nessuno"

#. l10n: This is currently used only in Japanese locales
#: libraries/kanji-encoding.lib.php:153
msgid "Convert to Kana"
msgstr "Converti a Kana"

#: libraries/mult_submits.inc.php:254
msgid "From"
msgstr "Da"

#: libraries/mult_submits.inc.php:257
msgid "To"
msgstr "A"

#: libraries/mult_submits.inc.php:262 libraries/mult_submits.inc.php:276
#: libraries/sql_query_form.lib.php:396 tbl_zoom_select.php:469
msgid "Submit"
msgstr "Invia"

#: libraries/mult_submits.inc.php:268
msgid "Add table prefix"
msgstr "Aggiungi un prefisso alla tabella"

#: libraries/mult_submits.inc.php:271
msgid "Add prefix"
msgstr "Aggiungi prefisso"

#: libraries/mult_submits.inc.php:488 tbl_replace.php:344
msgid "No change"
msgstr "Nessun cambiamento"

#: libraries/mysql_charsets.lib.php:113
msgid "Charset"
msgstr "Set di caratteri"

#: libraries/mysql_charsets.lib.php:212 libraries/mysql_charsets.lib.php:413
#: tbl_change.php:572
msgid "Binary"
msgstr "Binario"

#: libraries/mysql_charsets.lib.php:224
msgid "Bulgarian"
msgstr "Bulgaro"

#: libraries/mysql_charsets.lib.php:228 libraries/mysql_charsets.lib.php:353
msgid "Simplified Chinese"
msgstr "Cinese Semplificato"

#: libraries/mysql_charsets.lib.php:230 libraries/mysql_charsets.lib.php:373
msgid "Traditional Chinese"
msgstr "Cinese Tradizionale"

#: libraries/mysql_charsets.lib.php:234 libraries/mysql_charsets.lib.php:420
msgid "case-insensitive"
msgstr "case-insensitive"

#: libraries/mysql_charsets.lib.php:237 libraries/mysql_charsets.lib.php:422
msgid "case-sensitive"
msgstr "case-sensitive"

#: libraries/mysql_charsets.lib.php:240
msgid "Croatian"
msgstr "Croato"

#: libraries/mysql_charsets.lib.php:243
msgid "Czech"
msgstr "Ceco"

#: libraries/mysql_charsets.lib.php:246
msgid "Danish"
msgstr "Danese"

#: libraries/mysql_charsets.lib.php:249
msgid "English"
msgstr "Inglese"

#: libraries/mysql_charsets.lib.php:252
msgid "Esperanto"
msgstr "Esperanto"

#: libraries/mysql_charsets.lib.php:255
msgid "Estonian"
msgstr "Estone"

#: libraries/mysql_charsets.lib.php:258 libraries/mysql_charsets.lib.php:261
msgid "German"
msgstr "Tedesco"

#: libraries/mysql_charsets.lib.php:258
msgid "dictionary"
msgstr "dizionario"

#: libraries/mysql_charsets.lib.php:261
msgid "phone book"
msgstr "rubrica"

#: libraries/mysql_charsets.lib.php:264
msgid "Hungarian"
msgstr "Ungherese"

#: libraries/mysql_charsets.lib.php:267
msgid "Icelandic"
msgstr "Islandese"

#: libraries/mysql_charsets.lib.php:270 libraries/mysql_charsets.lib.php:360
msgid "Japanese"
msgstr "Giapponese"

#: libraries/mysql_charsets.lib.php:273
msgid "Latvian"
msgstr "Lituano"

#: libraries/mysql_charsets.lib.php:276
msgid "Lithuanian"
msgstr "Lituano"

#: libraries/mysql_charsets.lib.php:279 libraries/mysql_charsets.lib.php:382
msgid "Korean"
msgstr "Coreano"

#: libraries/mysql_charsets.lib.php:282
msgid "Persian"
msgstr "Persiano"

#: libraries/mysql_charsets.lib.php:285
msgid "Polish"
msgstr "Polacco"

#: libraries/mysql_charsets.lib.php:288 libraries/mysql_charsets.lib.php:336
msgid "West European"
msgstr "Europeo Occidentale"

#: libraries/mysql_charsets.lib.php:291
msgid "Romanian"
msgstr "Rumeno"

#: libraries/mysql_charsets.lib.php:294
msgid "Slovak"
msgstr "Slovacco"

#: libraries/mysql_charsets.lib.php:297
msgid "Slovenian"
msgstr "Sloveno"

#: libraries/mysql_charsets.lib.php:300
msgid "Spanish"
msgstr "Spagnolo"

#: libraries/mysql_charsets.lib.php:303
msgid "Traditional Spanish"
msgstr "Spagnolo tradizionale"

#: libraries/mysql_charsets.lib.php:306 libraries/mysql_charsets.lib.php:403
msgid "Swedish"
msgstr "Svedese"

#: libraries/mysql_charsets.lib.php:309 libraries/mysql_charsets.lib.php:406
msgid "Thai"
msgstr "Thai"

#: libraries/mysql_charsets.lib.php:312 libraries/mysql_charsets.lib.php:400
msgid "Turkish"
msgstr "Turco"

#: libraries/mysql_charsets.lib.php:315 libraries/mysql_charsets.lib.php:397
msgid "Ukrainian"
msgstr "Ucraino"

#: libraries/mysql_charsets.lib.php:318 libraries/mysql_charsets.lib.php:327
msgid "Unicode"
msgstr "Unicode"

#: libraries/mysql_charsets.lib.php:318 libraries/mysql_charsets.lib.php:327
#: libraries/mysql_charsets.lib.php:336 libraries/mysql_charsets.lib.php:343
#: libraries/mysql_charsets.lib.php:365 libraries/mysql_charsets.lib.php:376
msgid "multilingual"
msgstr "multilingua"

#: libraries/mysql_charsets.lib.php:343
msgid "Central European"
msgstr "Europeo Centrale"

#: libraries/mysql_charsets.lib.php:348
msgid "Russian"
msgstr "Russo"

#: libraries/mysql_charsets.lib.php:365
msgid "Baltic"
msgstr "Baltico"

#: libraries/mysql_charsets.lib.php:370
msgid "Armenian"
msgstr "Armeno"

#: libraries/mysql_charsets.lib.php:376
msgid "Cyrillic"
msgstr "Cirillico"

#: libraries/mysql_charsets.lib.php:379
msgid "Arabic"
msgstr "Arabo"

#: libraries/mysql_charsets.lib.php:385
msgid "Hebrew"
msgstr "Ebreo"

#: libraries/mysql_charsets.lib.php:388
msgid "Georgian"
msgstr "Georgiano"

#: libraries/mysql_charsets.lib.php:391
msgid "Greek"
msgstr "Greco"

#: libraries/mysql_charsets.lib.php:394
msgid "Czech-Slovak"
msgstr "Ceco-Slovacco"

#: libraries/mysql_charsets.lib.php:409 libraries/mysql_charsets.lib.php:416
msgid "unknown"
msgstr "sconosciuto"

#: libraries/navigation_header.inc.php:57
#: libraries/navigation_header.inc.php:59
#: libraries/navigation_header.inc.php:60
msgid "Home"
msgstr "Home"

#: libraries/navigation_header.inc.php:69
#: libraries/navigation_header.inc.php:71
#: libraries/navigation_header.inc.php:72
msgid "Log out"
msgstr "Disconnetti"

#: libraries/navigation_header.inc.php:108
#: libraries/navigation_header.inc.php:109
#: libraries/navigation_header.inc.php:111
msgid "Reload navigation frame"
msgstr "Ricarica la frame di navigazione"

#: libraries/plugin_interface.lib.php:309
msgid "This format has no options"
msgstr "Questo formato non ha opzioni"

#: libraries/relation.lib.php:72
msgid "not OK"
msgstr "non OK"

#: libraries/relation.lib.php:77
msgid "Enabled"
msgstr "Abilitata"

#: libraries/relation.lib.php:84 libraries/relation.lib.php:96
#: pmd_relation_new.php:66
msgid "General relation features"
msgstr "Caratteristiche generali di relazioni"

#: libraries/relation.lib.php:100
msgid "Display Features"
msgstr "Mostra Caratteristiche"

#: libraries/relation.lib.php:106
msgid "Creation of PDFs"
msgstr "Creazione di PDF"

#: libraries/relation.lib.php:110
msgid "Displaying Column Comments"
msgstr "Visualizzazione Commenti dei Campi"

#: libraries/relation.lib.php:115
msgid ""
"Please see the documentation on how to update your column_comments table"
msgstr ""
"Prego vedi la documentazione su come aggiornare la tabella column_comments"

#: libraries/relation.lib.php:120 libraries/sql_query_form.lib.php:368
msgid "Bookmarked SQL query"
msgstr "Query SQL aggiunte ai preferiti"

#: libraries/relation.lib.php:124 querywindow.php:74 querywindow.php:169
msgid "SQL history"
msgstr "Storico dell'SQL"

#: libraries/relation.lib.php:132
#, fuzzy
#| msgid "Persistent connections"
msgid "Persistent recently used tables"
msgstr "Tabelle recenti persistenti"

#: libraries/relation.lib.php:136
msgid "Persistent tables' UI preferences"
msgstr ""

#: libraries/relation.lib.php:144
msgid "User preferences"
msgstr "Impostazioni utente"

#: libraries/relation.lib.php:148
msgid "Quick steps to setup advanced features:"
msgstr "Passi veloci per l'installazione delle funzionalità avanzate:"

#: libraries/relation.lib.php:150
msgid ""
"Create the needed tables with the <code>script/create_tables.sql</code>."
msgstr "Crea le tabelle necessarie <code>script/create_tables.sql</code>."

#: libraries/relation.lib.php:151
msgid "Create a pma user and give access to these tables."
msgstr "Crea l'utente pma e dagli accesso a queste tabelle."

#: libraries/relation.lib.php:152
msgid ""
"Enable advanced features in configuration file (<code>config.inc.php</"
"code>), for example by starting from <code>config.sample.inc.php</code>."
msgstr ""
"Attiva funzionalità avanzate nel file di configuratione (<code>config.inc."
"php</code>), per esempio partendo da <code>config.sample.inc.php</code>."

#: libraries/relation.lib.php:153
msgid "Re-login to phpMyAdmin to load the updated configuration file."
msgstr ""
"Rieffettua il login in phpMyAdmin per caricare il file della configurazione "
"aggiornato."

#: libraries/relation.lib.php:1080
msgid "no description"
msgstr "nessuna descrizione"

#: libraries/replication_gui.lib.php:54
msgid "Slave configuration"
msgstr "Configurazione slave"

#: libraries/replication_gui.lib.php:54 server_replication.php:353
msgid "Change or reconfigure master server"
msgstr "Modifica o riconfigura il server master"

#: libraries/replication_gui.lib.php:55
msgid ""
"Make sure, you have unique server-id in your configuration file (my.cnf). If "
"not, please add the following line into [mysqld] section:"
msgstr ""
"Assicurati di avere un server-id unico nella file di configurazione (my."
"cnf). Altrimenti, aggiungi la linea seguente nella sezione [mysqld]:"

#: libraries/replication_gui.lib.php:58 libraries/replication_gui.lib.php:59
#: libraries/replication_gui.lib.php:255 libraries/replication_gui.lib.php:258
#: libraries/replication_gui.lib.php:265 server_privileges.php:792
#: server_privileges.php:795 server_privileges.php:802
#: server_synchronize.php:1261
msgid "User name"
msgstr "Nome utente"

#: libraries/replication_gui.lib.php:107
msgid "Master status"
msgstr "Stato master"

#: libraries/replication_gui.lib.php:109
msgid "Slave status"
msgstr "Stato slave"

#: libraries/replication_gui.lib.php:118 libraries/sql_query_form.lib.php:380
#: server_status.php:1464 server_variables.php:123
msgid "Variable"
msgstr "Variabile"

#: libraries/replication_gui.lib.php:119
#: libraries/rte/rte_routines.lib.php:1363 libraries/tbl_select.lib.php:87
#: pmd_general.php:470 pmd_general.php:529 pmd_general.php:652
#: pmd_general.php:769 server_status.php:1465 tbl_change.php:334
#: tbl_printview.php:334 tbl_structure.php:832 tbl_zoom_select.php:436
msgid "Value"
msgstr "Valore"

#: libraries/replication_gui.lib.php:178 server_binlog.php:183
msgid "Server ID"
msgstr "ID del server"

#: libraries/replication_gui.lib.php:197
msgid ""
"Only slaves started with the --report-host=host_name option are visible in "
"this list."
msgstr ""
"Solo i slave eseguiti con l'opzione --report-host=host_name sono visibili in "
"questa lista."

#: libraries/replication_gui.lib.php:246 server_replication.php:192
msgid "Add slave replication user"
msgstr "Aggiungi un utente per replicazione slave"

#: libraries/replication_gui.lib.php:260 server_privileges.php:797
msgid "Any user"
msgstr "Qualsiasi utente"

#: libraries/replication_gui.lib.php:261 libraries/replication_gui.lib.php:329
#: libraries/replication_gui.lib.php:352 server_privileges.php:798
#: server_privileges.php:865 server_privileges.php:889
#: server_privileges.php:2105 server_privileges.php:2135
msgid "Use text field"
msgstr "Utilizza campo text"

#: libraries/replication_gui.lib.php:308 server_privileges.php:845
msgid "Any host"
msgstr "Qualsiasi host"

#: libraries/replication_gui.lib.php:312 server_privileges.php:849
msgid "Local"
msgstr "Locale"

#: libraries/replication_gui.lib.php:318 server_privileges.php:854
msgid "This Host"
msgstr "Questo Host"

#: libraries/replication_gui.lib.php:324 server_privileges.php:860
msgid "Use Host Table"
msgstr "Utilizza la Tabella dell'Host"

#: libraries/replication_gui.lib.php:337 server_privileges.php:873
msgid ""
"When Host table is used, this field is ignored and values stored in Host "
"table are used instead."
msgstr ""
"Quando la tabella Host è usata, questo campo è ignorato e i valori "
"memorizzati nella tabella Host invece utilizzati."

#: libraries/replication_gui.lib.php:366
msgid "Generate Password"
msgstr "Genera Password"

#: libraries/rte/rte_events.lib.php:102 libraries/rte/rte_events.lib.php:107
#: libraries/rte/rte_events.lib.php:130 libraries/rte/rte_routines.lib.php:254
#: libraries/rte/rte_routines.lib.php:259
#: libraries/rte/rte_routines.lib.php:283
#: libraries/rte/rte_routines.lib.php:1246
#: libraries/rte/rte_triggers.lib.php:75 libraries/rte/rte_triggers.lib.php:80
#: libraries/rte/rte_triggers.lib.php:103
#, php-format
msgid "The following query has failed: \"%s\""
msgstr "La seguente query é fallita: \"%s\""

#: libraries/rte/rte_events.lib.php:116
msgid "Sorry, we failed to restore the dropped event."
msgstr ""
"Ci dispiace, non siamo riusciti a ripristinare l'evento che é stato rimosso."

#: libraries/rte/rte_events.lib.php:117 libraries/rte/rte_routines.lib.php:269
#: libraries/rte/rte_triggers.lib.php:90
msgid "The backed up query was:"
msgstr "La query di backup é:"

#: libraries/rte/rte_events.lib.php:121
#, php-format
msgid "Event %1$s has been modified."
msgstr "L'evento %1$s é stato modificato."

#: libraries/rte/rte_events.lib.php:133
#, php-format
msgid "Event %1$s has been created."
msgstr "L'evento %1$s é stato creato."

#: libraries/rte/rte_events.lib.php:141 libraries/rte/rte_routines.lib.php:294
#: libraries/rte/rte_triggers.lib.php:114
msgid "<b>One or more errors have occured while processing your request:</b>"
msgstr ""
"<b>Si sono verificati uno o piú errori durante l'esecuz\\ione della tua "
"richiesta:</b>"

#: libraries/rte/rte_events.lib.php:185
msgid "Edit event"
msgstr "Modifica evento"

#: libraries/rte/rte_events.lib.php:212 libraries/rte/rte_routines.lib.php:372
#: libraries/rte/rte_routines.lib.php:1268
#: libraries/rte/rte_routines.lib.php:1304
#: libraries/rte/rte_triggers.lib.php:187
msgid "Error in processing request"
msgstr "Errore nel processare la richiesta"

#: libraries/rte/rte_events.lib.php:371 libraries/rte/rte_routines.lib.php:821
#: libraries/rte/rte_triggers.lib.php:302
msgid "Details"
msgstr "Dettagli"

#: libraries/rte/rte_events.lib.php:374
msgid "Event name"
msgstr "Nome dell'evento"

#: libraries/rte/rte_events.lib.php:395 server_binlog.php:182
msgid "Event type"
msgstr "Tipo di evento"

#: libraries/rte/rte_events.lib.php:416 libraries/rte/rte_routines.lib.php:842
#, php-format
msgid "Change to %s"
msgstr "Cambia a %s"

#: libraries/rte/rte_events.lib.php:422
msgid "Execute at"
msgstr "Esegui il"

#: libraries/rte/rte_events.lib.php:430
msgid "Execute every"
msgstr "Esegui ogni"

#: libraries/rte/rte_events.lib.php:449
#, fuzzy
#| msgid "Start"
msgctxt "Start of recurring event"
msgid "Start"
msgstr "Inizio"

#: libraries/rte/rte_events.lib.php:457
#, fuzzy
#| msgid "End"
msgctxt "End of recurring event"
msgid "End"
msgstr "Fine"

#: libraries/rte/rte_events.lib.php:465 libraries/rte/rte_routines.lib.php:916
#: libraries/rte/rte_triggers.lib.php:354
msgid "Definition"
msgstr "Definizione"

#: libraries/rte/rte_events.lib.php:471
msgid "On completion preserve"
msgstr "Conserva dopo il completamento"

#: libraries/rte/rte_events.lib.php:475 libraries/rte/rte_routines.lib.php:926
#: libraries/rte/rte_triggers.lib.php:360
msgid "Definer"
msgstr "Definer"

#: libraries/rte/rte_events.lib.php:518 libraries/rte/rte_routines.lib.php:990
#: libraries/rte/rte_triggers.lib.php:398
msgid "The definer must be in the \"username@hostname\" format"
msgstr "Il definer deve essere nel seguente formato: \"nomeutente@nomehost\""

#: libraries/rte/rte_events.lib.php:525
msgid "You must provide an event name"
msgstr "È necessario fornire il nome dell'evento"

#: libraries/rte/rte_events.lib.php:537
msgid "You must provide a valid interval value for the event."
msgstr "È necessario fornire un intervallo valido per l'evento."

#: libraries/rte/rte_events.lib.php:549
msgid "You must provide a valid execution time for the event."
msgstr "È necessario fornire una data valida per l'esecuzione dell'evento."

#: libraries/rte/rte_events.lib.php:553
msgid "You must provide a valid type for the event."
msgstr "È necessario fornire un valido tipo per l'evento."

#: libraries/rte/rte_events.lib.php:572
msgid "You must provide an event definition."
msgstr "È necessario fornire una definizione per l'evento."

#: libraries/rte/rte_footer.lib.php:29
msgid "New"
msgstr "Nuovo"

#: libraries/rte/rte_footer.lib.php:91
msgid "OFF"
msgstr "Disattivato"

#: libraries/rte/rte_footer.lib.php:96
msgid "ON"
msgstr "Attivato"

#: libraries/rte/rte_footer.lib.php:108
msgid "Event scheduler status"
msgstr "Stato del pianificatore degli eventi"

#: libraries/rte/rte_list.lib.php:54
msgid "Returns"
msgstr "Ritorna"

#: libraries/rte/rte_list.lib.php:63 libraries/rte/rte_triggers.lib.php:340
msgid "Event"
msgstr "Evento"

#: libraries/rte/rte_routines.lib.php:64
msgid ""
"You are using PHP's deprecated 'mysql' extension, which is not capable of "
"handling multi queries. <b>The execution of some stored routines may fail!</"
"b> Please use the improved 'mysqli' extension to avoid any problems."
msgstr ""
"Stai utilizzanto la vecchia estenzione 'mysql' di PHP che non é in grado di "
"eseguire multi query. <b>L'esecuzione di alcune routine memorizzate potrebbe "
"fallire!</b> É consigliato di utilizzare l'estensione 'mysqli' per evitare "
"eventuali problemi."

#: libraries/rte/rte_routines.lib.php:247
#: libraries/rte/rte_routines.lib.php:998
#, php-format
msgid "Invalid routine type: \"%s\""
msgstr "Tipo di routine non valido: \"%s\""

#: libraries/rte/rte_routines.lib.php:268
msgid "Sorry, we failed to restore the dropped routine."
msgstr ""
"Ci dispiace, non siamo riusciti a ripristinare la routine che é stata "
"rimossa."

#: libraries/rte/rte_routines.lib.php:273
#, php-format
msgid "Routine %1$s has been modified."
msgstr "La routine %1$s é stata modificata."

#: libraries/rte/rte_routines.lib.php:286
#, php-format
msgid "Routine %1$s has been created."
msgstr "La routine %1$s é stata creata."

#: libraries/rte/rte_routines.lib.php:346
msgid "Edit routine"
msgstr "Modifica routine"

#: libraries/rte/rte_routines.lib.php:824
msgid "Routine name"
msgstr "Nome della routine"

#: libraries/rte/rte_routines.lib.php:847
msgid "Parameters"
msgstr "Parametri"

#: libraries/rte/rte_routines.lib.php:852
msgid "Direction"
msgstr "Direzione"

#: libraries/rte/rte_routines.lib.php:855 libraries/tbl_properties.inc.php:112
msgid "Length/Values"
msgstr "Lunghezza/Valori"

#: libraries/rte/rte_routines.lib.php:870
msgid "Add parameter"
msgstr "Aggiungi parametro"

#: libraries/rte/rte_routines.lib.php:874
msgid "Remove last parameter"
msgstr "Rimuovi l'ultimo parametro"

#: libraries/rte/rte_routines.lib.php:879
msgid "Return type"
msgstr "Tipo di risultato"

#: libraries/rte/rte_routines.lib.php:885
msgid "Return length/values"
msgstr "Lunghezza/valori del risultato"

#: libraries/rte/rte_routines.lib.php:891
msgid "Return options"
msgstr "Opzioni del risultato"

#: libraries/rte/rte_routines.lib.php:922
msgid "Is deterministic"
msgstr "É deterministica"

#: libraries/rte/rte_routines.lib.php:931
msgid "Security type"
msgstr "Tipo di sicurezza"

#: libraries/rte/rte_routines.lib.php:938
msgid "SQL data access"
msgstr "Tipo di accesso dati SQL"

#: libraries/rte/rte_routines.lib.php:1003
msgid "You must provide a routine name"
msgstr "È necessario fornire il nome della routine"

#: libraries/rte/rte_routines.lib.php:1029
#, php-format
msgid "Invalid direction \"%s\" given for parameter."
msgstr "Direzione invalida \"%s\" é stata fornita per un parametro."

#: libraries/rte/rte_routines.lib.php:1041
#: libraries/rte/rte_routines.lib.php:1079
msgid ""
"You must provide length/values for routine parameters of type ENUM, SET, "
"VARCHAR and VARBINARY."
msgstr ""
"È necessario fornire lunghezza o valori per parameteri della routine del "
"tipo ENUM, SET, VARCHAR e VARBINARY."

#: libraries/rte/rte_routines.lib.php:1059
msgid "You must provide a name and a type for each routine parameter."
msgstr ""
"È necessario fornire un nome ed un tipo per ogni parametro della routine."

#: libraries/rte/rte_routines.lib.php:1069
msgid "You must provide a valid return type for the routine."
msgstr "È necessario fornire un valido tipo del risultato."

#: libraries/rte/rte_routines.lib.php:1113
msgid "You must provide a routine definition."
msgstr "È necessario fornire una definizione per la routine."

#: libraries/rte/rte_routines.lib.php:1202
#, php-format
msgid "%d row affected by the last statement inside the procedure"
msgid_plural "%d rows affected by the last statement inside the procedure"
msgstr[0] ""
"%d riga influenzata dall'ultima istruzione eseguita all'interno della "
"procedura"
msgstr[1] ""
"%d righe influenzate dall'ultima istruzione eseguita all'interno della "
"procedura"

#: libraries/rte/rte_routines.lib.php:1218
#, php-format
msgid "Execution results of routine %s"
msgstr "Risultato di esecuzione della routine %s"

#: libraries/rte/rte_routines.lib.php:1292
#: libraries/rte/rte_routines.lib.php:1298
msgid "Execute routine"
msgstr "Esegui routine"

#: libraries/rte/rte_routines.lib.php:1351
#: libraries/rte/rte_routines.lib.php:1354
msgid "Routine parameters"
msgstr "Parametri della routine"

#: libraries/rte/rte_routines.lib.php:1361 libraries/tbl_select.lib.php:79
#: tbl_change.php:292 tbl_change.php:330
msgid "Function"
msgstr "Funzione"

#: libraries/rte/rte_triggers.lib.php:89
msgid "Sorry, we failed to restore the dropped trigger."
msgstr ""
"Ci dispiace, non siamo riusciti a ripristinare il trigger che é stato "
"rimosso."

#: libraries/rte/rte_triggers.lib.php:94
#, php-format
msgid "Trigger %1$s has been modified."
msgstr "Il trigger %1$s é stato modificato."

#: libraries/rte/rte_triggers.lib.php:106
#, php-format
msgid "Trigger %1$s has been created."
msgstr "Il trigger %1$s é stato creato."

#: libraries/rte/rte_triggers.lib.php:161
msgid "Edit trigger"
msgstr "Modifica trigger"

#: libraries/rte/rte_triggers.lib.php:305
msgid "Trigger name"
msgstr "Nome del trigger"

#: libraries/rte/rte_triggers.lib.php:405
msgid "You must provide a trigger name"
msgstr "È necessario fornire il nome del trigger"

#: libraries/rte/rte_triggers.lib.php:410
msgid "You must provide a valid timing for the trigger"
msgstr "È necessario fornire un timing valido per il trigger"

#: libraries/rte/rte_triggers.lib.php:415
msgid "You must provide a valid event for the trigger"
msgstr "È necessario fornire un valido evento per il trigger"

#: libraries/rte/rte_triggers.lib.php:421
msgid "You must provide a valid table name"
msgstr "È necessario fornire un valido nome di tabella"

#: libraries/rte/rte_triggers.lib.php:427
msgid "You must provide a trigger definition."
msgstr "È necessario fornire una definizione per il trigger."

#: libraries/rte/rte_words.lib.php:18
msgid "Add routine"
msgstr "Aggiungi una routine"

#: libraries/rte/rte_words.lib.php:20
#, php-format
msgid "Export of routine %s"
msgstr "Esportazione della routine %s"

#: libraries/rte/rte_words.lib.php:21
msgid "routine"
msgstr "routine"

#: libraries/rte/rte_words.lib.php:22
msgid "You do not have the necessary privileges to create a routine"
msgstr "Non hai i necessari privilegi per creare una routine"

#: libraries/rte/rte_words.lib.php:23
#, php-format
msgid "No routine with name %1$s found in database %2$s"
msgstr "Non é stata trovata alcuna routine con nome %1$s nel database %2$s"

#: libraries/rte/rte_words.lib.php:24
msgid "There are no routines to display."
msgstr "Non ci sono routine da visualizzare."

#: libraries/rte/rte_words.lib.php:30
msgid "Add trigger"
msgstr "Aggiungi trigger"

#: libraries/rte/rte_words.lib.php:32
#, php-format
msgid "Export of trigger %s"
msgstr "Esportazione del trigger %s"

#: libraries/rte/rte_words.lib.php:33
msgid "trigger"
msgstr "trigger"

#: libraries/rte/rte_words.lib.php:34
msgid "You do not have the necessary privileges to create a trigger"
msgstr "Non hai i necessari privilegi per creare un trigger"

#: libraries/rte/rte_words.lib.php:35
#, php-format
msgid "No trigger with name %1$s found in database %2$s"
msgstr "Non é stata trovato alcun trigger con nome %1$s nel database %2$s"

#: libraries/rte/rte_words.lib.php:36
msgid "There are no triggers to display."
msgstr "Non ci sono trigger da visualizzare."

#: libraries/rte/rte_words.lib.php:42
msgid "Add event"
msgstr "Aggiungi evento"

#: libraries/rte/rte_words.lib.php:44
#, php-format
msgid "Export of event %s"
msgstr "Esportazione dell'evento %s"

#: libraries/rte/rte_words.lib.php:45
msgid "event"
msgstr "evento"

#: libraries/rte/rte_words.lib.php:46
msgid "You do not have the necessary privileges to create an event"
msgstr "Non hai i necessari privilegi per creare un evento"

#: libraries/rte/rte_words.lib.php:47
#, php-format
msgid "No event with name %1$s found in database %2$s"
msgstr "Non é stata trovato alcun evento con nome %1$s nel database %2$s"

#: libraries/rte/rte_words.lib.php:48
msgid "There are no events to display."
msgstr "Non ci sono eventi da visualizzare."

#: libraries/schema/Dia_Relation_Schema.class.php:230
#: libraries/schema/Eps_Relation_Schema.class.php:420
#: libraries/schema/Pdf_Relation_Schema.class.php:393
#: libraries/schema/Svg_Relation_Schema.class.php:387
#: libraries/schema/Visio_Relation_Schema.class.php:219
#, php-format
msgid "The %s table doesn't exist!"
msgstr "La tabella %s non esiste!"

#: libraries/schema/Dia_Relation_Schema.class.php:265
#: libraries/schema/Eps_Relation_Schema.class.php:469
#: libraries/schema/Pdf_Relation_Schema.class.php:433
#: libraries/schema/Svg_Relation_Schema.class.php:438
#: libraries/schema/Visio_Relation_Schema.class.php:270
#, php-format
msgid "Please configure the coordinates for table %s"
msgstr "Prego, configurare le coordinate per la tabella %s"

#: libraries/schema/Eps_Relation_Schema.class.php:823
#: libraries/schema/Pdf_Relation_Schema.class.php:836
#: libraries/schema/Svg_Relation_Schema.class.php:803
#: libraries/schema/Visio_Relation_Schema.class.php:537
#, php-format
msgid "Schema of the %s database - Page %s"
msgstr "Schema del database %s - Pagina %s"

#: libraries/schema/Export_Relation_Schema.class.php:200
msgid "This page does not contain any tables!"
msgstr "Questa pagina non contiene alcuna tabbella!"

#: libraries/schema/Export_Relation_Schema.class.php:228
msgid "SCHEMA ERROR: "
msgstr "SCHEMA ERROR: "

#: libraries/schema/Pdf_Relation_Schema.class.php:858
#: libraries/schema/Pdf_Relation_Schema.class.php:1171
msgid "Relational schema"
msgstr "Schema relazionale"

#: libraries/schema/Pdf_Relation_Schema.class.php:1134
msgid "Table of contents"
msgstr "Tabella dei contenuti"

#: libraries/schema/Pdf_Relation_Schema.class.php:1307
#: libraries/schema/Pdf_Relation_Schema.class.php:1328
#: libraries/tbl_properties.inc.php:115 tbl_printview.php:138
#: tbl_structure.php:204
msgid "Attributes"
msgstr "Attributi"

#: libraries/schema/Pdf_Relation_Schema.class.php:1310
#: libraries/schema/Pdf_Relation_Schema.class.php:1331 tbl_printview.php:141
#: tbl_structure.php:207 tbl_tracking.php:262
msgid "Extra"
msgstr "Extra"

#: libraries/schema/User_Schema.class.php:116
msgid "Create a page"
msgstr "Crea una nuova pagina"

#: libraries/schema/User_Schema.class.php:122
msgid "Page name"
msgstr "Nome della pagina"

#: libraries/schema/User_Schema.class.php:126
msgid "Automatic layout based on"
msgstr "Impaginazione automatica basata su"

#: libraries/schema/User_Schema.class.php:129
msgid "Internal relations"
msgstr "Relazioni interne"

#: libraries/schema/User_Schema.class.php:139
msgid "FOREIGN KEY"
msgstr "FOREIGN KEY"

#: libraries/schema/User_Schema.class.php:173
msgid "Please choose a page to edit"
msgstr "Prego scegli una pagina da modificare"

#: libraries/schema/User_Schema.class.php:178
msgid "Select page"
msgstr "Seleziona pagina"

#: libraries/schema/User_Schema.class.php:243
msgid "Select Tables"
msgstr "Seleziona Tables"

#: libraries/schema/User_Schema.class.php:379
msgid "Display relational schema"
msgstr "Visualizza lo schema relazionale"

#: libraries/schema/User_Schema.class.php:389
msgid "Select Export Relational Type"
msgstr "Seleziona il Tipo di Esportazione Relazionale"

#: libraries/schema/User_Schema.class.php:410
msgid "Show grid"
msgstr "Mostra la griglia"

#: libraries/schema/User_Schema.class.php:412
msgid "Show color"
msgstr "Mostra il colore"

#: libraries/schema/User_Schema.class.php:414
msgid "Show dimension of tables"
msgstr "Mostra la dimensione delle tabelle"

#: libraries/schema/User_Schema.class.php:417
msgid "Display all tables with the same width"
msgstr "Mostra tutte le tabelle con la stessa larghezza"

#: libraries/schema/User_Schema.class.php:422
msgid "Only show keys"
msgstr "Mostra solo le chiavi"

#: libraries/schema/User_Schema.class.php:424
msgid "Landscape"
msgstr "Orizzontale"

#: libraries/schema/User_Schema.class.php:425
msgid "Portrait"
msgstr "Verticale"

#: libraries/schema/User_Schema.class.php:427
msgid "Orientation"
msgstr "Orientamento"

#: libraries/schema/User_Schema.class.php:440
msgid "Paper size"
msgstr "Dimensioni carta"

#: libraries/schema/User_Schema.class.php:479
msgid ""
"The current page has references to tables that no longer exist. Would you "
"like to delete those references?"
msgstr ""
"La Pagina corrente contiene Riferimenti a Tabelle che non esistono più. "
"Volete cancellare questi Riferimenti?"

#: libraries/schema/User_Schema.class.php:504
msgid "Toggle scratchboard"
msgstr "(dis)attiva scratchboard"

#. l10n: Text direction, use either ltr or rtl
#: libraries/select_lang.lib.php:476
msgid "ltr"
msgstr "ltr"

#: libraries/select_lang.lib.php:493 libraries/select_lang.lib.php:499
#: libraries/select_lang.lib.php:505
#, php-format
msgid "Unknown language: %1$s."
msgstr "Lingua non conosciuta : %1$s."

#: libraries/select_server.lib.php:32 libraries/select_server.lib.php:37
msgid "Current Server"
msgstr "Server corrente"

#: libraries/server_links.inc.php:79 server_synchronize.php:1154
#: server_synchronize.php:1162
msgid "Synchronize"
msgstr "Sincronizza"

#: libraries/server_links.inc.php:84 server_binlog.php:77
#: server_status.php:583
msgid "Binary log"
msgstr "Log binario"

#: libraries/server_links.inc.php:95 server_engines.php:123
#: server_engines.php:127 server_status.php:636
msgid "Variables"
msgstr "Variabili"

#: libraries/server_links.inc.php:99
msgid "Charsets"
msgstr "Set di caratteri"

#: libraries/server_links.inc.php:104 server_plugins.php:47
#: server_plugins.php:80
msgid "Plugins"
msgstr ""

#: libraries/server_links.inc.php:108
msgid "Engines"
msgstr "Motori"

#: libraries/server_synchronize.lib.php:1286 server_synchronize.php:1178
msgid "Source database"
msgstr "Database di origine"

#: libraries/server_synchronize.lib.php:1288
#: libraries/server_synchronize.lib.php:1296
msgid "Current server"
msgstr "Server attuale"

#: libraries/server_synchronize.lib.php:1290
#: libraries/server_synchronize.lib.php:1298
msgid "Remote server"
msgstr "Server remoto"

#: libraries/server_synchronize.lib.php:1293
msgid "Difference"
msgstr "Differenza"

#: libraries/server_synchronize.lib.php:1294 server_synchronize.php:1180
msgid "Target database"
msgstr "Database di destinazione"

#: libraries/sql_query_form.lib.php:189
#, php-format
msgid "Run SQL query/queries on server %s"
msgstr "Eseguendo query SQL sul server %s"

#: libraries/sql_query_form.lib.php:206 libraries/sql_query_form.lib.php:228
#, php-format
msgid "Run SQL query/queries on database %s"
msgstr "Esegui la/e query SQL sul database %s"

#: libraries/sql_query_form.lib.php:260 navigation.php:269
#: setup/frames/index.inc.php:232
msgid "Clear"
msgstr "Cancella"

#: libraries/sql_query_form.lib.php:265
msgid "Columns"
msgstr "Campi"

#: libraries/sql_query_form.lib.php:300 sql.php:946 sql.php:963
msgid "Bookmark this SQL query"
msgstr "Aggiungi ai preferiti questa query SQL"

#: libraries/sql_query_form.lib.php:307 sql.php:957
msgid "Let every user access this bookmark"
msgstr "Permetti ad ogni utente di accedere a questo bookmark"

#: libraries/sql_query_form.lib.php:313
msgid "Replace existing bookmark of same name"
msgstr "Sostituisci segnalibro esistente se con lo stesso nome"

#: libraries/sql_query_form.lib.php:329
msgid "Do not overwrite this query from outside the window"
msgstr "Non sovrascrivere questa query da fuori della finestra"

#: libraries/sql_query_form.lib.php:336
msgid "Delimiter"
msgstr "Delimitatori"

#: libraries/sql_query_form.lib.php:344
msgid "Show this query here again"
msgstr "Mostra di nuovo questa query"

#: libraries/sql_query_form.lib.php:400
msgid "View only"
msgstr "Visualizza solo"

#: libraries/sql_query_form.lib.php:448 tbl_change.php:908
msgid "web server upload directory"
msgstr "directory di upload del web-server"

#: libraries/sqlparser.lib.php:136
msgid ""
"There seems to be an error in your SQL query. The MySQL server error output "
"below, if there is any, may also help you in diagnosing the problem"
msgstr ""
"Pare che ci sia un errore nella query SQL immessa. L'errore del server MySQL "
"mostrato qui sotto, se c'è, può anche aiutare nella risoluzione del problema"

#: libraries/sqlparser.lib.php:175
msgid ""
"There is a chance that you may have found a bug in the SQL parser. Please "
"examine your query closely, and check that the quotes are correct and not "
"mis-matched. Other possible failure causes may be that you are uploading a "
"file with binary outside of a quoted text area. You can also try your query "
"on the MySQL command line interface. The MySQL server error output below, if "
"there is any, may also help you in diagnosing the problem. If you still have "
"problems or if the parser fails where the command line interface succeeds, "
"please reduce your SQL query input to the single query that causes problems, "
"and submit a bug report with the data chunk in the CUT section below:"
msgstr ""
"C'è la possibilità che ci sia un bug nel parser SQL. Per favore, esaminate "
"la query accuratamente, e controllate che le virgolette siano corrette e non "
"sbagliate. Altre possibili cause d'errori possono essere che si stia "
"cercando di uploadare un file binario al di fuori di un'area di testo "
"virgolettata. Si può anche provare la query MySQL dalla riga di comando di "
"MySQL. L'errore qui sotto restituito dal server MySQL, se ce n'è uno, può "
"anche aiutare nella diagnostica del problema. Se ci sono ancora problemi, o "
"se il parser SQL di phpMyAdmin sbaglia quando invece l'interfaccia a riga di "
"comando non mostra problemi, si può ridurre la query SQL in ingresso alla "
"singola query che causa problemi, e inviare un bug report con i dati "
"riportati nella sezione CUT qui sotto:"

#: libraries/sqlparser.lib.php:177
msgid "BEGIN CUT"
msgstr "INIZIO CUT"

#: libraries/sqlparser.lib.php:179
msgid "END CUT"
msgstr "FINE CUT"

#: libraries/sqlparser.lib.php:181
msgid "BEGIN RAW"
msgstr "INIZIO RAW"

#: libraries/sqlparser.lib.php:185
msgid "END RAW"
msgstr "FINE RAW"

#: libraries/sqlparser.lib.php:382
msgid "Automatically appended backtick to the end of query!"
msgstr "Appendi una virgoletta ` alla fine della query!"

#: libraries/sqlparser.lib.php:385
msgid "Unclosed quote"
msgstr "Virgolette non chiuse"

#: libraries/sqlparser.lib.php:537
msgid "Invalid Identifer"
msgstr "Identificatore Non Valido"

#: libraries/sqlparser.lib.php:653
msgid "Unknown Punctuation String"
msgstr "Stringa di Punctuation Sconosciuta"

#: libraries/sqlvalidator.lib.php:67
#, php-format
msgid ""
"The SQL validator could not be initialized. Please check if you have "
"installed the necessary PHP extensions as described in the %sdocumentation%s."
msgstr ""
"Il validatore SQL non può essere inizializzato. Prego controllare di avere "
"installato le estensioni php necessarie come descritto nella %sdocumentazione"
"%s."

#: libraries/tbl_links.inc.php:118 libraries/tbl_links.inc.php:119
msgid "Table seems to be empty!"
msgstr "La tabella sembra essere vuota!"

#: libraries/tbl_links.inc.php:127
#, php-format
msgid "Tracking of %s.%s is activated."
msgstr "Monitoraggio di %s.%s é attivo."

#: libraries/tbl_properties.inc.php:112
msgid ""
"If column type is \"enum\" or \"set\", please enter the values using this "
"format: 'a','b','c'...<br />If you ever need to put a backslash (\"\\\") or "
"a single quote (\"'\") amongst those values, precede it with a backslash "
"(for example '\\\\xyz' or 'a\\'b')."
msgstr ""
"Se il tipo di campo è \"enum\" o \"set\", immetti i valori usando il "
"formato: 'a','b','c'...<br />Se hai bisogno di inserire una barra rovesciata "
"(\"\\\") o una virgolette singola quote (\"'\") prefissa a questi caratteri "
"con un \"\\\" (per esempio '\\\\xyz' o 'a\\'b')."

#: libraries/tbl_properties.inc.php:113
msgid ""
"For default values, please enter just a single value, without backslash "
"escaping or quotes, using this format: a"
msgstr ""
"Per i valori predefiniti, prego inserire un singolo valore, senza backslash "
"escaping o virgolette, utilizzando questo formato: a"

#: libraries/tbl_properties.inc.php:123 libraries/tbl_properties.inc.php:487
#: tbl_printview.php:290 tbl_structure.php:153 tbl_structure.php:158
#: tbl_structure.php:577 tbl_structure.php:779
msgid "Index"
msgstr "Indice"

#: libraries/tbl_properties.inc.php:143
#, php-format
msgid ""
"For a list of available transformation options and their MIME type "
"transformations, click on %stransformation descriptions%s"
msgstr ""
"Per una lista di opzioni di trasformazione disponibili e le loro rispettive "
"trasformazioni di tipi-MIME, cliccate su %strasformazione descrizioni%s"

#: libraries/tbl_properties.inc.php:151
msgid "Transformation options"
msgstr "Opzioni di transformazione"

#: libraries/tbl_properties.inc.php:152
msgid ""
"Please enter the values for transformation options using this format: 'a', "
"100, b,'c'...<br />If you ever need to put a backslash (\"\\\") or a single "
"quote (\"'\") amongst those values, precede it with a backslash (for example "
"'\\\\xyz' or 'a\\'b')."
msgstr ""
"Prego, immettere i valori per le opzioni di trasformazioneutilizzando questo "
"formato: 'a', 100, b,'c'...<br />Se c'è la necessità di immettere un "
"backslash (\"\\\") o un apostrofo (\"'\") tra questi valori, essi vanno "
"backslashati (ad esempio '\\\\xyz' or 'a\\'b')."

#: libraries/tbl_properties.inc.php:335
msgid "ENUM or SET data too long?"
msgstr "Dati in ENUM o SET troppo lunghi?"

#: libraries/tbl_properties.inc.php:337
msgid "Get more editing space"
msgstr "Piú spazio per la modifica"

#: libraries/tbl_properties.inc.php:360
msgctxt "for default"
msgid "None"
msgstr "Nessuno"

#: libraries/tbl_properties.inc.php:361
msgid "As defined:"
msgstr "Come definito:"

#: libraries/tbl_properties.inc.php:475 tbl_structure.php:152
#: tbl_structure.php:157 tbl_structure.php:575
msgid "Primary"
msgstr "Primaria"

#: libraries/tbl_properties.inc.php:494 tbl_structure.php:156
#: tbl_structure.php:161 tbl_structure.php:584
msgid "Fulltext"
msgstr "Testo completo"

#: libraries/tbl_properties.inc.php:544 transformation_overview.php:57
#, php-format
msgid ""
"No description is available for this transformation.<br />Please ask the "
"author what %s does."
msgstr ""
"Nessuna descrizione è disponibile per questa trasformazione.<br />Prego, "
"chiedere all'autore cosa %s faccia."

#: libraries/tbl_properties.inc.php:586 tbl_structure.php:651
#, php-format
msgid "Add %s column(s)"
msgstr "Aggiungi %s campo/i"

#: libraries/tbl_properties.inc.php:588 tbl_structure.php:645
msgid "You have to add at least one column."
msgstr "Devi aggiungere almeno un campo."

#: libraries/tbl_properties.inc.php:697 server_engines.php:55
#: tbl_operations.php:374
msgid "Storage Engine"
msgstr "Motore di Memorizzazione"

#: libraries/tbl_properties.inc.php:726
msgid "PARTITION definition"
msgstr "Definizione PARTITION"

#: libraries/tbl_properties.inc.php:757
msgid "+ Add a value"
msgstr "+ Aggiungi un valore"

#: libraries/tbl_select.lib.php:86 pmd_general.php:481 pmd_general.php:501
#: pmd_general.php:623 pmd_general.php:636 pmd_general.php:699
#: pmd_general.php:753
msgid "Operator"
msgstr "Operatore"

#: libraries/tbl_select.lib.php:103
#, fuzzy
#| msgid "Search"
msgid "Table Search"
msgstr "Cerca"

#: libraries/tbl_select.lib.php:182 tbl_change.php:993
#, fuzzy
#| msgid "Insert"
msgid "Edit/Insert"
msgstr "Inserisci"

#: libraries/transformations/application_octetstream__download.inc.php:10
msgid ""
"Displays a link to download the binary data of the column. You can use the "
"first option to specify the filename, or use the second option as the name "
"of a column which contains the filename. If you use the second option, you "
"need to set the first option to the empty string."
msgstr ""
"Visualizza un collegamento per trasferire i dati di un campo in formato "
"binario. La prima opzione è il nome del file binario, o la seconda opzione "
"per specificare il campo che contiene il nome del file. Se fornite la "
"seconda opzione, dovete avere la prima opzione settata ad una stringa vuota."

#: libraries/transformations/application_octetstream__hex.inc.php:10
msgid ""
"Displays hexadecimal representation of data. Optional first parameter "
"specifies how often space will be added (defaults to 2 nibbles)."
msgstr ""
"Mostra una rappresentazione esadecimale dei dati. Il primo parametro, "
"opzionale, specifica ogni quanto deve essere aggiunto uno spazio (default a "
"2 nibbles)."

#: libraries/transformations/image_jpeg__inline.inc.php:10
#: libraries/transformations/image_png__inline.inc.php:10
msgid ""
"Displays a clickable thumbnail. The options are the maximum width and height "
"in pixels. The original aspect ratio is preserved."
msgstr ""
"Mostra un anteprima cliccabile. Le opzioni sono: larghezza ed altezza in "
"pixel. La proporzione originale é mantenuta."

#: libraries/transformations/image_jpeg__link.inc.php:10
msgid "Displays a link to download this image."
msgstr "Mostra un collegamento per scaricare quest'immagine."

#: libraries/transformations/text_plain__dateformat.inc.php:10
msgid ""
"Displays a TIME, TIMESTAMP, DATETIME or numeric unix timestamp column as "
"formatted date. The first option is the offset (in hours) which will be "
"added to the timestamp (Default: 0). Use second option to specify a "
"different date/time format string. Third option determines whether you want "
"to see local date or UTC one (use \"local\" or \"utc\" strings) for that. "
"According to that, date format has different value - for \"local\" see the "
"documentation for PHP's strftime() function and for \"utc\" it is done using "
"gmdate() function."
msgstr ""
"Mostra i campi TIME, TIMESTAMP, DATETIME o il TIMESTAMP UNIX come data "
"formattata. La prima opzione è la deviazione (in ore) che verrà aggiunta "
"all'ora (Predefinito: 0). Usa la seconda opzione per specificare una string "
"che contiene un altro formato per data/ora. La terza opzione determina se "
"vuoi vedere l'ora locale o UTC (usa \"local\" o \"utc\") per questo. In "
"relazione a questo, il formato data ha differenti valori - per \"local\" "
"vedi la documentazione della funzione PHP strftime(); per \"utc\" viene "
"usata la funzione gmdate()."

#: libraries/transformations/text_plain__external.inc.php:10
msgid ""
"LINUX ONLY: Launches an external application and feeds it the column data "
"via standard input. Returns the standard output of the application. The "
"default is Tidy, to pretty-print HTML code. For security reasons, you have "
"to manually edit the file libraries/transformations/text_plain__external.inc."
"php and list the tools you want to make available. The first option is then "
"the number of the program you want to use and the second option is the "
"parameters for the program. The third option, if set to 1, will convert the "
"output using htmlspecialchars() (Default 1). The fourth option, if set to 1, "
"will prevent wrapping and ensure that the output appears all on one line "
"(Default 1)."
msgstr ""
"SOLO PER LINUX: Lancia un'applicazione esterna e riempie i dati dei campi "
"tramite lo standard input. Restituisce lo standard output dell'applicazione. "
"L'impostazione predefinita è Tidy, per stampare in maniera corretta il "
"codice HTML. Per motivi di sicurezza, dovete editare manualmente il file "
"libraries/transformations/text_plain__external.inc.php e inserire gli "
"strumenti che permettete di utilizzare. La prima opzione è così il numero "
"del programma che volete utilizzare e la seconda sono i parametri per il "
"programma. Il terzo parametro, se impostato a 1 convertirà l'output "
"utilizzando htmlspecialchars() (Predefinito: 1). Un quarto parametro, se "
"impostato a 1 inserirà un NOWRAP al contenuto della cella così che l'intero "
"output sarà mostrato senza essere riformattato (Predefinito: 1)."

#: libraries/transformations/text_plain__formatted.inc.php:10
msgid ""
"Displays the contents of the column as-is, without running it through "
"htmlspecialchars(). That is, the column is assumed to contain valid HTML."
msgstr ""
"Preserva il contenuto originale del campo, senza processarlo con "
"htmlspecialchars(). Vale a dire, é presupposto che il campo contiene valido "
"codice HTML."

#: libraries/transformations/text_plain__imagelink.inc.php:10
msgid ""
"Displays an image and a link; the column contains the filename. The first "
"option is a URL prefix like \"http://www.example.com/\". The second and "
"third options are the width and the height in pixels."
msgstr ""
"Mostra un collegamento ad una immagine esterna; il campo contiene il nome "
"del file. La prima opzione è un prefisso come \"http://www.tuodominio.com/"
"\". La seconda e la terza opzione sono rispettivamente la larghezza e "
"l'altezza in pixel."

#: libraries/transformations/text_plain__link.inc.php:10
msgid ""
"Displays a link; the column contains the filename. The first option is a URL "
"prefix like \"http://www.example.com/\". The second option is a title for "
"the link."
msgstr ""
"Mostra un collegamento; il campo contiene il nome del file. La prima opzione "
"è un prefisso come \"http://www.tuodominio.com/\". La seconda opzione è un "
"titolo per il collegamento."

#: libraries/transformations/text_plain__longToIpv4.inc.php:10
msgid ""
"Converts an (IPv4) Internet network address into a string in Internet "
"standard dotted format."
msgstr ""
"Converte un indirizzo di rete Internet (IPv4) in una stringa nel formato "
"puntato dell'Internet standard."

#: libraries/transformations/text_plain__sql.inc.php:10
msgid "Formats text as SQL query with syntax highlighting."
msgstr "Formatta il testo come query SQL con evidenziazione della sintassi."

#: libraries/transformations/text_plain__substr.inc.php:10
msgid ""
"Displays a part of a string. The first option is the number of characters to "
"skip from the beginning of the string (Default 0). The second option is the "
"number of characters to return (Default: until end of string). The third "
"option is the string to append and/or prepend when truncation occurs "
"(Default: \"...\")."
msgstr ""
"Mostra soltanto una parte della stringa. La prima opzione è l'offset che "
"serve a definire dove inizia l'output del vostro testo (Prefinito: 0). La "
"seconda opzione è un offset che indica quanto testo viene restituito "
"(Predefinito: tutto il testo rimanente). La terza opzione definisce quali "
"caratteri saranno aggiunti in fondo all'output quando una soptto-stringa "
"viene restituita (Predefinito: \"...\")."

#: libraries/user_preferences.inc.php:33
msgid "Manage your settings"
msgstr "Gestisci le tue impostazioni"

#: libraries/user_preferences.inc.php:50 prefs_manage.php:289
msgid "Configuration has been saved"
msgstr "La configurazione é stata salvata"

#: libraries/user_preferences.inc.php:71
#, php-format
msgid ""
"Your preferences will be saved for current session only. Storing them "
"permanently requires %sphpMyAdmin configuration storage%s."
msgstr ""
"Le tue preferenze verranno salvate solo temporaneamente. La memorizzazione "
"permanante di questi richiede l'abilitazione della %smemorizzazione della "
"configurazione di phpMyAdmin%s."

#: libraries/user_preferences.lib.php:116
msgid "Could not save configuration"
msgstr "Impossibile salvare la configurazione"

#: libraries/user_preferences.lib.php:282
msgid ""
"Your browser has phpMyAdmin configuration for this domain. Would you like to "
"import it for current session?"
msgstr ""
"Il tuo browser ha una configurazione di phpMyAdmin per questo dominio. Vuoi "
"porvare ad importarlo nella sessione corrente?"

#: libraries/zip_extension.lib.php:26
msgid "No files found inside ZIP archive!"
msgstr "Non sono stati trovati file ZIP all'interno dell'archivio!"

#: libraries/zip_extension.lib.php:53 libraries/zip_extension.lib.php:55
#: libraries/zip_extension.lib.php:70
msgid "Error in ZIP archive:"
msgstr "Errore nell'archivio ZIP:"

#: main.php:65
msgid "General Settings"
msgstr "Impostazioni Generali"

#: main.php:101
#, fuzzy
#| msgid "MySQL connection collation"
msgid "Server connection collation"
msgstr "Collation della connessione di MySQL"

#: main.php:116
msgid "Appearance Settings"
msgstr "Impostazioni di Presentazione"

#: main.php:144 prefs_manage.php:272
msgid "More settings"
msgstr "Ulteriori impostazioni"

#: main.php:158
#, fuzzy
#| msgid "Database for user"
msgid "Database server"
msgstr "Database per l'utente"

#: main.php:161
msgid "Software"
msgstr ""

#: main.php:162
#, fuzzy
#| msgid "Show versions"
msgid "Software version"
msgstr "Mostra versioni"

#: main.php:163
msgid "Protocol version"
msgstr "Versione protocollo"

#: main.php:165 server_privileges.php:1543 server_privileges.php:1696
#: server_privileges.php:1820 server_privileges.php:2249
#: server_status.php:1226
msgid "User"
msgstr "Utente"

#: main.php:169
#, fuzzy
#| msgid "Server socket"
msgid "Server charset"
msgstr "Socket del server"

#: main.php:181
msgid "Web server"
msgstr "Web server"

#: main.php:192
#, fuzzy
#| msgid "Use light version"
msgid "Database client version"
msgstr "Usa versione leggera"

#: main.php:194
msgid "PHP extension"
msgstr "Estensioni PHP"

#: main.php:201
msgid "Show PHP information"
msgstr "Mostra le info sul PHP"

#: main.php:219
msgid "Wiki"
msgstr "Wiki"

#: main.php:222
msgid "Official Homepage"
msgstr "Home page ufficiale di phpMyAdmin"

#: main.php:223
msgid "Contribute"
msgstr "Contribuisci"

#: main.php:224
msgid "Get support"
msgstr "Ricevi Auito"

#: main.php:225
msgid "List of changes"
msgstr "Lista dei cambiamenti"

#: main.php:249
msgid ""
"Your configuration file contains settings (root with no password) that "
"correspond to the default MySQL privileged account. Your MySQL server is "
"running with this default, is open to intrusion, and you really should fix "
"this security hole by setting a password for user 'root'."
msgstr ""
"Il file di configurazione in uso contiene impostazioni (root con nessuna "
"password) che corrispondono ai privilegi dell'account MySQL predefinito. Il "
"tuo server MySQL utilizza queste impostazioni, è aperto ad intrusioni, e "
"dovresti realmente riparare a questa falla nella sicurezza impostando una "
"password per l'utente 'root'."

#: main.php:257
msgid ""
"You have enabled mbstring.func_overload in your PHP configuration. This "
"option is incompatible with phpMyAdmin and might cause some data to be "
"corrupted!"
msgstr ""
"Avete abilitato mbstring.func_overload nella configurazione del PHP. Questa "
"opzione è incompatibile con phpMyAdmin e potrebbe causare la corruzione di "
"alcuni dati!"

#: main.php:265
msgid ""
"The mbstring PHP extension was not found and you seem to be using a "
"multibyte charset. Without the mbstring extension phpMyAdmin is unable to "
"split strings correctly and it may result in unexpected results."
msgstr ""
"L'estensione PHP mbstring non è stata trovata e sembra che si stia "
"utilizzando un set di caratteri multibyte. Senza l'estensione mbstring, "
"phpMyAdmin non è in grado di dividere correttamente le stringhe di caratteri "
"e questo può portare a risultati inaspettati."

#: main.php:273
msgid ""
"Your PHP parameter [a@http://php.net/manual/en/session.configuration.php#ini."
"session.gc-maxlifetime@]session.gc_maxlifetime[/a] is lower that cookie "
"validity configured in phpMyAdmin, because of this, your login will expire "
"sooner than configured in phpMyAdmin."
msgstr ""
"Il tuo parametero PHP [a@http://php.net/manual/en/session.configuration."
"php#ini.session.gc-maxlifetime@]session.gc_maxlifetime[/a] é inferiore alla "
"validitá del cookie configurata in phpMyAdmin, per questo motivo, i dati di "
"login scadranno prima di come configurato in phpMyAdmin."

#: main.php:280
msgid ""
"Login cookie store is lower than cookie validity configured in phpMyAdmin, "
"because of this, your login will expire sooner than configured in phpMyAdmin."
msgstr ""
"Store del cookie login é inferiore alla validitá di cookie configurata in "
"phpMyAdmin, per questo motivo, it tuo login scadrá prima di quanto "
"configurato in phpMyAdmin."

#: main.php:288
msgid "The configuration file now needs a secret passphrase (blowfish_secret)."
msgstr ""
"Adesso c'è bisogno di una password per il file di configurazione "
"(blowfish_secret)."

#: main.php:296
msgid ""
"Directory [code]config[/code], which is used by the setup script, still "
"exists in your phpMyAdmin directory. You should remove it once phpMyAdmin "
"has been configured."
msgstr ""
"La cartella [code]config[/code], che è utilizzata dallo script di "
"installazione, esiste ancora nella cartella del tuo phpMyAdmin. Si consiglia "
"di rimuoverla una volta configurato phpMyAdmin."

#: main.php:302
#, php-format
msgid ""
"The phpMyAdmin configuration storage is not completely configured, some "
"extended features have been deactivated. To find out why click %shere%s."
msgstr ""
"La configurazione di phpMyAdmin non é completa, quindi alcune "
"caratteristiche aggiuntive sono state disattivate. Per scoprire perché "
"clicca %squi%s."

#: main.php:317
msgid ""
"Javascript support is missing or disabled in your browser, some phpMyAdmin "
"functionality will be missing. For example navigation frame will not refresh "
"automatically."
msgstr ""
"Il supporto Javascript è mancante o disabilitato sul tuo browser, alcune "
"funzioni di phpMyAdmin saranno mancanti. Per esempio la navigazione dei "
"frame non sarà aggiornata automaticamente."

#: main.php:333
#, php-format
msgid ""
"Your PHP MySQL library version %s differs from your MySQL server version %s. "
"This may cause unpredictable behavior."
msgstr ""
"Le tue librerie di PHP per MySQL versione %s sono diverse dalla versione di "
"MySQL server %s. Potrebbe causare comportamenti imprevedibili."

#: main.php:345
#, php-format
msgid ""
"Server running with Suhosin. Please refer to %sdocumentation%s for possible "
"issues."
msgstr ""
"Sul server è in esecuzione Suhosin. Controlla la documentazione: %"
"sdocumentation%s per possibili problemi."

#: navigation.php:180 server_databases.php:285 server_synchronize.php:1284
msgid "No databases"
msgstr "Nessun database"

#: navigation.php:270
#| msgid "filter tables by name"
msgid "Filter tables by name"
msgstr "Filtra tabelle in base al nome"

#: navigation.php:303 navigation.php:304
msgctxt "short form"
msgid "Create table"
msgstr "Crea tabella"

#: navigation.php:309 navigation.php:473
msgid "Please select a database"
msgstr "Prego, selezionare un database"

#: pmd_general.php:64
msgid "Show/Hide left menu"
msgstr "Mostra/nascondi il menù di sinistra"

#: pmd_general.php:68
msgid "Save position"
msgstr "Salva la posizione"

#: pmd_general.php:71 server_synchronize.php:442 server_synchronize.php:914
msgid "Create table"
msgstr "Crea tabelle"

#: pmd_general.php:74 pmd_general.php:346
msgid "Create relation"
msgstr "Crea relazioni"

#: pmd_general.php:80
msgid "Reload"
msgstr "Ricarica"

#: pmd_general.php:83
msgid "Help"
msgstr "Aiuto"

#: pmd_general.php:87
msgid "Angular links"
msgstr "Link angolari"

#: pmd_general.php:87
msgid "Direct links"
msgstr "Link diretti"

#: pmd_general.php:91
msgid "Snap to grid"
msgstr "Calamita alla griglia"

#: pmd_general.php:95
msgid "Small/Big All"
msgstr "Espandi/Contrai"

#: pmd_general.php:99
msgid "Toggle small/big"
msgstr "Contrai/Espandi"

#: pmd_general.php:104 pmd_pdf.php:76
msgid "Import/Export coordinates for PDF schema"
msgstr "Importa/esporta le coordinate per PDF schema"

#: pmd_general.php:110
msgid "Build Query"
msgstr "Crea Query"

#: pmd_general.php:115
msgid "Move Menu"
msgstr "Muovi menù"

#: pmd_general.php:126
msgid "Hide/Show all"
msgstr "Mostra/nascondi tutto"

#: pmd_general.php:130
msgid "Hide/Show Tables with no relation"
msgstr "Mostra/nascondi tabella senza relazioni"

#: pmd_general.php:170
msgid "Number of tables"
msgstr "Numero di tabelle"

#: pmd_general.php:412
msgid "Delete relation"
msgstr "Elimina relazione"

#: pmd_general.php:454 pmd_general.php:513
msgid "Relation operator"
msgstr "Operatore relazionario"

#: pmd_general.php:464 pmd_general.php:523 pmd_general.php:646
#: pmd_general.php:763
msgid "Except"
msgstr "Salvo"

#: pmd_general.php:470 pmd_general.php:529 pmd_general.php:652
#: pmd_general.php:769
msgid "subquery"
msgstr "subquery"

#: pmd_general.php:474 pmd_general.php:570
msgid "Rename to"
msgstr "Rinomina a"

#: pmd_general.php:476 pmd_general.php:575
msgid "New name"
msgstr "Nuovo nome"

#: pmd_general.php:479 pmd_general.php:694
msgid "Aggregate"
msgstr "Globale"

#: pmd_general.php:804
msgid "Active options"
msgstr "Opzioni attive"

#: pmd_pdf.php:30
msgid "Page has been created"
msgstr "La pagina è stata creata"

#: pmd_pdf.php:33
msgid "Page creation failed"
msgstr "Creazione della pagina fallita"

#: pmd_pdf.php:85
msgid "Page"
msgstr "Pagina"

#: pmd_pdf.php:95
msgid "Import from selected page"
msgstr "Importa dalla pagina selezionata"

#: pmd_pdf.php:96
msgid "Export to selected page"
msgstr "Esporta alla pagina selezionata"

#: pmd_pdf.php:98
msgid "Create a page and export to it"
msgstr "Crea una nuova pagina ed esportala"

#: pmd_pdf.php:107
msgid "New page name: "
msgstr "Nome per la nuova pagina: "

#: pmd_pdf.php:110
msgid "Export/Import to scale"
msgstr "Importa/esporta alla dimensione"

#: pmd_pdf.php:115
msgid "recommended"
msgstr "raccomandato"

#: pmd_relation_new.php:27
msgid "Error: relation already exists."
msgstr "Errore: relazione già esistente."

#: pmd_relation_new.php:59 pmd_relation_new.php:84
msgid "Error: Relation not added."
msgstr "Errore: relazione non aggiunta."

#: pmd_relation_new.php:60
msgid "FOREIGN KEY relation added"
msgstr "Relazione FOREIGN KEY aggiunta"

#: pmd_relation_new.php:82
msgid "Internal relation added"
msgstr "Aggiunte relazioni internet"

#: pmd_relation_upd.php:58
msgid "Relation deleted"
msgstr "Relazione cancellata"

#: pmd_save_pos.php:45
msgid "Error saving coordinates for Designer."
msgstr "Errore nel salvare le coordinate per il Designer."

#: pmd_save_pos.php:53
msgid "Modifications have been saved"
msgstr "Le modifiche sono state salvate"

#: prefs_forms.php:78
msgid "Cannot save settings, submitted form contains errors"
msgstr "Impossibile salvare le impostazioni, il form conteneva degli errori"

#: prefs_manage.php:78
msgid "Could not import configuration"
msgstr "Non é stato possibile caricare la configurazione"

#: prefs_manage.php:110
msgid "Configuration contains incorrect data for some fields."
msgstr "LA configurazione contiene dei dati incorretti in alcuni campi."

#: prefs_manage.php:126
msgid "Do you want to import remaining settings?"
msgstr "Vuoi importare le impostazioni rimanenti?"

#: prefs_manage.php:223 prefs_manage.php:249
msgid "Saved on: @DATE@"
msgstr "Salvato il: @DATE@"

#: prefs_manage.php:237
msgid "Import from file"
msgstr "Importa dal file"

#: prefs_manage.php:243
msgid "Import from browser's storage"
msgstr "Importa dalla memoria del browser"

#: prefs_manage.php:246
msgid "Settings will be imported from your browser's local storage."
msgstr ""
"Le impostazioni verranno importate dalla memoria locale del tuo browser."

#: prefs_manage.php:252
msgid "You have no saved settings!"
msgstr "Non hai alcuna impostazione salvata!"

#: prefs_manage.php:256 prefs_manage.php:310
msgid "This feature is not supported by your web browser"
msgstr "Questa funzionalitá non é supportata dal tuo browser"

#: prefs_manage.php:261
msgid "Merge with current configuration"
msgstr "Unisci con la configurazione corrente"

#: prefs_manage.php:275
#, php-format
msgid ""
"You can set more settings by modifying config.inc.php, eg. by using %sSetup "
"script%s."
msgstr ""
"Puoi impostare ulteriori impostazioni modificando config.inc.php, ad esempio "
"via %sGli script di setup%s."

#: prefs_manage.php:300
msgid "Save to browser's storage"
msgstr "Salva nella memoria del browser"

#: prefs_manage.php:304
msgid "Settings will be saved in your browser's local storage."
msgstr "Le impostazioni verranno salvate nella memoria locale del tuo browser."

#: prefs_manage.php:306
msgid "Existing settings will be overwritten!"
msgstr "La impostazioni esistenti verranno sovrascritte!"

#: prefs_manage.php:321
msgid "You can reset all your settings and restore them to default values."
msgstr ""
"Puoi reimpostare tutte le tue configurazioni e ripristinarle ai valori "
"predefiniti."

#: querywindow.php:69
msgid "Import files"
msgstr "Importa file"

#: querywindow.php:80
msgid "All"
msgstr "Tutti"

#: schema_edit.php:38 schema_edit.php:44 schema_edit.php:50 schema_edit.php:55
#, php-format
msgid "<b>%s</b> table not found or not set in %s"
msgstr "<b>%s</b> tabella non trovata o non settata in %s"

#: schema_export.php:39
msgid "File doesn't exist"
msgstr "Il file non esiste"

#: server_binlog.php:87
msgid "Select binary log to view"
msgstr "Selezionare il log binario da visualizzare"

#: server_binlog.php:103 server_status.php:592
msgid "Files"
msgstr "File"

#: server_binlog.php:150 server_binlog.php:152 server_status.php:1237
#: server_status.php:1239
msgid "Truncate Shown Queries"
msgstr "Tronca le Query Mostrate"

#: server_binlog.php:158 server_binlog.php:160 server_status.php:1237
#: server_status.php:1239
msgid "Show Full Queries"
msgstr "Mostra query complete"

#: server_binlog.php:180
msgid "Log name"
msgstr "Nome del log"

#: server_binlog.php:181
msgid "Position"
msgstr "Posizione"

#: server_binlog.php:184
msgid "Original position"
msgstr "Posizione originale"

#: server_binlog.php:185
msgid "Information"
msgstr "Informazioni"

#: server_collations.php:39
msgid "Character Sets and Collations"
msgstr "Set di Caratteri e Collation"

#: server_databases.php:69
msgid "No databases selected."
msgstr "Nessun database selezionato."

#: server_databases.php:80
#, php-format
msgid "%s databases have been dropped successfully."
msgstr "%s databases sono stati cancellati correttamente."

#: server_databases.php:104
msgid "Databases statistics"
msgstr "Statistiche dei databases"

#: server_databases.php:187 server_replication.php:179
#: server_replication.php:207
msgid "Master replication"
msgstr "Replicazione master"

#: server_databases.php:189 server_replication.php:246
msgid "Slave replication"
msgstr "Replicazione slave"

#: server_databases.php:276 server_databases.php:277
msgid "Enable Statistics"
msgstr "Abilita le Statistiche"

#: server_databases.php:279
msgid ""
"Note: Enabling the database statistics here might cause heavy traffic "
"between the web server and the MySQL server."
msgstr ""
"N.B.: Abilitare qui le statistiche del Database potrebbe causare del "
"traffico intenso fra il server web e MySQL."

#: server_engines.php:46
msgid "Storage Engines"
msgstr "Motori di Memorizzazione"

#: server_export.php:20
msgid "View dump (schema) of databases"
msgstr "Visualizza il dump (schema) dei databases"

#: server_plugins.php:81
msgid "Modules"
msgstr ""

#: server_plugins.php:102
msgid "Begin"
msgstr "Inizio"

#: server_plugins.php:111
msgid "Plugin"
msgstr ""

#: server_plugins.php:112 server_plugins.php:146
msgid "Module"
msgstr ""

#: server_plugins.php:113 server_plugins.php:148
msgid "Library"
msgstr ""

#: server_plugins.php:114 server_plugins.php:149 tbl_tracking.php:635
msgid "Version"
msgstr "Versione"

#: server_plugins.php:115 server_plugins.php:150
msgid "Author"
msgstr ""

#: server_plugins.php:116 server_plugins.php:151
msgid "License"
msgstr ""

#: server_plugins.php:182
#| msgid "Disabled"
msgid "disabled"
msgstr "disabilitato"

#: server_privileges.php:32 server_privileges.php:367
msgid "Includes all privileges except GRANT."
msgstr "Comprende tutti i privilegi tranne GRANT."

#: server_privileges.php:33 server_privileges.php:243
#: server_privileges.php:628
msgid "Allows altering the structure of existing tables."
msgstr "Permette di alterare la struttura di tabelle esistenti."

#: server_privileges.php:34 server_privileges.php:301
#: server_privileges.php:634
msgid "Allows altering and dropping stored routines."
msgstr "Permette l'alterazione e l'eliminazione di routines memorizzate."

#: server_privileges.php:35 server_privileges.php:211
#: server_privileges.php:627
msgid "Allows creating new databases and tables."
msgstr "Permette di creare nuove tabelle e nuovi databases."

#: server_privileges.php:36 server_privileges.php:297
#: server_privileges.php:633
msgid "Allows creating stored routines."
msgstr "Permette la creazione di routines memorizzate."

#: server_privileges.php:37 server_privileges.php:627
msgid "Allows creating new tables."
msgstr "Permette di creare nuove tabelle."

#: server_privileges.php:38 server_privileges.php:255
#: server_privileges.php:631
msgid "Allows creating temporary tables."
msgstr "Permette di creare tabelle temporanee."

#: server_privileges.php:39 server_privileges.php:305
#: server_privileges.php:667
msgid "Allows creating, dropping and renaming user accounts."
msgstr "Permette di creare, cancellare e rinominare gli account utente."

#: server_privileges.php:40 server_privileges.php:271
#: server_privileges.php:284 server_privileges.php:639
#: server_privileges.php:643
msgid "Allows creating new views."
msgstr "Permette la creazione di nuove viste."

#: server_privileges.php:41 server_privileges.php:207
#: server_privileges.php:619
msgid "Allows deleting data."
msgstr "Permette di cancellare dati."

#: server_privileges.php:42 server_privileges.php:215
#: server_privileges.php:630
msgid "Allows dropping databases and tables."
msgstr "Permette di eliminare databases e tabelle."

#: server_privileges.php:43 server_privileges.php:630
msgid "Allows dropping tables."
msgstr "Permette di eliminare tabelle."

#: server_privileges.php:44 server_privileges.php:275
#: server_privileges.php:647
msgid "Allows to set up events for the event scheduler"
msgstr "Permette di impostare gli eventi per lo scheduler"

#: server_privileges.php:45 server_privileges.php:309
#: server_privileges.php:635
msgid "Allows executing stored routines."
msgstr "Permette l'esecuzione di routines memorizzate."

#: server_privileges.php:46 server_privileges.php:231
#: server_privileges.php:622
msgid "Allows importing data from and exporting data into files."
msgstr "Permette di importare dati da e esportare dati in file."

#: server_privileges.php:47 server_privileges.php:653
msgid ""
"Allows adding users and privileges without reloading the privilege tables."
msgstr ""
"Permette di aggiungere utenti e privilegi senza ricaricare le tabelle dei "
"privilegi."

#: server_privileges.php:48 server_privileges.php:239
#: server_privileges.php:629
msgid "Allows creating and dropping indexes."
msgstr "Permette di creare ed eliminare gli indici."

#: server_privileges.php:49 server_privileges.php:199
#: server_privileges.php:548 server_privileges.php:617
msgid "Allows inserting and replacing data."
msgstr "Permette di inserire e sovrascrivere dati."

#: server_privileges.php:50 server_privileges.php:259
#: server_privileges.php:662
msgid "Allows locking tables for the current thread."
msgstr "Permette di bloccare le tabelle per il thread corrente."

#: server_privileges.php:51 server_privileges.php:726
#: server_privileges.php:728
msgid "Limits the number of new connections the user may open per hour."
msgstr ""
"Limita il numero di nuove connessioni che un utente può aprire in un'ora."

#: server_privileges.php:52 server_privileges.php:714
#: server_privileges.php:716
msgid "Limits the number of queries the user may send to the server per hour."
msgstr ""
"Limita il numero di query che un utente può mandare al server in un'ora."

#: server_privileges.php:53 server_privileges.php:720
#: server_privileges.php:722
msgid ""
"Limits the number of commands that change any table or database the user may "
"execute per hour."
msgstr ""
"Limita il numero di comandi che possono cambiare una tabella o un database "
"che un utente può eseguire in un'ora."

#: server_privileges.php:54 server_privileges.php:732
#: server_privileges.php:734
msgid "Limits the number of simultaneous connections the user may have."
msgstr "Limite di connessioni simultanee che un utente può fare."

#: server_privileges.php:55 server_privileges.php:227
#: server_privileges.php:657
msgid "Allows viewing processes of all users"
msgstr "Permette di vedere i processi di tutti gli utenti"

#: server_privileges.php:56 server_privileges.php:235
#: server_privileges.php:558 server_privileges.php:663
msgid "Has no effect in this MySQL version."
msgstr "Non ha alcun effetto in questa versione di MySQL."

#: server_privileges.php:57 server_privileges.php:219
#: server_privileges.php:658
msgid "Allows reloading server settings and flushing the server's caches."
msgstr ""
"Permette di ricaricare i parametri del server e di resettare la cache del "
"server."

#: server_privileges.php:58 server_privileges.php:267
#: server_privileges.php:665
msgid "Allows the user to ask where the slaves / masters are."
msgstr "Consente ad un utente di domandare dove sono i master / slave."

#: server_privileges.php:59 server_privileges.php:263
#: server_privileges.php:666
msgid "Needed for the replication slaves."
msgstr "Necessario per la replicazione degli slaves."

#: server_privileges.php:60 server_privileges.php:195
#: server_privileges.php:543 server_privileges.php:616
msgid "Allows reading data."
msgstr "Permette di leggere i dati."

#: server_privileges.php:61 server_privileges.php:247
#: server_privileges.php:660
msgid "Gives access to the complete list of databases."
msgstr "Accorda l'accesso alla lista completa dei databases."

#: server_privileges.php:62 server_privileges.php:288
#: server_privileges.php:293 server_privileges.php:632
msgid "Allows performing SHOW CREATE VIEW queries."
msgstr "Permette di effettuare query del tipo SHOW CREATE VIEW."

#: server_privileges.php:63 server_privileges.php:223
#: server_privileges.php:659
msgid "Allows shutting down the server."
msgstr "Permette di chiudere il server."

#: server_privileges.php:64 server_privileges.php:251
#: server_privileges.php:656
msgid ""
"Allows connecting, even if maximum number of connections is reached; "
"required for most administrative operations like setting global variables or "
"killing threads of other users."
msgstr ""
"Permette altre connessioni, anche se è stato raggiunto il massimo numero di "
"connessioni; necessario per molte operazioni di amministrazione come il "
"settaggio di variabili globali o la cancellazione dei threads di altri "
"utenti."

#: server_privileges.php:65 server_privileges.php:279
#: server_privileges.php:648
msgid "Allows creating and dropping triggers"
msgstr "Permette di creare e di eliminare i triggers"

#: server_privileges.php:66 server_privileges.php:203
#: server_privileges.php:553 server_privileges.php:618
msgid "Allows changing data."
msgstr "Permette di cambiare i dati."

#: server_privileges.php:67 server_privileges.php:361
msgid "No privileges."
msgstr "Nessun privilegio."

#: server_privileges.php:403 server_privileges.php:404
msgctxt "None privileges"
msgid "None"
msgstr "Nessun"

#: server_privileges.php:534 server_privileges.php:679
#: server_privileges.php:1890 server_privileges.php:1896
msgid "Table-specific privileges"
msgstr "Privilegi relativi alle tabelle"

#: server_privileges.php:535 server_privileges.php:687
#: server_privileges.php:1700
msgid "Note: MySQL privilege names are expressed in English"
msgstr "Nota: i nomi dei privilegi di MySQL sono in Inglese"

#: server_privileges.php:612
msgid "Administration"
msgstr "Amministrazione"

#: server_privileges.php:676 server_privileges.php:1699
msgid "Global privileges"
msgstr "Privilegi globali"

#: server_privileges.php:678 server_privileges.php:1890
msgid "Database-specific privileges"
msgstr "Privilegi specifici al database"

#: server_privileges.php:710
msgid "Resource limits"
msgstr "Limiti di risorse"

#: server_privileges.php:711
msgid "Note: Setting these options to 0 (zero) removes the limit."
msgstr "N.B.: 0 (zero) significa nessun limite."

#: server_privileges.php:789
msgid "Login Information"
msgstr "Informazioni di Login"

#: server_privileges.php:883
msgid "Do not change the password"
msgstr "Non cambiare la password"

#: server_privileges.php:915 server_privileges.php:2388
msgid "No user found."
msgstr "Nessun utente trovato."

#: server_privileges.php:959
#, php-format
msgid "The user %s already exists!"
msgstr "L'utente %s esiste già!"

#: server_privileges.php:1043
msgid "You have added a new user."
msgstr "Hai aggiunto un nuovo utente."

#: server_privileges.php:1271
#, php-format
msgid "You have updated the privileges for %s."
msgstr "Hai aggiornato i permessi per %s."

#: server_privileges.php:1293
#, php-format
msgid "You have revoked the privileges for %s"
msgstr "Hai revocato i privilegi per %s"

#: server_privileges.php:1329
#, php-format
msgid "The password for %s was changed successfully."
msgstr "La password per l'utente %s è cambiata con successo."

#: server_privileges.php:1349
#, php-format
msgid "Deleting %s"
msgstr "Cancellazione in corso di %s"

#: server_privileges.php:1363
msgid "No users selected for deleting!"
msgstr "Nessun utente selezionato per la cancellazione!"

#: server_privileges.php:1366
msgid "Reloading the privileges"
msgstr "Caricamento dei privilegi in corso"

#: server_privileges.php:1384
msgid "The selected users have been deleted successfully."
msgstr "Gli utenti selezionati sono stati cancellati con successo."

#: server_privileges.php:1419
msgid "The privileges were reloaded successfully."
msgstr "I privilegi sono stati ricaricati con successo."

#: server_privileges.php:1430 server_privileges.php:1819
msgid "Edit Privileges"
msgstr "Modifica Privilegi"

#: server_privileges.php:1439
msgid "Revoke"
msgstr "Revoca"

#: server_privileges.php:1466 server_privileges.php:1720
#: server_privileges.php:2342
msgid "Any"
msgstr "Qualsiasi"

#: server_privileges.php:1561
msgid "User overview"
msgstr "Vista d'insieme dell'utente"

#: server_privileges.php:1701 server_privileges.php:1895
#: server_privileges.php:2253
msgid "Grant"
msgstr "Grant"

#: server_privileges.php:1774
msgid "Remove selected users"
msgstr "Rimuove gli utenti selezionati"

#: server_privileges.php:1777
msgid "Revoke all active privileges from the users and delete them afterwards."
msgstr "Revoca tutti i privilegi attivi agli utenti e dopo li cancella."

#: server_privileges.php:1778 server_privileges.php:1779
#: server_privileges.php:1780
msgid "Drop the databases that have the same names as the users."
msgstr "Elimina i databases gli stessi nomi degli utenti."

#: server_privileges.php:1801
#, php-format
msgid ""
"Note: phpMyAdmin gets the users' privileges directly from MySQL's privilege "
"tables. The content of these tables may differ from the privileges the "
"server uses, if they have been changed manually. In this case, you should %"
"sreload the privileges%s before you continue."
msgstr ""
"N.B.: phpMyAdmin legge i privilegi degli utenti direttamente nella tabella "
"dei privilegi di MySQL. Il contenuto di questa tabella può differire dai "
"privilegi usati dal server se sono stati fatti cambiamenti manuali. In "
"questo caso, Si dovrebbero %srinfrescare i privilegi%s prima di continuare."

#: server_privileges.php:1854
msgid "The selected user was not found in the privilege table."
msgstr "L'utente selezionato non è stato trovato nella tabella dei privilegi."

#: server_privileges.php:1896
msgid "Column-specific privileges"
msgstr "Privilegi relativi ai campi"

#: server_privileges.php:2102
msgid "Add privileges on the following database"
msgstr "Aggiungi privilegi sul seguente database"

#: server_privileges.php:2120
msgid "Wildcards % and _ should be escaped with a \\ to use them literally"
msgstr ""
"I caratteri jolly _ e % dovrebbero essere preceduti da un \\ per l'utilizzo "
"letterale"

#: server_privileges.php:2123
msgid "Add privileges on the following table"
msgstr "Aggiungi privilegi sulla seguente tabella"

#: server_privileges.php:2180
msgid "Change Login Information / Copy User"
msgstr "Cambia le Informazioni di Login / Copia Utente"

#: server_privileges.php:2183
msgid "Create a new user with the same privileges and ..."
msgstr "Crea un nuovo utente con gli stessi privilegi e ..."

#: server_privileges.php:2185
msgid "... keep the old one."
msgstr "... mantieni quello vecchio."

#: server_privileges.php:2186
msgid "... delete the old one from the user tables."
msgstr "... cancella quello vecchio dalla tabella degli utenti."

#: server_privileges.php:2187
msgid ""
"... revoke all active privileges from the old one and delete it afterwards."
msgstr ""
"... revoca tutti i privilegi attivi da quello vecchio e in seguito "
"cancellalo."

#: server_privileges.php:2188
msgid ""
"... delete the old one from the user tables and reload the privileges "
"afterwards."
msgstr ""
"... cancella quello vecchio dalla tabella degli utenti e in seguito ricarica "
"i privilegi."

#: server_privileges.php:2211
msgid "Database for user"
msgstr "Database per l'utente"

#: server_privileges.php:2215
msgctxt "Create none database for user"
msgid "None"
msgstr "Nessuno"

#: server_privileges.php:2216
msgid "Create database with same name and grant all privileges"
msgstr "Crea un database con lo stesso nome e concedi tutti i privilegi"

#: server_privileges.php:2217
msgid "Grant all privileges on wildcard name (username\\_%)"
msgstr "Concedi tutti i privilegi al nome con caratteri jolly (username\\_%)"

#: server_privileges.php:2221
#, php-format
msgid "Grant all privileges on database &quot;%s&quot;"
msgstr "Garantisci tutti i privilegi per il database &quot;%s&quot;"

#: server_privileges.php:2246
#, php-format
msgid "Users having access to &quot;%s&quot;"
msgstr "Utenti che hanno accesso a &quot;%s&quot;"

#: server_privileges.php:2353
msgid "global"
msgstr "globale"

#: server_privileges.php:2355
msgid "database-specific"
msgstr "specifico del database"

#: server_privileges.php:2357
msgid "wildcard"
msgstr "wildcard"

#: server_privileges.php:2397
msgid "User has been added."
msgstr "L'utente é stato aggiunto."

#: server_replication.php:49
msgid "Unknown error"
msgstr "Errore sconosciuto"

#: server_replication.php:56
#, php-format
msgid "Unable to connect to master %s."
msgstr "Impossibile stabilire la connessione al master %s."

#: server_replication.php:63
msgid ""
"Unable to read master log position. Possible privilege problem on master."
msgstr ""
"Impossibile leggere il log posizionale del master. É possibile che ci siano "
"dei problemi di permessi sul master."

#: server_replication.php:69
msgid "Unable to change master"
msgstr "Impossibile modificare il master"

#: server_replication.php:72
#, php-format
msgid "Master server changed successfully to %s"
msgstr "Il server master modificato con successo a %s"

#: server_replication.php:180
msgid "This server is configured as master in a replication process."
msgstr ""
"Questo server é configurato come master in un processo di replicazione."

#: server_replication.php:182 server_status.php:613
msgid "Show master status"
msgstr "Mostra lo stato del master"

#: server_replication.php:185
msgid "Show connected slaves"
msgstr "Mostra i slave connessi"

#: server_replication.php:208
#, php-format
msgid ""
"This server is not configured as master in a replication process. Would you "
"like to <a href=\"%s\">configure</a> it?"
msgstr ""
"Questo server non é configurato come master in un processo di replicazione. "
"Vorresti <a href=\"%s\">configurarlo ora</a>?"

#: server_replication.php:215
msgid "Master configuration"
msgstr "Configurazione del master"

#: server_replication.php:216
msgid ""
"This server is not configured as master server in a replication process. You "
"can choose from either replicating all databases and ignoring certain "
"(useful if you want to replicate majority of databases) or you can choose to "
"ignore all databases by default and allow only certain databases to be "
"replicated. Please select the mode:"
msgstr ""
"Questo server non é configurato come un master in un processo di "
"replicazione. Puoi scegliere se vuoi replicare tutti i database e ignorare "
"solo certi (utile se vuoi replicare la maggior parte dei database) o puoi "
"scegliere di ignorare tutti i database normalmente e consentire solo a certi "
"database di essere replicati. Prego, scegli una modalitá:"

#: server_replication.php:219
msgid "Replicate all databases; Ignore:"
msgstr "Replica tutti i database; Ignora:"

#: server_replication.php:220
msgid "Ignore all databases; Replicate:"
msgstr "Ignora tutti i database; Replica:"

#: server_replication.php:223
msgid "Please select databases:"
msgstr "Prego seleziona i database:"

#: server_replication.php:226
msgid ""
"Now, add the following lines at the end of [mysqld] section in your my.cnf "
"and please restart the MySQL server afterwards."
msgstr ""
"Ora, aggiungi le linee seguenti alla fine della sezione [mysqld] nel tuo "
"file my.cnf e dopo riavvia is server MySQL."

#: server_replication.php:228
msgid ""
"Once you restarted MySQL server, please click on Go button. Afterwards, you "
"should see a message informing you, that this server <b>is</b> configured as "
"master"
msgstr ""
"Dopo aver riavviato il server MySQL, prego clacca sul pulsante Vai. Dovresti "
"quindi vedere un messaggio che ti informerá che questo server <b>é</b> "
"configurato come master"

#: server_replication.php:291
msgid "Slave SQL Thread not running!"
msgstr "Thread slave SQL non é in esecuzione!"

#: server_replication.php:294
msgid "Slave IO Thread not running!"
msgstr "Thread slave IO non é in esecuzione!"

#: server_replication.php:303
msgid ""
"Server is configured as slave in a replication process. Would you like to:"
msgstr ""
"Il server é configurato come slave in un processo di replicazione. Vuoi:"

#: server_replication.php:306
msgid "See slave status table"
msgstr "Vedi la tabella di stato dello slave"

#: server_replication.php:309
msgid "Synchronize databases with master"
msgstr "Sincronizza i database con il master"

#: server_replication.php:320
msgid "Control slave:"
msgstr "Controlla slave:"

#: server_replication.php:323
msgid "Full start"
msgstr "Pieno avvio"

#: server_replication.php:323
msgid "Full stop"
msgstr "Pieno spegnimento"

#: server_replication.php:324
msgid "Reset slave"
msgstr "Reimposta lo slave"

#: server_replication.php:326
msgid "Start SQL Thread only"
msgstr "Avvia solo il thread SQL"

#: server_replication.php:328
msgid "Stop SQL Thread only"
msgstr "Arresta solo il thread SQL"

#: server_replication.php:331
msgid "Start IO Thread only"
msgstr "Avvia solo il thread IO"

#: server_replication.php:333
msgid "Stop IO Thread only"
msgstr "Arresta solo il thread IO"

#: server_replication.php:338
msgid "Error management:"
msgstr "Gestione degli errori:"

#: server_replication.php:340
msgid "Skipping errors might lead into unsynchronized master and slave!"
msgstr ""
"Ignorare gli errori potrebbe far mandare il master e slave fuori sincronia!"

#: server_replication.php:342
msgid "Skip current error"
msgstr "Salta l'errore corrente"

#: server_replication.php:343
msgid "Skip next"
msgstr "Salta il prossimo"

#: server_replication.php:346
msgid "errors."
msgstr "errori."

#: server_replication.php:361
#, php-format
msgid ""
"This server is not configured as slave in a replication process. Would you "
"like to <a href=\"%s\">configure</a> it?"
msgstr ""
"Questo server non é configurato come slave in un processo di replicazione. "
"Vorresti <a href=\"%s\">configurarlo ora</a>?"

#: server_status.php:450
#, php-format
msgid "Thread %s was successfully killed."
msgstr "Il thread %s è stato terminato con successo."

#: server_status.php:452
#, php-format
msgid ""
"phpMyAdmin was unable to kill thread %s. It probably has already been closed."
msgstr ""
"phpMyAdmin non è in grado di terminare il thread %s. Probabilmente è già "
"stato terminato."

#: server_status.php:580
msgid "Handler"
msgstr "Handler"

#: server_status.php:581
msgid "Query cache"
msgstr "Cache delle query"

#: server_status.php:582
msgid "Threads"
msgstr "Processi"

#: server_status.php:584
msgid "Temporary data"
msgstr "Dati temporanei"

#: server_status.php:585
msgid "Delayed inserts"
msgstr "Inserimento ritardato"

#: server_status.php:586
msgid "Key cache"
msgstr "Key cache"

#: server_status.php:587
msgid "Joins"
msgstr "Joins"

#: server_status.php:589
msgid "Sorting"
msgstr "Ordinando"

#: server_status.php:591
msgid "Transaction coordinator"
msgstr "Coordinatore delle transazioni"

#: server_status.php:603
msgid "Flush (close) all tables"
msgstr "Rinfresca (chiudi) tutte le tabelle"

#: server_status.php:605
msgid "Show open tables"
msgstr "Mostra le tabelle aperte"

#: server_status.php:610
msgid "Show slave hosts"
msgstr "Mostra gli hosts slave"

#: server_status.php:616
msgid "Show slave status"
msgstr "Mostra lo stato degli slave"

#: server_status.php:621
msgid "Flush query cache"
msgstr "Rinfresca la cache delle query"

#: server_status.php:770
msgid "Runtime Information"
msgstr "Informazioni di Runtime"

#: server_status.php:777
msgid "All status variables"
msgstr "Tutte le variabili di stato"

#: server_status.php:778
msgid "Monitor"
msgstr "Monitoraggio"

#: server_status.php:779
#, fuzzy
#| msgid "Apply a divisor"
msgid "Advisor"
msgstr "Applica un divisore"

#: server_status.php:789 server_status.php:811
msgid "Refresh rate: "
msgstr "Ritmo dell'aggiornamento: "

#: server_status.php:832
msgid "Containing the word:"
msgstr "Contenente la parola:"

#: server_status.php:837
#, fuzzy
#| msgid "Show open tables"
msgid "Show only alert values"
msgstr "Mostra solo i valori di allarme"

#: server_status.php:841
msgid "Filter by category..."
msgstr "Filtra per categoria..."

#: server_status.php:855
#, fuzzy
#| msgid "Show open tables"
msgid "Show unformatted values"
msgstr "Mostra solo i valori di allarme"

#: server_status.php:859
msgid "Related links:"
msgstr "Collegamenti associati:"

#: server_status.php:892
#, fuzzy
#| msgid "Query type"
msgid "Run analyzer"
msgstr "Tipo di query"

#: server_status.php:893
#, fuzzy
#| msgid "Introduction"
msgid "Instructions"
msgstr "Introduzione"

#: server_status.php:900
msgid ""
"The Advisor system can provide recommendations on server variables by "
"analyzing the server status variables."
msgstr ""

#: server_status.php:902
msgid ""
"Do note however that this system provides recommendations based on simple "
"calculations and by rule of thumb which may not necessarily apply to your "
"system."
msgstr ""

#: server_status.php:904
msgid ""
"Prior to changing any of the configuration, be sure to know what you are "
"changing (by reading the documentation) and how to undo the change. Wrong "
"tuning can have a very negative effect on performance."
msgstr ""

#: server_status.php:906
msgid ""
"The best way to tune your system would be to change only one setting at a "
"time, observe or benchmark your database, and undo the change if there was "
"no clearly measurable improvement."
msgstr ""

#. l10n: Questions is the name of a MySQL Status variable
#: server_status.php:928
#, php-format
msgid "Questions since startup: %s"
msgstr "Questions eseguiti dall'avvio: %s"

#: server_status.php:934 server_status.php:970 server_status.php:1090
#: server_status.php:1135
msgid "per hour"
msgstr "all'ora"

#: server_status.php:938
msgid "per minute"
msgstr "al minuto"

#: server_status.php:943
msgid "per second"
msgstr "al secondo"

#: server_status.php:964 tbl_printview.php:333 tbl_structure.php:831
msgid "Statements"
msgstr "Istruzioni"

#. l10n: # = Amount of queries
#: server_status.php:967
msgid "#"
msgstr "#"

#: server_status.php:1039
#, php-format
msgid "Network traffic since startup: %s"
msgstr "Traffico rete dall'avvio: %s"

#: server_status.php:1047
#, php-format
msgid "This MySQL server has been running for %1$s. It started up on %2$s."
msgstr "Questo server MySQL sta girando da %1$s. É stato avviato il %2$s."

#: server_status.php:1057
msgid ""
"This MySQL server works as <b>master</b> and <b>slave</b> in <b>replication</"
"b> process."
msgstr ""
"Questo server MySQL funziona come un <b>master</b> e <b>slave</b> nel "
"processo di <b>replicazione</b>."

#: server_status.php:1059
msgid "This MySQL server works as <b>master</b> in <b>replication</b> process."
msgstr ""
"Questo server MySQL funziona come un <b>master</b> nel processo di "
"<b>replicazione</b>."

#: server_status.php:1061
msgid "This MySQL server works as <b>slave</b> in <b>replication</b> process."
msgstr ""
"Questo server MySQL funziona come un <b>slave</b> nel processo di "
"<b>replicazione</b>."

#: server_status.php:1064
msgid ""
"For further information about replication status on the server, please visit "
"the <a href=\"#replication\">replication section</a>."
msgstr ""
"Per ulteriori informazioni a riguardo lo stato di replicazione su questo "
"server, prego vedi la <a href=\"#replication\">seztione sulla replicazione</"
"a>."

#: server_status.php:1073
msgid "Replication status"
msgstr "Stato di replicazione"

#: server_status.php:1089
msgid ""
"On a busy server, the byte counters may overrun, so those statistics as "
"reported by the MySQL server may be incorrect."
msgstr ""
"Su di un server sovraccarico, il contatore dei bytes potrebbe incrementarsi, "
"e per questa ragione le statistiche riportate dal server MySQL potrebbero "
"non essere corrette."

#: server_status.php:1095
msgid "Received"
msgstr "Ricevuti"

#: server_status.php:1105
msgid "Sent"
msgstr "Spediti"

#: server_status.php:1141
msgid "max. concurrent connections"
msgstr "max. connessioni contemporanee"

#: server_status.php:1148
msgid "Failed attempts"
msgstr "Tentativi falliti"

#: server_status.php:1162
msgid "Aborted"
msgstr "Fallito"

#: server_status.php:1225
msgid "ID"
msgstr "ID"

#: server_status.php:1229
msgid "Command"
msgstr "Comando"

#: server_status.php:1291
msgid ""
"The number of connections that were aborted because the client died without "
"closing the connection properly."
msgstr ""
"Il numero di connessioni fallite perché il cliente é morto senza chiudere la "
"connessione correttemente."

#: server_status.php:1292
msgid "The number of failed attempts to connect to the MySQL server."
msgstr "Il numero di tentativi falliti di connettere al server MySQL."

#: server_status.php:1293
msgid ""
"The number of transactions that used the temporary binary log cache but that "
"exceeded the value of binlog_cache_size and used a temporary file to store "
"statements from the transaction."
msgstr ""
"Il numero delle transazioni che usano la cache temporanea del log binario, "
"ma che oltrepassano il valore di binlog_cache_size e usano un file "
"temporaneo per salvare gli statements dalle transazioni."

#: server_status.php:1294
msgid "The number of transactions that used the temporary binary log cache."
msgstr ""
"Il numero delle transazioni che usano la cache temporanea del log binario."

#: server_status.php:1295
msgid ""
"The number of connection attempts (successful or not) to the MySQL server."
msgstr ""
"Il numero di tentativi di connesione al server MySQL (completati con "
"successo o no)."

#: server_status.php:1296
msgid ""
"The number of temporary tables on disk created automatically by the server "
"while executing statements. If Created_tmp_disk_tables is big, you may want "
"to increase the tmp_table_size  value to cause temporary tables to be memory-"
"based instead of disk-based."
msgstr ""
"Il numero delle tabelle temporanee create automaticamente sul disco dal "
"server mentre esegue i comandi. Se il valore Created_tmp_disk_tables è "
"grande, potresti voler aumentare il valore  tmp_table_size, per fare im modo "
"che le tabelle temporanee siano memory-based anzichè disk-based."

#: server_status.php:1297
msgid "How many temporary files mysqld has created."
msgstr "Numero di file temporanei che mysqld ha creato."

#: server_status.php:1298
msgid ""
"The number of in-memory temporary tables created automatically by the server "
"while executing statements."
msgstr ""
"Il numero di tabelle temporanee create automaticamente in memoria dal server "
"durante l'esecuzione dei comandi."

#: server_status.php:1299
msgid ""
"The number of rows written with INSERT DELAYED for which some error occurred "
"(probably duplicate key)."
msgstr ""
"Numero di righe scritte con INSERT DELAYED in cui ci sono stati degli errori "
"(probabilmete chiave dublicata)."

#: server_status.php:1300
msgid ""
"The number of INSERT DELAYED handler threads in use. Every different table "
"on which one uses INSERT DELAYED gets its own thread."
msgstr ""
"Il numero di processi INSERT DELAYED in uso. Ciascuna tabella su cui è usato "
"INSERT DELAYED occupa un thread."

#: server_status.php:1301
msgid "The number of INSERT DELAYED rows written."
msgstr "Il numero di righe INSERT DELAYED scritte."

#: server_status.php:1302
msgid "The number of executed FLUSH statements."
msgstr "Il numero di comandi FLUSH eseguiti."

#: server_status.php:1303
msgid "The number of internal COMMIT statements."
msgstr "Il numero di comandi interni COMMIT eseguiti."

#: server_status.php:1304
msgid "The number of times a row was deleted from a table."
msgstr "Il numero di volte in cui una riga è stata cancellata da una tabella."

#: server_status.php:1305
msgid ""
"The MySQL server can ask the NDB Cluster storage engine if it knows about a "
"table with a given name. This is called discovery. Handler_discover "
"indicates the number of time tables have been discovered."
msgstr ""
"Il server MySQL può chiedere al motore di storage NDB Cluster se conosce una "
"tabella sulla base di un nome dato. Questo è chaiamto discovery. "
"Handler_discover indica il numero di volte che una tabella è stata trovata."

#: server_status.php:1306
msgid ""
"The number of times the first entry was read from an index. If this is high, "
"it suggests that the server is doing a lot of full index scans; for example, "
"SELECT col1 FROM foo, assuming that col1 is indexed."
msgstr ""
"Il numero di volte che il primo valore è stato letto da un indice. Se è "
"troppo alto è probabile che il server stia facendo molte scansioni complete "
"degli indici; per esempio, SELECT col1 FROM foo, assumento che col1 sia "
"indicizzata."

#: server_status.php:1307
msgid ""
"The number of requests to read a row based on a key. If this is high, it is "
"a good indication that your queries and tables are properly indexed."
msgstr ""
"Il numero di richieste per leggere una riga basata su di una chiave. Se è "
"alta, è un buon indice che le tue query e le tue tabelle sono correttamente "
"indicizzate."

#: server_status.php:1308
msgid ""
"The number of requests to read the next row in key order. This is "
"incremented if you are querying an index column with a range constraint or "
"if you are doing an index scan."
msgstr ""
"Il numero di richieste per leggere la riga successiva nell'ordine delle "
"chiavi. Questo valore è incrementato se stai facendo una query su un campo "
"indice con un range costante, oppure se stai facendo una scansione degli "
"indici."

#: server_status.php:1309
msgid ""
"The number of requests to read the previous row in key order. This read "
"method is mainly used to optimize ORDER BY ... DESC."
msgstr ""
"Il numero di richieste per leggere la riga precedente nell'ordine delle "
"chiavi. Questo metodo di lettura è principalmente utilizzato per ottimizzare "
"ORDER BY ... DESC."

#: server_status.php:1310
msgid ""
"The number of requests to read a row based on a fixed position. This is high "
"if you are doing a lot of queries that require sorting of the result. You "
"probably have a lot of queries that require MySQL to scan whole tables or "
"you have joins that don't use keys properly."
msgstr ""
"Il numero di richieste per leggere una riga basata su una posizione fissa. "
"Questo valore è alto se stai facendo molte richieste che richiedono un "
"ordinamento dei risultati. Probabilmente hai molte query che richiedono a "
"MySQL di leggere l'intera tabella oppure ci sono dei joins che non usano le "
"chiavi correttamente."

#: server_status.php:1311
msgid ""
"The number of requests to read the next row in the data file. This is high "
"if you are doing a lot of table scans. Generally this suggests that your "
"tables are not properly indexed or that your queries are not written to take "
"advantage of the indexes you have."
msgstr ""
"Il numero di richieste per leggere la riga successiva in un file di dati. "
"Questo valore è alto se stai facendo molte scansioni della tabella. "
"Generalmente è un segnale che le tue tabelle non sono correttamente "
"indicizzate, o che le query non sono state scritte per trarre vantaggi dagli "
"indici che hai."

#: server_status.php:1312
msgid "The number of internal ROLLBACK statements."
msgstr "Il numero di comandi ROLLBACK interni."

#: server_status.php:1313
msgid "The number of requests to update a row in a table."
msgstr "Il numero di richieste per aggiornare una riga in una tabella."

#: server_status.php:1314
msgid "The number of requests to insert a row in a table."
msgstr "Il numero di richieste per inserire una riga in una tabella."

#: server_status.php:1315
msgid "The number of pages containing data (dirty or clean)."
msgstr "Il numero di pagine che contengono dati (sporchi o puliti)."

#: server_status.php:1316
msgid "The number of pages currently dirty."
msgstr "Il numero di pagine attualmente sporche."

#: server_status.php:1317
msgid "The number of buffer pool pages that have been requested to be flushed."
msgstr ""
"Il numero di buffer pool pages che hanno avuto richiesta di essere "
"aggiornate."

#: server_status.php:1318
msgid "The number of free pages."
msgstr "Il numero di pagine libere."

#: server_status.php:1319
msgid ""
"The number of latched pages in InnoDB buffer pool. These are pages currently "
"being read or written or that can't be flushed or removed for some other "
"reason."
msgstr ""
"Il numero di pagine bloccate in un InnoDB buffer pool. Queste pagine sono "
"attualmente in lettura o in scittura e non possono essere aggiornate o "
"rimosse per altre ragioni."

#: server_status.php:1320
msgid ""
"The number of pages busy because they have been allocated for administrative "
"overhead such as row locks or the adaptive hash index. This value can also "
"be calculated as Innodb_buffer_pool_pages_total - "
"Innodb_buffer_pool_pages_free - Innodb_buffer_pool_pages_data."
msgstr ""
"Il numero di pagine occupate perchè sono state allocate per amministrazione, "
"come row locks o per hash index adattivi. Questo valore può essere calcolato "
"come Innodb_buffer_pool_pages_total - Innodb_buffer_pool_pages_free - "
"Innodb_buffer_pool_pages_data."

#: server_status.php:1321
msgid "Total size of buffer pool, in pages."
msgstr "Il numero totale di buffer pool, in pagine."

#: server_status.php:1322
msgid ""
"The number of \"random\" read-aheads InnoDB initiated. This happens when a "
"query is to scan a large portion of a table but in random order."
msgstr ""
"Il numero di read-aheads \"random\" InnoDB iniziate. Questo accade quando "
"una query legge una porzione di una tabella, ma in ordine casuale."

#: server_status.php:1323
msgid ""
"The number of sequential read-aheads InnoDB initiated. This happens when "
"InnoDB does a sequential full table scan."
msgstr ""
"Il numero di read-aheads InnoDB sequanziali. Questo accade quando InnoDB "
"esegue una scansione completa sequenziale di una tabella."

#: server_status.php:1324
msgid "The number of logical read requests InnoDB has done."
msgstr "Il numero di richieste logiche che InnoDb ha fatto."

#: server_status.php:1325
msgid ""
"The number of logical reads that InnoDB could not satisfy from buffer pool "
"and had to do a single-page read."
msgstr ""
"Il numero di richieste logiche che InnoDB non può soddisfare dal buffer pool "
"e che devono fare una lettura di una pagina singola."

#: server_status.php:1326
msgid ""
"Normally, writes to the InnoDB buffer pool happen in the background. "
"However, if it's necessary to read or create a page and no clean pages are "
"available, it's necessary to wait for pages to be flushed first. This "
"counter counts instances of these waits. If the buffer pool size was set "
"properly, this value should be small."
msgstr ""
"Normalmente le sritture nel buffer pool InnoDB vengono effettuate in "
"background. Tuttavia se è necessario leggere o creare una pagina, e non sono "
"disponibile pagine pulite è necessario attendere che le pagine siano "
"aggiornate prima. Questo contatore conta le istanze di queste attese. Se la "
"dimesione del buffer pool è stata settata correttamente questo valore "
"dovrebbe essere basso."

#: server_status.php:1327
msgid "The number writes done to the InnoDB buffer pool."
msgstr "Il numero di scritture effettuate nel buffer pool InnoDB."

#: server_status.php:1328
msgid "The number of fsync() operations so far."
msgstr "Il numero delle operazioni fsync() fino ad ora."

#: server_status.php:1329
msgid "The current number of pending fsync() operations."
msgstr "Il numero di operazioni fsync() in attesa."

#: server_status.php:1330
msgid "The current number of pending reads."
msgstr "Il numero di letture in attesa."

#: server_status.php:1331
msgid "The current number of pending writes."
msgstr "Il numero di scritture in attesa."

#: server_status.php:1332
msgid "The amount of data read so far, in bytes."
msgstr "La quantità di dati letti fino ad ora, in bytes."

#: server_status.php:1333
msgid "The total number of data reads."
msgstr "Il numero totale di dati letti."

#: server_status.php:1334
msgid "The total number of data writes."
msgstr "Il numero totale di dati scritti."

#: server_status.php:1335
msgid "The amount of data written so far, in bytes."
msgstr "La quantità di dati scritti fino ad ora, in bytes."

#: server_status.php:1336
msgid "The number of pages that have been written for doublewrite operations."
msgstr ""
"Il numero di scritture doublewrite che sono state eseguite ed il numero che "
"sono state scritte a questo scopo."

#: server_status.php:1337
msgid "The number of doublewrite operations that have been performed."
msgstr ""
"Il numero di scritture doublewrite che sono state eseguite ed il numero che "
"sono state scritte a questo scopo."

#: server_status.php:1338
msgid ""
"The number of waits we had because log buffer was too small and we had to "
"wait for it to be flushed before continuing."
msgstr ""
"Il numero di attese che abbiamo avuto perchè il buffer di log era troppo "
"piccolo e abbiamo duvuto attendere che fosse aggiornato prima di continuare."

#: server_status.php:1339
msgid "The number of log write requests."
msgstr "Il numero di richieste di scrittura dei log."

#: server_status.php:1340
msgid "The number of physical writes to the log file."
msgstr "Il numero scritture fisiche del log file."

#: server_status.php:1341
msgid "The number of fsync() writes done to the log file."
msgstr "Il numero di scritture effettuate da fsync() sul log file."

#: server_status.php:1342
msgid "The number of pending log file fsyncs."
msgstr "Il numero degli fsyncs in sospeso sul log file."

#: server_status.php:1343
msgid "Pending log file writes."
msgstr "Il numero di scritture in sospeso sul log file."

#: server_status.php:1344
msgid "The number of bytes written to the log file."
msgstr "Il numero di bytes scritti sul log file."

#: server_status.php:1345
msgid "The number of pages created."
msgstr "Il numero di pagine create."

#: server_status.php:1346
msgid ""
"The compiled-in InnoDB page size (default 16KB). Many values are counted in "
"pages; the page size allows them to be easily converted to bytes."
msgstr ""
"La dimesione di-compilazione delle pagine InnoDB (default 16KB). Molti "
"valori sono conteggiati nelle pagine; la dimesione delle pagine permette di "
"convertirli facilmente in bytes."

#: server_status.php:1347
msgid "The number of pages read."
msgstr "Il numero di pagine lette."

#: server_status.php:1348
msgid "The number of pages written."
msgstr "Il numero di pagine scritte."

#: server_status.php:1349
msgid "The number of row locks currently being waited for."
msgstr "Il numero di row locks attualmente in attesa."

#: server_status.php:1350
msgid "The average time to acquire a row lock, in milliseconds."
msgstr "Il tempo medio per l'acquisizione di un row lock, in millisecondi."

#: server_status.php:1351
msgid "The total time spent in acquiring row locks, in milliseconds."
msgstr "Il tempo totale per l'acquisizione di un row locks, in millisecondi."

#: server_status.php:1352
msgid "The maximum time to acquire a row lock, in milliseconds."
msgstr "Il tempo massimo per l'acquisizione di un row lock, in millisecondi."

#: server_status.php:1353
msgid "The number of times a row lock had to be waited for."
msgstr "Il numero di volte che un row lock ha dovuto attendere."

#: server_status.php:1354
msgid "The number of rows deleted from InnoDB tables."
msgstr "Il numero di righe cancellate da una tabella InnoDB."

#: server_status.php:1355
msgid "The number of rows inserted in InnoDB tables."
msgstr "Il numero di righe inserite da una tabella InnoDB."

#: server_status.php:1356
msgid "The number of rows read from InnoDB tables."
msgstr "Il numero di righe lette da una tabella InnoDB."

#: server_status.php:1357
msgid "The number of rows updated in InnoDB tables."
msgstr "Il numero di righe aggiornate da una tabella InnoDB."

#: server_status.php:1358
msgid ""
"The number of key blocks in the key cache that have changed but haven't yet "
"been flushed to disk. It used to be known as Not_flushed_key_blocks."
msgstr ""
"Il numero di blocchi chaive aggiunti nella cache chiave che sono stati "
"cambiati, ma che non sono stai aggiornati su disco. É conosciuto con il nome "
"di Not_flushed_key_blocks."

#: server_status.php:1359
msgid ""
"The number of unused blocks in the key cache. You can use this value to "
"determine how much of the key cache is in use."
msgstr ""
"Il numero di blocchi non usati nella cache chiave. Puoi usare questo valore "
"per determinare quanta cache chiave è in uso."

#: server_status.php:1360
msgid ""
"The number of used blocks in the key cache. This value is a high-water mark "
"that indicates the maximum number of blocks that have ever been in use at "
"one time."
msgstr ""
"Il numero di blocchi usati nella cache chiave. Questo valore è un'importante "
"segnale che indica il numero massimo di blocchi che sono stati in uso "
"contemporaneamente."

#: server_status.php:1361
msgid "The number of requests to read a key block from the cache."
msgstr "Il numero di richieste per le ggere un blocco chiave dalla cache."

#: server_status.php:1362
msgid ""
"The number of physical reads of a key block from disk. If Key_reads is big, "
"then your key_buffer_size value is probably too small. The cache miss rate "
"can be calculated as Key_reads/Key_read_requests."
msgstr ""
"Il numero di letture fisiche dal disco di un blocco chiave. Se Key_reads è "
"grande allora il valore key_buffer_size è probabilmente troppo piccolo. IIl "
"rapporto di cache miss rate può essere calcolato come Key_reads/"
"Key_read_requests."

#: server_status.php:1363
msgid "The number of requests to write a key block to the cache."
msgstr "Il numero di richieste per scrivere una blocco chiave nella cache."

#: server_status.php:1364
msgid "The number of physical writes of a key block to disk."
msgstr "Il numero di scritture fisiche di un blocco chiave sul disco."

#: server_status.php:1365
msgid ""
"The total cost of the last compiled query as computed by the query "
"optimizer. Useful for comparing the cost of different query plans for the "
"same query. The default value of 0 means that no query has been compiled yet."
msgstr ""
"Il costo totale dell'ultima query compilata così come computato "
"dall'ottimizzatore delle query. Utile per comparare il costo di differenti "
"query per la stessa operazione di query. Il valore di default è 0, che "
"significa che nessuna query è stata ancora compilata."

#: server_status.php:1366
msgid ""
"The maximum number of connections that have been in use simultaneously since "
"the server started."
msgstr ""
"Il massimo numero di connessioni che sono state utilizzate "
"contemporaneamente dall'avvio del server."

#: server_status.php:1367
msgid "The number of rows waiting to be written in INSERT DELAYED queues."
msgstr ""
"In numero di righe in attesa di essere scritte nella coda INSERT DELAYED."

#: server_status.php:1368
msgid ""
"The number of tables that have been opened. If opened tables is big, your "
"table cache value is probably too small."
msgstr ""
"Il numero di tabelle che sono state aperte. Se il valore opened_tables è "
"grande, probabilmente il valore di table cache è troppo piccolo."

#: server_status.php:1369
msgid "The number of files that are open."
msgstr "Il numero di file che sono aperti."

#: server_status.php:1370
msgid "The number of streams that are open (used mainly for logging)."
msgstr ""
"Il numero di stream che sono aperti (usato principalmente per il logging)."

#: server_status.php:1371
msgid "The number of tables that are open."
msgstr "Il numero di tabelle che sono aperte."

#: server_status.php:1372
msgid ""
"The number of free memory blocks in query cache. High numbers can indicate "
"fragmentation issues, which may be solved by issuing a FLUSH QUERY CACHE "
"statement."
msgstr ""
"Il numero di blocchi di memoria liberi nell a query cache. Numeri alti "
"potrebbero indicare problemi di fragmentazione che possono essere risolti "
"con l'esecuzione dell'istruzione FLUSH QUERY CACHE."

#: server_status.php:1373
msgid "The amount of free memory for query cache."
msgstr "L'ammontare di memoria libera nella cache delle query."

#: server_status.php:1374
msgid "The number of cache hits."
msgstr "Il numero di cache hits."

#: server_status.php:1375
msgid "The number of queries added to the cache."
msgstr "Il numero di query aggiunte alla cache."

#: server_status.php:1376
msgid ""
"The number of queries that have been removed from the cache to free up "
"memory for caching new queries. This information can help you tune the query "
"cache size. The query cache uses a least recently used (LRU) strategy to "
"decide which queries to remove from the cache."
msgstr ""
"Il numero di query che sono state rimosse dalla cache per liberare memoria "
"per la cache di nuove query. Questa informazione può aiutarti per "
"parametrare la dimensione della cache delle query. La cache delle query usa "
"una strategia di \"meno usate recentemente\" (LRU - least recently used) per "
"decidere quali query rimuovere dalla cache."

#: server_status.php:1377
msgid ""
"The number of non-cached queries (not cachable, or not cached due to the "
"query_cache_type setting)."
msgstr ""
"Il numero di query non in cache (impossibilità di inserirle nella cache "
"oppure non inserite per i settaggi del parametro query_cache_type)."

#: server_status.php:1378
msgid "The number of queries registered in the cache."
msgstr "Il numero di query registrate nella cache."

#: server_status.php:1379
msgid "The total number of blocks in the query cache."
msgstr "Il numero totale di blocchi nella cache delle query."

#: server_status.php:1380
msgid "The status of failsafe replication (not yet implemented)."
msgstr "Lo sato delle repliche failsafe (non ancora implementato)."

#: server_status.php:1381
msgid ""
"The number of joins that do not use indexes. If this value is not 0, you "
"should carefully check the indexes of your tables."
msgstr ""
"Il numero di joins che non usano gli indici. Se questo valore non è 0, "
"dovresti controllare attentamente gli indici delle tue tabelle."

#: server_status.php:1382
msgid "The number of joins that used a range search on a reference table."
msgstr ""
"Il numero di joins che usano una ricerca limitata su di una tabella di "
"riferimento."

#: server_status.php:1383
msgid ""
"The number of joins without keys that check for key usage after each row. "
"(If this is not 0, you should carefully check the indexes of your tables.)"
msgstr ""
"Il numero di joins senza chiavi che controllano per l'uso di una chiave dopo "
"ogni riga. (Se questo valore non è 0, dovresti controllare attentamente gli "
"indici delle tue tabelle.)"

#: server_status.php:1384
msgid ""
"The number of joins that used ranges on the first table. (It's normally not "
"critical even if this is big.)"
msgstr ""
"Il numero di joins che usano un range sulla prima tabella. (Non è, "
"solitamente, un valore critico anche se è grande.)"

#: server_status.php:1385
msgid "The number of joins that did a full scan of the first table."
msgstr ""
"Il numero di join che hanno effettuato una scansione completa della prima "
"tabella."

#: server_status.php:1386
msgid "The number of temporary tables currently open by the slave SQL thread."
msgstr "Il numero di tabelle temporaneamente aperte da processi SQL slave."

#: server_status.php:1387
msgid ""
"Total (since startup) number of times the replication slave SQL thread has "
"retried transactions."
msgstr ""
"Numero totale di volte (dalla partenza) in cui la replica slave SQL ha "
"ritentato una transazione."

#: server_status.php:1388
msgid "This is ON if this server is a slave that is connected to a master."
msgstr ""
"Questa chiave è ON se questo è un server slave connesso ad un server master."

#: server_status.php:1389
msgid ""
"The number of threads that have taken more than slow_launch_time seconds to "
"create."
msgstr ""
"Numero di processi che hanno impiegato più di slow_launch_time secondi per "
"partire."

#: server_status.php:1390
msgid ""
"The number of queries that have taken more than long_query_time seconds."
msgstr "Numero di query che hanno impiegato più di long_query_time secondi."

#: server_status.php:1391
msgid ""
"The number of merge passes the sort algorithm has had to do. If this value "
"is large, you should consider increasing the value of the sort_buffer_size "
"system variable."
msgstr ""
"Il numero di fusioni passate all'algoritmo di ordianemento che sono state "
"fatte. Se questo valore è grande, dovresti incrementare la variabile di "
"sistema sort_buffer_size."

#: server_status.php:1392
msgid "The number of sorts that were done with ranges."
msgstr "Il numero di ordinamenti che sono stati eseguiti in un intervallo."

#: server_status.php:1393
msgid "The number of sorted rows."
msgstr "Il numero di righe ordinate."

#: server_status.php:1394
msgid "The number of sorts that were done by scanning the table."
msgstr "Il numero di ordinamenti che sono stati fatti leggendo la tabella."

#: server_status.php:1395
msgid "The number of times that a table lock was acquired immediately."
msgstr "Il numero di volte che un table lock è stato eseguito immediatamente."

#: server_status.php:1396
msgid ""
"The number of times that a table lock could not be acquired immediately and "
"a wait was needed. If this is high, and you have performance problems, you "
"should first optimize your queries, and then either split your table or "
"tables or use replication."
msgstr ""
"Il numero di volte che un table lock è stato eseguito immediatamente ed era "
"necessaria un'attesa. Se è alto, potresti avere dei problemi con le "
"performance, dovresti prima ottimizzare le query, oppure sia utilizzare le "
"repliche, sia dividere le tabelle."

#: server_status.php:1397
msgid ""
"The number of threads in the thread cache. The cache hit rate can be "
"calculated as Threads_created/Connections. If this value is red you should "
"raise your thread_cache_size."
msgstr ""
"Il numero dei processi nella cache dei processi. L'hit rate della cache può "
"essere calcolato come processi_creati/connessioni. Se questo valore è rosso "
"devi aumentare la tua thread_cache_size."

#: server_status.php:1398
msgid "The number of currently open connections."
msgstr "Il numero di connessioni correntemente aperte."

#: server_status.php:1399
msgid ""
"The number of threads created to handle connections. If Threads_created is "
"big, you may want to increase the thread_cache_size value. (Normally this "
"doesn't give a notable performance improvement if you have a good thread "
"implementation.)"
msgstr ""
"Il numero di processi creati per gestire le connessioni. Se Threads_created "
"è grosso, devi probabilmente aumentare il valore thread_cache_size. "
"(Normalmente questo non fornisce un significatico incremento delle "
"performace se hai una buona implementazione dei processi.)"

#: server_status.php:1400
msgid "The number of threads that are not sleeping."
msgstr "Il numero di processi non in attesa."

#: server_status.php:1540
msgid "Start Monitor"
msgstr "Avvia monitoraggio"

#: server_status.php:1549
msgid "Instructions/Setup"
msgstr "Istruzioni/Configurazione"

#: server_status.php:1554
msgid "Done rearranging/editing charts"
msgstr "Ho finito di modificare/muovere i grafici"

#: server_status.php:1561
msgid "Add chart"
msgstr "Aggiungi grafico"

#: server_status.php:1563
msgid "Rearrange/edit charts"
msgstr "Muovi/modifica i grafici"

#: server_status.php:1567
msgid "Refresh rate"
msgstr "Ritmo di aggiornamenti"

#: server_status.php:1572
#| msgid "Chart columns:"
msgid "Chart columns"
msgstr "Numero di grafici per rigo"

#: server_status.php:1588
#| msgid "Error management:"
msgid "Chart arrangement"
msgstr "Disposizione dei grafici"

#: server_status.php:1588
msgid ""
"The arrangement of the charts is stored to the browsers local storage. You "
"may want to export it if you have a complicated set up."
msgstr ""

#: server_status.php:1589
#, fuzzy
#| msgid "Restore default value"
msgid "Reset to default"
msgstr "Ripristinare valori predefiniti"

#: server_status.php:1593
msgid "Monitor Instructions"
msgstr "Istruzioni per monitoraggio"

#: server_status.php:1594
msgid ""
"The phpMyAdmin Monitor can assist you in optimizing the server configuration "
"and track down time intensive queries. For the latter you will need to set "
"log_output to 'TABLE' and have either the slow_query_log or general_log "
"enabled. Note however, that the general_log produces a lot of data and "
"increases server load by up to 15%"
msgstr ""

#: server_status.php:1599
msgid ""
"Unfortunately your Database server does not support logging to table, which "
"is a requirement for analyzing the database logs with phpMyAdmin. Logging to "
"table is supported by MySQL 5.1.6 and onwards. You may still use the server "
"charting features however."
msgstr ""

#: server_status.php:1612
#| msgid "Pause monitor"
msgid "Using the monitor:"
msgstr "Utilizzo del monitor:"

#: server_status.php:1614
msgid ""
"Ok, you are good to go! Once you click 'Start monitor' your browser will "
"refresh all displayed charts in a regular interval. You may add charts and "
"change the refresh rate under 'Settings', or remove any chart using the cog "
"icon on each respective chart."
msgstr ""

#: server_status.php:1616
msgid ""
"To display queries from the logs, select the relevant time span on any chart "
"by holding down the left mouse button and panning over the chart. Once "
"confirmed, this will load a table of grouped queries, there you may click on "
"any occuring SELECT statements to further analyze them."
msgstr ""

#: server_status.php:1623
msgid "Please note:"
msgstr ""

#: server_status.php:1625
msgid ""
"Enabling the general_log may increase the server load by 5-15%. Also be "
"aware that generating statistics from the logs is a load intensive task, so "
"it is advisable to select only a small time span and to disable the "
"general_log and empty its table once monitoring is not required any more."
msgstr ""

#: server_status.php:1637
#, fuzzy
#| msgid "Remove chart"
msgid "Preset chart"
msgstr "Rimuovi il diagramma"

#: server_status.php:1641
msgid "Status variable(s)"
msgstr "Variabili di stato"

#: server_status.php:1643
msgid "Select series:"
msgstr "Seleziona serie:"

#: server_status.php:1645
msgid "Commonly monitored"
msgstr "Monitorate di solito"

#: server_status.php:1660
msgid "or type variable name:"
msgstr "or scrivi il nome di una variabile:"

#: server_status.php:1664
msgid "Display as differential value"
msgstr "Visualizzare come valore differenziale"

#: server_status.php:1666
msgid "Apply a divisor"
msgstr "Applica un divisore"

#: server_status.php:1673
msgid "Append unit to data values"
msgstr "Aggiungi un unitá ai valori dei dati"

#: server_status.php:1679
msgid "Add this series"
msgstr "Aggiungi questa serie"

#: server_status.php:1681
msgid "Clear series"
msgstr "Cancella la serie"

#: server_status.php:1684
msgid "Series in Chart:"
msgstr "Serie del grafico:"

#: server_status.php:1697
msgid "Log statistics"
msgstr "Registra statistiche"

#: server_status.php:1698
msgid "Selected time range:"
msgstr "Intervallo di tempo selezionato:"

#: server_status.php:1703
msgid "Only retrieve SELECT,INSERT,UPDATE and DELETE Statements"
msgstr ""

#: server_status.php:1708
msgid "Remove variable data in INSERT statements for better grouping"
msgstr ""

#: server_status.php:1713
#| msgid ""
#| "<p>Choose from which log you want the statistics to be generated from.</"
#| "p> Results are grouped by query text."
msgid "Choose from which log you want the statistics to be generated from."
msgstr "Scegli il log dal quale generare le statistiche."

#: server_status.php:1715
msgid "Results are grouped by query text."
msgstr "I risultati verranno raggruppati secondo il testo di query."

#: server_status.php:1720
#, fuzzy
#| msgid "Query type"
msgid "Query analyzer"
msgstr "Tipo di query"

#: server_status.php:1760
#, php-format
msgid "%d second"
msgid_plural "%d seconds"
msgstr[0] "%d secondo"
msgstr[1] "%d secondi"

#: server_status.php:1762
#, php-format
msgid "%d minute"
msgid_plural "%d minutes"
msgstr[0] "%d minuto"
msgstr[1] "%d minuti"

#: server_synchronize.php:99
msgid "Could not connect to the source"
msgstr "Impossibile connettersi all'origine"

#: server_synchronize.php:102
msgid "Could not connect to the target"
msgstr "Impossibile connettersi alla destinazione"

#: server_synchronize.php:130 server_synchronize.php:133 tbl_create.php:50
#: tbl_get_field.php:19
#, php-format
msgid "'%s' database does not exist."
msgstr "Database '%s' non esiste."

#: server_synchronize.php:282
msgid "Structure Synchronization"
msgstr "Sincronizzazzione delle strutture"

#: server_synchronize.php:286
msgid "Data Synchronization"
msgstr "Sincronizzazione dati"

#: server_synchronize.php:401 server_synchronize.php:852
msgid "not present"
msgstr "non presente"

#: server_synchronize.php:437 server_synchronize.php:909
msgid "Structure Difference"
msgstr "Differenza delle Strutture"

#: server_synchronize.php:438 server_synchronize.php:910
msgid "Data Difference"
msgstr "Differenze dei dati"

#: server_synchronize.php:443 server_synchronize.php:915
msgid "Add column(s)"
msgstr "Aggiungi campo/i"

#: server_synchronize.php:444 server_synchronize.php:916
msgid "Remove column(s)"
msgstr "Rimuovi campo/i"

#: server_synchronize.php:445 server_synchronize.php:917
msgid "Alter column(s)"
msgstr "Modifica campo/i"

#: server_synchronize.php:446 server_synchronize.php:918
msgid "Remove index(s)"
msgstr "Rimuovi indice/i"

#: server_synchronize.php:447 server_synchronize.php:919
msgid "Apply index(s)"
msgstr "Applica indice/i"

#: server_synchronize.php:448 server_synchronize.php:920
msgid "Update row(s)"
msgstr "Aggiorna riga/righe"

#: server_synchronize.php:449 server_synchronize.php:921
msgid "Insert row(s)"
msgstr "Inserisci riga/righe"

#: server_synchronize.php:460 server_synchronize.php:933
msgid "Would you like to delete all the previous rows from target tables?"
msgstr ""
"Vorresti rimuovere tutte le righe precedenti dalle tabelle di destinazione?"

#: server_synchronize.php:465 server_synchronize.php:938
msgid "Apply Selected Changes"
msgstr "Applica i cambiamenti selezionati"

#: server_synchronize.php:469 server_synchronize.php:941
msgid "Synchronize Databases"
msgstr "Sincronizzare i database"

#: server_synchronize.php:483
msgid "Selected target tables have been synchronized with source tables."
msgstr ""
"Le tabelle di destinazione selezionate sono state sincronizzate con le "
"tabelle di origine."

#: server_synchronize.php:988
msgid "Target database has been synchronized with source database"
msgstr ""
"Il database di destinazione é stato sincronizzato con il database di origine"

#: server_synchronize.php:1046
#, fuzzy
msgid "Executed queries"
msgstr "Query SQL"

#: server_synchronize.php:1194
msgid "Enter manually"
msgstr "Inserisci manualmente"

#: server_synchronize.php:1202
msgid "Current connection"
msgstr "Connessione corrente"

#: server_synchronize.php:1242
#, php-format
msgid "Configuration: %s"
msgstr "Configurazione: %s"

#: server_synchronize.php:1257
msgid "Socket"
msgstr "Socket"

#: server_synchronize.php:1306
msgid ""
"Target database will be completely synchronized with source database. Source "
"database will remain unchanged."
msgstr ""
"Il database di destinazione verrá completamente sicronizzato con il database "
"di origine. Il database di origine non verrá modificato."

#: server_variables.php:80
msgid "Setting variable failed"
msgstr "L'impostazione della variablile é fallita"

#: server_variables.php:99
msgid "Server variables and settings"
msgstr "Variabili e impostazioni del server"

#: server_variables.php:126 server_variables.php:152
msgid "Session value"
msgstr "Valore sessione"

#: server_variables.php:126
msgid "Global value"
msgstr "Valore globale"

#: setup/frames/config.inc.php:38 setup/frames/index.inc.php:226
msgid "Download"
msgstr "Scarica"

#: setup/frames/form.inc.php:25
msgid "Incorrect formset, check $formsets array in setup/frames/form.inc.php"
msgstr ""

#: setup/frames/index.inc.php:49
msgid "Cannot load or save configuration"
msgstr "Impossibile caricare o salvare la configurazione"

#: setup/frames/index.inc.php:50
msgid ""
"Please create web server writable folder [em]config[/em] in phpMyAdmin top "
"level directory as described in [a@Documentation.html#setup_script]"
"documentation[/a]. Otherwise you will be only able to download or display it."
msgstr ""
"Prego, crea una cartella scrivibile dal web server [em]config[/em] nella "
"cartella principale di phpMyAdmin come descritto nella [a@Documentation."
"html#setup_script]documentazione[/a]. Altrimenti potrai solo scaricarlo o "
"visualizzarlo."

#: setup/frames/index.inc.php:57
msgid ""
"You are not using a secure connection; all data (including potentially "
"sensitive information, like passwords) is transferred unencrypted!"
msgstr ""
"Non stai utilizzando una connessione sicura; tutti i dati (inclusivo di "
"informazioni potenzialmente riservate, come le password) sono trasferiti "
"senza essere cifrati!"

#: setup/frames/index.inc.php:61
#, php-format
msgid ""
"If your server is also configured to accept HTTPS requests follow [a@%s]this "
"link[/a] to use a secure connection."
msgstr ""
"Se il tuo server accetta anche richieste HTTPS, [a@%s]clicca qui[/a] per "
"utilizzare la conessione sicura."

#: setup/frames/index.inc.php:65
msgid "Insecure connection"
msgstr "Connessione non sicura"

#: setup/frames/index.inc.php:93
msgid "Configuration saved."
msgstr "Configurazione salvata."

#: setup/frames/index.inc.php:94
msgid ""
"Configuration saved to file config/config.inc.php in phpMyAdmin top level "
"directory, copy it to top level one and delete directory config to use it."
msgstr ""
"Configurazione salvata nel file config/config.inc.php nella cartella "
"principale di phpMyAdmin, copialo alla cartella principale a rimuovi la "
"cartella config per utilizzarlo."

#: setup/frames/index.inc.php:101 setup/frames/menu.inc.php:15
msgid "Overview"
msgstr "Panoramica"

#: setup/frames/index.inc.php:109
msgid "Show hidden messages (#MSG_COUNT)"
msgstr "Mostra i messaggi nascosti (#MSG_COUNT)"

#: setup/frames/index.inc.php:149
msgid "There are no configured servers"
msgstr "Non ci sono server configurati"

#: setup/frames/index.inc.php:157
msgid "New server"
msgstr "Nuovo server"

#: setup/frames/index.inc.php:186
msgid "Default language"
msgstr "Lingua predefinita"

#: setup/frames/index.inc.php:196
msgid "let the user choose"
msgstr "lascia la scelta all'utente"

#: setup/frames/index.inc.php:207
msgid "- none -"
msgstr "- nessuno -"

#: setup/frames/index.inc.php:210
msgid "Default server"
msgstr "Server predefinito"

#: setup/frames/index.inc.php:220
msgid "End of line"
msgstr "Fine del file"

#: setup/frames/index.inc.php:225
msgid "Display"
msgstr "Visualizza"

#: setup/frames/index.inc.php:229
msgid "Load"
msgstr "Carica"

#: setup/frames/index.inc.php:240
msgid "phpMyAdmin homepage"
msgstr "Homepage di phpMyAdmin"

#: setup/frames/index.inc.php:241
msgid "Donate"
msgstr "Dona"

#: setup/frames/servers.inc.php:28
msgid "Edit server"
msgstr "Modifica server"

#: setup/frames/servers.inc.php:37
msgid "Add a new server"
msgstr "Aggiungi un nuovo server"

#: setup/index.php:22
msgid "Wrong GET file attribute value"
msgstr ""

#: setup/lib/form_processing.lib.php:43
msgid "Warning"
msgstr "Attenzione"

#: setup/lib/form_processing.lib.php:44
msgid "Submitted form contains errors"
msgstr "Il modulo inviato contiene degli errori"

#: setup/lib/form_processing.lib.php:45
msgid "Try to revert erroneous fields to their default values"
msgstr "Cerca di reimpostare i campi errati con i loro valori predefiniti"

#: setup/lib/form_processing.lib.php:48
msgid "Ignore errors"
msgstr "Ignora errori"

#: setup/lib/form_processing.lib.php:50
msgid "Show form"
msgstr "Visualizza form"

#: setup/lib/index.lib.php:122
msgid ""
"Neither URL wrapper nor CURL is available. Version check is not possible."
msgstr ""
"Né URL wrapper, né CURL sono disponibili. Impossibile effettuare il "
"controllo della versione."

#: setup/lib/index.lib.php:132
msgid ""
"Reading of version failed. Maybe you're offline or the upgrade server does "
"not respond."
msgstr ""
"La lettura della versione é fallita. É possibile che sei offline o che il "
"server degli aggiornamenti non risponde."

#: setup/lib/index.lib.php:152
msgid "Got invalid version string from server"
msgstr "Ricevuto una stringa di versione invalida dal server"

#: setup/lib/index.lib.php:162
msgid "Unparsable version string"
msgstr "Stringa della versione non interpretabile"

#: setup/lib/index.lib.php:180
#, php-format
msgid ""
"You are using Git version, run [kbd]git pull[/kbd] :-)[br]The latest stable "
"version is %s, released on %s."
msgstr ""
"Stai utilizzando una version GIT, esegui [kbd]git pull[/kbd] :-)[br]La "
"versione stabile piú recente é %s, bubblicata il %s."

#: setup/lib/index.lib.php:186
msgid "No newer stable version is available"
msgstr "Non é disponibile nessuna nuova versione stabile"

#: setup/lib/index.lib.php:274
#, php-format
msgid ""
"This %soption%s should be disabled as it allows attackers to bruteforce "
"login to any MySQL server. If you feel this is necessary, use %strusted "
"proxies list%s. However, IP-based protection may not be reliable if your IP "
"belongs to an ISP where thousands of users, including you, are connected to."
msgstr ""
"Questa %sopzione%s dovrebbe essere disabilitata siccome rende possibili gli "
"attacchi bruteforce di login a qualunque server MySQL. Se credi che sia "
"necessario, usa %sla lista dei proxy di fiducia%s. Comunque, la protezione a "
"base di IP potrebbe non essere affidabile se il tuo IP appartiene ad un ISP "
"dove migliaia di utenti, incluso te, sono connessi."

#: setup/lib/index.lib.php:276
msgid ""
"You didn't have blowfish secret set and have enabled cookie authentication, "
"so a key was automatically generated for you. It is used to encrypt cookies; "
"you don't need to remember it."
msgstr ""
"Non avevi impostato una parola chiave blowfish ed hai abilitato la "
"autenticazione cookie, qundi una chiave é stata creata per te "
"automaticamente. E utilizzata per la codifica dei cookie; non hai bisogno di "
"ricordarla."

#: setup/lib/index.lib.php:277
#, php-format
msgid ""
"%sBzip2 compression and decompression%s requires functions (%s) which are "
"unavailable on this system."
msgstr ""
"%sla compressione e decompressione Bzip2%s richiede le funzioni (%s) che non "
"sono disponibili sul tuo sistema."

#: setup/lib/index.lib.php:279
msgid ""
"This value should be double checked to ensure that this directory is neither "
"world accessible nor readable or writable by other users on your server."
msgstr ""
"Questo valore deve essere ricontrollato per assicurarsi che questa cartella "
"non é scrivibile da tutti o leggibile o scrivibile da altri utenti sul tuo "
"server."

#: setup/lib/index.lib.php:280
#, php-format
msgid "This %soption%s should be enabled if your web server supports it."
msgstr ""
"Quest'%sopzione%s dovrebbe essere abilitata se il tuo web server lo supporta."

#: setup/lib/index.lib.php:282
#, php-format
msgid ""
"%sGZip compression and decompression%s requires functions (%s) which are "
"unavailable on this system."
msgstr ""
"%sla compressione e decompressione GZip%s richiedono le funzioni (%s) che "
"non sono disponibili sul tuo sistema."

#: setup/lib/index.lib.php:284
#, php-format
msgid ""
"%sLogin cookie validity%s greater than 1440 seconds may cause random session "
"invalidation if %ssession.gc_maxlifetime%s is lower than its value "
"(currently %d)."
msgstr ""
"%sLa validitá del cookie%s maggiore di 1440 secondi potrebbe causare delle "
"invalidazioni delle sessioni se %ssession.gc_maxlifetime%s é inferiore al "
"suo valore (attualmente %d)."

#: setup/lib/index.lib.php:286
#, php-format
msgid ""
"%sLogin cookie validity%s should be set to 1800 seconds (30 minutes) at "
"most. Values larger than 1800 may pose a security risk such as impersonation."
msgstr ""
"%sLa validitá del cookie%s dovrebbe essere impostata a 1800 secondi (30 "
"minuti) al massimo. I valori maggiogi di 1800 creano un rischio di "
"sicurezza, come impersonazione."

#: setup/lib/index.lib.php:288
#, php-format
msgid ""
"If using cookie authentication and %sLogin cookie store%s is not 0, %sLogin "
"cookie validity%s must be set to a value less or equal to it."
msgstr ""
"Se usi l'autenticazione cookie ed %sstore del login cookie%s non é 0, %sLa "
"validitá del cookie%s deve essere impostata ad un valore inferiore o uguale "
"a questo."

#: setup/lib/index.lib.php:290
#, php-format
msgid ""
"If you feel this is necessary, use additional protection settings - %shost "
"authentication%s settings and %strusted proxies list%s. However, IP-based "
"protection may not be reliable if your IP belongs to an ISP where thousands "
"of users, including you, are connected to."
msgstr ""
"Se credi che é necessario, usa delle ulteriori impostazioni di protezione - %"
"saimpostazioni di autenticazione dei host%s e %slista di proxy di fiducia%s. "
"Comunque, la protezione a base di IP potrebbe non essere affidabile se il "
"tuo IP appartiene ad un ISP dove migliaia di utenti, incluso te, sono "
"connessi."

#: setup/lib/index.lib.php:292
#, php-format
msgid ""
"You set the [kbd]config[/kbd] authentication type and included username and "
"password for auto-login, which is not a desirable option for live hosts. "
"Anyone who knows or guesses your phpMyAdmin URL can directly access your "
"phpMyAdmin panel. Set %sauthentication type%s to [kbd]cookie[/kbd] or [kbd]"
"http[/kbd]."
msgstr ""
"Hai impostato il tipo di autenticazione [kbd]config[/kbd] e hai inclusi il "
"nome utente e la parola chiave per l'auto-login, questo non è desiderato per "
"gli host in uso live. Chiunque che conosce o indovina il tuo URL di "
"phpMyAdmin potrá direttamente accedere al pannello di phpMyAdmin. Imposta %"
"sil tipo di autenticazione%s a [kbd]cookie[/kbd] o [kbd]http[/kbd]."

#: setup/lib/index.lib.php:294
#, php-format
msgid ""
"%sZip compression%s requires functions (%s) which are unavailable on this "
"system."
msgstr ""
"%sLa compressione Zip%s richiede la funzioni (%s) che non sono disponibili "
"su questo sistema."

#: setup/lib/index.lib.php:296
#, php-format
msgid ""
"%sZip decompression%s requires functions (%s) which are unavailable on this "
"system."
msgstr ""
"%sLa decompressione Zip%s richiede la funzioni (%s) che non sono disponibili "
"su questo sistema."

#: setup/lib/index.lib.php:323
msgid "You should use SSL connections if your web server supports it."
msgstr "Usa una connessione SSL se il tuo web server lo supporta."

#: setup/lib/index.lib.php:336
msgid "You should use mysqli for performance reasons."
msgstr "Dovresti utilizzare mysqli per ragioni di prestazioni."

#: setup/lib/index.lib.php:367
msgid "You allow for connecting to the server without a password."
msgstr "Consenti la connessione al server senza password."

#: setup/lib/index.lib.php:389
msgid "Key is too short, it should have at least 8 characters."
msgstr "La chiave é troppo corta, deve essere almeno 8 caratteri."

#: setup/lib/index.lib.php:396
msgid "Key should contain letters, numbers [em]and[/em] special characters."
msgstr ""
"La chiave deve contenere lettere, numeri [em]e[/em] caratteri speciali."

#: setup/validate.php:22
#, fuzzy
#| msgid "No data"
msgid "Wrong data"
msgstr "Nessun dato"

#: sql.php:100 tbl_change.php:262 tbl_select.php:28 tbl_zoom_select.php:58
msgid "Browse foreign values"
msgstr "Naviga tra i valori esterni"

#: sql.php:205
#, php-format
msgid "Using bookmark \"%s\" as default browse query."
msgstr "Usa il segnalibro \"%s\" come la query di navigazione predefinita."

#: sql.php:677 tbl_replace.php:400
#, php-format
msgid "Inserted row id: %1$d"
msgstr "Inserita riga id: %1$d"

#: sql.php:694
msgid "Showing as PHP code"
msgstr "Mostrando il codice PHP"

#: sql.php:697 tbl_replace.php:374
msgid "Showing SQL query"
msgstr "Mostrando la query SQL"

#: sql.php:699
msgid "Validated SQL"
msgstr "SQL Validato"

#: sql.php:920
#, php-format
msgid "Problems with indexes of table `%s`"
msgstr "Problemi con gli indici della tabella `%s`"

#: sql.php:951
msgid "Label"
msgstr "Etichetta"

#: tbl_addfield.php:185 tbl_alter.php:99 tbl_indexes.php:98
#, php-format
msgid "Table %1$s has been altered successfully"
msgstr "La tabella %1$s è già stata modificata con successo"

#: tbl_change.php:699
msgid "Because of its length,<br /> this column might not be editable"
msgstr ""
"A causa della lunghezza,<br /> questo campo potrebbe non essere modificabile"

#: tbl_change.php:818
msgid "Remove BLOB Repository Reference"
msgstr "Rimuovi le referenze al REPOSITORY BLOB"

#: tbl_change.php:822
msgid "Binary - do not edit"
msgstr "Dato binario - non modificare"

#: tbl_change.php:872
msgid "Upload to BLOB repository"
msgstr "Carica nella repository BLOB"

#: tbl_change.php:1022
msgid "Insert as new row"
msgstr "Inserisci come nuova riga"

#: tbl_change.php:1023
msgid "Insert as new row and ignore errors"
msgstr "Inserisci come nuova riga e ignora gli errori"

#: tbl_change.php:1024
msgid "Show insert query"
msgstr "Mostra la insert query"

#: tbl_change.php:1035
msgid "and then"
msgstr "e quindi"

#: tbl_change.php:1039
msgid "Go back to previous page"
msgstr "Indietro"

#: tbl_change.php:1040
msgid "Insert another new row"
msgstr "Inserisci un nuovo record"

#: tbl_change.php:1044
msgid "Go back to this page"
msgstr "Torna a questa pagina"

#: tbl_change.php:1052
msgid "Edit next row"
msgstr "Modifica il record successivo"

#: tbl_change.php:1063
msgid ""
"Use TAB key to move from value to value, or CTRL+arrows to move anywhere"
msgstr ""
"Usare il tasto TAB per spostare il cursore di valore in valore, o CTRL"
"+frecce per spostarlo altrove"

#: tbl_change.php:1101
#, php-format
msgid "Continue insertion with %s rows"
msgstr "Riprendi inserimento con %s righe"

#: tbl_chart.php:88
msgid "Bar"
msgstr "Barre"

#: tbl_chart.php:90
msgid "Line"
msgstr "Linea"

#: tbl_chart.php:91
#, fuzzy
#| msgid "Inline"
msgid "Spline"
msgstr "Scanalatura"

#: tbl_chart.php:92
msgid "Pie"
msgstr "A torta"

#: tbl_chart.php:94
msgid "Stacked"
msgstr "Sovrapposti"

#: tbl_chart.php:97
msgid "Chart title"
msgstr "Titolo del grafico"

#: tbl_chart.php:103
msgid "X-Axis:"
msgstr "Asse X:"

#: tbl_chart.php:117
msgid "Series:"
msgstr "Serie:"

#: tbl_chart.php:119
msgid "The remaining columns"
msgstr "I campi rimanenti"

#: tbl_chart.php:132
msgid "X-Axis label:"
msgstr "Etichetta per l'asse X:"

#: tbl_chart.php:133
msgid "X Values"
msgstr "Valori per asse X"

#: tbl_chart.php:134
msgid "Y-Axis label:"
msgstr "Etichetta per l'asse Y:"

#: tbl_chart.php:134
msgid "Y Values"
msgstr "Valori per asse Y"

#: tbl_create.php:30
#, php-format
msgid "Table %s already exists!"
msgstr "La tabella %s esiste già!"

#: tbl_create.php:216
#, php-format
msgid "Table %1$s has been created."
msgstr "La tabella %1$s è stata creata."

#: tbl_export.php:24
msgid "View dump (schema) of table"
msgstr "Visualizza dump (schema) della tabella"

#: tbl_gis_visualization.php:112
msgid "Display GIS Visualization"
msgstr "Mostra la visualizzazione GIS"

#: tbl_gis_visualization.php:128
msgid "Width"
msgstr "Larghezza"

#: tbl_gis_visualization.php:132
msgid "Height"
msgstr "Altezza"

#: tbl_gis_visualization.php:136
msgid "Label column"
msgstr "Etichetta del campo"

#: tbl_gis_visualization.php:138
msgid "-- None --"
msgstr "-- Nessuno --"

#: tbl_gis_visualization.php:151
msgid "Spatial column"
msgstr ""

#: tbl_gis_visualization.php:175
msgid "Redraw"
msgstr "Ridisegna"

#: tbl_gis_visualization.php:177
msgid "Save to file"
msgstr "Salva nel file"

#: tbl_gis_visualization.php:178
msgid "File name"
msgstr "Nome del file"

#: tbl_indexes.php:66
msgid "The name of the primary key must be \"PRIMARY\"!"
msgstr "Il nome della chiave primaria deve essere \"PRIMARY\"!"

#: tbl_indexes.php:75
msgid "Can't rename index to PRIMARY!"
msgstr "Impossibile rinominare l'indice a PRIMARIO!"

#: tbl_indexes.php:91
msgid "No index parts defined!"
msgstr "Nessuna parte di indice definita!"

#: tbl_indexes.php:169
#, fuzzy
#| msgid "Create a new index"
msgid "Create an index"
msgstr "Crea un nuovo indice"

#: tbl_indexes.php:171
msgid "Modify an index"
msgstr "Modifica un indice"

#: tbl_indexes.php:176
msgid ""
"(\"PRIMARY\" <b>must</b> be the name of and <b>only of</b> a primary key!)"
msgstr ""
"(\"PRIMARY\" <b>puó</b> essere <b>solo</b> il nome di una chiave primaria!)"

#: tbl_indexes.php:179
msgid "Index name:"
msgstr "Nome dell'indice:"

#: tbl_indexes.php:185
msgid "Index type:"
msgstr "Tipo di indice:"

#: tbl_indexes.php:265
#, php-format
msgid "Add to index &nbsp;%s&nbsp;column(s)"
msgstr "Aggiungi &nbsp;%s&nbsp; campo/i all'indice"

#: tbl_indexes.php:270 tbl_structure.php:700
msgid "Column count has to be larger than zero."
msgstr "Il numero dei campi deve essere superiore a zero."

#: tbl_move_copy.php:44
msgid "Can't move table to same one!"
msgstr "Impossibile spostare la tabella su se stessa!"

#: tbl_move_copy.php:46
msgid "Can't copy table to same one!"
msgstr "Impossibile copiare la tabella su se stessa!"

#: tbl_move_copy.php:54
#, php-format
msgid "Table %s has been moved to %s."
msgstr "La tabella %s è stata spostata in %s."

#: tbl_move_copy.php:56
#, php-format
msgid "Table %s has been copied to %s."
msgstr "La tabella %s è stata copiata su %s."

#: tbl_move_copy.php:81
msgid "The table name is empty!"
msgstr "Il nome della tabella è vuoto!"

#: tbl_operations.php:268
msgid "Alter table order by"
msgstr "Altera tabella ordinata per"

#: tbl_operations.php:277
msgid "(singly)"
msgstr "(singolarmente)"

#: tbl_operations.php:297
msgid "Move table to (database<b>.</b>table):"
msgstr "Sposta la tabella nel (database<b>.</b>tabella):"

#: tbl_operations.php:355
msgid "Table options"
msgstr "Opzioni della tabella"

#: tbl_operations.php:359
msgid "Rename table to"
msgstr "Rinomina la tabella in"

#: tbl_operations.php:535
msgid "Copy table to (database<b>.</b>table):"
msgstr "Copia la tabella nel (database<b>.</b>tabella):"

#: tbl_operations.php:582
msgid "Switch to copied table"
msgstr "Passa alla tabella copiata"

#: tbl_operations.php:594
msgid "Table maintenance"
msgstr "Amministrazione tabella"

#: tbl_operations.php:618
msgid "Defragment table"
msgstr "Deframmenta la tabella"

#: tbl_operations.php:666
#, php-format
msgid "Table %s has been flushed"
msgstr "La tabella %s è stata inizializzata"

#: tbl_operations.php:672
msgid "Flush the table (FLUSH)"
msgstr "Ricarica la tabella (FLUSH)"

#: tbl_operations.php:681
msgid "Delete data or table"
msgstr "Rimouvi la tabella o i dati"

#: tbl_operations.php:696
msgid "Empty the table (TRUNCATE)"
msgstr "Svuota la tabella (TRUNCATE)"

#: tbl_operations.php:716
msgid "Delete the table (DROP)"
msgstr "Elimina la tabbella (DROP)"

#: tbl_operations.php:737
msgid "Partition maintenance"
msgstr "Manutenzione partizione"

#: tbl_operations.php:745
#, php-format
msgid "Partition %s"
msgstr "Partizione %s"

#: tbl_operations.php:748
msgid "Analyze"
msgstr "Analizza"

#: tbl_operations.php:749
msgid "Check"
msgstr "Controlla"

#: tbl_operations.php:750
msgid "Optimize"
msgstr "Ottimizza"

#: tbl_operations.php:751
msgid "Rebuild"
msgstr "Ricrea"

#: tbl_operations.php:752
msgid "Repair"
msgstr "Ripara"

#: tbl_operations.php:764
msgid "Remove partitioning"
msgstr "Rimuove partizionamento"

#: tbl_operations.php:790
msgid "Check referential integrity:"
msgstr "Controlla l'integrità delle referenze:"

#: tbl_printview.php:72
msgid "Show tables"
msgstr "Mostra le tabelle"

#: tbl_printview.php:274 tbl_structure.php:762
msgid "Space usage"
msgstr "Spazio utilizzato"

#: tbl_printview.php:278 tbl_structure.php:766
msgid "Usage"
msgstr "Utilizzo"

#: tbl_printview.php:305 tbl_structure.php:793
msgid "Effective"
msgstr "Effettivo"

#: tbl_printview.php:330 tbl_structure.php:828
msgid "Row Statistics"
msgstr "Statistiche righe"

#: tbl_printview.php:344 tbl_structure.php:843
msgid "static"
msgstr "statico"

#: tbl_printview.php:346 tbl_structure.php:845
msgid "dynamic"
msgstr "dinamico"

#: tbl_printview.php:368 tbl_structure.php:888
msgid "Row length"
msgstr "Lunghezza riga"

#: tbl_printview.php:378 tbl_structure.php:896
msgid "Row size"
msgstr "Dimensione riga"

#: tbl_printview.php:388 tbl_structure.php:904
msgid "Next autoindex"
msgstr ""

#: tbl_relation.php:276
#, php-format
msgid "Error creating foreign key on %1$s (check data types)"
msgstr "Errore nel creare una foreign key su %1$s (controlla il tipo di dati)"

#: tbl_relation.php:402
msgid "Internal relation"
msgstr "Relazioni interne"

#: tbl_relation.php:404
msgid ""
"An internal relation is not necessary when a corresponding FOREIGN KEY "
"relation exists."
msgstr ""
"Una relazione interna non %è necessaria, quando una corrispondente relazione "
"FOREIGN KEY esiste."

#: tbl_relation.php:410
msgid "Foreign key constraint"
msgstr "Vincolo della chiave esterna"

#: tbl_select.php:84
msgid "Do a \"query by example\" (wildcard: \"%\")"
msgstr "Esegui \"query da esempio\" (carattere jolly: \"%\")"

#: tbl_select.php:178
msgid "Select columns (at least one):"
msgstr "Seleziona campi (almeno uno):"

#: tbl_select.php:196
msgid "Add search conditions (body of the \"where\" clause):"
msgstr "Aggiungi condizioni di ricerca (corpo della clausola \"where\"):"

#: tbl_select.php:203
msgid "Number of rows per page"
msgstr "Numero di righe per pagina"

#: tbl_select.php:209
msgid "Display order:"
msgstr "Ordine di visualizzazione:"

#: tbl_structure.php:155 tbl_structure.php:160 tbl_structure.php:581
msgid "Spatial"
msgstr ""

#: tbl_structure.php:162 tbl_structure.php:166
msgid "Browse distinct values"
msgstr "Naviga tra i valori distinti"

#: tbl_structure.php:167 tbl_structure.php:168
msgid "Add primary key"
msgstr "Aggiungi chiave primaria"

#: tbl_structure.php:169 tbl_structure.php:170
msgid "Add index"
msgstr "Aggiungi indice"

#: tbl_structure.php:171 tbl_structure.php:172
msgid "Add unique index"
msgstr "Aggiungi un indice unico"

#: tbl_structure.php:173 tbl_structure.php:174
#, fuzzy
#| msgid "Add index"
msgid "Add SPATIAL index"
msgstr "Aggiungi indice SPATIAL"

#: tbl_structure.php:175 tbl_structure.php:176
msgid "Add FULLTEXT index"
msgstr "Aggiungi indice FULLTEXT"

#: tbl_structure.php:359
msgctxt "None for default"
msgid "None"
msgstr "Nessuno"

#: tbl_structure.php:372
#, php-format
msgid "Column %s has been dropped"
msgstr "Il campo %s è stato eliminato"

#: tbl_structure.php:383 tbl_structure.php:477
#, php-format
msgid "A primary key has been added on %s"
msgstr "Una chiave primaria è stata aggiunta in %s"

#: tbl_structure.php:398 tbl_structure.php:413 tbl_structure.php:433
#: tbl_structure.php:448 tbl_structure.php:490 tbl_structure.php:503
#: tbl_structure.php:517 tbl_structure.php:530
#, php-format
msgid "An index has been added on %s"
msgstr "Un indice è stato aggiunto in %s"

#: tbl_structure.php:465
msgid "Show more actions"
msgstr "Mostra piú azioni"

#: tbl_structure.php:606
#, fuzzy
#| msgid "Print view"
msgid "Edit view"
msgstr "Visualizza per stampa"

#: tbl_structure.php:623
msgid "Relation view"
msgstr "Vedi relazioni"

#: tbl_structure.php:631
msgid "Propose table structure"
msgstr "Proponi la struttura della tabella"

#: tbl_structure.php:649
msgid "Add column"
msgstr "Aggiungi campo"

#: tbl_structure.php:663
msgid "At End of Table"
msgstr "Alla fine della tabella"

#: tbl_structure.php:664
msgid "At Beginning of Table"
msgstr "All'inizio della tabella"

#: tbl_structure.php:665
#, php-format
msgid "After %s"
msgstr "Dopo %s"

#: tbl_structure.php:705
#, php-format
msgid "Create an index on &nbsp;%s&nbsp;columns"
msgstr "Crea un indice su &nbsp;%s&nbsp;campi"

#: tbl_structure.php:859
msgid "partitioned"
msgstr "partizionato"

#: tbl_tracking.php:109
#, php-format
msgid "Tracking report for table `%s`"
msgstr "Report di monitoraggio per la tabella `%s`"

#: tbl_tracking.php:173
#, php-format
msgid "Version %s is created, tracking for %s.%s is activated."
msgstr "Versione %s creata, monitoraggio attivato per %s.%s."

#: tbl_tracking.php:181
#, php-format
msgid "Tracking for %s.%s , version %s is deactivated."
msgstr "Monitoraggio per %s.%s, versione %s é disattivato."

#: tbl_tracking.php:189
#, php-format
msgid "Tracking for %s.%s , version %s is activated."
msgstr "Monitoraggio per %s.%s, versione %s é attivato."

#: tbl_tracking.php:199
msgid "SQL statements executed."
msgstr "Instruzione SQL eseguita."

#: tbl_tracking.php:205
msgid ""
"You can execute the dump by creating and using a temporary database. Please "
"ensure that you have the privileges to do so."
msgstr ""
"Puoi eseguire il dump creando ed utilizzando un database temporaneo. Prego "
"assicurati che hai i corretti permessi per effettuare queste azioni."

#: tbl_tracking.php:206
msgid "Comment out these two lines if you do not need them."
msgstr "Rimuovi le linee seguenti se non né hai bisogno."

#: tbl_tracking.php:215
msgid "SQL statements exported. Please copy the dump or execute it."
msgstr "Instruzione SQL esporatata. Copia il dump o eseguilo."

#: tbl_tracking.php:246
#, php-format
msgid "Version %s snapshot (SQL code)"
msgstr "Versione %s del snapshot (codice SQL)"

#: tbl_tracking.php:373
msgid "Tracking data definition successfully deleted"
msgstr "Le definizioni dei dati di monitoraggio eliminati con successo"

#: tbl_tracking.php:375 tbl_tracking.php:392
msgid "Query error"
msgstr "Errore nella query"

#: tbl_tracking.php:390
msgid "Tracking data manipulation successfully deleted"
msgstr ""
"Le manipolazioni dei dati di monitoraggio sono stati cancellati con successo"

#: tbl_tracking.php:402
msgid "Tracking statements"
msgstr "Instruzioni monitorate"

#: tbl_tracking.php:418 tbl_tracking.php:546
#, php-format
msgid "Show %s with dates from %s to %s by user %s %s"
msgstr "Mostra %s con date dal %s al %s dell'utente %s %s"

#: tbl_tracking.php:423
#, fuzzy
#| msgid "Delete tracking data for this table"
msgid "Delete tracking data row from report"
msgstr "Cancella dati di tracciamento per questa tabella"

#: tbl_tracking.php:434
msgid "No data"
msgstr "Nessun dato"

#: tbl_tracking.php:444 tbl_tracking.php:501
msgid "Date"
msgstr "Data"

#: tbl_tracking.php:446
msgid "Data definition statement"
msgstr "Instruzione della definizione dei dati"

#: tbl_tracking.php:503
msgid "Data manipulation statement"
msgstr "Instruzione della manipulazione dei dati"

#: tbl_tracking.php:549
msgid "SQL dump (file download)"
msgstr "Dump SQL (scarica il file)"

#: tbl_tracking.php:550
msgid "SQL dump"
msgstr "Dump SQL"

#: tbl_tracking.php:551
msgid "This option will replace your table and contained data."
msgstr "Questa opzione sostituerá la tua tabbella e i dati contenuti."

#: tbl_tracking.php:551
msgid "SQL execution"
msgstr "Esecuzione SQL"

#: tbl_tracking.php:563
#, php-format
msgid "Export as %s"
msgstr "Esporta come %s"

#: tbl_tracking.php:603
msgid "Show versions"
msgstr "Mostra versioni"

#: tbl_tracking.php:687
#, php-format
msgid "Deactivate tracking for %s.%s"
msgstr "Disattiva il tracking per %s.%s"

#: tbl_tracking.php:689
msgid "Deactivate now"
msgstr "Disattiva ora"

#: tbl_tracking.php:700
#, php-format
msgid "Activate tracking for %s.%s"
msgstr "Attiva il tracking per %s.%s"

#: tbl_tracking.php:702
msgid "Activate now"
msgstr "Attiva ora"

#: tbl_tracking.php:715
#, php-format
msgid "Create version %s of %s.%s"
msgstr "Crea versione %s di %s.%s"

#: tbl_tracking.php:719
msgid "Track these data definition statements:"
msgstr "Monitora le istuzioni delle definizioni dei dati:"

#: tbl_tracking.php:727
msgid "Track these data manipulation statements:"
msgstr "Monitora le istuzioni delle manipulazioni dei dati:"

#: tbl_tracking.php:735
msgid "Create version"
msgstr "Crea versione"

#: tbl_zoom_select.php:135
#, fuzzy
#| msgid "Do a \"query by example\" (wildcard: \"%\")"
msgid "Do a \"query by example\" (wildcard: \"%\") for two different columns"
msgstr "Esegui \"query da esempio\" (carattere jolly: \"%\")"

#: tbl_zoom_select.php:145
#, fuzzy
#| msgid "Hide search criteria"
msgid "Additional search criteria"
msgstr "Nascondi criteri di ricerca"

#: tbl_zoom_select.php:276
msgid "Use this column to label each point"
msgstr ""

#: tbl_zoom_select.php:296
#, fuzzy
#| msgid "Maximum number of rows to display"
msgid "Maximum rows to plot"
msgstr "Il massimo numero di righe da visualizzare"

#: tbl_zoom_select.php:410
msgid "Browse/Edit the points"
msgstr ""

#: tbl_zoom_select.php:417
#, fuzzy
#| msgid "Control user"
msgid "How to use"
msgstr "Utente di controllo"

#: themes.php:28
msgid "Get more themes!"
msgstr "Scarica altri temi!"

#: transformation_overview.php:24
msgid "Available MIME types"
msgstr "Tipi-MIME disponibili"

#: transformation_overview.php:37
msgid ""
"MIME types printed in italics do not have a separate transformation function"
msgstr ""
"Tipi-MIME stampati in italics non hanno una funzione di trasformazione "
"separata"

#: transformation_overview.php:42
msgid "Available transformations"
msgstr "Trasformazioni disponibili"

#: transformation_overview.php:47
msgctxt "for MIME transformation"
msgid "Description"
msgstr "Descrizione"

#: user_password.php:34
msgid "You don't have sufficient privileges to be here right now!"
msgstr "Non hai i permessi per effettuare questa operazione!"

#: user_password.php:96
msgid "The profile has been updated."
msgstr "Il profilo è stato aggiornato."

#: view_create.php:141
msgid "VIEW name"
msgstr "Nome VISTA"

#: view_operations.php:91
msgid "Rename view to"
msgstr "Rinomina la vista in"

#: po/advisory_rules.php:5
msgid "Uptime below one day"
msgstr ""

#: po/advisory_rules.php:6
msgid "Uptime is less than 1 day, performance tuning may not be accurate."
msgstr ""

#: po/advisory_rules.php:7
msgid ""
"To have more accurate averages it is recommended to let the server run for "
"longer than a day before running this analyzer"
msgstr ""

#: po/advisory_rules.php:8
#, php-format
msgid "The uptime is only %s"
msgstr ""

#: po/advisory_rules.php:10
#, fuzzy
#| msgid "Questions"
msgid "Questions below 1,000"
msgstr "Questions"

#: po/advisory_rules.php:11
msgid ""
"Fewer than 1,000 questions have been run against this server. The "
"recommendations may not be accurate."
msgstr ""

#: po/advisory_rules.php:12
msgid ""
"Let the server run for a longer time until it has executed a greater amount "
"of queries."
msgstr ""

#: po/advisory_rules.php:13
#, fuzzy, php-format
#| msgid "Current connection"
msgid "Current amount of Questions: %s"
msgstr "Connessione corrente"

#: po/advisory_rules.php:15
#, fuzzy
#| msgid "Show SQL queries"
msgid "Percentage of slow queries"
msgstr "Mostra query SQL"

#: po/advisory_rules.php:16
msgid ""
"There is a lot of slow queries compared to the overall amount of Queries."
msgstr ""

#: po/advisory_rules.php:17 po/advisory_rules.php:22
msgid ""
"You might want to increase {long_query_time} or optimize the queries listed "
"in the slow query log"
msgstr ""

#: po/advisory_rules.php:18
#, php-format
msgid "The slow query rate should be below 5%%, your value is %s%%."
msgstr ""

#: po/advisory_rules.php:20
#, fuzzy
#| msgid "Flush query cache"
msgid "Slow query rate"
msgstr "Rinfresca la cache delle query"

#: po/advisory_rules.php:21
msgid ""
"There is a high percentage of slow queries compared to the server uptime."
msgstr ""

#: po/advisory_rules.php:23
#, php-format
msgid ""
"You have a slow query rate of %s per hour, you should have less than 1%% per "
"hour."
msgstr ""

#: po/advisory_rules.php:25
#, fuzzy
#| msgid "SQL queries"
msgid "Long query time"
msgstr "Query SQL"

#: po/advisory_rules.php:26
msgid ""
"long_query_time is set to 10 seconds or more, thus only slow queries that "
"take above 10 seconds are logged."
msgstr ""

#: po/advisory_rules.php:27
msgid ""
"It is suggested to set {long_query_time} to a lower value, depending on your "
"environment. Usually a value of 1-5 seconds is suggested."
msgstr ""

#: po/advisory_rules.php:28
#, fuzzy, php-format
#| msgid "long_query_time is set to %d second(s)."
msgid "long_query_time is currently set to %ds."
msgstr "long_query_time é impostato a %d secondi."

#: po/advisory_rules.php:30
#, fuzzy
#| msgid "Show query box"
msgid "Slow query logging"
msgstr "Mostra riquadro query SQL"

#: po/advisory_rules.php:31
#| msgid "slow_query_log is enabled."
msgid "The slow query log is disabled."
msgstr "Il slow_query_log é disabilitato."

#: po/advisory_rules.php:32
msgid ""
"Enable slow query logging by setting {log_slow_queries} to 'ON'. This will "
"help troubleshooting badly performing queries."
msgstr ""

#: po/advisory_rules.php:33
msgid "log_slow_queries is set to 'OFF'"
msgstr ""

#: po/advisory_rules.php:35
#, fuzzy
#| msgid "Clear series"
msgid "Release Series"
msgstr "Cancella la serie"

#: po/advisory_rules.php:36
msgid "The MySQL server version less then 5.1."
msgstr ""

#: po/advisory_rules.php:37
msgid ""
"You should upgrade, as MySQL 5.1 has improved performance, and MySQL 5.5 "
"even more so."
msgstr ""

#: po/advisory_rules.php:38 po/advisory_rules.php:43 po/advisory_rules.php:48
#, php-format
#| msgid "Create version"
msgid "Current version: %s"
msgstr "Versione corrente: %s"

#: po/advisory_rules.php:40 po/advisory_rules.php:45
#, fuzzy
#| msgid "Version"
msgid "Minor Version"
msgstr "Versione"

#: po/advisory_rules.php:41
msgid "Version less than 5.1.30 (the first GA release of 5.1)."
msgstr ""

#: po/advisory_rules.php:42
msgid ""
"You should upgrade, as recent versions of MySQL 5.1 have improved "
"performance and MySQL 5.5 even more so."
msgstr ""

#: po/advisory_rules.php:46
msgid "Version less than 5.5.8 (the first GA release of 5.5)."
msgstr ""

#: po/advisory_rules.php:47
#| msgid "You should upgrade to %s %s or later."
msgid "You should upgrade, to a stable version of MySQL 5.5"
msgstr ""
"Dovresti effettuare l'aggiornamento ad una versione stabile di MySQL 5.5"

#: po/advisory_rules.php:50 po/advisory_rules.php:55 po/advisory_rules.php:60
#, fuzzy
#| msgid "Description"
msgid "Distribution"
msgstr "Descrizione"

#: po/advisory_rules.php:51
msgid "Version is compiled from source, not a MySQL official binary."
msgstr ""

#: po/advisory_rules.php:52
msgid ""
"If you did not compile from source, you may be using a package modified by a "
"distribution. The MySQL manual only is accurate for official MySQL binaries, "
"not any package distributions (such as RedHat, Debian/Ubuntu etc)."
msgstr ""

#: po/advisory_rules.php:53
msgid "'source' found in version_comment"
msgstr ""

#: po/advisory_rules.php:56 po/advisory_rules.php:61
msgid "The MySQL manual only is accurate for official MySQL binaries."
msgstr ""

#: po/advisory_rules.php:57
msgid "Percona documentation is at http://www.percona.com/docs/wiki/"
msgstr ""

#: po/advisory_rules.php:58
msgid "'percona' found in version_comment"
msgstr ""

#: po/advisory_rules.php:62
msgid "Drizzle documentation is at http://docs.drizzle.org/"
msgstr ""

#: po/advisory_rules.php:63
#, php-format
msgid "Version string (%s) matches Drizzle versioning scheme"
msgstr ""

#: po/advisory_rules.php:65
#, fuzzy
#| msgid "MySQL charset"
msgid "MySQL Architecture"
msgstr "Set di caratteri MySQL"

#: po/advisory_rules.php:66
msgid "MySQL is not compiled as a 64-bit package."
msgstr ""

#: po/advisory_rules.php:67
msgid ""
"Your memory capacity is above 3 GiB (assuming the Server is on localhost), "
"so MySQL might not be able to access all of your memory. You might want to "
"consider installing the 64-bit version of MySQL."
msgstr ""

#: po/advisory_rules.php:68
#, php-format
msgid "Available memory on this host: %s"
msgstr ""

#: po/advisory_rules.php:70
#, fuzzy
#| msgid "Query cache"
msgid "Query cache disabled"
msgstr "Cache delle query"

#: po/advisory_rules.php:71
#, fuzzy
#| msgid "The server is not responding"
msgid "The query cache is not enabled."
msgstr "Il server non risponde"

#: po/advisory_rules.php:72
msgid ""
"The query cache is known to greatly improve performance if configured "
"correctly. Enable it by setting {query_cache_size} to a 2 digit MiB value "
"and setting {query_cache_type} to 'ON'. <b>Note:</b> If you are using "
"memcached, ignore this recommendation."
msgstr ""

#: po/advisory_rules.php:73
msgid "query_cache_size is set to 0 or query_cache_type is set to 'OFF'"
msgstr ""

#: po/advisory_rules.php:75
#, fuzzy
#| msgid "Query cache"
msgid "Query caching method"
msgstr "Cache delle query"

#: po/advisory_rules.php:76
msgid "Suboptimal caching method."
msgstr ""

#: po/advisory_rules.php:77
msgid ""
"You are using the MySQL Query cache with a fairly high traffic database. It "
"might be worth considering to use <a href=\\\"http://dev.mysql.com/doc/"
"refman/5.5/en/ha-memcached.html\\\">memcached</a> instead of the MySQL Query "
"cache, especially if you have multiple slaves."
msgstr ""

#: po/advisory_rules.php:78
#, php-format
msgid ""
"The query cache is enabled and the server receives %d queries per second. "
"This rule fires if there is more than 100 queries per second."
msgstr ""

#: po/advisory_rules.php:80
msgid "Query cache efficiency (%)"
msgstr ""

#: po/advisory_rules.php:81
msgid "Query cache not running efficiently, it has a low hit rate."
msgstr ""

#: po/advisory_rules.php:82
msgid "Consider increasing {query_cache_limit}."
msgstr ""

#: po/advisory_rules.php:83
#, php-format
msgid "The current query cache hit rate of %s%% is below 20%%"
msgstr ""

#: po/advisory_rules.php:85
#, fuzzy
msgid "Query Cache usage"
msgstr "Cache delle query"

#: po/advisory_rules.php:86
#, php-format
msgid "Less than 80%% of the query cache is being utilized."
msgstr ""

#: po/advisory_rules.php:87
msgid ""
"This might be caused by {query_cache_limit} being too low. Flushing the "
"query cache might help as well."
msgstr ""

#: po/advisory_rules.php:88
#, php-format
msgid ""
"The current ratio of free query cache memory to total query cache size is %s%"
"%. It should be above 80%%"
msgstr ""

#: po/advisory_rules.php:90
#, fuzzy
#| msgid "Query cache"
msgid "Query cache fragmentation"
msgstr "Cache delle query"

#: po/advisory_rules.php:91
msgid "The query cache is considerably fragmented."
msgstr ""

#: po/advisory_rules.php:92
msgid ""
"Severe fragmentation is likely to (further) increase Qcache_lowmem_prunes. "
"This might be caused by many Query cache low memory prunes due to "
"{query_cache_size} being too small. For a immediate but short lived fix you "
"can flush the query cache (might lock the query cache for a long time). "
"Carefully adjusting {query_cache_min_res_unit} to a lower value might help "
"too, e.g. you can set it to the average size of your queries in the cache "
"using this formula: (query_cache_size - qcache_free_memory) / "
"qcache_queries_in_cache"
msgstr ""

#: po/advisory_rules.php:93
#, php-format
msgid ""
"The cache is currently fragmented by %s%% , with 100%% fragmentation meaning "
"that the query cache is an alternating pattern of free and used blocks. This "
"value should be below 20%%."
msgstr ""

#: po/advisory_rules.php:95
msgid "Query cache low memory prunes"
msgstr ""

#: po/advisory_rules.php:96
#, fuzzy
#| msgid "The amount of free memory for query cache."
msgid ""
"Cached queries are removed due to low query cache memory from the query "
"cache."
msgstr "L'ammontare di memoria libera nella cache delle query."

#: po/advisory_rules.php:97
msgid ""
"You might want to increase {query_cache_size}, however keep in mind that the "
"overhead of maintaining the cache is likely to increase with its size, so do "
"this in small increments and monitor the results."
msgstr ""

#: po/advisory_rules.php:98
msgid ""
"The ratio of removed queries to inserted queries is %s%%. The lower this "
"value is, the better (This rules firing limit: 0.1%)"
msgstr ""

#: po/advisory_rules.php:100
#, fuzzy
#| msgid "Query cache"
msgid "Query cache max size"
msgstr "Cache delle query"

#: po/advisory_rules.php:101
msgid ""
"The query cache size is above 128 MiB. Big query caches may cause "
"significant overhead that is required to maintain the cache."
msgstr ""

#: po/advisory_rules.php:102
msgid ""
"Depending on your environment, it might be performance increasing to reduce "
"this value."
msgstr ""

#: po/advisory_rules.php:103
#, php-format
msgid "Current query cache size: %s"
msgstr ""

#: po/advisory_rules.php:105
#, fuzzy
#| msgid "Query results"
msgid "Query cache min result size"
msgstr "Risultati query"

#: po/advisory_rules.php:106
msgid ""
"The max size of the result set in the query cache is the default of 1 MiB."
msgstr ""

#: po/advisory_rules.php:107
msgid ""
"Changing {query_cache_limit} (usually by increasing) may increase "
"efficiency. This variable determines the maximum size a query result may "
"have to be inserted into the query cache. If there are many query results "
"above 1 MiB that are well cacheable (many reads, little writes) then "
"increasing {query_cache_limit} will increase efficiency. Whereas in the case "
"of many query results being above 1 MiB that are not very well cacheable "
"(often invalidated due to table updates) increasing {query_cache_limit} "
"might reduce efficiency."
msgstr ""

#: po/advisory_rules.php:108
msgid "query_cache_limit is set to 1 MiB"
msgstr ""

#: po/advisory_rules.php:110
#, fuzzy
#| msgid "Allows creating temporary tables."
msgid "Percentage of sorts that cause temporary tables"
msgstr "Permette di creare tabelle temporanee."

#: po/advisory_rules.php:111 po/advisory_rules.php:116
#, fuzzy
#| msgid "Allows creating temporary tables."
msgid "Too many sorts are causing temporary tables."
msgstr "Permette di creare tabelle temporanee."

#: po/advisory_rules.php:112 po/advisory_rules.php:117
msgid ""
"Consider increasing sort_buffer_size and/or read_rnd_buffer_size, depending "
"on your system memory limits"
msgstr ""

#: po/advisory_rules.php:113
#, php-format
msgid ""
"%s%% of all sorts cause temporary tables, this value should be lower than 10%"
"%."
msgstr ""

#: po/advisory_rules.php:115
#, fuzzy
#| msgid "Allows creating temporary tables."
msgid "Rate of sorts that cause temporary tables"
msgstr "Permette di creare tabelle temporanee."

#: po/advisory_rules.php:118
#, php-format
msgid ""
"Temporary tables average: %s, this value should be less than 1 per hour."
msgstr ""

#: po/advisory_rules.php:120
#, fuzzy
#| msgid "Start row"
msgid "Sort rows"
msgstr "Riga iniziale"

#: po/advisory_rules.php:121
msgid "There are lots of rows being sorted."
msgstr ""

#: po/advisory_rules.php:122
msgid ""
"While there is nothing wrong with a high amount of row sorting, you might "
"want to make sure that the queries which require a lot of sorting use "
"indexed columns in the ORDER BY clause, as this will result in much faster "
"sorting"
msgstr ""

#: po/advisory_rules.php:123
#, php-format
msgid "Sorted rows average: %s"
msgstr ""

#: po/advisory_rules.php:125
#, fuzzy
#| msgid "There are no routines to display."
msgid "Rate of joins without indexes"
msgstr "Non ci sono routine da visualizzare."

#: po/advisory_rules.php:126
#, fuzzy
#| msgid "There are no routines to display."
msgid "There are too many joins without indexes."
msgstr "Non ci sono routine da visualizzare."

#: po/advisory_rules.php:127
msgid ""
"This means that joins are doing full table scans. Adding indexes for the "
"columns being used in the join conditions will greatly speed up table joins"
msgstr ""

#: po/advisory_rules.php:128
#, php-format
msgid "Table joins average: %s, this value should be less than 1 per hour"
msgstr ""

#: po/advisory_rules.php:130
msgid "Rate of reading first index entry"
msgstr ""

#: po/advisory_rules.php:131
msgid "The rate of reading the first index entry is high."
msgstr ""

#: po/advisory_rules.php:132
msgid ""
"This usually indicates frequent full index scans. Full index scans are "
"faster than table scans but require lots of CPU cycles in big tables, if "
"those tables that have or had high volumes of UPDATEs and DELETEs, running "
"'OPTIMIZE TABLE' might reduce the amount of and/or speed up full index "
"scans. Other than that full index scans can only be reduced by rewriting "
"queries."
msgstr ""

#: po/advisory_rules.php:133
#, php-format
msgid "Index scans average: %s, this value should be less than 1 per hour"
msgstr ""

#: po/advisory_rules.php:135
msgid "Rate of reading fixed position"
msgstr ""

#: po/advisory_rules.php:136
msgid "The rate of reading data from a fixed position is high."
msgstr ""

#: po/advisory_rules.php:137
msgid ""
"This indicates that many queries need to sort results and/or do a full table "
"scan, including join queries that do not use indexes. Add indexes where "
"applicable."
msgstr ""

#: po/advisory_rules.php:138
#, php-format
msgid ""
"Rate of reading fixed position average: %s, this value should be less than 1 "
"per hour"
msgstr ""

#: po/advisory_rules.php:140
#, fuzzy
#| msgid "Where to show the table row links"
msgid "Rate of reading next table row"
msgstr "Dove mostrare i collegamenti per le righe delle tabelle"

#: po/advisory_rules.php:141
#, fuzzy
#| msgid "Where to show the table row links"
msgid "The rate of reading the next table row is high."
msgstr "Dove mostrare i collegamenti per le righe delle tabelle"

#: po/advisory_rules.php:142
msgid ""
"This indicates that many queries are doing full table scans. Add indexes "
"where applicable."
msgstr ""

#: po/advisory_rules.php:143
#, php-format
msgid ""
"Rate of reading next table row: %s, this value should be less than 1 per hour"
msgstr ""

#: po/advisory_rules.php:145
msgid "tmp_table_size vs. max_heap_table_size"
msgstr ""

#: po/advisory_rules.php:146
msgid "tmp_table_size and max_heap_table_size are not the same."
msgstr ""

#: po/advisory_rules.php:147
msgid ""
"If you have deliberately changed one of either: The server uses the lower "
"value of either to determine the maximum size of in-memory tables. So if you "
"wish to increase the in-memory table limit you will have to increase the "
"other value as well."
msgstr ""

#: po/advisory_rules.php:148
#, php-format
msgid "Current values are tmp_table_size: %s, max_heap_table_size: %s"
msgstr ""

#: po/advisory_rules.php:150
#, fuzzy
#| msgid "Where to show the table row links"
msgid "Percentage of temp tables on disk"
msgstr "Dove mostrare i collegamenti per le righe delle tabelle"

#: po/advisory_rules.php:151 po/advisory_rules.php:156
msgid ""
"Many temporary tables are being written to disk instead of being kept in "
"memory."
msgstr ""

#: po/advisory_rules.php:152
msgid ""
"Increasing {max_heap_table_size} and {tmp_table_size} might help. However "
"some temporary tables are always being written to disk, independent of the "
"value of these variables. To eliminate these you will have to rewrite your "
"queries to avoid those conditions (Within a temporary table: Presence of a "
"BLOB or TEXT column or presence of a column bigger than 512 bytes) as "
"mentioned in the beginning of an <a href=\\\"http://www.facebook.com/note."
"php?note_id=10150111255065841&comments\\\">Article by the Pythian Group</a>"
msgstr ""

#: po/advisory_rules.php:153
#, php-format
msgid ""
"%s%% of all temporary tables are being written to disk, this value should be "
"below 25%%"
msgstr ""

#: po/advisory_rules.php:155
#, fuzzy
#| msgid "%s table"
#| msgid_plural "%s tables"
msgid "Temp disk rate"
msgstr "%s tabella"

#: po/advisory_rules.php:157
msgid ""
"Increasing {max_heap_table_size} and {tmp_table_size} might help. However "
"some temporary tables are always being written to disk, independent of the "
"value of these variables. To eliminate these you will have to rewrite your "
"queries to avoid those conditions (Within a temprorary table: Presence of a "
"BLOB or TEXT column or presence of a column bigger than 512 bytes) as "
"mentioned in in the <a href=\\\"http://dev.mysql.com/doc/refman/5.5/en/"
"internal-temporary-tables.html\\\">MySQL Documentation</a>"
msgstr ""

#: po/advisory_rules.php:158
#, php-format
msgid ""
"Rate of temporay tables being written to disk: %s, this value should be less "
"than 1 per hour"
msgstr ""

#: po/advisory_rules.php:160
#, fuzzy
#| msgid "Sort buffer size"
msgid "MyISAM key buffer size"
msgstr "Ordina la dimensione del buffer"

#: po/advisory_rules.php:161
msgid "Key buffer is not initialized. No MyISAM indexes will be cached."
msgstr ""

#: po/advisory_rules.php:162
msgid ""
"Set {key_buffer_size} depending on the size of your MyISAM indexes. 64M is a "
"good start."
msgstr ""

#: po/advisory_rules.php:163
msgid "key_buffer_size is 0"
msgstr ""

#: po/advisory_rules.php:165
#, fuzzy, php-format
#| msgid "Sort buffer size"
msgid "Max %% MyISAM key buffer ever used"
msgstr "Ordina la dimensione del buffer"

#: po/advisory_rules.php:166 po/advisory_rules.php:171
#, fuzzy, php-format
#| msgid "Sort buffer size"
msgid "MyISAM key buffer (index cache) %% used is low."
msgstr "Ordina la dimensione del buffer"

#: po/advisory_rules.php:167 po/advisory_rules.php:172
msgid ""
"You may need to decrease the size of {key_buffer_size}, re-examine your "
"tables to see if indexes have been removed, or examine queries and "
"expectations about what indexes are being used."
msgstr ""

#: po/advisory_rules.php:168
#, php-format
msgid "max %% MyISAM key buffer ever used: %s, this value should be above 95%%"
msgstr ""

#: po/advisory_rules.php:170
#, fuzzy
#| msgid "Sort buffer size"
msgid "Percentage of MyISAM key buffer used"
msgstr "Ordina la dimensione del buffer"

#: po/advisory_rules.php:173
#, php-format
msgid "%% MyISAM key buffer used: %s, this value should be above 95%%"
msgstr ""

#: po/advisory_rules.php:175
msgid "Percentage of index reads from memory"
msgstr ""

#: po/advisory_rules.php:176
#, php-format
msgid "The %% of indexes that use the MyISAM key buffer is low."
msgstr ""

#: po/advisory_rules.php:177
msgid "You may need to increase {key_buffer_size}."
msgstr ""

#: po/advisory_rules.php:178
#, php-format
msgid "Index reads from memory: %s%%, this value should be above 95%%"
msgstr ""

#: po/advisory_rules.php:180
#, fuzzy
#| msgid "Create table"
msgid "Rate of table open"
msgstr "Crea tabelle"

#: po/advisory_rules.php:181
#, fuzzy
#| msgid "The current number of pending writes."
msgid "The rate of opening tables is high."
msgstr "Il numero di scritture in attesa."

#: po/advisory_rules.php:182
msgid ""
"Opening tables requires disk I/O which is costly. Increasing "
"{table_open_cache} might avoid this."
msgstr ""

#: po/advisory_rules.php:183
#, php-format
msgid "Opened table rate: %s, this value should be less than 10 per hour"
msgstr ""

#: po/advisory_rules.php:185
#, fuzzy
#| msgid "Format of imported file"
msgid "Percentage of used open files limit"
msgstr "Formato del file importato"

#: po/advisory_rules.php:186
msgid ""
"The number of open files is approaching the max number of open files.  You "
"may get a \\\"Too many open files\\\" error."
msgstr ""

#: po/advisory_rules.php:187 po/advisory_rules.php:192
msgid ""
"Consider increasing {open_files_limit}, and check the error log when "
"restarting after changing open_files_limit."
msgstr ""

#: po/advisory_rules.php:188
#, php-format
msgid ""
"The number of opened files is at %s%% of the limit. It should be below 85%%"
msgstr ""

#: po/advisory_rules.php:190
#, fuzzy
#| msgid "Format of imported file"
msgid "Rate of open files"
msgstr "Formato del file importato"

#: po/advisory_rules.php:191
#, fuzzy
#| msgid "The number of pending log file fsyncs."
msgid "The rate of opening files is high."
msgstr "Il numero degli fsyncs in sospeso sul log file."

#: po/advisory_rules.php:193
#, php-format
msgid "Opened files rate: %s, this value should be less than 5 per hour"
msgstr ""

#: po/advisory_rules.php:195
#, fuzzy, php-format
#| msgid "Create table on database %s"
msgid "Immediate table locks %%"
msgstr "Crea una nuova tabella nel database %s"

#: po/advisory_rules.php:196 po/advisory_rules.php:201
#, fuzzy
#| msgid "The number of times that a table lock was acquired immediately."
msgid "Too many table locks were not granted immediately."
msgstr "Il numero di volte che un table lock è stato eseguito immediatamente."

#: po/advisory_rules.php:197 po/advisory_rules.php:202
msgid "Optimize queries and/or use InnoDB to reduce lock wait."
msgstr ""

#: po/advisory_rules.php:198
#, php-format
msgid "Immediate table locks: %s%%, this value should be above 95%%"
msgstr ""

#: po/advisory_rules.php:200
msgid "Table lock wait rate"
msgstr ""

#: po/advisory_rules.php:203
#, php-format
msgid "Table lock wait rate: %s, this value should be less than 1 per hour"
msgstr ""

#: po/advisory_rules.php:205
#, fuzzy
#| msgid "Key cache"
msgid "Thread cache"
msgstr "Key cache"

#: po/advisory_rules.php:206
msgid ""
"Thread cache is disabled, resulting in more overhead from new connections to "
"MySQL."
msgstr ""

#: po/advisory_rules.php:207
msgid "Enable the thread cache by setting {thread_cache_size} > 0."
msgstr ""

#: po/advisory_rules.php:208
msgid "The thread cache is set to 0"
msgstr ""

#: po/advisory_rules.php:210
#, fuzzy, php-format
#| msgid "Tracking is not active."
msgid "Thread cache hit rate %%"
msgstr "Il tracking non è attivo."

#: po/advisory_rules.php:211
#, fuzzy
#| msgid "Tracking is not active."
msgid "Thread cache is not efficient."
msgstr "Il tracking non è attivo."

#: po/advisory_rules.php:212
msgid "Increase {thread_cache_size}."
msgstr ""

#: po/advisory_rules.php:213
#, php-format
msgid "Thread cache hitrate: %s%%, this value should be above 80%%"
msgstr ""

#: po/advisory_rules.php:215
msgid "Threads that are slow to launch"
msgstr ""

#: po/advisory_rules.php:216
#, fuzzy
#| msgid "The number of threads that are not sleeping."
msgid "There are too many threads that are slow to launch."
msgstr "Il numero di processi non in attesa."

#: po/advisory_rules.php:217
msgid ""
"This generally happens in case of general system overload as it is pretty "
"simple operations. You might want to monitor your system load carefully."
msgstr ""

#: po/advisory_rules.php:218
#, php-format
msgid "%s thread(s) took longer than %s seconds to start, it should be 0"
msgstr ""

#: po/advisory_rules.php:220
msgid "Slow launch time"
msgstr ""

#: po/advisory_rules.php:221
msgid "Slow_launch_threads is above 2s"
msgstr ""

#: po/advisory_rules.php:222
msgid ""
"Set slow_launch_time to 1s or 2s to correctly count threads that are slow to "
"launch"
msgstr ""

#: po/advisory_rules.php:223
#, fuzzy, php-format
#| msgid "long_query_time is set to %d second(s)."
msgid "slow_launch_time is set to %s"
msgstr "long_query_time é impostato a %d secondi."

#: po/advisory_rules.php:225
#, fuzzy
#| msgid "Persistent connections"
msgid "Percentage of used connections"
msgstr "Connessione persistente"

#: po/advisory_rules.php:226
msgid ""
"The maximum amount of used connections is getting close to the value of "
"max_connections."
msgstr ""

#: po/advisory_rules.php:227
msgid ""
"Increase max_connections, or decrease wait_timeout so that connections that "
"do not close database handlers properly get killed sooner. Make sure the "
"code closes database handlers properly."
msgstr ""

#: po/advisory_rules.php:228
#, php-format
msgid ""
"Max_used_connections is at %s%% of max_connections, it should be below 80%%"
msgstr ""

#: po/advisory_rules.php:230
#, fuzzy
#| msgid "Persistent connections"
msgid "Percentage of aborted connections"
msgstr "Connessione persistente"

#: po/advisory_rules.php:231
msgid "Too many connections are aborted."
msgstr ""

#: po/advisory_rules.php:232 po/advisory_rules.php:237
msgid ""
"Connections are usually aborted when they cannot be authorized. <a href=\\"
"\"http://www.mysqlperformanceblog.com/2008/08/23/how-to-track-down-the-"
"source-of-aborted_connects/\\\">This article</a> might help you track down "
"the source."
msgstr ""

#: po/advisory_rules.php:233
#, php-format
msgid "%s%% of all connections are aborted. This value should be below 1%%"
msgstr ""

#: po/advisory_rules.php:235
#, fuzzy
#| msgid "Persistent connections"
msgid "Rate of aborted connections"
msgstr "Connessione persistente"

#: po/advisory_rules.php:236
msgid "Too many connections are aborted"
msgstr ""

#: po/advisory_rules.php:238
#, php-format
msgid ""
"Aborted connections rate is at %s, this value should be less than 1 per hour"
msgstr ""

#: po/advisory_rules.php:240
#, fuzzy
#| msgid "Format of imported file"
msgid "Percentage of aborted clients"
msgstr "Formato del file importato"

#: po/advisory_rules.php:241 po/advisory_rules.php:246
msgid "Too many clients are aborted."
msgstr ""

#: po/advisory_rules.php:242 po/advisory_rules.php:247
msgid ""
"Clients are usually aborted when they did not close their connection to "
"MySQL properly. This can be due to network issues or code not closing a "
"database handler properly. Check your network and code."
msgstr ""

#: po/advisory_rules.php:243
#, php-format
msgid "%s%% of all clients are aborted. This value should be below 2%%"
msgstr ""

#: po/advisory_rules.php:245
#, fuzzy
#| msgid "Format of imported file"
msgid "Rate of aborted clients"
msgstr "Formato del file importato"

#: po/advisory_rules.php:248
#, php-format
msgid "Aborted client rate is at %s, this value should be less than 1 per hour"
msgstr ""

#: po/advisory_rules.php:250
msgid "Is InnoDB disabled?"
msgstr ""

#: po/advisory_rules.php:251
#, fuzzy
#| msgid "Could not save recent table"
msgid "You do not have InnoDB enabled."
msgstr "Impossibile salvare la tabella recente"

#: po/advisory_rules.php:252
msgid "InnoDB is usually the better choice for table engines."
msgstr ""

#: po/advisory_rules.php:253
msgid "have_innodb is set to 'value'"
msgstr ""

#: po/advisory_rules.php:255
#, fuzzy
#| msgid "Buffer pool size"
msgid "InnoDB log size"
msgstr "Dimensione del buffer per pool"

#: po/advisory_rules.php:256
#, fuzzy
#| msgid "The number writes done to the InnoDB buffer pool."
msgid ""
"The InnoDB log file size is not an appropriate size, in relation to the "
"InnoDB buffer pool."
msgstr "Il numero di scritture effettuate nel buffer pool InnoDB."

#: po/advisory_rules.php:257
#, php-format
msgid ""
"Especially one a system with a lot of writes to InnoDB tables you should set "
"innodb_log_file_size to 25%% of {innodb_buffer_pool_size}. However the "
"bigger this value, the longer the recovery time will be when database "
"crashes, so this value should not be set much higher than 256 MiB. Please "
"note however that you cannot simply change the value of this variable. You "
"need to shutdown the server, remove the InnoDB log files, set the new value "
"in my.cnf, start the server, then check the error logs if everything went "
"fine. See also <a href=\\\"http://mysqldatabaseadministration.blogspot."
"com/2007/01/increase-innodblogfilesize-proper-way.html\\\">this blog entry</"
"a>"
msgstr ""

#: po/advisory_rules.php:258
#, php-format
msgid ""
"Your InnoDB log size is at %s%% in relation to the InnoDB buffer pool size, "
"it should not be below 20%%"
msgstr ""

#: po/advisory_rules.php:260
msgid "Max InnoDB log size"
msgstr ""

#: po/advisory_rules.php:261
msgid "The InnoDB log file size is inadequately large."
msgstr ""

#: po/advisory_rules.php:262
#, php-format
msgid ""
"It is usually sufficient to set innodb_log_file_size to 25%% of the size of "
"{innodb_buffer_pool_size}. A very innodb_log_file_size slows down the "
"recovery time after a database crash considerably. See also <a href=\\"
"\"http://www.mysqlperformanceblog.com/2006/07/03/choosing-proper-"
"innodb_log_file_size/\\\">this Article</a>. You need to shutdown the server, "
"remove the InnoDB log files, set the new value in my.cnf, start the server, "
"then check the error logs if everything went fine. See also <a href=\\"
"\"http://mysqldatabaseadministration.blogspot.com/2007/01/increase-"
"innodblogfilesize-proper-way.html\\\">this blog entry</a>"
msgstr ""

#: po/advisory_rules.php:263
#, php-format
msgid "Your absolute InnoD log size is %s MiB"
msgstr ""

#: po/advisory_rules.php:265
#, fuzzy
#| msgid "Buffer pool size"
msgid "InnoDB buffer pool size"
msgstr "Dimensione del buffer per pool"

#: po/advisory_rules.php:266
msgid "Your InnoDB buffer pool is fairly small."
msgstr ""

#: po/advisory_rules.php:267
#, php-format
msgid ""
"The InnoDB buffer pool has a profound impact on performance for InnoDB "
"tables. Assign all your remaining memory to this buffer. For database "
"servers that use solely InnoDB as storage engine and have no other services "
"(e.g. a web server) running, you may set this as high as 80%% of your "
"available memory. If that is not the case, you need to carefully assess the "
"memory consumption of your other services and non-InnoDB-Tables and set this "
"variable accordingly. If it is set too high, your system will start "
"swapping, which decreases performance significantly. See also <a href=\\"
"\"http://www.mysqlperformanceblog.com/2007/11/03/choosing-"
"innodb_buffer_pool_size/\\\">this article</a>"
msgstr ""

#: po/advisory_rules.php:268
#, php-format
msgid ""
"You are currently using %s%% of your memory for the InnoDB buffer pool. This "
"rule fires if you are assigning less than 60%%, however this might be "
"perfectly adequate for your system if you don't have much InnoDB tables or "
"other services running on the same machine."
msgstr ""

#: po/advisory_rules.php:270
#| msgid "max. concurrent connections"
msgid "MyISAM concurrent inserts"
msgstr "Inserimenti MyISAM contemporanei"

#: po/advisory_rules.php:271
msgid "Enable concurrent_insert by setting it to 1"
msgstr ""

#: po/advisory_rules.php:272
msgid ""
"Setting {concurrent_insert} to 1 reduces contention between readers and "
"writers for a given table. See also <a href=\\\"http://dev.mysql.com/doc/"
"refman/5.5/en/concurrent-inserts.html\\\">MySQL Documentation</a>"
msgstr ""

#: po/advisory_rules.php:273
msgid "concurrent_insert is set to 0"
msgstr ""

#, fuzzy
#~ msgid "Data Label"
#~ msgstr "Etichetta"

#~ msgid "Location of the text file"
#~ msgstr "Percorso del file"

#~ msgid "MySQL charset"
#~ msgstr "Set di caratteri MySQL"

#~ msgid "MySQL client version"
#~ msgstr "Versione MySQL client"

#, fuzzy
#~ msgid "Filters"
#~ msgstr "Filtra"

#~ msgid "To select relation, click :"
#~ msgstr "Per selezionare una relazione, click :"

#~ msgid ""
#~ "The display column is shown in pink. To set/unset a column as the display "
#~ "column, click the \"Choose column to display\" icon, then click on the "
#~ "appropriate column name."
#~ msgstr ""
#~ "Il campi da visualizzato é mostrato in rosa. Per impostare/togliere un "
#~ "campo come campo da mostrare, clicca l'icona \"Scegli il campo da mostrare"
#~ "\", e poi clicca sul nome del campo."

#, fuzzy
#~ msgid "memcached usage"
#~ msgstr "Spazio utilizzato"

#, fuzzy
#~ msgid "% open files"
#~ msgstr "Mostra le tabelle aperte"

#, fuzzy
#~ msgid "% connections used"
#~ msgstr "Connessioni"

#, fuzzy
#~ msgid "% aborted connections"
#~ msgstr "Comprimi la connessione"

#~ msgid "CPU Usage"
#~ msgstr "Utilizzo della CPU"

#~ msgid "Memory Usage"
#~ msgstr "Utilizzo della memoria"

#~ msgid "Swap Usage"
#~ msgstr "Utilizzo dello swap"

#~ msgid "Excel 97-2003 XLS Workbook"
#~ msgstr "Excel 97-2003 XLS Workbook"

#~ msgid "Excel 2007 XLSX Workbook"
#~ msgstr "Excel 2007 XLSX Workbook"

#, fuzzy
#~ msgctxt "PDF"
#~ msgid "page"
#~ msgstr "pagine"

#~ msgid "Inline Edit"
#~ msgstr "Modifica in linea"

#~ msgid "Previous"
#~ msgstr "Precedente"

#~ msgid "Next"
#~ msgstr "Prossimo"

#~ msgid "Create event"
#~ msgstr "Crea evento"

#~ msgid "Create routine"
#~ msgstr "Crea routine"

#~ msgid "Create trigger"
#~ msgstr "Crea trigger"

#~ msgid ""
#~ "No themes support; please check your configuration and/or your themes in "
#~ "directory %s."
#~ msgstr ""
#~ "Nessun supporto per i temi, si prega di controllare la configurazione e/o "
#~ "i temi nella cartella %s."

#~ msgid "The following queries have been executed:"
#~ msgstr "Le seguenti query sono state eseguite:"

#~ msgid "Switch to"
#~ msgstr "Passa a"

#~ msgid "settings"
#~ msgstr "impostazioni"

#~ msgid "Refresh rate:"
#~ msgstr "Ritmo di aggiornamenti:"

#~ msgid "Clear monitor config"
#~ msgstr "Cancella la configurazione di monitoraggio"

#~ msgid "Group together INSERTs into same table"
#~ msgstr "Raggruppa le query INSERT effettuate nella stessa tabella"

#~ msgid "Server traffic"
#~ msgstr "Traffico del server"

#, fuzzy
#~ msgid "Value too long in the form!"
#~ msgstr "Valore mancante nel form!"

#, fuzzy
#~ msgid "Export of event \"%s\""
#~ msgstr "Esporta contenuti"

#, fuzzy
#~ msgid "No trigger with name %s found"
#~ msgstr ""
#~ "Non è stato trovato nessun percorso per l'immagine valido per il tema %s!"

#, fuzzy
#~ msgid "rows"
#~ msgstr "Mostra"

#~ msgid "row(s) starting from row #"
#~ msgstr "righe a partire da #"

#~ msgid "in %s mode and repeat headers after %s cells"
#~ msgstr "in modalità %s e ripeti gli headers dopo %s celle"

#~ msgid ""
#~ "phpMyAdmin was unable to read your configuration file!<br />This might "
#~ "happen if PHP finds a parse error in it or PHP cannot find the file.<br /"
#~ ">Please call the configuration file directly using the link below and "
#~ "read the PHP error message(s) that you receive. In most cases a quote or "
#~ "a semicolon is missing somewhere.<br />If you receive a blank page, "
#~ "everything is fine."
#~ msgstr ""
#~ "phpMyAdmin non riesce a leggere il file di configurazione!<br />Questo "
#~ "può accadere se il php trova un parse error in esso oppure il php non "
#~ "trova il file.<br />Richiamate il file di configurazione direttamente "
#~ "utilizzando il link sotto e leggete il/i messaggio/i di errore del php "
#~ "che ricevete. Nella maggior parte dei casi ci sono un apostrofo o una "
#~ "virgoletta mancanti.<br />Se ricevete una pagina bianca, allora è tutto a "
#~ "posto."

#~ msgid "Dropping Event"
#~ msgstr "Cancellazione Evento"

#~ msgid "Dropping Procedure"
#~ msgstr "Cancellazione Procedura"

#~ msgid "Theme / Style"
#~ msgstr "Tema / Stile"

#~ msgid "seconds"
#~ msgstr "Secondo"

#~ msgid "Query execution time comparison (in microseconds)"
#~ msgstr "Rapporto tempo esecuzione query (in microsecondi)"

#~ msgid "GD extension is needed for charts."
#~ msgstr "L'estensione GD è richiesta per i diagrammi (grafici)."

#~ msgid "JSON encoder is needed for chart tooltips."
#~ msgstr "L'encoder JSON è necessario per i tooltips grafici."

#~ msgid "The number of free memory blocks in query cache."
#~ msgstr "Il numero di blocchi di memoria liberi nella cache delle query."

#~ msgctxt "$strShowStatusReset"
#~ msgid "Reset"
#~ msgstr "Reset"

#~ msgid "Show processes"
#~ msgstr "Visualizza processi in esecuzione"

#~ msgctxt "for Show status"
#~ msgid "Reset"
#~ msgstr "Riavvia"

#~ msgid ""
#~ "<b>Server traffic</b>: These tables show the network traffic statistics "
#~ "of this MySQL server since its startup."
#~ msgstr ""
#~ "<b>Traffico del server</b>: Queste tabelle mostrano le statistiche del "
#~ "traffico di rete di questo server MySQL dal momento del suo avvio."

#~ msgid ""
#~ "<b>Query statistics</b>: Since its startup, %s queries have been sent to "
#~ "the server."
#~ msgstr ""
#~ "<b>Query delle Statistiche</b>: Dall'avvio, %s query sono state "
#~ "effettuate sul server."

#~ msgid "Note: Generating the query chart can take a long time."
#~ msgstr ""
#~ "Nota: La creazione del diagramma potrebbe richiedere un lungo tempo."

#~ msgid "Chart generated successfully."
#~ msgstr "Diagramma creato con successo."

#~ msgid ""
#~ "The result of this query can't be used for a chart. See [a@./"
#~ "Documentation.html#faq6_29@Documentation]FAQ 6.29[/a]"
#~ msgstr ""
#~ "Il risultato di questa query non puó essere utilizzto per produrre un "
#~ "diagramma. Vedi [a@./Documentation.html#faq6_29@Documentation]FAQ 6.29[/a]"

#~ msgid "Title"
#~ msgstr "Titolo"

#~ msgid "Area margins"
#~ msgstr "Margini dell'area"

#~ msgid "Legend margins"
#~ msgstr "Margini della leggenda"

#~ msgid "Radar"
#~ msgstr "Radar"

#~ msgid "Multi"
#~ msgstr "Multi"

#~ msgid "Continuous image"
#~ msgstr "Immagine continua"

#~ msgid ""
#~ "For compatibility reasons the chart image is segmented by default, select "
#~ "this to draw the whole chart in one image."
#~ msgstr ""
#~ "Per ragioni di compatibilitá il diagramma é segmentato di default, "
#~ "seleziona questo per creare l'intero diagramma in un immagine."

#~ msgid ""
#~ "When drawing a radar chart all values are normalized to a range [0..10]."
#~ msgstr ""
#~ "Durante la creazione di diagrammi radar tutti i valori sono normalizzati "
#~ "ad un intervallo [0..10]."

#~ msgid ""
#~ "Note that not every result table can be put to the chart. See <a href=\"./"
#~ "Documentation.html#faq6_29\" target=\"Documentation\">FAQ 6.29</a>"
#~ msgstr ""
#~ "Nota che non tutta la tabella dei risultati può essere inserita nel "
#~ "grafico. Vedi <a href=\"./Documentation.html#faq6_29\" target="
#~ "\"Documentation\">FAQ 6.29</a>"

#~ msgid "Add a New User"
#~ msgstr "Aggiungi un nuovo Utente"

#~ msgid "Create User"
#~ msgstr "Crea Utente"

#~ msgid "Show table row links on left side"
#~ msgstr "Mostra collegamenti alle righe della tabbella sulla sinistra"

#~ msgid "Show table row links on right side"
#~ msgstr "Mostra i collegamenti alle righe sulla destra"<|MERGE_RESOLUTION|>--- conflicted
+++ resolved
@@ -3,13 +3,8 @@
 msgstr ""
 "Project-Id-Version: phpMyAdmin 3.5.0-dev\n"
 "Report-Msgid-Bugs-To: phpmyadmin-devel@lists.sourceforge.net\n"
-<<<<<<< HEAD
 "POT-Creation-Date: 2011-09-25 18:34-0400\n"
-"PO-Revision-Date: 2011-07-22 19:13+0200\n"
-=======
-"POT-Creation-Date: 2011-09-19 08:41-0400\n"
 "PO-Revision-Date: 2011-09-25 15:35+0200\n"
->>>>>>> 17598074
 "Last-Translator: Rouslan Placella <rouslan@placella.com>\n"
 "Language-Team: italian <it@li.org>\n"
 "Language: it\n"
@@ -6976,13 +6971,7 @@
 msgid "MySQL Spatial Extension does not support ESRI type \"%s\"."
 msgstr ""
 
-<<<<<<< HEAD
 #: libraries/import/shp.php:376
-#, fuzzy
-=======
-#: libraries/import/shp.php:371
->>>>>>> 17598074
-#| msgid "This page does not contain any tables!"
 msgid "The imported file does not contain any data"
 msgstr "Il file importato non contiene dei dati"
 

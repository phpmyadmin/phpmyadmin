<?php
/* vim: set expandtab sw=4 ts=4 sts=4: */
/**
 * @todo    we must handle the case if sql.php is called directly with a query
 *          that returns 0 rows - to prevent cyclic redirects or includes
 * @package phpMyAdmin
 */

/**
 * Gets some core libraries
 */
require_once './libraries/common.inc.php';
require_once './libraries/Table.class.php';
require_once './libraries/check_user_privileges.lib.php';
require_once './libraries/bookmark.lib.php';

$GLOBALS['js_include'][] = 'jquery/jquery-ui-1.8.custom.js';

/**
 * Defines the url to return to in case of error in a sql statement
 */
// Security checkings
if (! empty($goto)) {
    $is_gotofile     = preg_replace('@^([^?]+).*$@s', '\\1', $goto);
    if (! @file_exists('./' . $is_gotofile)) {
        unset($goto);
    } else {
        $is_gotofile = ($is_gotofile == $goto);
    }
} else {
    $goto = (! strlen($table)) ? $cfg['DefaultTabDatabase'] : $cfg['DefaultTabTable'];
    $is_gotofile  = true;
} // end if

if (!isset($err_url)) {
    $err_url = (!empty($back) ? $back : $goto)
             . '?' . PMA_generate_common_url($db)
             . ((strpos(' ' . $goto, 'db_') != 1 && strlen($table)) ? '&amp;table=' . urlencode($table) : '');
} // end if

// Coming from a bookmark dialog
if (isset($fields['query'])) {
    $sql_query = $fields['query'];
}

// This one is just to fill $db
if (isset($fields['dbase'])) {
    $db = $fields['dbase'];
}

/**
 * During inline edit, if we have a relational field, show the dropdown for it
 *
 * Logic taken from libraries/display_tbl_lib.php
 *
 * This doesn't seem to be the right place to do this, but I can't think of any
 * better place either.
 */
if(isset($_REQUEST['get_relational_values']) && $_REQUEST['get_relational_values'] == true) {
    require_once 'libraries/relation.lib.php';

    $column = $_REQUEST['column'];
    $foreigners = PMA_getForeigners($db, $table, $column);

    $foreignData = PMA_getForeignData($foreigners, $column, false, '', '');

    $dropdown = PMA_foreignDropdown($foreignData['disp_row'], $foreignData['foreign_field'], $foreignData['foreign_display'], $_REQUEST['curr_value'], $cfg['ForeignKeyMaxLimit']);

    if( $dropdown == '<option value="">&nbsp;</option>'."\n" ) {
        //Handle the case when number of values is more than $cfg['ForeignKeyMaxLimit']
        $_url_params = array(
                'db' => $db,
                'table' => $table,
                'field' => $column
        );

        $dropdown = '<a href="browse_foreigners.php' . PMA_generate_common_url($_url_params) . '"'
                    . ' target="_blank" onclick="window.open(this.href, \'foreigners\', \'width=640,height=240,scrollbars=yes,resizable=yes\'); return false"'
                    .'>Search Foreign Data</a>';
    }
    else {
        $dropdown = '<select>' . $dropdown . '</select>';
    }

    $extra_data['dropdown'] = $dropdown;
    PMA_ajaxResponse(NULL, true, $extra_data);
}

/**
 * Just like above, find possible values for enum fields during inline edit.
 *
 * Logic taken from libraries/display_tbl_lib.php
 */
if(isset($_REQUEST['get_enum_values']) && $_REQUEST['get_enum_values'] == true) {
    $field_info_query = 'SHOW FIELDS FROM `' . $db . '`.`' . $table . '` LIKE \'' . $_REQUEST['column'] . '\' ;';

    $field_info_result = PMA_DBI_fetch_result($field_info_query, null, null, null, PMA_DBI_QUERY_STORE);

    $search = array('enum', '(', ')', "'");

    $values = explode(',', str_replace($search, '', $field_info_result[0]['Type']));

    $dropdown = '';
    foreach($values as $value) {
        $dropdown .= '<option value="' . htmlspecialchars($value) . '"';
        if($value == $_REQUEST['curr_value']) {
            $dropdown .= ' selected="selected"';
        }
        $dropdown .= '>' . $value . '</option>';
    }

    $dropdown = '<select>' . $dropdown . '</select>';

    $extra_data['dropdown'] = $dropdown;
    PMA_ajaxResponse(NULL, true, $extra_data);
}

// Default to browse if no query set and we have table
// (needed for browsing from DefaultTabTable)
if (empty($sql_query) && strlen($table) && strlen($db)) {
    require_once './libraries/bookmark.lib.php';
    $book_sql_query = PMA_Bookmark_get($db, '\'' . PMA_sqlAddslashes($table) . '\'',
        'label');

    if (! empty($book_sql_query)) {
        $sql_query = $book_sql_query;
    } else {
        $sql_query = 'SELECT * FROM ' . PMA_backquote($table);
    }
    unset($book_sql_query);

    // set $goto to what will be displayed if query returns 0 rows
    $goto = 'tbl_structure.php';
} else {
    // Now we can check the parameters
    PMA_checkParameters(array('sql_query'));
}

// instead of doing the test twice
$is_drop_database = preg_match('/DROP[[:space:]]+(DATABASE|SCHEMA)[[:space:]]+/i',
    $sql_query);

/**
 * Check rights in case of DROP DATABASE
 *
 * This test may be bypassed if $is_js_confirmed = 1 (already checked with js)
 * but since a malicious user may pass this variable by url/form, we don't take
 * into account this case.
 */
if (!defined('PMA_CHK_DROP')
 && !$cfg['AllowUserDropDatabase']
 && $is_drop_database
 && !$is_superuser) {
    require_once './libraries/header.inc.php';
    PMA_mysqlDie(__('"DROP DATABASE" statements are disabled.'), '', '', $err_url);
} // end if

require_once './libraries/display_tbl.lib.php';
PMA_displayTable_checkConfigParams();

/**
 * Need to find the real end of rows?
 */
if (isset($find_real_end) && $find_real_end) {
    $unlim_num_rows = PMA_Table::countRecords($db, $table, $force_exact = true);
    $_SESSION['tmp_user_values']['pos'] = @((ceil($unlim_num_rows / $_SESSION['tmp_user_values']['max_rows']) - 1) * $_SESSION['tmp_user_values']['max_rows']);
}


/**
 * Bookmark add
 */
if (isset($store_bkm)) {
    PMA_Bookmark_save($fields, (isset($bkm_all_users) && $bkm_all_users == 'true' ? true : false));
    // go back to sql.php to redisplay query; do not use &amp; in this case:
    PMA_sendHeaderLocation($cfg['PmaAbsoluteUri'] . $goto . '&label=' . $fields['label']);
} // end if

/**
 * Parse and analyze the query
 */
require_once './libraries/parse_analyze.lib.php';

/**
 * Sets or modifies the $goto variable if required
 */
if ($goto == 'sql.php') {
    $is_gotofile = false;
    $goto = 'sql.php?'
          . PMA_generate_common_url($db, $table)
          . '&amp;sql_query=' . urlencode($sql_query);
} // end if


/**
 * Go back to further page if table should not be dropped
 */
if (isset($btnDrop) && $btnDrop == __('No')) {
    if (!empty($back)) {
        $goto = $back;
    }
    if ($is_gotofile) {
        if (strpos($goto, 'db_') === 0 && strlen($table)) {
            $table = '';
        }
        $active_page = $goto;
        require './' . PMA_securePath($goto);
    } else {
        PMA_sendHeaderLocation($cfg['PmaAbsoluteUri'] . str_replace('&amp;', '&', $goto));
    }
    exit();
} // end if


/**
 * Displays the confirm page if required
 *
 * This part of the script is bypassed if $is_js_confirmed = 1 (already checked
 * with js) because possible security issue is not so important here: at most,
 * the confirm message isn't displayed.
 *
 * Also bypassed if only showing php code.or validating a SQL query
 */
if (! $cfg['Confirm'] || isset($_REQUEST['is_js_confirmed']) || isset($btnDrop)
 // if we are coming from a "Create PHP code" or a "Without PHP Code"
 // dialog, we won't execute the query anyway, so don't confirm
 || isset($GLOBALS['show_as_php'])
 || !empty($GLOBALS['validatequery'])) {
    $do_confirm = false;
} else {
    $do_confirm = isset($analyzed_sql[0]['queryflags']['need_confirm']);
}

if ($do_confirm) {
    $stripped_sql_query = $sql_query;
    require_once './libraries/header.inc.php';
    if ($is_drop_database) {
        echo '<h1 class="warning">' . __('You are about to DESTROY a complete database!') . '</h1>';
    }
    echo '<form action="sql.php" method="post">' . "\n"
        .PMA_generate_common_hidden_inputs($db, $table);
    ?>
    <input type="hidden" name="sql_query" value="<?php echo htmlspecialchars($sql_query); ?>" />
    <input type="hidden" name="zero_rows" value="<?php echo isset($zero_rows) ? PMA_sanitize($zero_rows) : ''; ?>" />
    <input type="hidden" name="goto" value="<?php echo $goto; ?>" />
    <input type="hidden" name="back" value="<?php echo isset($back) ? PMA_sanitize($back) : ''; ?>" />
    <input type="hidden" name="reload" value="<?php echo isset($reload) ? PMA_sanitize($reload) : 0; ?>" />
    <input type="hidden" name="purge" value="<?php echo isset($purge) ? PMA_sanitize($purge) : ''; ?>" />
    <input type="hidden" name="cpurge" value="<?php echo isset($cpurge) ? PMA_sanitize($cpurge) : ''; ?>" />
    <input type="hidden" name="purgekey" value="<?php echo isset($purgekey) ? PMA_sanitize($purgekey) : ''; ?>" />
    <input type="hidden" name="show_query" value="<?php echo isset($show_query) ? PMA_sanitize($show_query) : ''; ?>" />
    <?php
    echo '<fieldset class="confirmation">' . "\n"
        .'    <legend>' . __('Do you really want to ') . '</legend>'
        .'    <tt>' . htmlspecialchars($stripped_sql_query) . '</tt>' . "\n"
        .'</fieldset>' . "\n"
        .'<fieldset class="tblFooters">' . "\n";
    ?>
    <input type="submit" name="btnDrop" value="<?php echo __('Yes'); ?>" id="buttonYes" />
    <input type="submit" name="btnDrop" value="<?php echo __('No'); ?>" id="buttonNo" />
    <?php
    echo '</fieldset>' . "\n"
       . '</form>' . "\n";

    /**
     * Displays the footer and exit
     */
    require './libraries/footer.inc.php';
} // end if $do_confirm


// Defines some variables
// A table has to be created, renamed, dropped -> navi frame should be reloaded
/**
 * @todo use the parser/analyzer
 */

if (empty($reload)
    && preg_match('/^(CREATE|ALTER|DROP)\s+(VIEW|TABLE|DATABASE|SCHEMA)\s+/i', $sql_query)) {
    $reload = 1;
}

// SK -- Patch: $is_group added for use in calculation of total number of
//              rows.
//              $is_count is changed for more correct "LIMIT" clause
//              appending in queries like
//                "SELECT COUNT(...) FROM ... GROUP BY ..."

/**
 * @todo detect all this with the parser, to avoid problems finding
 * those strings in comments or backquoted identifiers
 */

$is_explain = $is_count = $is_export = $is_delete = $is_insert = $is_affected = $is_show = $is_maint = $is_analyse = $is_group = $is_func = $is_replace = false;
if ($is_select) { // see line 141
    $is_group = preg_match('@(GROUP[[:space:]]+BY|HAVING|SELECT[[:space:]]+DISTINCT)[[:space:]]+@i', $sql_query);
    $is_func =  !$is_group && (preg_match('@[[:space:]]+(SUM|AVG|STD|STDDEV|MIN|MAX|BIT_OR|BIT_AND)\s*\(@i', $sql_query));
    $is_count = !$is_group && (preg_match('@^SELECT[[:space:]]+COUNT\((.*\.+)?.*\)@i', $sql_query));
    $is_export   = (preg_match('@[[:space:]]+INTO[[:space:]]+OUTFILE[[:space:]]+@i', $sql_query));
    $is_analyse  = (preg_match('@[[:space:]]+PROCEDURE[[:space:]]+ANALYSE@i', $sql_query));
} elseif (preg_match('@^EXPLAIN[[:space:]]+@i', $sql_query)) {
    $is_explain  = true;
} elseif (preg_match('@^DELETE[[:space:]]+@i', $sql_query)) {
    $is_delete   = true;
    $is_affected = true;
} elseif (preg_match('@^(INSERT|LOAD[[:space:]]+DATA|REPLACE)[[:space:]]+@i', $sql_query)) {
    $is_insert   = true;
    $is_affected = true;
    if (preg_match('@^(REPLACE)[[:space:]]+@i', $sql_query)) {
        $is_replace = true;
    }
} elseif (preg_match('@^UPDATE[[:space:]]+@i', $sql_query)) {
    $is_affected = true;
} elseif (preg_match('@^[[:space:]]*SHOW[[:space:]]+@i', $sql_query)) {
    $is_show     = true;
} elseif (preg_match('@^(CHECK|ANALYZE|REPAIR|OPTIMIZE)[[:space:]]+TABLE[[:space:]]+@i', $sql_query)) {
    $is_maint    = true;
}

// Do append a "LIMIT" clause?
if ((! $cfg['ShowAll'] || $_SESSION['tmp_user_values']['max_rows'] != 'all')
 && ! ($is_count || $is_export || $is_func || $is_analyse)
 && isset($analyzed_sql[0]['queryflags']['select_from'])
 && ! isset($analyzed_sql[0]['queryflags']['offset'])
 && empty($analyzed_sql[0]['limit_clause'])
 ) {
    $sql_limit_to_append = ' LIMIT ' . $_SESSION['tmp_user_values']['pos'] . ', ' . $_SESSION['tmp_user_values']['max_rows'] . " ";

    $full_sql_query  = $analyzed_sql[0]['section_before_limit'] . "\n" . $sql_limit_to_append . $analyzed_sql[0]['section_after_limit'];
    /**
     * @todo pretty printing of this modified query
     */
    if (isset($display_query)) {
        // if the analysis of the original query revealed that we found
        // a section_after_limit, we now have to analyze $display_query
        // to display it correctly

        if (!empty($analyzed_sql[0]['section_after_limit']) && trim($analyzed_sql[0]['section_after_limit']) != ';') {
            $analyzed_display_query = PMA_SQP_analyze(PMA_SQP_parse($display_query));
            $display_query  = $analyzed_display_query[0]['section_before_limit'] . "\n" . $sql_limit_to_append . $analyzed_display_query[0]['section_after_limit'];
        }
    }

} else {
    $full_sql_query      = $sql_query;
} // end if...else

if (strlen($db)) {
    PMA_DBI_select_db($db);
}

//  E x e c u t e    t h e    q u e r y

// Only if we didn't ask to see the php code (mikebeck)
if (isset($GLOBALS['show_as_php']) || !empty($GLOBALS['validatequery'])) {
    unset($result);
    $num_rows = 0;
} else {
    if (isset($_SESSION['profiling']) && PMA_profilingSupported()) {
        PMA_DBI_query('SET PROFILING=1;');
    }

    // Measure query time.
    // TODO-Item http://sourceforge.net/tracker/index.php?func=detail&aid=571934&group_id=23067&atid=377411
    $querytime_before = array_sum(explode(' ', microtime()));

    $result   = @PMA_DBI_try_query($full_sql_query, null, PMA_DBI_QUERY_STORE);

    $querytime_after = array_sum(explode(' ', microtime()));

    $GLOBALS['querytime'] = $querytime_after - $querytime_before;

    // Displays an error message if required and stop parsing the script
    if ($error        = PMA_DBI_getError()) {
        if ($is_gotofile) {
            if (strpos($goto, 'db_') === 0 && strlen($table)) {
                $table = '';
            }
            $active_page = $goto;
            $message = htmlspecialchars(PMA_Message::rawError($error));

            if( $GLOBALS['is_ajax_request'] == true) {
                PMA_ajaxResponse($message, false);
            }
            
            /**
             * Go to target path.
             */
            require './' . PMA_securePath($goto);
        } else {
            /**
             * HTML header.
             */
            
            if($GLOBALS['is_ajax_request'] != true) {
                require_once './libraries/header.inc.php';
            }
            $full_err_url = (preg_match('@^(db|tbl)_@', $err_url))
                          ? $err_url . '&amp;show_query=1&amp;sql_query=' . urlencode($sql_query)
                          : $err_url;
            PMA_mysqlDie($error, $full_sql_query, '', $full_err_url);
        }
        exit;
    }
    unset($error);

    // Gets the number of rows affected/returned
    // (This must be done immediately after the query because
    // mysql_affected_rows() reports about the last query done)

    if (!$is_affected) {
        $num_rows = ($result) ? @PMA_DBI_num_rows($result) : 0;
    } elseif (!isset($num_rows)) {
        $num_rows = @PMA_DBI_affected_rows();
    }

    // Grabs the profiling results
    if (isset($_SESSION['profiling']) && PMA_profilingSupported()) {
        $profiling_results = PMA_DBI_fetch_result('SHOW PROFILE;');
    }

    // Checks if the current database has changed
    // This could happen if the user sends a query like "USE `database`;"
    /**
     * commented out auto-switching to active database - really required?
     * bug #1814718 win: table list disappears (mixed case db names)
     * https://sourceforge.net/support/tracker.php?aid=1814718
     * @todo RELEASE test and comit or rollback before release
    $current_db = PMA_DBI_fetch_value('SELECT DATABASE()');
    if ($db !== $current_db) {
        $db     = $current_db;
        $reload = 1;
    }
    unset($current_db);
     */

    // tmpfile remove after convert encoding appended by Y.Kawada
    if (function_exists('PMA_kanji_file_conv')
        && (isset($textfile) && file_exists($textfile))) {
        unlink($textfile);
    }

    // Counts the total number of rows for the same 'SELECT' query without the
    // 'LIMIT' clause that may have been programatically added

    if (empty($sql_limit_to_append)) {
        $unlim_num_rows         = $num_rows;
        // if we did not append a limit, set this to get a correct
        // "Showing rows..." message
        //$_SESSION['tmp_user_values']['max_rows'] = 'all';
    } elseif ($is_select) {

        //    c o u n t    q u e r y

        // If we are "just browsing", there is only one table,
        // and no WHERE clause (or just 'WHERE 1 '),
        // we do a quick count (which uses MaxExactCount) because
        // SQL_CALC_FOUND_ROWS is not quick on large InnoDB tables

        // However, do not count again if we did it previously
        // due to $find_real_end == true

        if (!$is_group
         && !isset($analyzed_sql[0]['queryflags']['union'])
         && !isset($analyzed_sql[0]['table_ref'][1]['table_name'])
         && (empty($analyzed_sql[0]['where_clause'])
           || $analyzed_sql[0]['where_clause'] == '1 ')
         && !isset($find_real_end)
        ) {

            // "j u s t   b r o w s i n g"
            $unlim_num_rows = PMA_Table::countRecords($db, $table);

        } else { // n o t   " j u s t   b r o w s i n g "

            // add select expression after the SQL_CALC_FOUND_ROWS

            // for UNION, just adding SQL_CALC_FOUND_ROWS
            // after the first SELECT works.

            // take the left part, could be:
            // SELECT
            // (SELECT
            $count_query = PMA_SQP_formatHtml($parsed_sql, 'query_only', 0, $analyzed_sql[0]['position_of_first_select'] + 1);
            $count_query .= ' SQL_CALC_FOUND_ROWS ';
            // add everything that was after the first SELECT
            $count_query .= PMA_SQP_formatHtml($parsed_sql, 'query_only', $analyzed_sql[0]['position_of_first_select']+1);
            // ensure there is no semicolon at the end of the
            // count query because we'll probably add
            // a LIMIT 1 clause after it
            $count_query = rtrim($count_query);
            $count_query = rtrim($count_query, ';');

            // if using SQL_CALC_FOUND_ROWS, add a LIMIT to avoid
            // long delays. Returned count will be complete anyway.
            // (but a LIMIT would disrupt results in an UNION)

            if (!isset($analyzed_sql[0]['queryflags']['union'])) {
                $count_query .= ' LIMIT 1';
            }

            // run the count query

            PMA_DBI_try_query($count_query);
            // if (mysql_error()) {
            // void.
            // I tried the case
            // (SELECT `User`, `Host`, `Db`, `Select_priv` FROM `db`)
            // UNION (SELECT `User`, `Host`, "%" AS "Db",
            // `Select_priv`
            // FROM `user`) ORDER BY `User`, `Host`, `Db`;
            // and although the generated count_query is wrong
            // the SELECT FOUND_ROWS() work! (maybe it gets the
            // count from the latest query that worked)
            //
            // another case where the count_query is wrong:
            // SELECT COUNT(*), f1 from t1 group by f1
            // and you click to sort on count(*)
            // }
            $unlim_num_rows = PMA_DBI_fetch_value('SELECT FOUND_ROWS()');
        } // end else "just browsing"

    } else { // not $is_select
         $unlim_num_rows         = 0;
    } // end rows total count

    // if a table or database gets dropped, check column comments.
    if (isset($purge) && $purge == '1') {
        /**
         * Cleanup relations.
         */
        require_once './libraries/relation_cleanup.lib.php';

        if (strlen($table) && strlen($db)) {
            PMA_relationsCleanupTable($db, $table);
        } elseif (strlen($db)) {
            PMA_relationsCleanupDatabase($db);
        } else {
            // VOID. No DB/Table gets deleted.
        } // end if relation-stuff
    } // end if ($purge)

    // If a column gets dropped, do relation magic.
    if (isset($cpurge) && $cpurge == '1' && isset($purgekey)
     && strlen($db) && strlen($table) && !empty($purgekey)) {
        require_once './libraries/relation_cleanup.lib.php';
        PMA_relationsCleanupColumn($db, $table, $purgekey);

    } // end if column PMA_* purge
} // end else "didn't ask to see php code"

// No rows returned -> move back to the calling page
if (0 == $num_rows || $is_affected) {
    if ($is_delete) {
        $message = PMA_Message::deleted_rows($num_rows);
    } elseif ($is_insert) {
        if ($is_replace) {
            /* For replace we get DELETED + INSERTED row count, so we have to call it affected */
            $message = PMA_Message::affected_rows($num_rows);
        } else {
            $message = PMA_Message::inserted_rows($num_rows);
        }
        $insert_id = PMA_DBI_insert_id();
        if ($insert_id != 0) {
            // insert_id is id of FIRST record inserted in one insert, so if we inserted multiple rows, we had to increment this
            $message->addMessage('[br]');
            // need to use a temporary because the Message class
            // currently supports adding parameters only to the first
            // message
            $_inserted = PMA_Message::notice(__('Inserted row id: %1$d'));
            $_inserted->addParam($insert_id + $num_rows - 1);
            $message->addMessage($_inserted);
        }
    } elseif ($is_affected) {
        $message = PMA_Message::affected_rows($num_rows);

        // Ok, here is an explanation for the !$is_select.
        // The form generated by sql_query_form.lib.php
        // and db_sql.php has many submit buttons
        // on the same form, and some confusion arises from the
        // fact that $zero_rows is sent for every case.
        // The $zero_rows containing a success message and sent with
        // the form should not have priority over errors
    } elseif (!empty($zero_rows) && !$is_select) {
        $message = PMA_Message::rawSuccess(htmlspecialchars($zero_rows));
    } elseif (!empty($GLOBALS['show_as_php'])) {
        $message = PMA_Message::success(__('Showing as PHP code'));
    } elseif (isset($GLOBALS['show_as_php'])) {
        /* User disable showing as PHP, query is only displayed */
        $message = PMA_Message::notice(__('Showing SQL query'));
    } elseif (!empty($GLOBALS['validatequery'])) {
        $message = PMA_Message::notice(__('Validated SQL'));
    } else {
        $message = PMA_Message::success(__('MySQL returned an empty result set (i.e. zero rows).'));
    }

    if (isset($GLOBALS['querytime'])) {
        $_querytime = PMA_Message::notice(__('Query took %01.4f sec'));
        $_querytime->addParam($GLOBALS['querytime']);
        $message->addMessage('(');
        $message->addMessage($_querytime);
        $message->addMessage(')');
    }
    
    if( $GLOBALS['is_ajax_request'] == true) {

        /**
         * If we are in inline editing, we need to process the relational and
         * transformed fields, if they were edited. After that, output the correct
         * link/transformed value and exit
         *
         * Logic taken from libraries/display_tbl.lib.php
         */

        if(isset($_REQUEST['rel_fields_list']) && $_REQUEST['rel_fields_list'] != '') {
            //handle relations work here for updated row.
            require_once './libraries/relation.lib.php';

            $map = PMA_getForeigners($db, $table, '', 'both');

            $rel_fields = array();
            parse_str($_REQUEST['rel_fields_list'], $rel_fields);

            foreach( $rel_fields as $rel_field => $rel_field_value) {

                $where_comparison = '=' . $rel_field_value;
                $_url_params = array(
                    'db'    => $map[$rel_field]['foreign_db'],
                    'table' => $map[$rel_field]['foreign_table'],
                    'pos'   => '0',
                    'sql_query' => 'SELECT * FROM '
                                        . PMA_backquote($map[$rel_field]['foreign_db']) . '.' . PMA_backquote($map[$rel_field]['foreign_table'])
                                        . ' WHERE ' . PMA_backquote($map[$rel_field]['foreign_field'])
                                        . $where_comparison
                );

                $extra_data['relations'][$rel_field] = '<a href="sql.php' . PMA_generate_common_url($_url_params) . '">';
                $extra_data['relations'][$rel_field] .= '</a>';
            }
        }

        if(isset($_REQUEST['do_transformations']) && $_REQUEST['do_transformations'] == true ) {
            require_once './libraries/transformations.lib.php';
            //if some posted fields need to be transformed, generate them here.
            $mime_map = PMA_getMIME($db, $table);

            $edited_values = array();
            parse_str($_REQUEST['transform_fields_list'], $edited_values);

            foreach($mime_map as $transformation) {
                $include_file = $transformation['transformation'];
                $column_name = $transformation['column_name'];
                $column_data = $edited_values[$column_name];

                $_url_params = array(
                    'db'            => $db,
                    'table'         => $table,
                    'where_clause'  => $_REQUEST['where_clause'],
                    'transform_key' => $column_name,
                );

                if (file_exists('./libraries/transformations/' . $include_file)) {
                    $transformfunction_name = str_replace('.inc.php', '', $transformation['transformation']);

                    require_once './libraries/transformations/' . $include_file;

                    if (function_exists('PMA_transformation_' . $transformfunction_name)) {
                        $transform_function = 'PMA_transformation_' . $transformfunction_name;
                        $transform_options  = PMA_transformation_getOptions((isset($transformation['transformation_options']) ? $transformation['transformation_options'] : ''));
                        $transform_options['wrapper_link'] = PMA_generate_common_url($_url_params);
                    }
                }

                $extra_data['transformations'][$column_name] = $transform_function($column_data, $transform_options);
            }
        }

        $extra_data['sql_query'] = PMA_showMessage(NULL, $GLOBALS['display_query']);

        PMA_ajaxResponse($message, $message->isSuccess(), $extra_data);
    }

    if ($is_gotofile) {
        $goto = PMA_securePath($goto);
        // Checks for a valid target script
        $is_db = $is_table = false;
<<<<<<< HEAD
        
=======
        if (isset($_REQUEST['purge'])) {
            $table = '';
            unset($url_params['table']);
        }        
>>>>>>> b51a217c
        include 'libraries/db_table_exists.lib.php';

        if (strpos($goto, 'tbl_') === 0 && ! $is_table) {
            if (strlen($table)) {
                $table = '';
            }
            $goto = 'db_sql.php';
        }
        if (strpos($goto, 'db_') === 0 && ! $is_db) {
            if (strlen($db)) {
                $db = '';
            }
            $goto = 'main.php';
        }
        // Loads to target script
        if ($goto != 'main.php') {
            require_once './libraries/header.inc.php';
        }
        $active_page = $goto;
        require './' . $goto;
    } else {
        // avoid a redirect loop when last record was deleted
        if (0 == $num_rows && 'sql.php' == $cfg['DefaultTabTable']) {
            $goto = str_replace('sql.php','tbl_structure.php',$goto);
        }
        PMA_sendHeaderLocation($cfg['PmaAbsoluteUri'] . str_replace('&amp;', '&', $goto) . '&message=' . urlencode($message));
    } // end else
    exit();
} // end no rows returned

// At least one row is returned -> displays a table with results
else {
    //If we are retrieving the full value of a truncated field or the original
    // value of a transformed field, show it here and exit
    if( $GLOBALS['inline_edit'] == true) {
        $row = PMA_DBI_fetch_row($result);
        $extra_data = array();
        $extra_data['value'] = $row[0];
        PMA_ajaxResponse(NULL, true, $extra_data);
    }

    // Displays the headers
    if (isset($show_query)) {
        unset($show_query);
    }
    if (isset($printview) && $printview == '1') {
        require_once './libraries/header_printview.inc.php';
    } else {

        $GLOBALS['js_include'][] = 'functions.js';
        $GLOBALS['js_include'][] = 'sql.js';

        unset($message);
        
        if( $GLOBALS['is_ajax_request'] != true) {
            if (strlen($table)) {
                require './libraries/tbl_common.php';
                $url_query .= '&amp;goto=tbl_sql.php&amp;back=tbl_sql.php';
                require './libraries/tbl_info.inc.php';
                require './libraries/tbl_links.inc.php';
            } elseif (strlen($db)) {
                require './libraries/db_common.inc.php';
                require './libraries/db_info.inc.php';
            } else {
                require './libraries/server_common.inc.php';
                require './libraries/server_links.inc.php';
            }
        }
        else {
            //we don't need to buffer the output in PMA_showMessage here.
            //set a global variable and check against it in the function
            $GLOBALS['buffer_message'] = false;
        }
    }

    if (strlen($db)) {
        $cfgRelation = PMA_getRelationsParam();
    }

    // Gets the list of fields properties
    if (isset($result) && $result) {
        $fields_meta = PMA_DBI_get_fields_meta($result);
        $fields_cnt  = count($fields_meta);
    }
    
    if( $GLOBALS['is_ajax_request'] != true ) {
        //begin the sqlqueryresults div here. container div
        echo '<div id="sqlqueryresults">';
    }

    // Display previous update query (from tbl_replace)
    if (isset($disp_query) && $cfg['ShowSQL'] == true) {
        PMA_showMessage($disp_message, $disp_query, 'success');
    }
    
    if (isset($profiling_results)) {
        PMA_profilingResults($profiling_results);
    }

    // Displays the results in a table
    if (empty($disp_mode)) {
        // see the "PMA_setDisplayMode()" function in
        // libraries/display_tbl.lib.php
        $disp_mode = 'urdr111101';
    }

    // hide edit and delete links for information_schema
    if ($db == 'information_schema') {
        $disp_mode = 'nnnn110111';
    }

    if (isset($label)) {
        $message = PMA_message::success(__('Bookmark %s created'));
        $message->addParam($label);
        $message->display();
    }

    PMA_displayTable($result, $disp_mode, $analyzed_sql);
    PMA_DBI_free_result($result);

    // BEGIN INDEX CHECK See if indexes should be checked.
    if (isset($query_type) && $query_type == 'check_tbl' && isset($selected) && is_array($selected)) {
        foreach ($selected as $idx => $tbl_name) {
            $check = PMA_Index::findDuplicates($tbl_name, $db);
            if (! empty($check)) {
                printf(__('Problems with indexes of table `%s`'), $tbl_name);
                echo $check;
            }
        }
    } // End INDEX CHECK

    // Bookmark support if required
    if ($disp_mode[7] == '1'
        && (! empty($cfg['Bookmark']) && empty($id_bookmark))
        && !empty($sql_query)) {
        echo "\n";

        $goto = 'sql.php?'
              . PMA_generate_common_url($db, $table)
              . '&amp;sql_query=' . urlencode($sql_query)
              . '&amp;id_bookmark=1';

        ?>
<form action="sql.php" method="post" onsubmit="return emptyFormElements(this, 'fields[label]');">
<?php echo PMA_generate_common_hidden_inputs(); ?>
<input type="hidden" name="goto" value="<?php echo $goto; ?>" />
<input type="hidden" name="fields[dbase]" value="<?php echo htmlspecialchars($db); ?>" />
<input type="hidden" name="fields[user]" value="<?php echo $cfg['Bookmark']['user']; ?>" />
<input type="hidden" name="fields[query]" value="<?php echo urlencode(isset($complete_query) ? $complete_query : $sql_query); ?>" />
<fieldset>
    <legend><?php
     echo ($cfg['PropertiesIconic'] ? '<img class="icon" src="' . $pmaThemeImage . 'b_bookmark.png" width="16" height="16" alt="' . __('Bookmark this SQL query') . '" />' : '')
        . __('Bookmark this SQL query');
?>
    </legend>

    <div class="formelement">
        <label for="fields_label_"><?php echo __('Label'); ?>:</label>
        <input type="text" id="fields_label_" name="fields[label]" value="" />
    </div>

    <div class="formelement">
        <input type="checkbox" name="bkm_all_users" id="bkm_all_users" value="true" />
        <label for="bkm_all_users"><?php echo __('Let every user access this bookmark'); ?></label>
    </div>

    <div class="clearfloat"></div>
</fieldset>
<fieldset class="tblFooters">
    <input type="submit" name="store_bkm" value="<?php echo __('Bookmark this SQL query'); ?>" />
</fieldset>
</form>
        <?php
    } // end bookmark support

    // Do print the page if required
    if (isset($printview) && $printview == '1') {
        ?>
<script type="text/javascript">
//<![CDATA[
// Do print the page
window.onload = function()
{
    if (typeof(window.print) != 'undefined') {
        window.print();
    }
}
//]]>
</script>
        <?php
    } // end print case

    if( $GLOBALS['is_ajax_request'] != true) {
        echo '</div>'; // end sqlqueryresults div
    }
} // end rows returned

/**
 * Displays the footer
 */
require './libraries/footer.inc.php';
?><|MERGE_RESOLUTION|>--- conflicted
+++ resolved
@@ -684,14 +684,10 @@
         $goto = PMA_securePath($goto);
         // Checks for a valid target script
         $is_db = $is_table = false;
-<<<<<<< HEAD
-        
-=======
         if (isset($_REQUEST['purge'])) {
             $table = '';
             unset($url_params['table']);
         }        
->>>>>>> b51a217c
         include 'libraries/db_table_exists.lib.php';
 
         if (strpos($goto, 'tbl_') === 0 && ! $is_table) {

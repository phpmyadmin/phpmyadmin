<?php
/* vim: set expandtab sw=4 ts=4 sts=4: */
/**
 * @todo    we must handle the case if sql.php is called directly with a query
 *          that returns 0 rows - to prevent cyclic redirects or includes
 * @package phpMyAdmin
 */

/**
 * Gets some core libraries
 */
require_once './libraries/common.inc.php';
require_once './libraries/Table.class.php';
require_once './libraries/check_user_privileges.lib.php';
require_once './libraries/bookmark.lib.php';

$GLOBALS['js_include'][] = 'jquery/jquery-ui-1.8.custom.js';
$GLOBALS['js_include'][] = 'pMap.js';

/**
 * Defines the url to return to in case of error in a sql statement
 */
// Security checkings
if (! empty($goto)) {
    $is_gotofile     = preg_replace('@^([^?]+).*$@s', '\\1', $goto);
    if (! @file_exists('./' . $is_gotofile)) {
        unset($goto);
    } else {
        $is_gotofile = ($is_gotofile == $goto);
    }
} else {
    $goto = (! strlen($table)) ? $cfg['DefaultTabDatabase'] : $cfg['DefaultTabTable'];
    $is_gotofile  = true;
} // end if

if (! isset($err_url)) {
    $err_url = (!empty($back) ? $back : $goto)
             . '?' . PMA_generate_common_url($db)
             . ((strpos(' ' . $goto, 'db_') != 1 && strlen($table)) ? '&amp;table=' . urlencode($table) : '');
} // end if

// Coming from a bookmark dialog
if (isset($fields['query'])) {
    $sql_query = $fields['query'];
}

// This one is just to fill $db
if (isset($fields['dbase'])) {
    $db = $fields['dbase'];
}

/**
 * During inline edit, if we have a relational field, show the dropdown for it
 *
 * Logic taken from libraries/display_tbl_lib.php
 *
 * This doesn't seem to be the right place to do this, but I can't think of any
 * better place either.
 */
if (isset($_REQUEST['get_relational_values']) && $_REQUEST['get_relational_values'] == true) {
    require_once 'libraries/relation.lib.php';

    $column = $_REQUEST['column'];
    $foreigners = PMA_getForeigners($db, $table, $column);

    $display_field = PMA_getDisplayField($foreigners[$column]['foreign_db'], $foreigners[$column]['foreign_table']);

    $foreignData = PMA_getForeignData($foreigners, $column, false, '', '');

    if ($_SESSION['tmp_user_values']['relational_display'] == 'D'
        && (isset($display_field) && strlen($display_field)
        && (isset($_REQUEST['relation_key_or_display_column']) && $_REQUEST['relation_key_or_display_column']))) {
            $curr_value = $_REQUEST['relation_key_or_display_column'];
    } else {
        $curr_value = $_REQUEST['curr_value'];
    }
    if ($foreignData['disp_row'] == null) {
        //Handle the case when number of values is more than $cfg['ForeignKeyMaxLimit']
        $_url_params = array(
                'db' => $db,
                'table' => $table,
                'field' => $column
        );

        $dropdown = '<span class="curr_value">' . htmlspecialchars($_REQUEST['curr_value']) . '</span> <a href="browse_foreigners.php' . PMA_generate_common_url($_url_params) . '"'
                    . ' target="_blank" class="browse_foreign" '
                    .'>' . __('Browse foreign values') . '</a>';
    }
    else {
        $dropdown = PMA_foreignDropdown($foreignData['disp_row'], $foreignData['foreign_field'], $foreignData['foreign_display'], $curr_value, $cfg['ForeignKeyMaxLimit']);
        $dropdown = '<select>' . $dropdown . '</select>';
    }

    $extra_data['dropdown'] = $dropdown;
    PMA_ajaxResponse(NULL, true, $extra_data);
}

/**
 * Just like above, find possible values for enum fields during inline edit.
 *
 * Logic taken from libraries/display_tbl_lib.php
 */
if(isset($_REQUEST['get_enum_values']) && $_REQUEST['get_enum_values'] == true) {
    $field_info_query = 'SHOW FIELDS FROM `' . $db . '`.`' . $table . '` LIKE \'' . $_REQUEST['column'] . '\' ;';

    $field_info_result = PMA_DBI_fetch_result($field_info_query, null, null, null, PMA_DBI_QUERY_STORE);

    $search = array('enum', '(', ')', "'");

    $values = explode(',', str_replace($search, '', $field_info_result[0]['Type']));

    $dropdown = '<option value="">&nbsp;</option>';
    foreach($values as $value) {
        $dropdown .= '<option value="' . htmlspecialchars($value) . '"';
        if($value == $_REQUEST['curr_value']) {
            $dropdown .= ' selected="selected"';
        }
        $dropdown .= '>' . $value . '</option>';
    }

    $dropdown = '<select>' . $dropdown . '</select>';

    $extra_data['dropdown'] = $dropdown;
    PMA_ajaxResponse(NULL, true, $extra_data);
}

/**
 * Find possible values for set fields during inline edit.
 */
if(isset($_REQUEST['get_set_values']) && $_REQUEST['get_set_values'] == true) {
    $field_info_query = 'SHOW FIELDS FROM `' . $db . '`.`' . $table . '` LIKE \'' . $_REQUEST['column'] . '\' ;';

    $field_info_result = PMA_DBI_fetch_result($field_info_query, null, null, null, PMA_DBI_QUERY_STORE);

    $selected_values = explode(',', $_REQUEST['curr_value']);

    $search = array('set', '(', ')', "'");
    $values = explode(',', str_replace($search, '', $field_info_result[0]['Type']));

    $select = '';
    foreach($values as $value) {
        $select .= '<option value="' . htmlspecialchars($value) . '"';
        if(in_array($value, $selected_values, true)) {
            $select .= ' selected="selected"';
        }
        $select .= '>' . $value . '</option>';
    }

    $select_size = (sizeof($values) > 10) ? 10 : sizeof($values);
    $select = '<select multiple="multiple" size="' . $select_size . '">' . $select . '</select>';

    $extra_data['select'] = $select;
    PMA_ajaxResponse(NULL, true, $extra_data);
}
// Default to browse if no query set and we have table
// (needed for browsing from DefaultTabTable)
if (empty($sql_query) && strlen($table) && strlen($db)) {
    require_once './libraries/bookmark.lib.php';
    $book_sql_query = PMA_Bookmark_get($db, '\'' . PMA_sqlAddslashes($table) . '\'',
        'label', FALSE, TRUE);

    if (! empty($book_sql_query)) {
        $GLOBALS['using_bookmark_message'] = PMA_message::notice(__('Using bookmark "%s" as default browse query.'));
        $GLOBALS['using_bookmark_message']->addParam($table);
        $GLOBALS['using_bookmark_message']->addMessage(PMA_showDocu('faq6_22'));
        $sql_query = $book_sql_query;
    } else {
        $sql_query = 'SELECT * FROM ' . PMA_backquote($table);
    }
    unset($book_sql_query);

    // set $goto to what will be displayed if query returns 0 rows
    $goto = 'tbl_structure.php';
} else {
    // Now we can check the parameters
    PMA_checkParameters(array('sql_query'));
}

// instead of doing the test twice
$is_drop_database = preg_match('/DROP[[:space:]]+(DATABASE|SCHEMA)[[:space:]]+/i',
    $sql_query);

/**
 * Check rights in case of DROP DATABASE
 *
 * This test may be bypassed if $is_js_confirmed = 1 (already checked with js)
 * but since a malicious user may pass this variable by url/form, we don't take
 * into account this case.
 */
if (!defined('PMA_CHK_DROP')
 && !$cfg['AllowUserDropDatabase']
 && $is_drop_database
 && !$is_superuser) {
    require_once './libraries/header.inc.php';
    PMA_mysqlDie(__('"DROP DATABASE" statements are disabled.'), '', '', $err_url);
} // end if

require_once './libraries/display_tbl.lib.php';
PMA_displayTable_checkConfigParams();

/**
 * Need to find the real end of rows?
 */
if (isset($find_real_end) && $find_real_end) {
    $unlim_num_rows = PMA_Table::countRecords($db, $table, $force_exact = true);
    $_SESSION['tmp_user_values']['pos'] = @((ceil($unlim_num_rows / $_SESSION['tmp_user_values']['max_rows']) - 1) * $_SESSION['tmp_user_values']['max_rows']);
}


/**
 * Bookmark add
 */
if (isset($store_bkm)) {
    PMA_Bookmark_save($fields, (isset($bkm_all_users) && $bkm_all_users == 'true' ? true : false));
    // go back to sql.php to redisplay query; do not use &amp; in this case:
    PMA_sendHeaderLocation($cfg['PmaAbsoluteUri'] . $goto . '&label=' . $fields['label']);
} // end if

/**
 * Parse and analyze the query
 */
require_once './libraries/parse_analyze.lib.php';

/**
 * Sets or modifies the $goto variable if required
 */
if ($goto == 'sql.php') {
    $is_gotofile = false;
    $goto = 'sql.php?'
          . PMA_generate_common_url($db, $table)
          . '&amp;sql_query=' . urlencode($sql_query);
} // end if


/**
 * Go back to further page if table should not be dropped
 */
if (isset($btnDrop) && $btnDrop == __('No')) {
    if (!empty($back)) {
        $goto = $back;
    }
    if ($is_gotofile) {
        if (strpos($goto, 'db_') === 0 && strlen($table)) {
            $table = '';
        }
        $active_page = $goto;
        require './' . PMA_securePath($goto);
    } else {
        PMA_sendHeaderLocation($cfg['PmaAbsoluteUri'] . str_replace('&amp;', '&', $goto));
    }
    exit();
} // end if


/**
 * Displays the confirm page if required
 *
 * This part of the script is bypassed if $is_js_confirmed = 1 (already checked
 * with js) because possible security issue is not so important here: at most,
 * the confirm message isn't displayed.
 *
 * Also bypassed if only showing php code.or validating a SQL query
 */
if (! $cfg['Confirm'] || isset($_REQUEST['is_js_confirmed']) || isset($btnDrop)
 // if we are coming from a "Create PHP code" or a "Without PHP Code"
 // dialog, we won't execute the query anyway, so don't confirm
 || isset($GLOBALS['show_as_php'])
 || !empty($GLOBALS['validatequery'])) {
    $do_confirm = false;
} else {
    $do_confirm = isset($analyzed_sql[0]['queryflags']['need_confirm']);
}

if ($do_confirm) {
    $stripped_sql_query = $sql_query;
    require_once './libraries/header.inc.php';
    if ($is_drop_database) {
        echo '<h1 class="error">' . __('You are about to DESTROY a complete database!') . '</h1>';
    }
    echo '<form action="sql.php" method="post">' . "\n"
        .PMA_generate_common_hidden_inputs($db, $table);
    ?>
    <input type="hidden" name="sql_query" value="<?php echo htmlspecialchars($sql_query); ?>" />
    <input type="hidden" name="message_to_show" value="<?php echo isset($message_to_show) ? PMA_sanitize($message_to_show, true) : ''; ?>" />
    <input type="hidden" name="goto" value="<?php echo $goto; ?>" />
    <input type="hidden" name="back" value="<?php echo isset($back) ? PMA_sanitize($back, true) : ''; ?>" />
    <input type="hidden" name="reload" value="<?php echo isset($reload) ? PMA_sanitize($reload, true) : 0; ?>" />
    <input type="hidden" name="purge" value="<?php echo isset($purge) ? PMA_sanitize($purge, true) : ''; ?>" />
    <input type="hidden" name="dropped_column" value="<?php echo isset($dropped_column) ? PMA_sanitize($dropped_column, true) : ''; ?>" />
    <input type="hidden" name="show_query" value="<?php echo isset($show_query) ? PMA_sanitize($show_query, true) : ''; ?>" />
    <?php
    echo '<fieldset class="confirmation">' . "\n"
        .'    <legend>' . __('Do you really want to ') . '</legend>'
        .'    <tt>' . htmlspecialchars($stripped_sql_query) . '</tt>' . "\n"
        .'</fieldset>' . "\n"
        .'<fieldset class="tblFooters">' . "\n";
    ?>
    <input type="submit" name="btnDrop" value="<?php echo __('Yes'); ?>" id="buttonYes" />
    <input type="submit" name="btnDrop" value="<?php echo __('No'); ?>" id="buttonNo" />
    <?php
    echo '</fieldset>' . "\n"
       . '</form>' . "\n";

    /**
     * Displays the footer and exit
     */
    require './libraries/footer.inc.php';
} // end if $do_confirm


// Defines some variables
// A table has to be created, renamed, dropped -> navi frame should be reloaded
/**
 * @todo use the parser/analyzer
 */

if (empty($reload)
    && preg_match('/^(CREATE|ALTER|DROP)\s+(VIEW|TABLE|DATABASE|SCHEMA)\s+/i', $sql_query)) {
    $reload = 1;
}

// SK -- Patch: $is_group added for use in calculation of total number of
//              rows.
//              $is_count is changed for more correct "LIMIT" clause
//              appending in queries like
//                "SELECT COUNT(...) FROM ... GROUP BY ..."

/**
 * @todo detect all this with the parser, to avoid problems finding
 * those strings in comments or backquoted identifiers
 */

$is_explain = $is_count = $is_export = $is_delete = $is_insert = $is_affected = $is_show = $is_maint = $is_analyse = $is_group = $is_func = $is_replace = false;
if ($is_select) { // see line 141
    $is_group = preg_match('@(GROUP[[:space:]]+BY|HAVING|SELECT[[:space:]]+DISTINCT)[[:space:]]+@i', $sql_query);
    $is_func =  !$is_group && (preg_match('@[[:space:]]+(SUM|AVG|STD|STDDEV|MIN|MAX|BIT_OR|BIT_AND)\s*\(@i', $sql_query));
    $is_count = !$is_group && (preg_match('@^SELECT[[:space:]]+COUNT\((.*\.+)?.*\)@i', $sql_query));
    $is_export   = (preg_match('@[[:space:]]+INTO[[:space:]]+OUTFILE[[:space:]]+@i', $sql_query));
    $is_analyse  = (preg_match('@[[:space:]]+PROCEDURE[[:space:]]+ANALYSE@i', $sql_query));
} elseif (preg_match('@^EXPLAIN[[:space:]]+@i', $sql_query)) {
    $is_explain  = true;
} elseif (preg_match('@^DELETE[[:space:]]+@i', $sql_query)) {
    $is_delete   = true;
    $is_affected = true;
} elseif (preg_match('@^(INSERT|LOAD[[:space:]]+DATA|REPLACE)[[:space:]]+@i', $sql_query)) {
    $is_insert   = true;
    $is_affected = true;
    if (preg_match('@^(REPLACE)[[:space:]]+@i', $sql_query)) {
        $is_replace = true;
    }
} elseif (preg_match('@^UPDATE[[:space:]]+@i', $sql_query)) {
    $is_affected = true;
} elseif (preg_match('@^[[:space:]]*SHOW[[:space:]]+@i', $sql_query)) {
    $is_show     = true;
} elseif (preg_match('@^(CHECK|ANALYZE|REPAIR|OPTIMIZE)[[:space:]]+TABLE[[:space:]]+@i', $sql_query)) {
    $is_maint    = true;
}

// Handle remembered sorting order, only for single table query
if ($GLOBALS['cfg']['RememberSorting']
 && basename($GLOBALS['PMA_PHP_SELF']) == 'sql.php'
 && ! ($is_count || $is_export || $is_func || $is_analyse)
 && isset($analyzed_sql[0]['queryflags']['select_from'])
 && count($analyzed_sql[0]['table_ref']) == 1
 ) {
<<<<<<< HEAD
    if (empty($analyzed_sql[0]['order_by_clause'])
            && isset($_SESSION['tmp_user_values']['table_sorting'][$table])) {
        // retrieve the remembered sorting order for current table
        $sql_order_to_append = ' ORDER BY ' . $_SESSION['tmp_user_values']['table_sorting'][$table] . ' ';
        $sql_query = $analyzed_sql[0]['section_before_limit'] . $sql_order_to_append . $analyzed_sql[0]['section_after_limit'];

        // update the $analyzed_sql
        $analyzed_sql[0]['section_before_limit'] .= $sql_order_to_append;
        $analyzed_sql[0]['order_by_clause'] = $_SESSION['tmp_user_values']['table_sorting'][$table];
        
    } else if (! empty($analyzed_sql[0]['order_by_clause'])) {
        // store the remembered table into session
        $_SESSION['tmp_user_values']['table_sorting'][$table] = $analyzed_sql[0]['order_by_clause'];
=======
    $pmatable = new PMA_Table($table, $db);
    if (empty($analyzed_sql[0]['order_by_clause'])) {
        $sorted_col = $pmatable->getUiProp(PMA_Table::PROP_SORTED_COLUMN);
        if ($sorted_col) {
            // retrieve the remembered sorting order for current table
            $sql_order_to_append = ' ORDER BY ' . $sorted_col . ' ';
            $sql_query = $analyzed_sql[0]['section_before_limit'] . $sql_order_to_append . $analyzed_sql[0]['section_after_limit'];

            // update the $analyzed_sql
            $analyzed_sql[0]['section_before_limit'] .= $sql_order_to_append;
            $analyzed_sql[0]['order_by_clause'] = $sorted_col;
        }
    } else {
        // store the remembered table into session
        $pmatable->setUiProp(PMA_Table::PROP_SORTED_COLUMN, $analyzed_sql[0]['order_by_clause']);
>>>>>>> e4ba1dc0
    }
}

// Do append a "LIMIT" clause?
if ((! $cfg['ShowAll'] || $_SESSION['tmp_user_values']['max_rows'] != 'all')
 && ! ($is_count || $is_export || $is_func || $is_analyse)
 && isset($analyzed_sql[0]['queryflags']['select_from'])
 && ! isset($analyzed_sql[0]['queryflags']['offset'])
 && empty($analyzed_sql[0]['limit_clause'])
 ) {
    $sql_limit_to_append = ' LIMIT ' . $_SESSION['tmp_user_values']['pos'] . ', ' . $_SESSION['tmp_user_values']['max_rows'] . " ";

    $full_sql_query  = $analyzed_sql[0]['section_before_limit'] . "\n" . $sql_limit_to_append . $analyzed_sql[0]['section_after_limit'];
    /**
     * @todo pretty printing of this modified query
     */
    if (isset($display_query)) {
        // if the analysis of the original query revealed that we found
        // a section_after_limit, we now have to analyze $display_query
        // to display it correctly

        if (!empty($analyzed_sql[0]['section_after_limit']) && trim($analyzed_sql[0]['section_after_limit']) != ';') {
            $analyzed_display_query = PMA_SQP_analyze(PMA_SQP_parse($display_query));
            $display_query  = $analyzed_display_query[0]['section_before_limit'] . "\n" . $sql_limit_to_append . $analyzed_display_query[0]['section_after_limit'];
        }
    }

} else {
    $full_sql_query      = $sql_query;
} // end if...else

if (strlen($db)) {
    PMA_DBI_select_db($db);
}

//  E x e c u t e    t h e    q u e r y

// Only if we didn't ask to see the php code (mikebeck)
if (isset($GLOBALS['show_as_php']) || !empty($GLOBALS['validatequery'])) {
    unset($result);
    $num_rows = 0;
} else {
    if (isset($_SESSION['profiling']) && PMA_profilingSupported()) {
        PMA_DBI_query('SET PROFILING=1;');
    }

    // Measure query time.
    $querytime_before = array_sum(explode(' ', microtime()));

    $result   = @PMA_DBI_try_query($full_sql_query, null, PMA_DBI_QUERY_STORE);

    $querytime_after = array_sum(explode(' ', microtime()));

    $GLOBALS['querytime'] = $querytime_after - $querytime_before;

    // Displays an error message if required and stop parsing the script
    if ($error        = PMA_DBI_getError()) {
        if ($is_gotofile) {
            if (strpos($goto, 'db_') === 0 && strlen($table)) {
                $table = '';
            }
            $active_page = $goto;
            $message = PMA_Message::rawError($error);

            if( $GLOBALS['is_ajax_request'] == true) {
                PMA_ajaxResponse($message, false);
            }

            /**
             * Go to target path.
             */
            require './' . PMA_securePath($goto);
        } else {
            $full_err_url = (preg_match('@^(db|tbl)_@', $err_url))
                          ? $err_url . '&amp;show_query=1&amp;sql_query=' . urlencode($sql_query)
                          : $err_url;
            PMA_mysqlDie($error, $full_sql_query, '', $full_err_url);
        }
        exit;
    }
    unset($error);

    // Gets the number of rows affected/returned
    // (This must be done immediately after the query because
    // mysql_affected_rows() reports about the last query done)

    if (!$is_affected) {
        $num_rows = ($result) ? @PMA_DBI_num_rows($result) : 0;
    } elseif (! isset($num_rows)) {
        $num_rows = @PMA_DBI_affected_rows();
    }

    // Grabs the profiling results
    if (isset($_SESSION['profiling']) && PMA_profilingSupported()) {
        $profiling_results = PMA_DBI_fetch_result('SHOW PROFILE;');
    }

    // Checks if the current database has changed
    // This could happen if the user sends a query like "USE `database`;"
    /**
     * commented out auto-switching to active database - really required?
     * bug #1814718 win: table list disappears (mixed case db names)
     * https://sourceforge.net/support/tracker.php?aid=1814718
     * @todo RELEASE test and comit or rollback before release
    $current_db = PMA_DBI_fetch_value('SELECT DATABASE()');
    if ($db !== $current_db) {
        $db     = $current_db;
        $reload = 1;
    }
    unset($current_db);
     */

    // tmpfile remove after convert encoding appended by Y.Kawada
    if (function_exists('PMA_kanji_file_conv')
        && (isset($textfile) && file_exists($textfile))) {
        unlink($textfile);
    }

    // Counts the total number of rows for the same 'SELECT' query without the
    // 'LIMIT' clause that may have been programatically added

    if (empty($sql_limit_to_append)) {
        $unlim_num_rows         = $num_rows;
        // if we did not append a limit, set this to get a correct
        // "Showing rows..." message
        //$_SESSION['tmp_user_values']['max_rows'] = 'all';
    } elseif ($is_select) {

        //    c o u n t    q u e r y

        // If we are "just browsing", there is only one table,
        // and no WHERE clause (or just 'WHERE 1 '),
        // we do a quick count (which uses MaxExactCount) because
        // SQL_CALC_FOUND_ROWS is not quick on large InnoDB tables

        // However, do not count again if we did it previously
        // due to $find_real_end == true

        if (!$is_group
         && ! isset($analyzed_sql[0]['queryflags']['union'])
         && ! isset($analyzed_sql[0]['table_ref'][1]['table_name'])
         && (empty($analyzed_sql[0]['where_clause'])
           || $analyzed_sql[0]['where_clause'] == '1 ')
         && ! isset($find_real_end)
        ) {

            // "j u s t   b r o w s i n g"
            $unlim_num_rows = PMA_Table::countRecords($db, $table);

        } else { // n o t   " j u s t   b r o w s i n g "

            // add select expression after the SQL_CALC_FOUND_ROWS

            // for UNION, just adding SQL_CALC_FOUND_ROWS
            // after the first SELECT works.

            // take the left part, could be:
            // SELECT
            // (SELECT
            $count_query = PMA_SQP_formatHtml($parsed_sql, 'query_only', 0, $analyzed_sql[0]['position_of_first_select'] + 1);
            $count_query .= ' SQL_CALC_FOUND_ROWS ';
            // add everything that was after the first SELECT
            $count_query .= PMA_SQP_formatHtml($parsed_sql, 'query_only', $analyzed_sql[0]['position_of_first_select']+1);
            // ensure there is no semicolon at the end of the
            // count query because we'll probably add
            // a LIMIT 1 clause after it
            $count_query = rtrim($count_query);
            $count_query = rtrim($count_query, ';');

            // if using SQL_CALC_FOUND_ROWS, add a LIMIT to avoid
            // long delays. Returned count will be complete anyway.
            // (but a LIMIT would disrupt results in an UNION)

            if (! isset($analyzed_sql[0]['queryflags']['union'])) {
                $count_query .= ' LIMIT 1';
            }

            // run the count query

            PMA_DBI_try_query($count_query);
            // if (mysql_error()) {
            // void.
            // I tried the case
            // (SELECT `User`, `Host`, `Db`, `Select_priv` FROM `db`)
            // UNION (SELECT `User`, `Host`, "%" AS "Db",
            // `Select_priv`
            // FROM `user`) ORDER BY `User`, `Host`, `Db`;
            // and although the generated count_query is wrong
            // the SELECT FOUND_ROWS() work! (maybe it gets the
            // count from the latest query that worked)
            //
            // another case where the count_query is wrong:
            // SELECT COUNT(*), f1 from t1 group by f1
            // and you click to sort on count(*)
            // }
            $unlim_num_rows = PMA_DBI_fetch_value('SELECT FOUND_ROWS()');
        } // end else "just browsing"

    } else { // not $is_select
         $unlim_num_rows         = 0;
    } // end rows total count

    // if a table or database gets dropped, check column comments.
    if (isset($purge) && $purge == '1') {
        /**
         * Cleanup relations.
         */
        require_once './libraries/relation_cleanup.lib.php';

        if (strlen($table) && strlen($db)) {
            PMA_relationsCleanupTable($db, $table);
        } elseif (strlen($db)) {
            PMA_relationsCleanupDatabase($db);
        } else {
            // VOID. No DB/Table gets deleted.
        } // end if relation-stuff
    } // end if ($purge)

    // If a column gets dropped, do relation magic.
    if (isset($dropped_column) && strlen($db) && strlen($table) && !empty($dropped_column)) {
        require_once './libraries/relation_cleanup.lib.php';
        PMA_relationsCleanupColumn($db, $table, $dropped_column);

    } // end if column was dropped
} // end else "didn't ask to see php code"

// No rows returned -> move back to the calling page
if (0 == $num_rows || $is_affected) {
    if ($is_delete) {
        $message = PMA_Message::deleted_rows($num_rows);
    } elseif ($is_insert) {
        if ($is_replace) {
            /* For replace we get DELETED + INSERTED row count, so we have to call it affected */
            $message = PMA_Message::affected_rows($num_rows);
        } else {
            $message = PMA_Message::inserted_rows($num_rows);
        }
        $insert_id = PMA_DBI_insert_id();
        if ($insert_id != 0) {
            // insert_id is id of FIRST record inserted in one insert, so if we inserted multiple rows, we had to increment this
            $message->addMessage('[br]');
            // need to use a temporary because the Message class
            // currently supports adding parameters only to the first
            // message
            $_inserted = PMA_Message::notice(__('Inserted row id: %1$d'));
            $_inserted->addParam($insert_id + $num_rows - 1);
            $message->addMessage($_inserted);
        }
    } elseif ($is_affected) {
        $message = PMA_Message::affected_rows($num_rows);

        // Ok, here is an explanation for the !$is_select.
        // The form generated by sql_query_form.lib.php
        // and db_sql.php has many submit buttons
        // on the same form, and some confusion arises from the
        // fact that $message_to_show is sent for every case.
        // The $message_to_show containing a success message and sent with
        // the form should not have priority over errors
    } elseif (!empty($message_to_show) && !$is_select) {
        $message = PMA_Message::rawSuccess(htmlspecialchars($message_to_show));
    } elseif (!empty($GLOBALS['show_as_php'])) {
        $message = PMA_Message::success(__('Showing as PHP code'));
    } elseif (isset($GLOBALS['show_as_php'])) {
        /* User disable showing as PHP, query is only displayed */
        $message = PMA_Message::notice(__('Showing SQL query'));
    } elseif (!empty($GLOBALS['validatequery'])) {
        $message = PMA_Message::notice(__('Validated SQL'));
    } else {
        $message = PMA_Message::success(__('MySQL returned an empty result set (i.e. zero rows).'));
    }

    if (isset($GLOBALS['querytime'])) {
        $_querytime = PMA_Message::notice(__('Query took %01.4f sec'));
        $_querytime->addParam($GLOBALS['querytime']);
        $message->addMessage('(');
        $message->addMessage($_querytime);
        $message->addMessage(')');
    }

    if( $GLOBALS['is_ajax_request'] == true) {

        /**
         * If we are in inline editing, we need to process the relational and
         * transformed fields, if they were edited. After that, output the correct
         * link/transformed value and exit
         *
         * Logic taken from libraries/display_tbl.lib.php
         */

        if(isset($_REQUEST['rel_fields_list']) && $_REQUEST['rel_fields_list'] != '') {
            //handle relations work here for updated row.
            require_once './libraries/relation.lib.php';

            $map = PMA_getForeigners($db, $table, '', 'both');

            $rel_fields = array();
            parse_str($_REQUEST['rel_fields_list'], $rel_fields);

            foreach( $rel_fields as $rel_field => $rel_field_value) {

                $where_comparison = "='" . $rel_field_value . "'";
                $display_field = PMA_getDisplayField($map[$rel_field]['foreign_db'], $map[$rel_field]['foreign_table']);

                // Field to display from the foreign table?
                if (isset($display_field) && strlen($display_field)) {
                    $dispsql     = 'SELECT ' . PMA_backquote($display_field)
                        . ' FROM ' . PMA_backquote($map[$rel_field]['foreign_db'])
                        . '.' . PMA_backquote($map[$rel_field]['foreign_table'])
                        . ' WHERE ' . PMA_backquote($map[$rel_field]['foreign_field'])
                        . $where_comparison;
                    $dispresult  = PMA_DBI_try_query($dispsql, null, PMA_DBI_QUERY_STORE);
                    if ($dispresult && PMA_DBI_num_rows($dispresult) > 0) {
                        list($dispval) = PMA_DBI_fetch_row($dispresult, 0);
                    } else {
                        //$dispval = __('Link not found');
                    }
                    @PMA_DBI_free_result($dispresult);
                } else {
                    $dispval     = '';
                } // end if... else...

                if ('K' == $_SESSION['tmp_user_values']['relational_display']) {
                    // user chose "relational key" in the display options, so
                    // the title contains the display field
                    $title = (! empty($dispval))? ' title="' . htmlspecialchars($dispval) . '"' : '';
                } else {
                    $title = ' title="' . htmlspecialchars($rel_field_value) . '"';
                }

                $_url_params = array(
                    'db'    => $map[$rel_field]['foreign_db'],
                    'table' => $map[$rel_field]['foreign_table'],
                    'pos'   => '0',
                    'sql_query' => 'SELECT * FROM '
                                        . PMA_backquote($map[$rel_field]['foreign_db']) . '.' . PMA_backquote($map[$rel_field]['foreign_table'])
                                        . ' WHERE ' . PMA_backquote($map[$rel_field]['foreign_field'])
                                        . $where_comparison
                );
                $output = '<a href="sql.php' . PMA_generate_common_url($_url_params) . '"' . $title . '>';

                if ('D' == $_SESSION['tmp_user_values']['relational_display']) {
                    // user chose "relational display field" in the
                    // display options, so show display field in the cell
                    $output .= (!empty($dispval)) ? htmlspecialchars($dispval) : '';
                } else {
                    // otherwise display data in the cell
                    $output .= htmlspecialchars($rel_field_value);
                }
                $output .= '</a>';
                $extra_data['relations'][$rel_field] = $output;
            }
        }

        if(isset($_REQUEST['do_transformations']) && $_REQUEST['do_transformations'] == true ) {
            require_once './libraries/transformations.lib.php';
            //if some posted fields need to be transformed, generate them here.
            $mime_map = PMA_getMIME($db, $table);

            if ($mime_map === FALSE) {
                $mime_map = array();
            }

            $edited_values = array();
            parse_str($_REQUEST['transform_fields_list'], $edited_values);

            foreach($mime_map as $transformation) {
                $include_file = $transformation['transformation'];
                $column_name = $transformation['column_name'];
                $column_data = $edited_values[$column_name];

                $_url_params = array(
                    'db'            => $db,
                    'table'         => $table,
                    'where_clause'  => $_REQUEST['where_clause'],
                    'transform_key' => $column_name,
                );

                if (file_exists('./libraries/transformations/' . $include_file)) {
                    $transformfunction_name = str_replace('.inc.php', '', $transformation['transformation']);

                    require_once './libraries/transformations/' . $include_file;

                    if (function_exists('PMA_transformation_' . $transformfunction_name)) {
                        $transform_function = 'PMA_transformation_' . $transformfunction_name;
                        $transform_options  = PMA_transformation_getOptions((isset($transformation['transformation_options']) ? $transformation['transformation_options'] : ''));
                        $transform_options['wrapper_link'] = PMA_generate_common_url($_url_params);
                    }
                }

                $extra_data['transformations'][$column_name] = $transform_function($column_data, $transform_options);
            }
        }

        if ($cfg['ShowSQL']) {
            $extra_data['sql_query'] = PMA_showMessage($message, $GLOBALS['sql_query'], 'success');
        }
        if (isset($GLOBALS['reload']) && $GLOBALS['reload'] == 1) {
            $extra_data['reload'] = 1;
            $extra_data['db'] = $GLOBALS['db'];
        }
        PMA_ajaxResponse($message, $message->isSuccess(), (isset($extra_data) ? $extra_data : ''));
    }

    if ($is_gotofile) {
        $goto = PMA_securePath($goto);
        // Checks for a valid target script
        $is_db = $is_table = false;
        if (isset($_REQUEST['purge'])) {
            $table = '';
            unset($url_params['table']);
        }
        include 'libraries/db_table_exists.lib.php';

        if (strpos($goto, 'tbl_') === 0 && ! $is_table) {
            if (strlen($table)) {
                $table = '';
            }
            $goto = 'db_sql.php';
        }
        if (strpos($goto, 'db_') === 0 && ! $is_db) {
            if (strlen($db)) {
                $db = '';
            }
            $goto = 'main.php';
        }
        // Loads to target script
        if ($goto != 'main.php') {
            require_once './libraries/header.inc.php';
        }
        $active_page = $goto;
        require './' . $goto;
    } else {
        // avoid a redirect loop when last record was deleted
        if (0 == $num_rows && 'sql.php' == $cfg['DefaultTabTable']) {
            $goto = str_replace('sql.php','tbl_structure.php',$goto);
        }
        PMA_sendHeaderLocation($cfg['PmaAbsoluteUri'] . str_replace('&amp;', '&', $goto) . '&message=' . urlencode($message));
    } // end else
    exit();
} // end no rows returned

// At least one row is returned -> displays a table with results
else {
    //If we are retrieving the full value of a truncated field or the original
    // value of a transformed field, show it here and exit
    if( $GLOBALS['inline_edit'] == true && $GLOBALS['cfg']['AjaxEnable']) {
        $row = PMA_DBI_fetch_row($result);
        $extra_data = array();
        $extra_data['value'] = $row[0];
        PMA_ajaxResponse(NULL, true, $extra_data);
    }

    // Displays the headers
    if (isset($show_query)) {
        unset($show_query);
    }
    if (isset($printview) && $printview == '1') {
        require_once './libraries/header_printview.inc.php';
    } else {

        $GLOBALS['js_include'][] = 'functions.js';
        $GLOBALS['js_include'][] = 'sql.js';

        unset($message);

        if( ! $GLOBALS['is_ajax_request'] || ! $GLOBALS['cfg']['AjaxEnable']) {
            if (strlen($table)) {
                require './libraries/tbl_common.php';
                $url_query .= '&amp;goto=tbl_sql.php&amp;back=tbl_sql.php';
                require './libraries/tbl_info.inc.php';
                require './libraries/tbl_links.inc.php';
            } elseif (strlen($db)) {
                require './libraries/db_common.inc.php';
                require './libraries/db_info.inc.php';
            } else {
                require './libraries/server_common.inc.php';
                require './libraries/server_links.inc.php';
            }
        }
        else {
            require_once './libraries/header.inc.php';
            //we don't need to buffer the output in PMA_showMessage here.
            //set a global variable and check against it in the function
            $GLOBALS['buffer_message'] = false;
        }
    }

    if (strlen($db)) {
        $cfgRelation = PMA_getRelationsParam();
    }

    // Gets the list of fields properties
    if (isset($result) && $result) {
        $fields_meta = PMA_DBI_get_fields_meta($result);
        $fields_cnt  = count($fields_meta);
    }

    if( ! $GLOBALS['is_ajax_request']) {
        //begin the sqlqueryresults div here. container div
        echo '<div id="sqlqueryresults"';
        if ($GLOBALS['cfg']['AjaxEnable']) {
            echo ' class="ajax"';
        }
        echo '>';
    }

    // Display previous update query (from tbl_replace)
    if (isset($disp_query) && $cfg['ShowSQL'] == true) {
        PMA_showMessage($disp_message, $disp_query, 'success');
    }

    if (isset($profiling_results)) {
        PMA_profilingResults($profiling_results, true);
    }

    // Displays the results in a table
    if (empty($disp_mode)) {
        // see the "PMA_setDisplayMode()" function in
        // libraries/display_tbl.lib.php
        $disp_mode = 'urdr111101';
    }

    // hide edit and delete links for information_schema
    if ($db == 'information_schema') {
        $disp_mode = 'nnnn110111';
    }

    if (isset($label)) {
        $message = PMA_message::success(__('Bookmark %s created'));
        $message->addParam($label);
        $message->display();
    }

    PMA_displayTable($result, $disp_mode, $analyzed_sql);
    PMA_DBI_free_result($result);

    // BEGIN INDEX CHECK See if indexes should be checked.
    if (isset($query_type) && $query_type == 'check_tbl' && isset($selected) && is_array($selected)) {
        foreach ($selected as $idx => $tbl_name) {
            $check = PMA_Index::findDuplicates($tbl_name, $db);
            if (! empty($check)) {
                printf(__('Problems with indexes of table `%s`'), $tbl_name);
                echo $check;
            }
        }
    } // End INDEX CHECK

    // Bookmark support if required
    if ($disp_mode[7] == '1'
        && (! empty($cfg['Bookmark']) && empty($id_bookmark))
        && !empty($sql_query)) {
        echo "\n";

        $goto = 'sql.php?'
              . PMA_generate_common_url($db, $table)
              . '&amp;sql_query=' . urlencode($sql_query)
              . '&amp;id_bookmark=1';

        ?>
<form action="sql.php" method="post" onsubmit="return emptyFormElements(this, 'fields[label]');">
<?php echo PMA_generate_common_hidden_inputs(); ?>
<input type="hidden" name="goto" value="<?php echo $goto; ?>" />
<input type="hidden" name="fields[dbase]" value="<?php echo htmlspecialchars($db); ?>" />
<input type="hidden" name="fields[user]" value="<?php echo $cfg['Bookmark']['user']; ?>" />
<input type="hidden" name="fields[query]" value="<?php echo urlencode(isset($complete_query) ? $complete_query : $sql_query); ?>" />
<fieldset>
    <legend><?php
     echo ($cfg['PropertiesIconic'] ? '<img class="icon" src="' . $pmaThemeImage . 'b_bookmark.png" width="16" height="16" alt="' . __('Bookmark this SQL query') . '" />' : '')
        . __('Bookmark this SQL query');
?>
    </legend>

    <div class="formelement">
        <label for="fields_label_"><?php echo __('Label'); ?>:</label>
        <input type="text" id="fields_label_" name="fields[label]" value="" />
    </div>

    <div class="formelement">
        <input type="checkbox" name="bkm_all_users" id="bkm_all_users" value="true" />
        <label for="bkm_all_users"><?php echo __('Let every user access this bookmark'); ?></label>
    </div>

    <div class="clearfloat"></div>
</fieldset>
<fieldset class="tblFooters">
    <input type="submit" name="store_bkm" value="<?php echo __('Bookmark this SQL query'); ?>" />
</fieldset>
</form>
        <?php
    } // end bookmark support

    // Do print the page if required
    if (isset($printview) && $printview == '1') {
        ?>
<script type="text/javascript">
//<![CDATA[
// Do print the page
window.onload = function()
{
    if (typeof(window.print) != 'undefined') {
        window.print();
    }
}
//]]>
</script>
        <?php
    } // end print case

    if( $GLOBALS['is_ajax_request'] != true) {
        echo '</div>'; // end sqlqueryresults div
    }
} // end rows returned

/**
 * Displays the footer
 */
if(! isset($_REQUEST['table_maintenance'])) {
    require './libraries/footer.inc.php';
}
?><|MERGE_RESOLUTION|>--- conflicted
+++ resolved
@@ -363,21 +363,6 @@
  && isset($analyzed_sql[0]['queryflags']['select_from'])
  && count($analyzed_sql[0]['table_ref']) == 1
  ) {
-<<<<<<< HEAD
-    if (empty($analyzed_sql[0]['order_by_clause'])
-            && isset($_SESSION['tmp_user_values']['table_sorting'][$table])) {
-        // retrieve the remembered sorting order for current table
-        $sql_order_to_append = ' ORDER BY ' . $_SESSION['tmp_user_values']['table_sorting'][$table] . ' ';
-        $sql_query = $analyzed_sql[0]['section_before_limit'] . $sql_order_to_append . $analyzed_sql[0]['section_after_limit'];
-
-        // update the $analyzed_sql
-        $analyzed_sql[0]['section_before_limit'] .= $sql_order_to_append;
-        $analyzed_sql[0]['order_by_clause'] = $_SESSION['tmp_user_values']['table_sorting'][$table];
-        
-    } else if (! empty($analyzed_sql[0]['order_by_clause'])) {
-        // store the remembered table into session
-        $_SESSION['tmp_user_values']['table_sorting'][$table] = $analyzed_sql[0]['order_by_clause'];
-=======
     $pmatable = new PMA_Table($table, $db);
     if (empty($analyzed_sql[0]['order_by_clause'])) {
         $sorted_col = $pmatable->getUiProp(PMA_Table::PROP_SORTED_COLUMN);
@@ -393,7 +378,6 @@
     } else {
         // store the remembered table into session
         $pmatable->setUiProp(PMA_Table::PROP_SORTED_COLUMN, $analyzed_sql[0]['order_by_clause']);
->>>>>>> e4ba1dc0
     }
 }
 

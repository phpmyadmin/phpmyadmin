--- conflicted
+++ resolved
@@ -120,12 +120,8 @@
  * @param {String}  id      validator id
  * @param {Object}  values  values hash {element1_id: value, ...}
  */
-<<<<<<< HEAD
-function ajaxValidate(parent, id, values) {
-=======
 function ajaxValidate(parent, id, values)
 {
->>>>>>> a5394bdc
     parent = $(parent);
     // ensure that parent is a fieldset
     if (parent.attr('tagName') != 'FIELDSET') {

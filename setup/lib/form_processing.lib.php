--- conflicted
+++ resolved
@@ -36,15 +36,9 @@
     }
 
     // form has errors, show warning
-<<<<<<< HEAD
     $separator = URL::getArgSeparator('html');
-    $page = isset($_GET['page']) ? $_GET['page'] : null;
-    $formset = isset($_GET['formset']) ? $_GET['formset'] : null;
-=======
-    $separator = PMA_URL_getArgSeparator('html');
     $page = isset($_GET['page']) ? htmlspecialchars($_GET['page']) : null;
     $formset = isset($_GET['formset']) ? htmlspecialchars($_GET['formset']) : null;
->>>>>>> 61b4e28f
     $formset = $formset ? "{$separator}formset=$formset" : '';
     $formId = PMA_isValid($_GET['id'], 'numeric') ? $_GET['id'] : null;
     if ($formId === null && $page == 'servers') {

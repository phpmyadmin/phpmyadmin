includes:
    - phpstan-baseline.neon
parameters:
    level: 8
    paths:
        - .
    scanFiles:
        - libraries/vendor_config.php
    bootstrapFiles:
        - test/phpstan-constants.php
    checkMissingIterableValueType: false
<<<<<<< HEAD
    excludes_analyse:
=======
    checkGenericClassInNonGenericObjectType: false
    treatPhpDocTypesAsCertain: false
    excludePaths:
>>>>>>> 978e5a23
        - examples/openid.php
        - node_modules/*
        - libraries/cache/*
        - test/doctum-config.php
        - tmp/*
        - twig-templates/*
        - vendor/*
    dynamicConstantNames:
        - ROOT_PATH
        - VERSION_SUFFIX<|MERGE_RESOLUTION|>--- conflicted
+++ resolved
@@ -9,13 +9,7 @@
     bootstrapFiles:
         - test/phpstan-constants.php
     checkMissingIterableValueType: false
-<<<<<<< HEAD
-    excludes_analyse:
-=======
-    checkGenericClassInNonGenericObjectType: false
-    treatPhpDocTypesAsCertain: false
     excludePaths:
->>>>>>> 978e5a23
         - examples/openid.php
         - node_modules/*
         - libraries/cache/*

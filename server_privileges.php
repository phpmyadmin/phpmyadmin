--- conflicted
+++ resolved
@@ -303,15 +303,9 @@
         (isset($username) ? $username : '')
     );
 
-<<<<<<< HEAD
     if (! empty($message) && $message instanceof PMA\libraries\Message) {
         $response = PMA\libraries\Response::getInstance();
-        $response->isSuccess($message->isSuccess());
-=======
-    if (! empty($message) && $message instanceof PMA_Message) {
-        $response = PMA_Response::getInstance();
         $response->setRequestStatus($message->isSuccess());
->>>>>>> 77c5b0a8
         $response->addJSON('message', $message);
         $response->addJSON($extra_data);
         exit;

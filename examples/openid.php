--- conflicted
+++ resolved
@@ -159,7 +159,6 @@
     Die_error($e);
 }
 
-<<<<<<< HEAD
 $id = $message->get('openid.claimed_id');
 
 if (empty($id) || ! isset($AUTH_MAP[$id])) {
@@ -169,22 +168,7 @@
 
 $_SESSION['PMA_single_signon_user'] = $AUTH_MAP[$id]['user'];
 $_SESSION['PMA_single_signon_password'] = $AUTH_MAP[$id]['password'];
+$_SESSION['PMA_single_signon_HMAC_secret'] = hash('sha1', uniqid(strval(rand()), true));
 session_write_close();
 /* Redirect to phpMyAdmin (should use absolute URL here!) */
-header('Location: ../index.php');
-=======
-    $id = $message->get('openid.claimed_id');
-
-    if (! empty($id) && isset($AUTH_MAP[$id])) {
-        $_SESSION['PMA_single_signon_user'] = $AUTH_MAP[$id]['user'];
-        $_SESSION['PMA_single_signon_password'] = $AUTH_MAP[$id]['password'];
-        $_SESSION['PMA_single_signon_HMAC_secret'] = hash('sha1', uniqid(strval(rand()), true));
-        session_write_close();
-        /* Redirect to phpMyAdmin (should use absolute URL here!) */
-        header('Location: ../index.php');
-    } else {
-        Show_page('<p>User not allowed!</p>');
-        exit;
-    }
-}
->>>>>>> a567fbcd
+header('Location: ../index.php');
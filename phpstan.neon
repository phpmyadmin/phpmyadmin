--- conflicted
+++ resolved
@@ -1,5 +1,5 @@
 parameters:
-    level: 0
+    level: 1
     paths:
         - %rootDir%/../../../
     bootstrap: %rootDir%/../../../test/bootstrap-phpstan.php
@@ -29,7 +29,6 @@
         - '#Undefined variable: \$(unsaved_values|is_upload)#'#tbl_change.php
         - '#Undefined variable: \$max_upload_size#'#tbl_import.php
         - '#Undefined variable: \$(repobase|fullrevision|revision|repobranchbase|branch)#'#Footer.php
-<<<<<<< HEAD
         - '#Variable \$_(REQUEST|GET|POST|COOKIE|SESSION) in isset\(\) always exists and is not nullable#'#Sanitize.php
         - '#Variable \$msg1 might not be defined#'#Twig/I18n/NodeTrans.php
         - '#Variable \$(foreign_db|foreign_table) might not be defined#'#Relation.php, do while(false) + break
@@ -48,10 +47,6 @@
         - '#Variable \$(escape_class|escape_method|iconLinks|icons|where_clause|where_clause_html|condition_array|pos_next|pos_prev) might not be defined#'
         - '#Call to sprintf contains 3 placeholders, 4 values given.#'#libraries/classes/Menu.php, a phpstan bug
         - '#Variable \$(in_table_header|cur_temp_table_headers|cur_temp_table) might not be defined#'#Plugins/Import/ImportMediawiki.php
-
-
-=======
->>>>>>> ce94e193
     excludes_analyse:
         - %rootDir%/../../../test/EnvironmentTest.php
         - %rootDir%/../../../test/libraries/FilesTest.php
@@ -63,4 +58,4 @@
         - %rootDir%/../../../test/sami-config.php
         - %rootDir%/../../../themes/*/css/*.css.php
         - %rootDir%/../../../examples/signon-script.php
-        - %rootDir%/../../../examples/openid.php
+        - %rootDir%/../../../examples/openid.php
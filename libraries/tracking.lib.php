<?php
/* vim: set expandtab sw=4 ts=4 sts=4: */
/**
 * Functions used for database and table tracking
 *
 * @package PhpMyAdmin
 */

/**
 * Filters tracking entries
 *
 * @param array  $data           the entries to filter
 * @param string $filter_ts_from "from" date
 * @param string $filter_ts_to   "to" date
 * @param array  $filter_users   users
 *
 * @return array filtered entries
 */
function PMA_filterTracking(
    $data, $filter_ts_from, $filter_ts_to, $filter_users
) {
    $tmp_entries = array();
    $id = 0;
    foreach ($data as $entry) {
        $timestamp = strtotime($entry['date']);
        $filtered_user = in_array($entry['username'], $filter_users);
        if ($timestamp >= $filter_ts_from
            && $timestamp <= $filter_ts_to
            && (in_array('*', $filter_users) || $filtered_user)
        ) {
            $tmp_entries[] = array(
                'id'        => $id,
                'timestamp' => $timestamp,
                'username'  => $entry['username'],
                'statement' => $entry['statement']
            );
        }
        $id++;
    }
    return($tmp_entries);
}

/**
 * Function to get html for data definition and data manipulation statements
 *
 * @param string $url_query    url query
 * @param int    $last_version last version
 *
 * @return string
 */
function PMA_getHtmlForDataDefinitionAndManipulationStatements($url_query,
    $last_version
) {
    $html = '<div id="div_create_version">';
    $html .= '<form method="post" action="tbl_tracking.php' . $url_query . '">';
    $html .= PMA_URL_getHiddenInputs($GLOBALS['db'], $GLOBALS['table']);
    $html .= '<fieldset>';
    $html .= '<legend>';
    $html .= sprintf(
        __('Create version %1$s of %2$s'),
        ($last_version + 1),
        htmlspecialchars($GLOBALS['db'] . '.' . $GLOBALS['table'])
    );
    $html .= '</legend>';
    $html .= '<input type="hidden" name="version" value="' . ($last_version + 1)
        . '" />';
    $html .= '<p>' . __('Track these data definition statements:')
        . '</p>';
    $html .= '<input type="checkbox" name="alter_table" value="true"'
        . (/*overload*/mb_stripos(
            $GLOBALS['cfg']['Server']['tracking_default_statements'],
            'ALTER TABLE'
        ) !== false ? ' checked="checked"' : '')
        . ' /> ALTER TABLE<br/>';
    $html .= '<input type="checkbox" name="rename_table" value="true"'
        . (/*overload*/mb_stripos(
            $GLOBALS['cfg']['Server']['tracking_default_statements'],
            'RENAME TABLE'
        ) !== false ? ' checked="checked"' : '')
        . ' /> RENAME TABLE<br/>';
    $html .= '<input type="checkbox" name="create_table" value="true"'
        . (/*overload*/mb_stripos(
            $GLOBALS['cfg']['Server']['tracking_default_statements'],
            'CREATE TABLE'
        ) !== false ? ' checked="checked"' : '')
        . ' /> CREATE TABLE<br/>';
    $html .= '<input type="checkbox" name="drop_table" value="true"'
        . (/*overload*/mb_stripos(
            $GLOBALS['cfg']['Server']['tracking_default_statements'],
            'DROP TABLE'
        ) !== false ? ' checked="checked"' : '')
        . ' /> DROP TABLE<br/>';
    $html .= '<br/>';
    $html .= '<input type="checkbox" name="create_index" value="true"'
        . (/*overload*/mb_stripos(
            $GLOBALS['cfg']['Server']['tracking_default_statements'],
            'CREATE INDEX'
        ) !== false ? ' checked="checked"' : '')
        . ' /> CREATE INDEX<br/>';
    $html .= '<input type="checkbox" name="drop_index" value="true"'
        . (/*overload*/mb_stripos(
            $GLOBALS['cfg']['Server']['tracking_default_statements'],
            'DROP INDEX'
        ) !== false ? ' checked="checked"' : '')
        . ' /> DROP INDEX<br/>';
    $html .= '<p>' . __('Track these data manipulation statements:') . '</p>';
    $html .= '<input type="checkbox" name="insert" value="true"'
        . (/*overload*/mb_stripos(
            $GLOBALS['cfg']['Server']['tracking_default_statements'],
            'INSERT'
        ) !== false ? ' checked="checked"' : '')
        . ' /> INSERT<br/>';
    $html .= '<input type="checkbox" name="update" value="true"'
        . (/*overload*/mb_stripos(
            $GLOBALS['cfg']['Server']['tracking_default_statements'],
            'UPDATE'
        ) !== false ? ' checked="checked"' : '')
        . ' /> UPDATE<br/>';
    $html .= '<input type="checkbox" name="delete" value="true"'
        . (/*overload*/mb_stripos(
            $GLOBALS['cfg']['Server']['tracking_default_statements'],
            'DELETE'
        ) !== false ? ' checked="checked"' : '')
        . ' /> DELETE<br/>';
    $html .= '<input type="checkbox" name="truncate" value="true"'
        . (/*overload*/mb_stripos(
            $GLOBALS['cfg']['Server']['tracking_default_statements'],
            'TRUNCATE'
        ) !== false ? ' checked="checked"' : '')
        . ' /> TRUNCATE<br/>';
    $html .= '</fieldset>';

    $html .= '<fieldset class="tblFooters">';
    $html .= '<input type="hidden" name="submit_create_version" value="1" />';
    $html .= '<input type="submit" value="' . __('Create version') . '" />';
    $html .= '</fieldset>';

    $html .= '</form>';
    $html .= '</div>';

    return $html;
}

/**
 * Function to get html for activate/deactivate tracking
 *
 * @param string $action       activate|deactivate
 * @param string $url_query    url query
 * @param int    $last_version last version
 *
 * @return string
 */
function PMA_getHtmlForActivateDeactivateTracking(
    $action, $url_query, $last_version
) {
    $html = '<div>';
    $html .= '<form method="post" action="tbl_tracking.php' . $url_query . '">';
    $html .= '<fieldset>';
    $html .= '<legend>';

    switch($action) {
    case 'activate':
        $legend = __('Activate tracking for %s');
        $hidden = "submit_activate_now";
        $button = __('Activate now');
        break;
    case 'deactivate':
        $legend = __('Deactivate tracking for %s');
        $hidden = "submit_deactivate_now";
        $button = __('Deactivate now');
        break;
    default:
        $legend = '';
        $hidden = '';
        $button = '';
    }

    $html .= sprintf(
        $legend,
        htmlspecialchars($GLOBALS['db'] . '.' . $GLOBALS['table'])
    );
    $html .= '</legend>';
    $html .= '<input type="hidden" name="version" value="' . $last_version . '" />';
    $html .= '<input type="hidden" name="' . $hidden . '" value="1" />';
    $html .= '<input type="submit" value="' . $button . '" />';
    $html .= '</fieldset>';
    $html .= '</form>';
    $html .= '</div>';

    return $html;
}

/**
 * Function to get the list versions of the table
 *
 * @return array
 */
function PMA_getListOfVersionsOfTable()
{
    $sql_query = " SELECT * FROM " .
         PMA_Util::backquote($GLOBALS['cfg']['Server']['pmadb']) . "." .
         PMA_Util::backquote($GLOBALS['cfg']['Server']['tracking']) .
         " WHERE db_name = '" . PMA_Util::sqlAddSlashes($_REQUEST['db']) . "' " .
         " AND table_name = '" . PMA_Util::sqlAddSlashes($_REQUEST['table']) . "' " .
         " ORDER BY version DESC ";

    return PMA_queryAsControlUser($sql_query);
}

/**
 * Function to get html for displaying last version number
 *
 * @param array  $sql_result   sql result
 * @param int    $last_version last version
 * @param array  $url_params   url parameters
 * @param string $url_query    url query
 *
 * @return string
 */
function PMA_getHtmlForTableVersionDetails($sql_result, $last_version, $url_params,
    $url_query
) {
    $tracking_active = false;

    $html = '<table id="versions" class="data">';
    $html .= '<thead>';
    $html .= '<tr>';
    $html .= '<th>' . __('Database') . '</th>';
    $html .= '<th>' . __('Table') . '</th>';
    $html .= '<th>' . __('Version') . '</th>';
    $html .= '<th>' . __('Created') . '</th>';
    $html .= '<th>' . __('Updated') . '</th>';
    $html .= '<th>' . __('Status') . '</th>';
    $html .= '<th>' . __('Show') . '</th>';
    $html .= '</tr>';
    $html .= '</thead>';
    $html .= '<tbody>';

    $style = 'odd';
    $GLOBALS['dbi']->dataSeek($sql_result, 0);
    while ($version = $GLOBALS['dbi']->fetchArray($sql_result)) {
        if ($version['version'] == $last_version) {
            if ($version['tracking_active'] == 1) {
                $tracking_active = true;
            } else {
                $tracking_active = false;
            }
        }
        $html .= '<tr class="noclick ' . $style . '">';
        $html .= '<td>' . htmlspecialchars($version['db_name']) . '</td>';
        $html .= '<td>' . htmlspecialchars($version['table_name']) . '</td>';
        $html .= '<td>' . htmlspecialchars($version['version']) . '</td>';
        $html .= '<td>' . htmlspecialchars($version['date_created']) . '</td>';
        $html .= '<td>' . htmlspecialchars($version['date_updated']) . '</td>';
        $html .= '<td>' . PMA_getVersionStatus($version) . '</td>';
        $html .= '<td><a href="tbl_tracking.php';
        $html .= PMA_URL_getCommon(
            $url_params + array(
                'report' => 'true', 'version' => $version['version']
            )
        );
        $html .= '">' . __('Tracking report') . '</a>';
        $html .= '&nbsp;|&nbsp;';
        $html .= '<a href="tbl_tracking.php';
        $html .= PMA_URL_getCommon(
            $url_params + array(
                'snapshot' => 'true', 'version' => $version['version']
            )
        );
        $html .= '">' . __('Structure snapshot') . '</a>';
        $html .= '</td>';
        $html .= '</tr>';

        if ($style == 'even') {
            $style = 'odd';
        } else {
            $style = 'even';
        }
    }

    $html .= '</tbody>';
    $html .= '</table>';

    if ($tracking_active) {
        $html .= PMA_getHtmlForActivateDeactivateTracking(
            'deactivate', $url_query, $last_version
        );
    } else {
        $html .= PMA_getHtmlForActivateDeactivateTracking(
            'activate', $url_query, $last_version
        );
    }

    return $html;
}

/**
 * Function to get the last version number of a table
 *
 * @param array $sql_result sql result
 *
 * @return int
 */
function PMA_getTableLastVersionNumber($sql_result)
{
    $maxversion = $GLOBALS['dbi']->fetchArray($sql_result);
    $last_version = $maxversion['version'];

    return $last_version;
}

/**
 * Function to get sql results for selectable tables
 *
 * @return array
 */
function PMA_getSQLResultForSelectableTables()
{
    include_once 'libraries/relation.lib.php';

    $sql_query = " SELECT DISTINCT db_name, table_name FROM " .
             PMA_Util::backquote($GLOBALS['cfg']['Server']['pmadb']) . "." .
             PMA_Util::backquote($GLOBALS['cfg']['Server']['tracking']) .
             " WHERE db_name = '" . PMA_Util::sqlAddSlashes($GLOBALS['db']) . "' " .
             " ORDER BY db_name, table_name";

    return PMA_queryAsControlUser($sql_query);
}

/**
 * Function to get html for selectable table rows
 *
 * @param array  $selectable_tables_sql_result sql results for selectable rows
 * @param string $url_query                    url query
 *
 * @return string
 */
function PMA_getHtmlForSelectableTables($selectable_tables_sql_result, $url_query)
{
    $html = '<form method="post" action="tbl_tracking.php' . $url_query . '">';
    $html .= '<select name="table">';
    while ($entries = $GLOBALS['dbi']->fetchArray($selectable_tables_sql_result)) {
        if (PMA_Tracker::isTracked($entries['db_name'], $entries['table_name'])) {
            $status = ' (' . __('active') . ')';
        } else {
            $status = ' (' . __('not active') . ')';
        }
        if ($entries['table_name'] == $_REQUEST['table']) {
            $s = ' selected="selected"';
        } else {
            $s = '';
        }
        $html .= '<option value="' . htmlspecialchars($entries['table_name'])
            . '"' . $s . '>' . htmlspecialchars($entries['db_name']) . ' . '
            . htmlspecialchars($entries['table_name']) . $status . '</option>'
            . "\n";
    }
    $html .= '</select>';
    $html .= '<input type="hidden" name="show_versions_submit" value="1" />';
    $html .= '<input type="submit" value="' . __('Show versions') . '" />';
    $html .= '</form>';

    return $html;
}

/**
 * Function to get html for tracking report and tracking report export
 *
 * @param string  $url_query        url query
 * @param array   $data             data
 * @param array   $url_params       url params
 * @param boolean $selection_schema selection schema
 * @param boolean $selection_data   selection data
 * @param boolean $selection_both   selection both
 * @param int     $filter_ts_to     filter time stamp from
 * @param int     $filter_ts_from   filter time stamp tp
 * @param array   $filter_users     filter users
 *
 * @return string
 */
function PMA_getHtmlForTrackingReport($url_query, $data, $url_params,
    $selection_schema, $selection_data, $selection_both, $filter_ts_to,
    $filter_ts_from, $filter_users
) {
    $html = '<h3>' . __('Tracking report')
        . '  [<a href="tbl_tracking.php' . $url_query . '">' . __('Close')
        . '</a>]</h3>';

    $html .= '<small>' . __('Tracking statements') . ' '
        . htmlspecialchars($data['tracking']) . '</small><br/>';
    $html .= '<br/>';

    list($str1, $str2, $str3, $str4, $str5) = PMA_getHtmlForElementsOfTrackingReport(
        $selection_schema, $selection_data, $selection_both
    );

    // Prepare delete link content here
    $drop_image_or_text = '';
    if (PMA_Util::showIcons('ActionLinksMode')) {
        $drop_image_or_text .= PMA_Util::getImage(
            'b_drop.png', __('Delete tracking data row from report')
        );
    }
    if (PMA_Util::showText('ActionLinksMode')) {
        $drop_image_or_text .= __('Delete');
    }

    /*
     *  First, list tracked data definition statements
     */
    if (count($data['ddlog']) == 0 && count($data['dmlog']) == 0) {
        $msg = PMA_Message::notice(__('No data'));
        $msg->display();
    }

    $html .= PMA_getHtmlForTrackingReportExportForm1(
        $data, $url_params, $selection_schema, $selection_data, $selection_both,
        $filter_ts_to, $filter_ts_from, $filter_users, $str1, $str2, $str3,
        $str4, $str5, $drop_image_or_text
    );

    $html .= PMA_getHtmlForTrackingReportExportForm2(
        $url_params, $str1, $str2, $str3, $str4, $str5
    );

    $html .= "<br/><br/><hr/><br/>\n";

    return $html;
}

/**
 * Generate HTML element for report form
 *
 * @param boolean $selection_schema selection schema
 * @param boolean $selection_data   selection data
 * @param boolean $selection_both   selection both
 *
 * @return array
 */
function PMA_getHtmlForElementsOfTrackingReport(
    $selection_schema, $selection_data, $selection_both
) {
    $str1 = '<select name="logtype">'
        . '<option value="schema"'
        . ($selection_schema ? ' selected="selected"' : '') . '>'
        . __('Structure only') . '</option>'
        . '<option value="data"'
        . ($selection_data ? ' selected="selected"' : '') . '>'
        . __('Data only') . '</option>'
        . '<option value="schema_and_data"'
        . ($selection_both ? ' selected="selected"' : '') . '>'
        . __('Structure and data') . '</option>'
        . '</select>';
    $str2 = '<input type="text" name="date_from" value="'
        . htmlspecialchars($_REQUEST['date_from']) . '" size="19" />';
    $str3 = '<input type="text" name="date_to" value="'
        . htmlspecialchars($_REQUEST['date_to']) . '" size="19" />';
    $str4 = '<input type="text" name="users" value="'
        . htmlspecialchars($_REQUEST['users']) . '" />';
    $str5 = '<input type="hidden" name="list_report" value="1" />'
        . '<input type="submit" value="' . __('Go') . '" />';
    return array($str1, $str2, $str3, $str4, $str5);
}

/**
 * Generate HTML for export form
 *
 * @param array   $data               data
 * @param array   $url_params         url params
 * @param boolean $selection_schema   selection schema
 * @param boolean $selection_data     selection data
 * @param boolean $selection_both     selection both
 * @param int     $filter_ts_to       filter time stamp from
 * @param int     $filter_ts_from     filter time stamp tp
 * @param array   $filter_users       filter users
 * @param string  $str1               HTML for logtype select
 * @param string  $str2               HTML for "from date"
 * @param string  $str3               HTML for "to date"
 * @param string  $str4               HTML for user
 * @param string  $str5               HTML for "list report"
 * @param string  $drop_image_or_text HTML for image or text
 *
 * @return string HTML for form
 */
function PMA_getHtmlForTrackingReportExportForm1(
    $data, $url_params, $selection_schema, $selection_data, $selection_both,
    $filter_ts_to, $filter_ts_from, $filter_users, $str1, $str2, $str3,
    $str4, $str5, $drop_image_or_text
) {
    $ddlog_count = 0;

    $html = '<form method="post" action="tbl_tracking.php'
        . PMA_URL_getCommon(
            $url_params + array(
                'report' => 'true', 'version' => $_REQUEST['version']
            )
        )
        . '">';

    $html .= sprintf(
        __('Show %1$s with dates from %2$s to %3$s by user %4$s %5$s'),
        $str1, $str2, $str3, $str4, $str5
    );

    if ($selection_schema || $selection_both && count($data['ddlog']) > 0) {
        list($temp, $ddlog_count) = PMA_getHtmlForDataDefinitionStatements(
            $data, $filter_users, $filter_ts_from, $filter_ts_to, $url_params,
            $drop_image_or_text
        );
        $html .= $temp;
        unset($temp);
    } //endif

    /*
     *  Secondly, list tracked data manipulation statements
     */
    if (($selection_data || $selection_both) && count($data['dmlog']) > 0) {
        $html .= PMA_getHtmlForDataManipulationStatements(
            $data, $filter_users, $filter_ts_from, $filter_ts_to, $url_params,
            $ddlog_count, $drop_image_or_text
        );
    }
    $html .= '</form>';
    return $html;
}

/**
 * Generate HTML for export form
 *
 * @param array  $url_params Parameters
 * @param string $str1       HTML for logtype select
 * @param string $str2       HTML for "from date"
 * @param string $str3       HTML for "to date"
 * @param string $str4       HTML for user
 * @param string $str5       HTML for "list report"
 *
 * @return string HTML for form
 */
function PMA_getHtmlForTrackingReportExportForm2(
    $url_params, $str1, $str2, $str3, $str4, $str5
) {
    $html = '<form method="post" action="tbl_tracking.php'
        . PMA_URL_getCommon(
            $url_params + array(
                'report' => 'true', 'version' => $_REQUEST['version']
            )
        )
        . '">';
    $html .= sprintf(
        __('Show %1$s with dates from %2$s to %3$s by user %4$s %5$s'),
        $str1, $str2, $str3, $str4, $str5
    );
    $html .= '</form>';

    $html .= '<form class="disableAjax" method="post" action="tbl_tracking.php'
        . PMA_URL_getCommon(
            $url_params
            + array('report' => 'true', 'version' => $_REQUEST['version'])
        )
        . '">';
    $html .= '<input type="hidden" name="logtype" value="'
        . htmlspecialchars($_REQUEST['logtype']) . '" />';
    $html .= '<input type="hidden" name="date_from" value="'
        . htmlspecialchars($_REQUEST['date_from']) . '" />';
    $html .= '<input type="hidden" name="date_to" value="'
        . htmlspecialchars($_REQUEST['date_to']) . '" />';
    $html .= '<input type="hidden" name="users" value="'
        . htmlspecialchars($_REQUEST['users']) . '" />';

    $str_export1 = '<select name="export_type">'
        . '<option value="sqldumpfile">' . __('SQL dump (file download)')
        . '</option>'
        . '<option value="sqldump">' . __('SQL dump') . '</option>'
        . '<option value="execution" onclick="alert(\''
        . PMA_escapeJsString(
            __('This option will replace your table and contained data.')
        )
        . '\')">' . __('SQL execution') . '</option>' . '</select>';

    $str_export2 = '<input type="hidden" name="report_export" value="1" />'
        . '<input type="submit" value="' . __('Go') . '" />';

    $html .= "<br/>" . sprintf(__('Export as %s'), $str_export1)
        . $str_export2 . "<br/>";
    $html .= '</form>';
    return $html;
}

/**
 * Function to get html for data manipulation statements
 *
 * @param array  $data               data
 * @param array  $filter_users       filter users
 * @param int    $filter_ts_from     filter time staml from
 * @param int    $filter_ts_to       filter time stamp to
 * @param array  $url_params         url parameters
 * @param int    $ddlog_count        data definition log count
 * @param string $drop_image_or_text drop image or text
 *
 * @return string
 */
function PMA_getHtmlForDataManipulationStatements($data, $filter_users,
    $filter_ts_from, $filter_ts_to, $url_params, $ddlog_count,
    $drop_image_or_text
) {
    // no need for the secondth returned parameter
    list($html,) = PMA_getHtmlForDataStatements(
        $data, $filter_users, $filter_ts_from, $filter_ts_to, $url_params,
        $drop_image_or_text, 'dmlog', __('Data manipulation statement'),
        $ddlog_count, 'dml_versions'
    );

    return $html;
}

/**
 * Function to get html for one data manipulation statement
 *
 * @param array  $entry              entry
 * @param array  $filter_users       filter users
 * @param int    $filter_ts_from     filter time stamp from
 * @param int    $filter_ts_to       filter time stamp to
 * @param string $style              style
 * @param int    $line_number        line number
 * @param array  $url_params         url parameters
 * @param int    $offset             line number offset
 * @param string $drop_image_or_text drop image or text
 * @param string $delete_param       parameter for delete
 *
 * @return string
 */
function PMA_getHtmlForOneStatement($entry, $filter_users,
    $filter_ts_from, $filter_ts_to, $style, $line_number, $url_params, $offset,
    $drop_image_or_text, $delete_param
) {
    $statement  = PMA_Util::formatSql($entry['statement'], true);
    $timestamp = strtotime($entry['date']);
    $filtered_user = in_array($entry['username'], $filter_users);
    $html = null;

    if ($timestamp >= $filter_ts_from
        && $timestamp <= $filter_ts_to
        && (in_array('*', $filter_users) || $filtered_user)
    ) {
        $html = '<tr class="noclick ' . $style . '">';
        $html .= '<td><small>' . $line_number . '</small></td>';
        $html .= '<td><small>'
            . htmlspecialchars($entry['date']) . '</small></td>';
        $html .= '<td><small>'
            . htmlspecialchars($entry['username']) . '</small></td>';
        $html .= '<td>' . $statement . '</td>';
        $html .= '<td class="nowrap"><a href="tbl_tracking.php'
            . PMA_URL_getCommon(
                $url_params + array(
                    'report' => 'true',
                    'version' => $_REQUEST['version'],
                    $delete_param => ($line_number - $offset),
                )
            )
            . '">'
            . $drop_image_or_text
            . '</a></td>';
        $html .= '</tr>';
    }

    return $html;
}
/**
 * Function to get html for data definition statements in schema snapshot
 *
 * @param array  $data               data
 * @param array  $filter_users       filter users
 * @param int    $filter_ts_from     filter time stamp from
 * @param int    $filter_ts_to       filter time stamp to
 * @param array  $url_params         url parameters
 * @param string $drop_image_or_text drop image or text
 *
 * @return array
 */
function PMA_getHtmlForDataDefinitionStatements($data, $filter_users,
    $filter_ts_from, $filter_ts_to, $url_params, $drop_image_or_text
) {
    list($html, $line_number) = PMA_getHtmlForDataStatements(
        $data, $filter_users, $filter_ts_from, $filter_ts_to, $url_params,
        $drop_image_or_text, 'ddlog', __('Data definition statement'),
        1, 'ddl_versions'
    );

    return array($html, $line_number);
}

/**
 * Function to get html for data statements in schema snapshot
 *
 * @param array  $data               data
 * @param array  $filter_users       filter users
 * @param int    $filter_ts_from     filter time stamp from
 * @param int    $filter_ts_to       filter time stamp to
 * @param array  $url_params         url parameters
 * @param string $drop_image_or_text drop image or text
 * @param string $which_log          dmlog|ddlog
 * @param string $header_message     message for this section
 * @param int    $line_number        line number
 * @param string $table_id           id for the table element
 *
 * @return array
 */
function PMA_getHtmlForDataStatements($data, $filter_users,
    $filter_ts_from, $filter_ts_to, $url_params, $drop_image_or_text,
    $which_log, $header_message, $line_number, $table_id
) {
    $offset = $line_number;
    $html  = '<table id="' . $table_id . '" class="data" width="100%">';
    $html .= '<thead>';
    $html .= '<tr>';
    $html .= '<th width="18">#</th>';
    $html .= '<th width="100">' . __('Date') . '</th>';
    $html .= '<th width="60">' . __('Username') . '</th>';
    $html .= '<th>' . $header_message . '</th>';
    $html .= '<th>' . __('Delete') . '</th>';
    $html .= '</tr>';
    $html .= '</thead>';
    $html .= '<tbody>';

    $style = 'odd';
    foreach ($data[$which_log] as $entry) {
        $html .= PMA_getHtmlForOneStatement(
            $entry, $filter_users, $filter_ts_from, $filter_ts_to, $style,
            $line_number, $url_params, $offset, $drop_image_or_text,
            'delete_' . $which_log
        );
        if ($style == 'even') {
            $style = 'odd';
        } else {
            $style = 'even';
        }
        $line_number++;
    }
    $html .= '</tbody>';
    $html .= '</table>';

    return array($html, $line_number);
}

/**
 * Function to get html for schema snapshot
 *
 * @param string $url_query url query
 *
 * @return string
 */
function PMA_getHtmlForSchemaSnapshot($url_query)
{
    $html = '<h3>' . __('Structure snapshot')
        . '  [<a href="tbl_tracking.php' . $url_query . '">' . __('Close')
        . '</a>]</h3>';
    $data = PMA_Tracker::getTrackedData(
        $_REQUEST['db'], $_REQUEST['table'], $_REQUEST['version']
    );

    // Get first DROP TABLE/VIEW and CREATE TABLE/VIEW statements
    $drop_create_statements = $data['ddlog'][0]['statement'];

    if (/*overload*/mb_strstr($data['ddlog'][0]['statement'], 'DROP TABLE')
        || /*overload*/mb_strstr($data['ddlog'][0]['statement'], 'DROP VIEW')
    ) {
        $drop_create_statements .= $data['ddlog'][1]['statement'];
    }
    // Print SQL code
    $html .= PMA_Util::getMessage(
        sprintf(
            __('Version %s snapshot (SQL code)'),
            htmlspecialchars($_REQUEST['version'])
        ),
        $drop_create_statements
    );

    // Unserialize snapshot
    $temp = unserialize($data['schema_snapshot']);
    $columns = $temp['COLUMNS'];
    $indexes = $temp['INDEXES'];
    $html .= PMA_getHtmlForColumns($columns);

    if (count($indexes) > 0) {
        $html .= PMA_getHtmlForIndexes($indexes);
    } // endif
    $html .= '<br /><hr /><br />';

    return $html;
}

/**
 * Function to get html for displaying columns in the schema snapshot
 *
 * @param array $columns columns
 *
 * @return string
 */
function PMA_getHtmlForColumns($columns)
{
    $html = '<h3>' . __('Structure') . '</h3>';
    $html .= '<table id="tablestructure" class="data">';
    $html .= '<thead>';
    $html .= '<tr>';
    $html .= '<th>' . __('Column') . '</th>';
    $html .= '<th>' . __('Type') . '</th>';
    $html .= '<th>' . __('Collation') . '</th>';
    $html .= '<th>' . __('Null') . '</th>';
    $html .= '<th>' . __('Default') . '</th>';
    $html .= '<th>' . __('Extra') . '</th>';
    $html .= '<th>' . __('Comment') . '</th>';
    $html .= '</tr>';
    $html .= '</thead>';
    $html .= '<tbody>';
    $style = 'odd';
    foreach ($columns as $field) {
        $html .= PMA_getHtmlForField($field, $style);
        if ($style == 'even') {
            $style = 'odd';
        } else {
            $style = 'even';
        }
    }

    $html .= '</tbody>';
    $html .= '</table>';

    return $html;
}

/**
 * Function to get html for field
 *
 * @param array  $field field
 * @param string $style style
 *
 * @return string
 */
function PMA_getHtmlForField($field, $style)
{
    $html = '<tr class="noclick ' . $style . '">';
    $html .= '<td><b>' . htmlspecialchars($field['Field']);
    if ($field['Key'] == 'PRI') {
        $html .= ' ' . PMA_Util::getImage(
            'b_primary.png', __('Primary')
        );
    }
    $html .= '</b></td>';
    $html .= "\n";
    $html .= '<td>' . htmlspecialchars($field['Type']) . '</td>';
    $html .= '<td>' . htmlspecialchars($field['Collation']) . '</td>';
    $html .= '<td>' . (($field['Null'] == 'YES') ? __('Yes') : __('No')) . '</td>';
    $html .= '<td>';
    if (isset($field['Default'])) {
        $extracted_columnspec = PMA_Util::extractColumnSpec($field['Type']);
        if ($extracted_columnspec['type'] == 'bit') {
            // here, $field['Default'] contains something like b'010'
            $html .= PMA_Util::convertBitDefaultValue($field['Default']);
        } else {
            $html .= htmlspecialchars($field['Default']);
        }
    } else {
        if ($field['Null'] == 'YES') {
            $html .= '<i>NULL</i>';
        } else {
            $html .= '<i>' . _pgettext('None for default', 'None') . '</i>';
        }
    }
    $html .= '</td>';
    $html .= '<td>' . htmlspecialchars($field['Extra']) . '</td>';
    $html .= '<td>' . htmlspecialchars($field['Comment']) . '</td>';
    $html .= '</tr>';

    return $html;
}

/**
 * Function to get html for the indexes in schema snapshot
 *
 * @param array $indexes indexes
 *
 * @return string
 */
function PMA_getHtmlForIndexes($indexes)
{
    $html = '<h3>' . __('Indexes') . '</h3>';
    $html .= '<table id="tablestructure_indexes" class="data">';
    $html .= '<thead>';
    $html .= '<tr>';
    $html .= '<th>' . __('Keyname') . '</th>';
    $html .= '<th>' . __('Type') . '</th>';
    $html .= '<th>' . __('Unique') . '</th>';
    $html .= '<th>' . __('Packed') . '</th>';
    $html .= '<th>' . __('Column') . '</th>';
    $html .= '<th>' . __('Cardinality') . '</th>';
    $html .= '<th>' . __('Collation') . '</th>';
    $html .= '<th>' . __('Null') . '</th>';
    $html .= '<th>' . __('Comment') . '</th>';
    $html .= '</tr>';
    $html .= '<tbody>';

    $style = 'odd';
    foreach ($indexes as $index) {
        $html .= PMA_getHtmlForIndex($index, $style);
        if ($style == 'even') {
            $style = 'odd';
        } else {
            $style = 'even';
        }
    }
    $html .= '</tbody>';
    $html .= '</table>';
    return $html;
}

/**
 * Function to get html for an index in schema snapshot
 *
 * @param array  $index index
 * @param string $style style
 *
 * @return string
 */
function PMA_getHtmlForIndex($index, $style)
{
    if ($index['Non_unique'] == 0) {
        $str_unique = __('Yes');
    } else {
        $str_unique = __('No');
    }
    if ($index['Packed'] != '') {
        $str_packed = __('Yes');
    } else {
        $str_packed = __('No');
    }

    $html  = '<tr class="noclick ' . $style . '">';
    $html .= '<td><b>' . htmlspecialchars($index['Key_name']) . '</b></td>';
    $html .= '<td>' . htmlspecialchars($index['Index_type']) . '</td>';
    $html .= '<td>' . $str_unique . '</td>';
    $html .= '<td>' . $str_packed . '</td>';
    $html .= '<td>' . htmlspecialchars($index['Column_name']) . '</td>';
    $html .= '<td>' . htmlspecialchars($index['Cardinality']) . '</td>';
    $html .= '<td>' . htmlspecialchars($index['Collation']) . '</td>';
    $html .= '<td>' . htmlspecialchars($index['Null']) . '</td>';
    $html .= '<td>' . htmlspecialchars($index['Comment']) . '</td>';
    $html .= '</tr>';

    return $html;
}

/**
 * Function to handle the tracking report
 *
 * @param array &$data tracked data
 *
 * @return string HTML for the message
 */
function PMA_deleteTrackingReportRows(&$data)
{
    $html = '';
    if (isset($_REQUEST['delete_ddlog'])) {
        // Delete ddlog row data
<<<<<<< HEAD
        PMA_deleteFromTrackingReportLog(
            $data,
            'ddlog',
            'DDL',
            __('Tracking data definition successfully deleted')
        );
=======
        $html .= PMA_handleDeleteDataDefinitionsLog($data);
>>>>>>> 0fda8293
    }

    if (isset($_REQUEST['delete_dmlog'])) {
        // Delete dmlog row data
<<<<<<< HEAD
        PMA_deleteFromTrackingReportLog(
            $data,
            'dmlog',
            'DML',
            __('Tracking data manipulation successfully deleted')
        );
=======
        $html .= PMA_handleDeleteDataManipulationLog($data);
    }
    return $html;
}

/**
 * Function to handle the delete ddlog row data
 *
 * @param array &$data tracked data
 *
 * @return string HTML for the message
 */
function PMA_handleDeleteDataDefinitionsLog(&$data)
{
    $html = '';
    $delete_id = $_REQUEST['delete_ddlog'];

    // Only in case of valable id
    if ($delete_id == (int)$delete_id) {
        unset($data['ddlog'][$delete_id]);

        $successfullyDeleted = PMA_Tracker::changeTrackingData(
            $_REQUEST['db'], $_REQUEST['table'],
            $_REQUEST['version'], 'DDL', $data['ddlog']
        );
        if ($successfullyDeleted) {
            $msg = PMA_Message::success(
                __('Tracking data definition successfully deleted')
            );
        } else {
            $msg = PMA_Message::rawError(__('Query error'));
        }
        $html .= $msg->getDisplay();
>>>>>>> 0fda8293
    }
    return $html;
}

/**
 * Function to delete from a tracking report log
 *
 * @param array  &$data     tracked data
 * @param string $which_log ddlog|dmlog
 * @param string $type      DDL|DML
 * @param string $message   success message
 *
 * @todo I don't see the success message being displayed
 *
 * @return string HTML for the message
 */
function PMA_deleteFromTrackingReportLog(&$data, $which_log, $type, $message)
{
<<<<<<< HEAD
    $delete_id = $_REQUEST['delete_' . $which_log];
=======
    $html = '';
    $delete_id = $_REQUEST['delete_dmlog'];
>>>>>>> 0fda8293

    // Only in case of valid id
    if ($delete_id == (int)$delete_id) {
        unset($data[$which_log][$delete_id]);

        $successfullyDeleted = PMA_Tracker::changeTrackingData(
            $_REQUEST['db'],
            $_REQUEST['table'],
            $_REQUEST['version'],
            $type,
            $data[$which_log]
        );
        if ($successfullyDeleted) {
            $msg = PMA_Message::success($message);
        } else {
            $msg = PMA_Message::rawError(__('Query error'));
        }
        $html .= $msg->getDisplay();
    }
    return $html;
}

/**
 * Function to export as sql dump
 *
 * @param array $entries entries
 *
 * @return string HTML SQL query form
 */
function PMA_exportAsSQLDump($entries)
{
    $html = '';
    $new_query = "# "
        . __(
            'You can execute the dump by creating and using a temporary database. '
            . 'Please ensure that you have the privileges to do so.'
        )
        . "\n"
        . "# " . __('Comment out these two lines if you do not need them.') . "\n"
        . "\n"
        . "CREATE database IF NOT EXISTS pma_temp_db; \n"
        . "USE pma_temp_db; \n"
        . "\n";

    foreach ($entries as $entry) {
        $new_query .= $entry['statement'];
    }
    $msg = PMA_Message::success(
        __('SQL statements exported. Please copy the dump or execute it.')
    );
    $html .= $msg->getDisplay();
    $db_temp = $GLOBALS['db'];
    $table_temp = $GLOBALS['table'];

    $GLOBALS['db'] = $GLOBALS['table'] = '';
    include_once './libraries/sql_query_form.lib.php';

    $html .= PMA_getHtmlForSqlQueryForm($new_query, 'sql');

    $GLOBALS['db'] = $db_temp;
    $GLOBALS['table'] = $table_temp;

    return $html;
}

/**
 * Function to export as sql execution
 *
 * @param array $entries entries
 *
 * @return array
 */
function PMA_exportAsSQLExecution($entries)
{
    $sql_result = array();
    foreach ($entries as $entry) {
        $sql_result = $GLOBALS['dbi']->query("/*NOTRACK*/\n" . $entry['statement']);
    }

    return $sql_result;
}

/**
 * Function to export as entries
 *
 * @param array $entries entries
 *
 * @return void
 */
function PMA_exportAsFileDownload($entries)
{
    @ini_set('url_rewriter.tags', '');

    $dump = "# " . sprintf(
        __('Tracking report for table `%s`'), htmlspecialchars($_REQUEST['table'])
    )
    . "\n" . "# " . date('Y-m-d H:i:s') . "\n";
    foreach ($entries as $entry) {
        $dump .= $entry['statement'];
    }
    $filename = 'log_' . htmlspecialchars($_REQUEST['table']) . '.sql';
    PMA_downloadHeader(
        $filename,
        'text/x-sql',
        /*overload*/mb_strlen($dump)
    );

    $response = PMA_Response::getInstance();
    $response->addHTML($dump);

    exit();
}

/**
 * Function to activate tracking
 *
 * @return string HTML for the success message
 */
function PMA_activateTracking()
{
    $html = '';
    $activated = PMA_Tracker::activateTracking(
        $GLOBALS['db'], $GLOBALS['table'], $_REQUEST['version']
    );
    if ($activated) {
        $msg = PMA_Message::success(
            sprintf(
                __('Tracking for %1$s was activated at version %2$s.'),
                htmlspecialchars($GLOBALS['db'] . '.' . $GLOBALS['table']),
                htmlspecialchars($_REQUEST['version'])
            )
        );
        $html .= $msg->getDisplay();
    }

    return $html;
}

/**
 * Function to deactivate tracking
 *
 * @return string HTML of the success message
 */
function PMA_deactivateTracking()
{
    $html = '';
    $deactivated = PMA_Tracker::deactivateTracking(
        $GLOBALS['db'], $GLOBALS['table'], $_REQUEST['version']
    );
    if ($deactivated) {
        $msg = PMA_Message::success(
            sprintf(
                __('Tracking for %1$s was deactivated at version %2$s.'),
                htmlspecialchars($GLOBALS['db'] . '.' . $GLOBALS['table']),
                htmlspecialchars($_REQUEST['version'])
            )
        );
        $html .= $msg->getDisplay();
    }

    return $html;
}

/**
 * Function to get tracking set
 *
 * @return string
 */
function PMA_getTrackingSet()
{
    $tracking_set = '';

    // a key is absent from the request if it has been removed from
    // tracking_default_statements in the config
    if (isset($_REQUEST['alter_table']) && $_REQUEST['alter_table'] == true) {
        $tracking_set .= 'ALTER TABLE,';
    }
    if (isset($_REQUEST['rename_table']) && $_REQUEST['rename_table'] == true) {
        $tracking_set .= 'RENAME TABLE,';
    }
    if (isset($_REQUEST['create_table']) && $_REQUEST['create_table'] == true) {
        $tracking_set .= 'CREATE TABLE,';
    }
    if (isset($_REQUEST['drop_table']) && $_REQUEST['drop_table'] == true) {
        $tracking_set .= 'DROP TABLE,';
    }
    if (isset($_REQUEST['create_index']) && $_REQUEST['create_index'] == true) {
        $tracking_set .= 'CREATE INDEX,';
    }
    if (isset($_REQUEST['drop_index']) && $_REQUEST['drop_index'] == true) {
        $tracking_set .= 'DROP INDEX,';
    }
    if (isset($_REQUEST['insert']) && $_REQUEST['insert'] == true) {
        $tracking_set .= 'INSERT,';
    }
    if (isset($_REQUEST['update']) && $_REQUEST['update'] == true) {
        $tracking_set .= 'UPDATE,';
    }
    if (isset($_REQUEST['delete']) && $_REQUEST['delete'] == true) {
        $tracking_set .= 'DELETE,';
    }
    if (isset($_REQUEST['truncate']) && $_REQUEST['truncate'] == true) {
        $tracking_set .= 'TRUNCATE,';
    }
    $tracking_set = rtrim($tracking_set, ',');

    return $tracking_set;
}

/**
 * Function to create the tracking version
 *
 * @return string HTML of the success message
 */
function PMA_createTrackingVersion()
{
    $html = '';
    $tracking_set = PMA_getTrackingSet();

    $versionCreated = PMA_Tracker::createVersion(
        $GLOBALS['db'],
        $GLOBALS['table'],
        $_REQUEST['version'],
        $tracking_set,
        PMA_Table::isView($GLOBALS['db'], $GLOBALS['table'])
    );
    if ($versionCreated) {
        $msg = PMA_Message::success(
            sprintf(
                __('Version %1$s was created, tracking for %2$s is active.'),
                htmlspecialchars($_REQUEST['version']),
                htmlspecialchars($GLOBALS['db'] . '.' . $GLOBALS['table'])
            )
        );
        $html .= $msg->getDisplay();
    }

    return $html;
}

/**
 * Function to get the entries
 *
 * @param array $data           data
 * @param int   $filter_ts_from filter time stamp from
 * @param int   $filter_ts_to   filter time stamp to
 * @param array $filter_users   filter users
 *
 * @return array
 */
function PMA_getEntries($data, $filter_ts_from, $filter_ts_to, $filter_users)
{
    $entries = array();
    // Filtering data definition statements
    if ($_REQUEST['logtype'] == 'schema'
        || $_REQUEST['logtype'] == 'schema_and_data'
    ) {
        $entries = array_merge(
            $entries,
            PMA_filterTracking(
                $data['ddlog'], $filter_ts_from, $filter_ts_to, $filter_users
            )
        );
    }

    // Filtering data manipulation statements
    if ($_REQUEST['logtype'] == 'data'
        || $_REQUEST['logtype'] == 'schema_and_data'
    ) {
        $entries = array_merge(
            $entries,
            PMA_filterTracking(
                $data['dmlog'], $filter_ts_from, $filter_ts_to, $filter_users
            )
        );
    }

    // Sort it
    $ids = $timestamps = $usernames = $statements = array();
    foreach ($entries as $key => $row) {
        $ids[$key]        = $row['id'];
        $timestamps[$key] = $row['timestamp'];
        $usernames[$key]  = $row['username'];
        $statements[$key] = $row['statement'];
    }

    array_multisort(
        $timestamps, SORT_ASC, $ids, SORT_ASC, $usernames,
        SORT_ASC, $statements, SORT_ASC, $entries
    );

    return $entries;
}

/**
 * Function to get version status
 *
 * @param array $version version info
 *
 * @return string $version_status The status message
 */
function PMA_getVersionStatus($version)
{
    if ($version['tracking_active'] == 1) {
        return __('active');
    } else {
        return __('not active');
    }
}
?><|MERGE_RESOLUTION|>--- conflicted
+++ resolved
@@ -961,62 +961,22 @@
     $html = '';
     if (isset($_REQUEST['delete_ddlog'])) {
         // Delete ddlog row data
-<<<<<<< HEAD
-        PMA_deleteFromTrackingReportLog(
+        $html .= PMA_deleteFromTrackingReportLog(
             $data,
             'ddlog',
             'DDL',
             __('Tracking data definition successfully deleted')
         );
-=======
-        $html .= PMA_handleDeleteDataDefinitionsLog($data);
->>>>>>> 0fda8293
     }
 
     if (isset($_REQUEST['delete_dmlog'])) {
         // Delete dmlog row data
-<<<<<<< HEAD
-        PMA_deleteFromTrackingReportLog(
+        $html .= PMA_deleteFromTrackingReportLog(
             $data,
             'dmlog',
             'DML',
             __('Tracking data manipulation successfully deleted')
         );
-=======
-        $html .= PMA_handleDeleteDataManipulationLog($data);
-    }
-    return $html;
-}
-
-/**
- * Function to handle the delete ddlog row data
- *
- * @param array &$data tracked data
- *
- * @return string HTML for the message
- */
-function PMA_handleDeleteDataDefinitionsLog(&$data)
-{
-    $html = '';
-    $delete_id = $_REQUEST['delete_ddlog'];
-
-    // Only in case of valable id
-    if ($delete_id == (int)$delete_id) {
-        unset($data['ddlog'][$delete_id]);
-
-        $successfullyDeleted = PMA_Tracker::changeTrackingData(
-            $_REQUEST['db'], $_REQUEST['table'],
-            $_REQUEST['version'], 'DDL', $data['ddlog']
-        );
-        if ($successfullyDeleted) {
-            $msg = PMA_Message::success(
-                __('Tracking data definition successfully deleted')
-            );
-        } else {
-            $msg = PMA_Message::rawError(__('Query error'));
-        }
-        $html .= $msg->getDisplay();
->>>>>>> 0fda8293
     }
     return $html;
 }
@@ -1029,18 +989,12 @@
  * @param string $type      DDL|DML
  * @param string $message   success message
  *
- * @todo I don't see the success message being displayed
- *
  * @return string HTML for the message
  */
 function PMA_deleteFromTrackingReportLog(&$data, $which_log, $type, $message)
 {
-<<<<<<< HEAD
+    $html = '';
     $delete_id = $_REQUEST['delete_' . $which_log];
-=======
-    $html = '';
-    $delete_id = $_REQUEST['delete_dmlog'];
->>>>>>> 0fda8293
 
     // Only in case of valid id
     if ($delete_id == (int)$delete_id) {
@@ -1092,6 +1046,7 @@
         __('SQL statements exported. Please copy the dump or execute it.')
     );
     $html .= $msg->getDisplay();
+
     $db_temp = $GLOBALS['db'];
     $table_temp = $GLOBALS['table'];
 

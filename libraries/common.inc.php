<?php
/* vim: set expandtab sw=4 ts=4 sts=4: */
/**
 * Misc stuff and REQUIRED by ALL the scripts.
 * MUST be included by every script
 *
 * Among other things, it contains the advanced authentication work.
 *
 * Order of sections for common.inc.php:
 *
 * the authentication libraries must be before the connection to db
 *
 * ... so the required order is:
 *
 * LABEL_variables_init
 *  - initialize some variables always needed
 * LABEL_parsing_config_file
 *  - parsing of the configuration file
 * LABEL_loading_language_file
 *  - loading language file
 * LABEL_setup_servers
 *  - check and setup configured servers
 * LABEL_theme_setup
 *  - setting up themes
 *
 * - load of MySQL extension (if necessary)
 * - loading of an authentication library
 * - db connection
 * - authentication work
 *
 * @package PhpMyAdmin
 */
use PMA\libraries\Config;
use PMA\libraries\DatabaseInterface;
use PMA\libraries\ErrorHandler;
use PMA\libraries\Message;
use PMA\libraries\plugins\AuthenticationPlugin;
use PMA\libraries\DbList;
use PMA\libraries\ThemeManager;
use PMA\libraries\Tracker;
use PMA\libraries\Response;
use PMA\libraries\TypesMySQL;
use PMA\libraries\Util;
use PMA\libraries\LanguageManager;
use PMA\libraries\Logging;

/**
 * block attempts to directly run this script
 */
if (getcwd() == dirname(__FILE__)) {
    die('Attack stopped');
}

/**
 * Minimum PHP version; can't call PMA_fatalError() which uses a
 * PHP 5 function, so cannot easily localize this message.
 */
if (version_compare(PHP_VERSION, '5.5.0', 'lt')) {
    die(
        'PHP 5.5+ is required. <br /> Currently installed version is: '
        . phpversion()
    );
}

/**
 * for verification in all procedural scripts under libraries
 */
define('PHPMYADMIN', true);

/**
 * Load vendor configuration.
 */
require_once './libraries/vendor_config.php';

/**
 * Activate autoloader
 */
if (! @is_readable(AUTOLOAD_FILE)) {
    die(
        'File <tt>' . AUTOLOAD_FILE . '</tt> missing or not readable. <br />'
        . 'Most likely you did not run Composer to '
        . '<a href="https://docs.phpmyadmin.net/en/latest/setup.html#installing-from-git">install library files</a>.'
    );
}
require_once AUTOLOAD_FILE;

/**
 * Load gettext functions.
 */
PhpMyAdmin\MoTranslator\Loader::loadFunctions();

/**
 * initialize the error handler
 */
$GLOBALS['error_handler'] = new ErrorHandler();

/**
 * core functions
 */
require './libraries/core.lib.php';

/**
 * Warning about missing PHP extensions.
 */
PMA_checkExtensions();

/**
 * Set utf-8 encoding for PHP
 */
ini_set('default_charset', 'utf-8');
mb_internal_encoding('utf-8');

/**
 * Set precision to sane value, with higher values
 * things behave slightly unexpectedly, for example
 * round(1.2, 2) returns 1.199999999999999956.
 */
ini_set('precision', 14);

/**
 * the relation lib, tracker needs it
 */
require './libraries/relation.lib.php';


/******************************************************************************/
/* start procedural code                       label_start_procedural         */

PMA_cleanupPathInfo();

/**
 * just to be sure there was no import (registering) before here
 * we empty the global space (but avoid unsetting $variables_list
 * and $key in the foreach (), we still need them!)
 */
$variables_whitelist = array (
    'GLOBALS',
    '_SERVER',
    '_GET',
    '_POST',
    '_REQUEST',
    '_FILES',
    '_ENV',
    '_COOKIE',
    '_SESSION',
    'error_handler',
    'PMA_PHP_SELF',
    'variables_whitelist',
    'key',
);

foreach (get_defined_vars() as $key => $value) {
    if (! in_array($key, $variables_whitelist)) {
        unset($$key);
    }
}
unset($key, $value, $variables_whitelist);

/**
 * Subforms - some functions need to be called by form, cause of the limited URL
 * length, but if this functions inside another form you cannot just open a new
 * form - so phpMyAdmin uses 'arrays' inside this form
 *
 * <code>
 * <form ...>
 * ... main form elements ...
 * <input type="hidden" name="subform[action1][id]" value="1" />
 * ... other subform data ...
 * <input type="submit" name="usesubform[action1]" value="do action1" />
 * ... other subforms ...
 * <input type="hidden" name="subform[actionX][id]" value="X" />
 * ... other subform data ...
 * <input type="submit" name="usesubform[actionX]" value="do actionX" />
 * ... main form elements ...
 * <input type="submit" name="main_action" value="submit form" />
 * </form>
 * </code>
 *
 * so we now check if a subform is submitted
 */
$__redirect = null;
if (isset($_POST['usesubform']) && ! defined('PMA_MINIMUM_COMMON')) {
    // if a subform is present and should be used
    // the rest of the form is deprecated
    $subform_id = key($_POST['usesubform']);
    $subform    = $_POST['subform'][$subform_id];
    $_POST      = $subform;
    $_REQUEST   = $subform;
    /**
     * some subforms need another page than the main form, so we will just
     * include this page at the end of this script - we use $__redirect to
     * track this
     */
    if (isset($_POST['redirect'])
        && $_POST['redirect'] != basename($PMA_PHP_SELF)
    ) {
        $__redirect = $_POST['redirect'];
        unset($_POST['redirect']);
    }
    unset($subform_id, $subform);
} else {
    // Note: here we overwrite $_REQUEST so that it does not contain cookies,
    // because another application for the same domain could have set
    // a cookie (with a compatible path) that overrides a variable
    // we expect from GET or POST.
    // We'll refer to cookies explicitly with the $_COOKIE syntax.
    $_REQUEST = array_merge($_GET, $_POST);
}
// end check if a subform is submitted

/**
 * check timezone setting
 * this could produce an E_WARNING - but only once,
 * if not done here it will produce E_WARNING on every date/time function
 */
date_default_timezone_set(@date_default_timezone_get());

/******************************************************************************/
/* parsing configuration file                  LABEL_parsing_config_file      */

/**
 * @global Config $GLOBALS['PMA_Config']
 * force reading of config file, because we removed sensitive values
 * in the previous iteration
 */
$GLOBALS['PMA_Config'] = new Config(CONFIG_FILE);

/**
 * BC - enable backward compatibility
 * exports all configuration settings into $GLOBALS ($GLOBALS['cfg'])
 */
$GLOBALS['PMA_Config']->enableBc();

/**
 * clean cookies on upgrade
 * when changing something related to PMA cookies, increment the cookie version
 */
$pma_cookie_version = 5;
if (isset($_COOKIE)) {
    if (! isset($_COOKIE['pmaCookieVer'])
        || $_COOKIE['pmaCookieVer'] != $pma_cookie_version
    ) {
        // delete all cookies
        foreach ($_COOKIE as $cookie_name => $tmp) {
            // We ignore cookies not with pma prefix
            if (strncmp('pma', $cookie_name, 3) != 0) {
                continue;
            }
            $GLOBALS['PMA_Config']->removeCookie($cookie_name);
        }
        $_COOKIE = array();
        $GLOBALS['PMA_Config']->setCookie('pmaCookieVer', $pma_cookie_version);
    }
}

/**
 * include session handling after the globals, to prevent overwriting
 */
require './libraries/session.inc.php';

/**
 * init some variables LABEL_variables_init
 */

/**
 * holds parameters to be passed to next page
 * @global array $GLOBALS['url_params']
 */
$GLOBALS['url_params'] = array();

/**
 * the whitelist for $GLOBALS['goto']
 * @global array $goto_whitelist
 */
$goto_whitelist = array(
    'db_datadict.php',
    'db_sql.php',
    'db_events.php',
    'db_export.php',
    'db_importdocsql.php',
    'db_qbe.php',
    'db_structure.php',
    'db_import.php',
    'db_operations.php',
    'db_search.php',
    'db_routines.php',
    'export.php',
    'import.php',
    'index.php',
    'pdf_pages.php',
    'pdf_schema.php',
    'server_binlog.php',
    'server_collations.php',
    'server_databases.php',
    'server_engines.php',
    'server_export.php',
    'server_import.php',
    'server_privileges.php',
    'server_sql.php',
    'server_status.php',
    'server_status_advisor.php',
    'server_status_monitor.php',
    'server_status_queries.php',
    'server_status_variables.php',
    'server_variables.php',
    'sql.php',
    'tbl_addfield.php',
    'tbl_change.php',
    'tbl_create.php',
    'tbl_import.php',
    'tbl_indexes.php',
    'tbl_sql.php',
    'tbl_export.php',
    'tbl_operations.php',
    'tbl_structure.php',
    'tbl_relation.php',
    'tbl_replace.php',
    'tbl_row_action.php',
    'tbl_select.php',
    'tbl_zoom_select.php',
    'transformation_overview.php',
    'transformation_wrapper.php',
    'user_password.php',
);

/**
 * check $__redirect against whitelist
 */
if (! PMA_checkPageValidity($__redirect, $goto_whitelist)) {
    $__redirect = null;
}

/**
 * holds page that should be displayed
 * @global string $GLOBALS['goto']
 */
$GLOBALS['goto'] = '';
// Security fix: disallow accessing serious server files via "?goto="
if (PMA_checkPageValidity($_REQUEST['goto'], $goto_whitelist)) {
    $GLOBALS['goto'] = $_REQUEST['goto'];
    $GLOBALS['url_params']['goto'] = $_REQUEST['goto'];
} else {
    unset($_REQUEST['goto'], $_GET['goto'], $_POST['goto'], $_COOKIE['goto']);
}

/**
 * returning page
 * @global string $GLOBALS['back']
 */
if (PMA_checkPageValidity($_REQUEST['back'], $goto_whitelist)) {
    $GLOBALS['back'] = $_REQUEST['back'];
} else {
    unset($_REQUEST['back'], $_GET['back'], $_POST['back'], $_COOKIE['back']);
}

/**
 * Check whether user supplied token is valid, if not remove any possibly
 * dangerous stuff from request.
 *
 * remember that some objects in the session with session_start and __wakeup()
 * could access this variables before we reach this point
 * f.e. PMA\libraries\Config: fontsize
 *
 * Check for token mismatch only if the Request method is POST
 * GET Requests would never have token and therefore checking
 * mis-match does not make sense
 *
 * @todo variables should be handled by their respective owners (objects)
 * f.e. lang, server, collation_connection in PMA\libraries\Config
 */

$token_mismatch = true;
$token_provided = false;

if ($_SERVER['REQUEST_METHOD'] == 'POST') {
    if (PMA_isValid($_POST['token'])) {
        $token_provided = true;
        $token_mismatch = ! hash_equals($_SESSION[' PMA_token '], $_POST['token']);
    }

    if ($token_mismatch) {
        /**
         * We don't allow any POST operation parameters if the token is mismatched
         * or is not provided
         */
        $whitelist = array('ajax_request');
        PMA\libraries\Sanitize::removeRequestVars($whitelist);
    }
}


/**
 * current selected database
 * @global string $GLOBALS['db']
 */
PMA_setGlobalDbOrTable('db');

/**
 * current selected table
 * @global string $GLOBALS['table']
 */
PMA_setGlobalDbOrTable('table');

/**
 * Store currently selected recent table.
 * Affect $GLOBALS['db'] and $GLOBALS['table']
 */
if (PMA_isValid($_REQUEST['selected_recent_table'])) {
    $recent_table = json_decode($_REQUEST['selected_recent_table'], true);

    $GLOBALS['db']
        = (array_key_exists('db', $recent_table) && is_string($recent_table['db'])) ?
            $recent_table['db'] : '';
    $GLOBALS['url_params']['db'] = $GLOBALS['db'];

    $GLOBALS['table']
        = (array_key_exists('table', $recent_table) && is_string($recent_table['table'])) ?
            $recent_table['table'] : '';
    $GLOBALS['url_params']['table'] = $GLOBALS['table'];
}

/**
 * SQL query to be executed
 * @global string $GLOBALS['sql_query']
 */
$GLOBALS['sql_query'] = '';
if (PMA_isValid($_REQUEST['sql_query'])) {
    $GLOBALS['sql_query'] = $_REQUEST['sql_query'];
}

//$_REQUEST['set_theme'] // checked later in this file LABEL_theme_setup
//$_REQUEST['server']; // checked later in this file
//$_REQUEST['lang'];   // checked by LABEL_loading_language_file

/******************************************************************************/
/* loading language file                       LABEL_loading_language_file    */

/**
 * lang detection is done here
 */
$language = LanguageManager::getInstance()->selectLanguage();
$language->activate();

// Defines the cell alignment values depending on text direction
if ($GLOBALS['text_dir'] == 'ltr') {
    $GLOBALS['cell_align_left']  = 'left';
    $GLOBALS['cell_align_right'] = 'right';
} else {
    $GLOBALS['cell_align_left']  = 'right';
    $GLOBALS['cell_align_right'] = 'left';
}

/**
 * check for errors occurred while loading configuration
 * this check is done here after loading language files to present errors in locale
 */
$GLOBALS['PMA_Config']->checkPermissions();
$GLOBALS['PMA_Config']->checkErrors();

/**
 * As we try to handle charsets by ourself, mbstring overloads just
 * break it, see bug 1063821.
 */
<<<<<<< HEAD
if (@extension_loaded('mbstring') && !empty(@ini_get('mbstring.func_overload'))) {
=======
if (@extension_loaded('mbstring') && !empty(@ini_get('mbstring.func_overload')) ) {
>>>>>>> 3d87bfe3
    PMA_fatalError(
        __(
            'You have enabled mbstring.func_overload in your PHP '
            . 'configuration. This option is incompatible with phpMyAdmin '
            . 'and might cause some data to be corrupted!'
        )
    );
}

/******************************************************************************/
/* setup servers                                       LABEL_setup_servers    */

/**
 * current server
 * @global integer $GLOBALS['server']
 */
$GLOBALS['server'] = 0;

/**
 * Servers array fixups.
 * $default_server comes from PMA\libraries\Config::enableBc()
 * @todo merge into PMA\libraries\Config
 */
// Do we have some server?
if (! isset($cfg['Servers']) || count($cfg['Servers']) == 0) {
    // No server => create one with defaults
    $cfg['Servers'] = array(1 => $default_server);
} else {
    // We have server(s) => apply default configuration
    $new_servers = array();

    foreach ($cfg['Servers'] as $server_index => $each_server) {

        // Detect wrong configuration
        if (!is_int($server_index) || $server_index < 1) {
            trigger_error(
                sprintf(__('Invalid server index: %s'), $server_index),
                E_USER_ERROR
            );
        }

        $each_server = array_merge($default_server, $each_server);

        // Final solution to bug #582890
        // If we are using a socket connection
        // and there is nothing in the verbose server name
        // or the host field, then generate a name for the server
        // in the form of "Server 2", localized of course!
        if (empty($each_server['host']) && empty($each_server['verbose'])) {
            $each_server['verbose'] = sprintf(__('Server %d'), $server_index);
        }

        $new_servers[$server_index] = $each_server;
    }
    $cfg['Servers'] = $new_servers;
    unset($new_servers, $server_index, $each_server);
}

// Cleanup
unset($default_server);


/******************************************************************************/
/* setup themes                                          LABEL_theme_setup    */

ThemeManager::initializeTheme();

if (! defined('PMA_MINIMUM_COMMON')) {
    /**
     * Lookup server by name
     * (see FAQ 4.8)
     */
    if (! empty($_REQUEST['server'])
        && is_string($_REQUEST['server'])
        && ! is_numeric($_REQUEST['server'])
    ) {
        foreach ($cfg['Servers'] as $i => $server) {
            $verboseToLower = mb_strtolower($server['verbose']);
            $serverToLower = mb_strtolower($_REQUEST['server']);
            if ($server['host'] == $_REQUEST['server']
                || $server['verbose'] == $_REQUEST['server']
                || $verboseToLower == $serverToLower
                || md5($verboseToLower) === $serverToLower
            ) {
                $_REQUEST['server'] = $i;
                break;
            }
        }
        if (is_string($_REQUEST['server'])) {
            unset($_REQUEST['server']);
        }
        unset($i);
    }

    /**
     * If no server is selected, make sure that $cfg['Server'] is empty (so
     * that nothing will work), and skip server authentication.
     * We do NOT exit here, but continue on without logging into any server.
     * This way, the welcome page will still come up (with no server info) and
     * present a choice of servers in the case that there are multiple servers
     * and '$cfg['ServerDefault'] = 0' is set.
     */

    if (isset($_REQUEST['server'])
        && (is_string($_REQUEST['server']) || is_numeric($_REQUEST['server']))
        && ! empty($_REQUEST['server'])
        && ! empty($cfg['Servers'][$_REQUEST['server']])
    ) {
        $GLOBALS['server'] = $_REQUEST['server'];
        $cfg['Server'] = $cfg['Servers'][$GLOBALS['server']];
    } else {
        if (!empty($cfg['Servers'][$cfg['ServerDefault']])) {
            $GLOBALS['server'] = $cfg['ServerDefault'];
            $cfg['Server'] = $cfg['Servers'][$GLOBALS['server']];
        } else {
            $GLOBALS['server'] = 0;
            $cfg['Server'] = array();
        }
    }
    $GLOBALS['url_params']['server'] = $GLOBALS['server'];

    /**
     * save some settings in cookies
     * @todo should be done in PMA\libraries\Config
     */
    $GLOBALS['PMA_Config']->setCookie('pma_lang', $GLOBALS['lang']);
    if (isset($GLOBALS['collation_connection'])) {
        $GLOBALS['PMA_Config']->setCookie(
            'pma_collation_connection',
            $GLOBALS['collation_connection']
        );
    }

    ThemeManager::getInstance()->setThemeCookie();

    if (! empty($cfg['Server'])) {

        /**
         * Loads the proper database interface for this server
         */
        include_once './libraries/database_interface.inc.php';

        // get LoginCookieValidity from preferences cache
        // no generic solution for loading preferences from cache as some settings
        // need to be kept for processing in
        // PMA\libraries\Config::loadUserPreferences()
        $cache_key = 'server_' . $GLOBALS['server'];
        if (isset($_SESSION['cache'][$cache_key]['userprefs']['LoginCookieValidity'])
        ) {
            $value
                = $_SESSION['cache'][$cache_key]['userprefs']['LoginCookieValidity'];
            $GLOBALS['PMA_Config']->set('LoginCookieValidity', $value);
            $GLOBALS['cfg']['LoginCookieValidity'] = $value;
            unset($value);
        }
        unset($cache_key);

        // Gets the authentication library that fits the $cfg['Server'] settings
        // and run authentication

        // to allow HTTP or http
        $cfg['Server']['auth_type']
            = mb_strtolower($cfg['Server']['auth_type']);

        /**
         * the required auth type plugin
         */
        $auth_class = "Authentication" . ucfirst($cfg['Server']['auth_type']);
        if (! file_exists(
            './libraries/plugins/auth/'
            . $auth_class . '.php'
        )) {
            PMA_fatalError(
                __('Invalid authentication method set in configuration:')
                . ' ' . $cfg['Server']['auth_type']
            );
        }
        if (isset($_REQUEST['pma_password']) && strlen($_REQUEST['pma_password']) > 256) {
            $_REQUEST['pma_password'] = substr($_REQUEST['pma_password'], 0, 256);
        }
        $fqnAuthClass = 'PMA\libraries\plugins\auth\\' . $auth_class;
        // todo: add plugin manager
        $plugin_manager = null;
        /** @var AuthenticationPlugin $auth_plugin */
        $auth_plugin = new $fqnAuthClass($plugin_manager);

        if (! $auth_plugin->authCheck()) {
            /* Force generating of new session on login */
            PMA_secureSession();
            $auth_plugin->auth();
        } else {
            $auth_plugin->authSetUser();
        }

        // Check IP-based Allow/Deny rules as soon as possible to reject the
        // user based on mod_access in Apache
        if (isset($cfg['Server']['AllowDeny'])
            && isset($cfg['Server']['AllowDeny']['order'])
        ) {

            /**
             * ip based access library
             */
            include_once './libraries/ip_allow_deny.lib.php';

            $allowDeny_forbidden         = false; // default
            if ($cfg['Server']['AllowDeny']['order'] == 'allow,deny') {
                $allowDeny_forbidden     = true;
                if (PMA_allowDeny('allow')) {
                    $allowDeny_forbidden = false;
                }
                if (PMA_allowDeny('deny')) {
                    $allowDeny_forbidden = true;
                }
            } elseif ($cfg['Server']['AllowDeny']['order'] == 'deny,allow') {
                if (PMA_allowDeny('deny')) {
                    $allowDeny_forbidden = true;
                }
                if (PMA_allowDeny('allow')) {
                    $allowDeny_forbidden = false;
                }
            } elseif ($cfg['Server']['AllowDeny']['order'] == 'explicit') {
                if (PMA_allowDeny('allow') && ! PMA_allowDeny('deny')) {
                    $allowDeny_forbidden = false;
                } else {
                    $allowDeny_forbidden = true;
                }
            } // end if ... elseif ... elseif

            // Ejects the user if banished
            if ($allowDeny_forbidden) {
                Logging::logUser($cfg['Server']['user'], 'allow-denied');
                $auth_plugin->authFails();
            }
        } // end if

        // is root allowed?
        if (! $cfg['Server']['AllowRoot'] && $cfg['Server']['user'] == 'root') {
            $allowDeny_forbidden = true;
            Logging::logUser($cfg['Server']['user'], 'root-denied');
            $auth_plugin->authFails();
        }

        // is a login without password allowed?
        if (! $cfg['Server']['AllowNoPassword']
            && $cfg['Server']['password'] === ''
        ) {
            $login_without_password_is_forbidden = true;
            Logging::logUser($cfg['Server']['user'], 'empty-denied');
            $auth_plugin->authFails();
        }

        // Try to connect MySQL with the control user profile (will be used to
        // get the privileges list for the current user but the true user link
        // must be open after this one so it would be default one for all the
        // scripts)
        $controllink = false;
        if ($cfg['Server']['controluser'] != '') {
            $controllink = $GLOBALS['dbi']->connect(
                DatabaseInterface::CONNECT_CONTROL
            );
        }

        // Connects to the server (validates user's login)
        /** @var DatabaseInterface $userlink */
        $userlink = $GLOBALS['dbi']->connect(DatabaseInterface::CONNECT_USER);

        if ($userlink === false) {
            Logging::logUser($cfg['Server']['user'], 'mysql-denied');
            $GLOBALS['auth_plugin']->authFails();
        }

        // Set timestamp for the session, if required.
        if ($cfg['Server']['SessionTimeZone'] != '') {
            $sql_query_tz = 'SET ' . Util::backquote('time_zone') . ' = '
                . '\''
                . $GLOBALS['dbi']->escapeString($cfg['Server']['SessionTimeZone'])
                . '\'';

            if (! $userlink->query($sql_query_tz)) {
                $error_message_tz = sprintf(
                    __(
                        'Unable to use timezone %1$s for server %2$d. '
                        . 'Please check your configuration setting for '
                        . '[em]$cfg[\'Servers\'][%3$d][\'SessionTimeZone\'][/em]. '
                        . 'phpMyAdmin is currently using the default time zone '
                        . 'of the database server.'
                    ),
                    $cfg['Servers'][$GLOBALS['server']]['SessionTimeZone'],
                    $GLOBALS['server'],
                    $GLOBALS['server']
                );

                $GLOBALS['error_handler']->addError(
                    $error_message_tz,
                    E_USER_WARNING,
                    '',
                    '',
                    false
                );
            }
        }

        if (! $controllink) {
            /*
             * Open separate connection for control queries, this is needed
             * to avoid problems with table locking used in main connection
             * and phpMyAdmin issuing queries to configuration storage, which
             * is not locked by that time.
             */
            $controllink = $GLOBALS['dbi']->connect(DatabaseInterface::CONNECT_USER);
        }

        $auth_plugin->storeUserCredentials();

        /* Log success */
        Logging::logUser($cfg['Server']['user']);

        if (PMA_MYSQL_INT_VERSION < $cfg['MysqlMinVersion']['internal']) {
            PMA_fatalError(
                __('You should upgrade to %s %s or later.'),
                array('MySQL', $cfg['MysqlMinVersion']['human'])
            );
        }

        /**
         * Type handling object.
         */
        $GLOBALS['PMA_Types'] = new TypesMySQL();

        // Loads closest context to this version.
        PhpMyAdmin\SqlParser\Context::loadClosest('MySql' . PMA_MYSQL_INT_VERSION);

        // Sets the default delimiter (if specified).
        if (!empty($_REQUEST['sql_delimiter'])) {
            PhpMyAdmin\SqlParser\Lexer::$DEFAULT_DELIMITER = $_REQUEST['sql_delimiter'];
        }

        // TODO: Set SQL modes too.

        /**
         * the DbList class as a stub for the ListDatabase class
         */
        $dblist = new DbList;
        $dblist->userlink = $userlink;
        $dblist->controllink = $controllink;

        /**
         * some resetting has to be done when switching servers
         */
        if (isset($_SESSION['tmpval']['previous_server'])
            && $_SESSION['tmpval']['previous_server'] != $GLOBALS['server']
        ) {
            unset($_SESSION['tmpval']['navi_limit_offset']);
        }
        $_SESSION['tmpval']['previous_server'] = $GLOBALS['server'];

    } else { // end server connecting
        // No need to check for 'PMA_BYPASS_GET_INSTANCE' since this execution path
        // applies only to initial login
        $response = Response::getInstance();
        $response->getHeader()->disableMenuAndConsole();
        $response->getFooter()->setMinimal();
    }

    /**
     * check if profiling was requested and remember it
     * (note: when $cfg['ServerDefault'] = 0, constant is not defined)
     */
    if (isset($_REQUEST['profiling'])
        && Util::profilingSupported()
    ) {
        $_SESSION['profiling'] = true;
    } elseif (isset($_REQUEST['profiling_form'])) {
        // the checkbox was unchecked
        unset($_SESSION['profiling']);
    }

    // load user preferences
    $GLOBALS['PMA_Config']->loadUserPreferences();

    /**
     * Inclusion of profiling scripts is needed on various
     * pages like sql, tbl_sql, db_sql, tbl_select
     */
    if (! defined('PMA_BYPASS_GET_INSTANCE')) {
        $response = Response::getInstance();
    }
    if (isset($response) && isset($_SESSION['profiling'])) {
        $header   = $response->getHeader();
        $scripts  = $header->getScripts();
        $scripts->addFile('chart.js');
        $scripts->addFile('jqplot/jquery.jqplot.js');
        $scripts->addFile('jqplot/plugins/jqplot.pieRenderer.js');
        $scripts->addFile('jqplot/plugins/jqplot.highlighter.js');
        $scripts->addFile('jquery/jquery.tablesorter.js');
    }

    /*
     * There is no point in even attempting to process
     * an ajax request if there is a token mismatch
     */
    if (isset($response) && $response->isAjax() && $_SERVER['REQUEST_METHOD'] == 'POST' && $token_mismatch) {
        $response->setRequestStatus(false);
        $response->addJSON(
            'message',
            Message::error(__('Error: Token mismatch'))
        );
        exit;
    }
} else { // end if !defined('PMA_MINIMUM_COMMON')
    // load user preferences
    $GLOBALS['PMA_Config']->loadUserPreferences();
}

// remove sensitive values from session
$GLOBALS['PMA_Config']->set('blowfish_secret', '');
$GLOBALS['PMA_Config']->set('Servers', '');
$GLOBALS['PMA_Config']->set('default_server', '');

/* Tell tracker that it can actually work */
Tracker::enable();

if (isset($_REQUEST['GLOBALS']) || isset($_FILES['GLOBALS'])) {
    PMA_fatalError(__("GLOBALS overwrite attempt"));
}

/**
 * protect against possible exploits - there is no need to have so much variables
 */
if (count($_REQUEST) > 1000) {
    PMA_fatalError(__('possible exploit'));
}

// here, the function does not exist with this configuration:
// $cfg['ServerDefault'] = 0;
$GLOBALS['is_superuser']
    = isset($GLOBALS['dbi']) && $GLOBALS['dbi']->isSuperuser();

if (!empty($__redirect) && in_array($__redirect, $goto_whitelist)) {
    /**
     * include subform target page
     */
    include $__redirect;
    exit();
}

// If Zero configuration mode enabled, check PMA tables in current db.
if (! defined('PMA_MINIMUM_COMMON')
    && ! empty($GLOBALS['server'])
    && isset($GLOBALS['cfg']['ZeroConf'])
    && $GLOBALS['cfg']['ZeroConf'] == true
) {
    if (! empty($GLOBALS['db'])) {
        $cfgRelation = PMA_getRelationsParam();
        if (empty($cfgRelation['db'])) {
            PMA_fixPMATables($GLOBALS['db'], false);
        }
    }
    $cfgRelation = PMA_getRelationsParam();
    if (empty($cfgRelation['db'])) {
        if ($GLOBALS['dblist']->databases->exists('phpmyadmin')) {
            PMA_fixPMATables('phpmyadmin', false);
        }
    }
}

if (! defined('PMA_MINIMUM_COMMON')) {
    include_once 'libraries/config/messages.inc.php';
    include 'libraries/config/user_preferences.forms.php';
    include_once 'libraries/config/page_settings.forms.php';
}<|MERGE_RESOLUTION|>--- conflicted
+++ resolved
@@ -461,11 +461,7 @@
  * As we try to handle charsets by ourself, mbstring overloads just
  * break it, see bug 1063821.
  */
-<<<<<<< HEAD
-if (@extension_loaded('mbstring') && !empty(@ini_get('mbstring.func_overload'))) {
-=======
 if (@extension_loaded('mbstring') && !empty(@ini_get('mbstring.func_overload')) ) {
->>>>>>> 3d87bfe3
     PMA_fatalError(
         __(
             'You have enabled mbstring.func_overload in your PHP '

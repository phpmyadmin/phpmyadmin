<?php
/* vim: set expandtab sw=4 ts=4 sts=4: */
/**
 * Misc stuff and REQUIRED by ALL the scripts.
 * MUST be included by every script
 *
 * Among other things, it contains the advanced authentication work.
 *
 * Order of sections for common.inc.php:
 *
 * the authentication libraries must be before the connection to db
 *
 * ... so the required order is:
 *
 * LABEL_variables_init
 *  - initialize some variables always needed
 * LABEL_parsing_config_file
 *  - parsing of the configuration file
 * LABEL_loading_language_file
 *  - loading language file
 * LABEL_setup_servers
 *  - check and setup configured servers
 * LABEL_theme_setup
 *  - setting up themes
 *
 * - load of MySQL extension (if necessary)
 * - loading of an authentication library
 * - db connection
 * - authentication work
 *
 * @package PhpMyAdmin
 */
use PMA\libraries\Config;
use PMA\libraries\DatabaseInterface;
use PMA\libraries\ErrorHandler;
use PMA\libraries\Message;
use PMA\libraries\plugins\AuthenticationPlugin;
use PMA\libraries\PMA;
use PMA\libraries\Theme;
use PMA\libraries\ThemeManager;
use PMA\libraries\Tracker;
use PMA\libraries\Response;
use PMA\libraries\TypesMySQL;
use PMA\libraries\Util;

/**
 * block attempts to directly run this script
 */
if (getcwd() == dirname(__FILE__)) {
    die('Attack stopped');
}

/**
 * Minimum PHP version; can't call PMA_fatalError() which uses a
 * PHP 5 function, so cannot easily localize this message.
 */
if (version_compare(PHP_VERSION, '5.5.0', 'lt')) {
    die(
        'PHP 5.5+ is required. <br /> Currently installed version is: '
        . phpversion()
    );
}

/**
 * for verification in all procedural scripts under libraries
 */
define('PHPMYADMIN', true);

/**
 * Activate autoloader
 */
require_once './libraries/autoloader.php';

/**
 * initialize the error handler
 */
$GLOBALS['error_handler'] = new ErrorHandler();

/**
 * core functions
 */
require './libraries/core.lib.php';

/**
 * Input sanitizing
 */
require './libraries/sanitizing.lib.php';

/**
 * Warning about missing PHP extensions.
 */
<<<<<<< HEAD
PMA_checkExtensions();
=======
if (! function_exists('mb_detect_encoding')) {
    PMA_warnMissingExtension('mbstring', $fatal = true);
}

/**
 * Set utf-8 encoding for PHP
 */
ini_set('default_charset', 'utf-8');
mb_internal_encoding('utf-8');

/**
 * the PMA_Theme class
 */
require './libraries/Theme.class.php';

/**
 * the PMA_Theme_Manager class
 */
require './libraries/Theme_Manager.class.php';

/**
 * the PMA_Config class
 */
require './libraries/Config.class.php';
>>>>>>> 1abdeb57

/**
 * the relation lib, tracker needs it
 */
require './libraries/relation.lib.php';

if (! defined('PMA_MINIMUM_COMMON')) {

    /**
     * JavaScript escaping.
     */
    include_once './libraries/js_escape.lib.php';

    /**
     * Include URL/hidden inputs generating.
     */
    include_once './libraries/url_generating.lib.php';
}

/******************************************************************************/
/* start procedural code                       label_start_procedural         */

PMA_cleanupPathInfo();

/**
 * just to be sure there was no import (registering) before here
 * we empty the global space (but avoid unsetting $variables_list
 * and $key in the foreach (), we still need them!)
 */
$variables_whitelist = array (
    'GLOBALS',
    '_SERVER',
    '_GET',
    '_POST',
    '_REQUEST',
    '_FILES',
    '_ENV',
    '_COOKIE',
    '_SESSION',
    'error_handler',
    'PMA_PHP_SELF',
    'variables_whitelist',
    'key',
);

foreach (get_defined_vars() as $key => $value) {
    if (! in_array($key, $variables_whitelist)) {
        unset($$key);
    }
}
unset($key, $value, $variables_whitelist);


/**
 * Subforms - some functions need to be called by form, cause of the limited URL
 * length, but if this functions inside another form you cannot just open a new
 * form - so phpMyAdmin uses 'arrays' inside this form
 *
 * <code>
 * <form ...>
 * ... main form elements ...
 * <input type="hidden" name="subform[action1][id]" value="1" />
 * ... other subform data ...
 * <input type="submit" name="usesubform[action1]" value="do action1" />
 * ... other subforms ...
 * <input type="hidden" name="subform[actionX][id]" value="X" />
 * ... other subform data ...
 * <input type="submit" name="usesubform[actionX]" value="do actionX" />
 * ... main form elements ...
 * <input type="submit" name="main_action" value="submit form" />
 * </form>
 * </code>
 *
 * so we now check if a subform is submitted
 */
$__redirect = null;
if (isset($_POST['usesubform'])) {
    // if a subform is present and should be used
    // the rest of the form is deprecated
    $subform_id = key($_POST['usesubform']);
    $subform    = $_POST['subform'][$subform_id];
    $_POST      = $subform;
    $_REQUEST   = $subform;
    /**
     * some subforms need another page than the main form, so we will just
     * include this page at the end of this script - we use $__redirect to
     * track this
     */
    if (isset($_POST['redirect'])
        && $_POST['redirect'] != basename($PMA_PHP_SELF)
    ) {
        $__redirect = $_POST['redirect'];
        unset($_POST['redirect']);
    }
    unset($subform_id, $subform);
} else {
    // Note: here we overwrite $_REQUEST so that it does not contain cookies,
    // because another application for the same domain could have set
    // a cookie (with a compatible path) that overrides a variable
    // we expect from GET or POST.
    // We'll refer to cookies explicitly with the $_COOKIE syntax.
    $_REQUEST = array_merge($_GET, $_POST);
}
// end check if a subform is submitted

/**
 * check timezone setting
 * this could produce an E_WARNING - but only once,
 * if not done here it will produce E_WARNING on every date/time function
 */
date_default_timezone_set(@date_default_timezone_get());

/******************************************************************************/
/* parsing configuration file                  LABEL_parsing_config_file      */

/**
 * @global Config $GLOBALS['PMA_Config']
 * force reading of config file, because we removed sensitive values
 * in the previous iteration
 */
$GLOBALS['PMA_Config'] = new Config(CONFIG_FILE);

if (!defined('PMA_MINIMUM_COMMON')) {
    $GLOBALS['PMA_Config']->checkPmaAbsoluteUri();
}

/**
 * BC - enable backward compatibility
 * exports all configuration settings into $GLOBALS ($GLOBALS['cfg'])
 */
$GLOBALS['PMA_Config']->enableBc();

/**
 * clean cookies on upgrade
 * when changing something related to PMA cookies, increment the cookie version
 */
$pma_cookie_version = 5;
if (isset($_COOKIE)) {
    if (! isset($_COOKIE['pmaCookieVer'])
        || $_COOKIE['pmaCookieVer'] != $pma_cookie_version
    ) {
        // delete all cookies
        foreach ($_COOKIE as $cookie_name => $tmp) {
            $GLOBALS['PMA_Config']->removeCookie($cookie_name);
        }
        $_COOKIE = array();
        $GLOBALS['PMA_Config']->setCookie('pmaCookieVer', $pma_cookie_version);
    }
}


/**
 * check HTTPS connection
 */
if ($GLOBALS['PMA_Config']->get('ForceSSL')
    && ! $GLOBALS['PMA_Config']->detectHttps()
) {
    // grab SSL URL
    $url = $GLOBALS['PMA_Config']->getSSLUri();
    // Actually redirect
    PMA_sendHeaderLocation($url . PMA_URL_getCommon($_GET, 'text'));
    // delete the current session, otherwise we get problems (see bug #2397877)
    $GLOBALS['PMA_Config']->removeCookie($GLOBALS['session_name']);
    exit;
}


/**
 * include session handling after the globals, to prevent overwriting
 */
require './libraries/session.inc.php';

/**
 * init some variables LABEL_variables_init
 */

/**
 * holds parameters to be passed to next page
 * @global array $GLOBALS['url_params']
 */
$GLOBALS['url_params'] = array();

/**
 * the whitelist for $GLOBALS['goto']
 * @global array $goto_whitelist
 */
$goto_whitelist = array(
    //'browse_foreigners.php',
    //'changelog.php',
    //'chk_rel.php',
    'db_datadict.php',
    'db_sql.php',
    'db_events.php',
    'db_export.php',
    'db_importdocsql.php',
    'db_qbe.php',
    'db_structure.php',
    'db_import.php',
    'db_operations.php',
    'db_search.php',
    'db_routines.php',
    'export.php',
    'import.php',
    //'index.php',
    //'navigation.php',
    //'license.php',
    'index.php',
    'pdf_pages.php',
    'pdf_schema.php',
    //'phpinfo.php',
    'server_binlog.php',
    'server_collations.php',
    'server_databases.php',
    'server_engines.php',
    'server_export.php',
    'server_import.php',
    'server_privileges.php',
    'server_sql.php',
    'server_status.php',
    'server_status_advisor.php',
    'server_status_monitor.php',
    'server_status_queries.php',
    'server_status_variables.php',
    'server_variables.php',
    'sql.php',
    'tbl_addfield.php',
    'tbl_change.php',
    'tbl_create.php',
    'tbl_import.php',
    'tbl_indexes.php',
    'tbl_sql.php',
    'tbl_export.php',
    'tbl_operations.php',
    'tbl_structure.php',
    'tbl_relation.php',
    'tbl_replace.php',
    'tbl_row_action.php',
    'tbl_select.php',
    'tbl_zoom_select.php',
    //'themes.php',
    'transformation_overview.php',
    'transformation_wrapper.php',
    'user_password.php',
);

/**
 * check $__redirect against whitelist
 */
if (! PMA_checkPageValidity($__redirect, $goto_whitelist)) {
    $__redirect = null;
}

/**
 * holds page that should be displayed
 * @global string $GLOBALS['goto']
 */
$GLOBALS['goto'] = '';
// Security fix: disallow accessing serious server files via "?goto="
if (PMA_checkPageValidity($_REQUEST['goto'], $goto_whitelist)) {
    $GLOBALS['goto'] = $_REQUEST['goto'];
    $GLOBALS['url_params']['goto'] = $_REQUEST['goto'];
} else {
    unset($_REQUEST['goto'], $_GET['goto'], $_POST['goto'], $_COOKIE['goto']);
}

/**
 * returning page
 * @global string $GLOBALS['back']
 */
if (PMA_checkPageValidity($_REQUEST['back'], $goto_whitelist)) {
    $GLOBALS['back'] = $_REQUEST['back'];
} else {
    unset($_REQUEST['back'], $_GET['back'], $_POST['back'], $_COOKIE['back']);
}

/**
 * Check whether user supplied token is valid, if not remove any possibly
 * dangerous stuff from request.
 *
 * remember that some objects in the session with session_start and __wakeup()
 * could access this variables before we reach this point
 * f.e. PMA\libraries\Config: fontsize
 *
 * @todo variables should be handled by their respective owners (objects)
 * f.e. lang, server, collation_connection in PMA\libraries\Config
 */
$token_mismatch = true;
$token_provided = false;
if (PMA_isValid($_REQUEST['token'])) {
    $token_provided = true;
    $token_mismatch = ($_SESSION[' PMA_token '] != $_REQUEST['token']);
}

if ($token_mismatch) {
    /**
     *  List of parameters which are allowed from unsafe source
     */
    $allow_list = array(
        /* needed for direct access, see FAQ 1.34
         * also, server needed for cookie login screen (multi-server)
         */
        'server', 'db', 'table', 'target', 'lang',
        /* Session ID */
        'phpMyAdmin',
        /* Cookie preferences */
        'pma_lang', 'pma_collation_connection',
        /* Possible login form */
        'pma_servername', 'pma_username', 'pma_password',
        'g-recaptcha-response',
        /* Needed to send the correct reply */
        'ajax_request',
        /* Permit to log out even if there is a token mismatch */
        'old_usr',
        /* Permit redirection with token-mismatch in url.php */
        'url',
        /* Permit session expiry flag */
        'session_expired',
        /* JS loading */
        'scripts', 'call_done'
    );
    /**
     * Allow changing themes in test/theme.php
     */
    if (defined('PMA_TEST_THEME')) {
        $allow_list[] = 'set_theme';
    }
    /**
     * Require cleanup functions
     */
    include './libraries/cleanup.lib.php';
    /**
     * Do actual cleanup
     */
    PMA_removeRequestVars($allow_list);

}


/**
 * current selected database
 * @global string $GLOBALS['db']
 */
PMA_setGlobalDbOrTable('db');

/**
 * current selected table
 * @global string $GLOBALS['table']
 */
PMA_setGlobalDbOrTable('table');

/**
 * Store currently selected recent table.
 * Affect $GLOBALS['db'] and $GLOBALS['table']
 */
if (PMA_isValid($_REQUEST['selected_recent_table'])) {
    $recent_table = json_decode($_REQUEST['selected_recent_table'], true);
    $GLOBALS['db'] = $recent_table['db'];
    $GLOBALS['url_params']['db'] = $GLOBALS['db'];
    $GLOBALS['table'] = $recent_table['table'];
    $GLOBALS['url_params']['table'] = $GLOBALS['table'];
}

/**
 * SQL query to be executed
 * @global string $GLOBALS['sql_query']
 */
$GLOBALS['sql_query'] = '';
if (PMA_isValid($_REQUEST['sql_query'])) {
    $GLOBALS['sql_query'] = $_REQUEST['sql_query'];
}

//$_REQUEST['set_theme'] // checked later in this file LABEL_theme_setup
//$_REQUEST['server']; // checked later in this file
//$_REQUEST['lang'];   // checked by LABEL_loading_language_file

/******************************************************************************/
/* loading language file                       LABEL_loading_language_file    */

/**
 * lang detection is done here
 */
require './libraries/select_lang.inc.php';

// Defines the cell alignment values depending on text direction
if ($GLOBALS['text_dir'] == 'ltr') {
    $GLOBALS['cell_align_left']  = 'left';
    $GLOBALS['cell_align_right'] = 'right';
} else {
    $GLOBALS['cell_align_left']  = 'right';
    $GLOBALS['cell_align_right'] = 'left';
}

/**
 * check for errors occurred while loading configuration
 * this check is done here after loading language files to present errors in locale
 */
$GLOBALS['PMA_Config']->checkPermissions();

if ($GLOBALS['PMA_Config']->error_config_file) {
    $error = '[strong]' . __('Failed to read configuration file!') . '[/strong]'
        . '[br][br]'
        . __(
            'This usually means there is a syntax error in it, '
            . 'please check any errors shown below.'
        )
        . '[br][br]'
        . '[conferr]';
    trigger_error($error, E_USER_ERROR);
}
if ($GLOBALS['PMA_Config']->error_config_default_file) {
    $error = sprintf(
        __('Could not load default configuration from: %1$s'),
        $GLOBALS['PMA_Config']->default_source
    );
    trigger_error($error, E_USER_ERROR);
}
if ($GLOBALS['PMA_Config']->error_pma_uri) {
    trigger_error(
        __(
            'The [code]$cfg[\'PmaAbsoluteUri\'][/code]'
            . ' directive MUST be set in your configuration file!'
        ),
        E_USER_ERROR
    );
}


/******************************************************************************/
/* setup servers                                       LABEL_setup_servers    */

/**
 * current server
 * @global integer $GLOBALS['server']
 */
$GLOBALS['server'] = 0;

/**
 * Servers array fixups.
 * $default_server comes from PMA\libraries\Config::enableBc()
 * @todo merge into PMA\libraries\Config
 */
// Do we have some server?
if (! isset($cfg['Servers']) || count($cfg['Servers']) == 0) {
    // No server => create one with defaults
    $cfg['Servers'] = array(1 => $default_server);
} else {
    // We have server(s) => apply default configuration
    $new_servers = array();

    foreach ($cfg['Servers'] as $server_index => $each_server) {

        // Detect wrong configuration
        if (!is_int($server_index) || $server_index < 1) {
            trigger_error(
                sprintf(__('Invalid server index: %s'), $server_index),
                E_USER_ERROR
            );
        }

        $each_server = array_merge($default_server, $each_server);

        // Don't use servers with no hostname
        if ($each_server['connect_type'] == 'tcp' && empty($each_server['host'])) {
            trigger_error(
                sprintf(
                    __(
                        'Invalid hostname for server %1$s. '
                        . 'Please review your configuration.'
                    ),
                    $server_index
                ),
                E_USER_ERROR
            );
        }

        // Final solution to bug #582890
        // If we are using a socket connection
        // and there is nothing in the verbose server name
        // or the host field, then generate a name for the server
        // in the form of "Server 2", localized of course!
        if ($each_server['connect_type'] == 'socket'
            && empty($each_server['host'])
            && empty($each_server['verbose'])
        ) {
            $each_server['verbose'] = sprintf(__('Server %d'), $server_index);
        }

        $new_servers[$server_index] = $each_server;
    }
    $cfg['Servers'] = $new_servers;
    unset($new_servers, $server_index, $each_server);
}

// Cleanup
unset($default_server);


/******************************************************************************/
/* setup themes                                          LABEL_theme_setup    */

ThemeManager::initializeTheme();

if (! defined('PMA_MINIMUM_COMMON')) {
    /**
     * Character set conversion.
     */
    include_once './libraries/charset_conversion.lib.php';

    /**
     * Lookup server by name
     * (see FAQ 4.8)
     */
    if (! empty($_REQUEST['server'])
        && is_string($_REQUEST['server'])
        && ! is_numeric($_REQUEST['server'])
    ) {
        foreach ($cfg['Servers'] as $i => $server) {
            $verboseToLower = /*overload*/mb_strtolower($server['verbose']);
            $serverToLower = /*overload*/mb_strtolower($_REQUEST['server']);
            if ($server['host'] == $_REQUEST['server']
                || $server['verbose'] == $_REQUEST['server']
                || $verboseToLower == $serverToLower
                || md5($verboseToLower) === $serverToLower
            ) {
                $_REQUEST['server'] = $i;
                break;
            }
        }
        if (is_string($_REQUEST['server'])) {
            unset($_REQUEST['server']);
        }
        unset($i);
    }

    /**
     * If no server is selected, make sure that $cfg['Server'] is empty (so
     * that nothing will work), and skip server authentication.
     * We do NOT exit here, but continue on without logging into any server.
     * This way, the welcome page will still come up (with no server info) and
     * present a choice of servers in the case that there are multiple servers
     * and '$cfg['ServerDefault'] = 0' is set.
     */

    if (isset($_REQUEST['server'])
        && (is_string($_REQUEST['server']) || is_numeric($_REQUEST['server']))
        && ! empty($_REQUEST['server'])
        && ! empty($cfg['Servers'][$_REQUEST['server']])
    ) {
        $GLOBALS['server'] = $_REQUEST['server'];
        $cfg['Server'] = $cfg['Servers'][$GLOBALS['server']];
    } else {
        if (!empty($cfg['Servers'][$cfg['ServerDefault']])) {
            $GLOBALS['server'] = $cfg['ServerDefault'];
            $cfg['Server'] = $cfg['Servers'][$GLOBALS['server']];
        } else {
            $GLOBALS['server'] = 0;
            $cfg['Server'] = array();
        }
    }
    $GLOBALS['url_params']['server'] = $GLOBALS['server'];

    /**
     * Kanji encoding convert feature appended by Y.Kawada (2002/2/20)
     */
    if (function_exists('mb_convert_encoding')
        && $lang == 'ja'
    ) {
        include_once './libraries/kanji-encoding.lib.php';
    } // end if

    /**
     * save some settings in cookies
     * @todo should be done in PMA\libraries\Config
     */
    $GLOBALS['PMA_Config']->setCookie('pma_lang', $GLOBALS['lang']);
    if (isset($GLOBALS['collation_connection'])) {
        $GLOBALS['PMA_Config']->setCookie(
            'pma_collation_connection',
            $GLOBALS['collation_connection']
        );
    }

    $_SESSION['PMA_Theme_Manager']->setThemeCookie();

    if (! empty($cfg['Server'])) {

        /**
         * Loads the proper database interface for this server
         */
        include_once './libraries/database_interface.inc.php';

        include_once './libraries/logging.lib.php';

        // get LoginCookieValidity from preferences cache
        // no generic solution for loading preferences from cache as some settings
        // need to be kept for processing in
        // PMA\libraries\Config::loadUserPreferences()
        $cache_key = 'server_' . $GLOBALS['server'];
        if (isset($_SESSION['cache'][$cache_key]['userprefs']['LoginCookieValidity'])
        ) {
            $value
                = $_SESSION['cache'][$cache_key]['userprefs']['LoginCookieValidity'];
            $GLOBALS['PMA_Config']->set('LoginCookieValidity', $value);
            $GLOBALS['cfg']['LoginCookieValidity'] = $value;
            unset($value);
        }
        unset($cache_key);

        // Gets the authentication library that fits the $cfg['Server'] settings
        // and run authentication

        // to allow HTTP or http
        $cfg['Server']['auth_type']
            = /*overload*/mb_strtolower($cfg['Server']['auth_type']);

        /**
         * the required auth type plugin
         */
        $auth_class = "Authentication" . ucfirst($cfg['Server']['auth_type']);
        if (! file_exists(
            './libraries/plugins/auth/'
            . $auth_class . '.php'
        )) {
            PMA_fatalError(
                __('Invalid authentication method set in configuration:')
                . ' ' . $cfg['Server']['auth_type']
            );
        }
        if (isset($_REQUEST['pma_password'])) {
            $_REQUEST['pma_password'] = substr($_REQUEST['pma_password'], 0, 256);
        }
        $fqnAuthClass = 'PMA\libraries\plugins\auth\\' . $auth_class;
        // todo: add plugin manager
        $plugin_manager = null;
        /** @var AuthenticationPlugin $auth_plugin */
        $auth_plugin = new $fqnAuthClass($plugin_manager);

        if (! $auth_plugin->authCheck()) {
            /* Force generating of new session on login */
            if ($token_provided) {
                PMA_secureSession();
            }
            $auth_plugin->auth();
        } else {
            $auth_plugin->authSetUser();
        }

        // Check IP-based Allow/Deny rules as soon as possible to reject the
        // user based on mod_access in Apache
        if (isset($cfg['Server']['AllowDeny'])
            && isset($cfg['Server']['AllowDeny']['order'])
        ) {

            /**
             * ip based access library
             */
            include_once './libraries/ip_allow_deny.lib.php';

            $allowDeny_forbidden         = false; // default
            if ($cfg['Server']['AllowDeny']['order'] == 'allow,deny') {
                $allowDeny_forbidden     = true;
                if (PMA_allowDeny('allow')) {
                    $allowDeny_forbidden = false;
                }
                if (PMA_allowDeny('deny')) {
                    $allowDeny_forbidden = true;
                }
            } elseif ($cfg['Server']['AllowDeny']['order'] == 'deny,allow') {
                if (PMA_allowDeny('deny')) {
                    $allowDeny_forbidden = true;
                }
                if (PMA_allowDeny('allow')) {
                    $allowDeny_forbidden = false;
                }
            } elseif ($cfg['Server']['AllowDeny']['order'] == 'explicit') {
                if (PMA_allowDeny('allow') && ! PMA_allowDeny('deny')) {
                    $allowDeny_forbidden = false;
                } else {
                    $allowDeny_forbidden = true;
                }
            } // end if ... elseif ... elseif

            // Ejects the user if banished
            if ($allowDeny_forbidden) {
                PMA_logUser($cfg['Server']['user'], 'allow-denied');
                $auth_plugin->authFails();
            }
        } // end if

        // is root allowed?
        if (! $cfg['Server']['AllowRoot'] && $cfg['Server']['user'] == 'root') {
            $allowDeny_forbidden = true;
            PMA_logUser($cfg['Server']['user'], 'root-denied');
            $auth_plugin->authFails();
        }

        // is a login without password allowed?
        if (! $cfg['Server']['AllowNoPassword']
            && $cfg['Server']['password'] == ''
        ) {
            $login_without_password_is_forbidden = true;
            PMA_logUser($cfg['Server']['user'], 'empty-denied');
            $auth_plugin->authFails();
        }

        // if using TCP socket is not needed
        if (/*overload*/mb_strtolower($cfg['Server']['connect_type']) == 'tcp') {
            $cfg['Server']['socket'] = '';
        }

        // Try to connect MySQL with the control user profile (will be used to
        // get the privileges list for the current user but the true user link
        // must be open after this one so it would be default one for all the
        // scripts)
        $controllink = false;
        if ($cfg['Server']['controluser'] != '') {
            if (! empty($cfg['Server']['controlhost'])
                || ! empty($cfg['Server']['controlport'])
            ) {
                $server_details = array();
                if (! empty($cfg['Server']['controlhost'])) {
                    $server_details['host'] = $cfg['Server']['controlhost'];
                } else {
                    $server_details['host'] = $cfg['Server']['host'];
                }
                if (! empty($cfg['Server']['controlport'])) {
                    $server_details['port'] = $cfg['Server']['controlport'];
                } elseif ($server_details['host'] == $cfg['Server']['host']) {
                    // Evaluates to true when controlhost == host
                    // or controlhost is not defined (hence it defaults to host)
                    // In such case we can use the value of port.
                    $server_details['port'] = $cfg['Server']['port'];
                }
                // otherwise we leave the $server_details['port'] unset,
                // allowing it to take default mysql port

                $controllink = $GLOBALS['dbi']->connect(
                    $cfg['Server']['controluser'],
                    $cfg['Server']['controlpass'],
                    true,
                    $server_details
                );
            } else {
                $controllink = $GLOBALS['dbi']->connect(
                    $cfg['Server']['controluser'],
                    $cfg['Server']['controlpass'],
                    true
                );
            }
        }

        // Connects to the server (validates user's login)
        /** @var DatabaseInterface $userlink */
        $userlink = $GLOBALS['dbi']->connect(
            $cfg['Server']['user'], $cfg['Server']['password'], false
        );

        // Set timestamp for the session, if required.
        if ($cfg['Server']['SessionTimeZone'] != '') {
            $sql_query_tz = 'SET ' . Util::backquote('time_zone') . ' = '
                . '\''
                . Util::sqlAddSlashes($cfg['Server']['SessionTimeZone'])
                . '\'';

            if (! $userlink->query($sql_query_tz)) {
                $error_message_tz = sprintf(
                    __(
                        'Unable to use timezone %1$s for server %2$d. '
                        . 'Please check your configuration setting for '
                        . '[em]$cfg[\'Servers\'][%3$d][\'SessionTimeZone\'][/em]. '
                        . 'phpMyAdmin is currently using the default time zone '
                        . 'of the database server.'
                    ),
                    $cfg['Servers'][$GLOBALS['server']]['SessionTimeZone'],
                    $GLOBALS['server'],
                    $GLOBALS['server']
                );

                $GLOBALS['error_handler']->addError(
                    $error_message_tz,
                    E_USER_WARNING,
                    '',
                    '',
                    false
                );
            }
        }

        if (! $controllink) {
            $controllink = $userlink;
        }

        $auth_plugin->storeUserCredentials();

        /* Log success */
        PMA_logUser($cfg['Server']['user']);

        if (PMA_MYSQL_INT_VERSION < $cfg['MysqlMinVersion']['internal']) {
            PMA_fatalError(
                __('You should upgrade to %s %s or later.'),
                array('MySQL', $cfg['MysqlMinVersion']['human'])
            );
        }

        /**
         * Type handling object.
         */
        $GLOBALS['PMA_Types'] = new TypesMySQL();

        /**
         * Charset information
         */
        include_once './libraries/mysql_charsets.inc.php';

        if (!isset($mysql_charsets)) {
            $mysql_charsets = array();
            $mysql_collations_flat = array();
        }

        /**
         * Initializes the SQL parsing library.
         */
        include_once SQL_PARSER_AUTOLOAD;

        // Loads closest context to this version.
        SqlParser\Context::loadClosest('MySql' . PMA_MYSQL_INT_VERSION);

        // Sets the default delimiter (if specified).
        if (!empty($_REQUEST['sql_delimiter'])) {
            SqlParser\Lexer::$DEFAULT_DELIMITER = $_REQUEST['sql_delimiter'];
        }

        // TODO: Set SQL modes too.

        /**
         * the ListDatabase class
         */
        $pma = new PMA;
        $pma->userlink = $userlink;
        $pma->controllink = $controllink;

        /**
         * some resetting has to be done when switching servers
         */
        if (isset($_SESSION['tmpval']['previous_server'])
            && $_SESSION['tmpval']['previous_server'] != $GLOBALS['server']
        ) {
            unset($_SESSION['tmpval']['navi_limit_offset']);
        }
        $_SESSION['tmpval']['previous_server'] = $GLOBALS['server'];

    } else { // end server connecting
        // No need to check for 'PMA_BYPASS_GET_INSTANCE' since this execution path
        // applies only to initial login
        $response = Response::getInstance();
        $response->getHeader()->disableMenuAndConsole();
        $response->getFooter()->setMinimal();
    }

    /**
     * check if profiling was requested and remember it
     * (note: when $cfg['ServerDefault'] = 0, constant is not defined)
     */
    if (isset($_REQUEST['profiling'])
        && Util::profilingSupported()
    ) {
        $_SESSION['profiling'] = true;
    } elseif (isset($_REQUEST['profiling_form'])) {
        // the checkbox was unchecked
        unset($_SESSION['profiling']);
    }

    // load user preferences
    $GLOBALS['PMA_Config']->loadUserPreferences();

    /**
     * Inclusion of profiling scripts is needed on various
     * pages like sql, tbl_sql, db_sql, tbl_select
     */
    if (! defined('PMA_BYPASS_GET_INSTANCE')) {
        $response = Response::getInstance();
    }
    if (isset($_SESSION['profiling'])) {
        $header   = $response->getHeader();
        $scripts  = $header->getScripts();
        $scripts->addFile('chart.js');
        $scripts->addFile('jqplot/jquery.jqplot.js');
        $scripts->addFile('jqplot/plugins/jqplot.pieRenderer.js');
        $scripts->addFile('jqplot/plugins/jqplot.highlighter.js');
        $scripts->addFile('canvg/canvg.js');
        $scripts->addFile('jquery/jquery.tablesorter.js');
    }

    /*
     * There is no point in even attempting to process
     * an ajax request if there is a token mismatch
     */
    if (isset($response) && $response->isAjax() && $token_mismatch) {
        $response->setRequestStatus(false);
        $response->addJSON(
            'message',
            Message::error(__('Error: Token mismatch'))
        );
        exit;
    }
} else { // end if !defined('PMA_MINIMUM_COMMON')
    // load user preferences
    $GLOBALS['PMA_Config']->loadUserPreferences();
}

// remove sensitive values from session
$GLOBALS['PMA_Config']->set('blowfish_secret', '');
$GLOBALS['PMA_Config']->set('Servers', '');
$GLOBALS['PMA_Config']->set('default_server', '');

/* Tell tracker that it can actually work */
Tracker::enable();

/**
 * @global boolean $GLOBALS['is_ajax_request']
 * @todo should this be moved to the variables init section above?
 *
 * Check if the current request is an AJAX request, and set is_ajax_request
 * accordingly.  Suppress headers, footers and unnecessary output if set to
 * true
 */
if (isset($_REQUEST['ajax_request']) && $_REQUEST['ajax_request'] == true) {
    $GLOBALS['is_ajax_request'] = true;
} else {
    $GLOBALS['is_ajax_request'] = false;
}

if (isset($_REQUEST['GLOBALS']) || isset($_FILES['GLOBALS'])) {
    PMA_fatalError(__("GLOBALS overwrite attempt"));
}

/**
 * protect against possible exploits - there is no need to have so much variables
 */
if (count($_REQUEST) > 1000) {
    PMA_fatalError(__('possible exploit'));
}

/**
 * Check for numeric keys
 * (if register_globals is on, numeric key can be found in $GLOBALS)
 */
foreach ($GLOBALS as $key => $dummy) {
    if (is_numeric($key)) {
        PMA_fatalError(__('numeric key detected'));
    }
}
unset($dummy);

// here, the function does not exist with this configuration:
// $cfg['ServerDefault'] = 0;
$GLOBALS['is_superuser']
    = isset($GLOBALS['dbi']) && $GLOBALS['dbi']->isSuperuser();

if (!empty($__redirect) && in_array($__redirect, $goto_whitelist)) {
    /**
     * include subform target page
     */
    include $__redirect;
    exit();
}

// If Zero configuration mode enabled, check PMA tables in current db.
if (! defined('PMA_MINIMUM_COMMON')
    && ! empty($GLOBALS['server'])
    && isset($GLOBALS['cfg']['ZeroConf'])
    && $GLOBALS['cfg']['ZeroConf'] == true
) {
    if (! empty($GLOBALS['db'])) {
        $cfgRelation = PMA_getRelationsParam();
        if (empty($cfgRelation['db'])) {
            PMA_fixPMATables($GLOBALS['db'], false);
        }
    }
    $cfgRelation = PMA_getRelationsParam();
    if (empty($cfgRelation['db'])) {
        foreach ($GLOBALS['pma']->databases as $database) {
            if ($database == 'phpmyadmin') {
                PMA_fixPMATables($database, false);
            }
        }
    }
}

if (! defined('PMA_MINIMUM_COMMON')) {
    include_once 'libraries/config/messages.inc.php';
    include 'libraries/config/user_preferences.forms.php';
    include_once 'libraries/config/page_settings.forms.php';
}<|MERGE_RESOLUTION|>--- conflicted
+++ resolved
@@ -89,34 +89,13 @@
 /**
  * Warning about missing PHP extensions.
  */
-<<<<<<< HEAD
 PMA_checkExtensions();
-=======
-if (! function_exists('mb_detect_encoding')) {
-    PMA_warnMissingExtension('mbstring', $fatal = true);
-}
 
 /**
  * Set utf-8 encoding for PHP
  */
 ini_set('default_charset', 'utf-8');
 mb_internal_encoding('utf-8');
-
-/**
- * the PMA_Theme class
- */
-require './libraries/Theme.class.php';
-
-/**
- * the PMA_Theme_Manager class
- */
-require './libraries/Theme_Manager.class.php';
-
-/**
- * the PMA_Config class
- */
-require './libraries/Config.class.php';
->>>>>>> 1abdeb57
 
 /**
  * the relation lib, tracker needs it

<?php
/* vim: set expandtab sw=4 ts=4 sts=4: */
/**
 * library for displaying table with results from all sort of select queries
 *
 * @package phpMyAdmin
 */

/**
 *
 */
require_once './libraries/Index.class.php';

/**
 * Defines the display mode to use for the results of a SQL query
 *
 * It uses a synthetic string that contains all the required informations.
 * In this string:
 *   - the first two characters stand for the action to do while
 *     clicking on the "edit" link (e.g. 'ur' for update a row, 'nn' for no
 *     edit link...);
 *   - the next two characters stand for the action to do while
 *     clicking on the "delete" link (e.g. 'kp' for kill a process, 'nn' for
 *     no delete link...);
 *   - the next characters are boolean values (1/0) and respectively stand
 *     for sorting links, navigation bar, "insert a new row" link, the
 *     bookmark feature, the expand/collapse text/blob fields button and
 *     the "display printable view" option.
 *     Of course '0'/'1' means the feature won't/will be enabled.
 *
 * @param string  &$the_disp_mode the synthetic value for display_mode (see a few
 *                                lines above for explanations)
 * @param integer &$the_total     the total number of rows returned by the SQL query
 *                                without any programmatically appended "LIMIT" clause
 *                                (just a copy of $unlim_num_rows if it exists, else
 *                                computed inside this function)
 *
 * @return  array    an array with explicit indexes for all the display
 *                   elements
 *
 * @global  string   the database name
 * @global  string   the table name
 * @global  integer  the total number of rows returned by the SQL query
 *                   without any programmatically appended "LIMIT" clause
 * @global  array    the properties of the fields returned by the query
 * @global  string   the URL to return to in case of error in a SQL
 *                   statement
 *
 * @access  private
 *
 * @see     PMA_displayTable()
 */
function PMA_setDisplayMode(&$the_disp_mode, &$the_total)
{
    global $db, $table;
    global $unlim_num_rows, $fields_meta;
    global $err_url;

    // 1. Initializes the $do_display array
    $do_display              = array();
    $do_display['edit_lnk']  = $the_disp_mode[0] . $the_disp_mode[1];
    $do_display['del_lnk']   = $the_disp_mode[2] . $the_disp_mode[3];
    $do_display['sort_lnk']  = (string) $the_disp_mode[4];
    $do_display['nav_bar']   = (string) $the_disp_mode[5];
    $do_display['ins_row']   = (string) $the_disp_mode[6];
    $do_display['bkm_form']  = (string) $the_disp_mode[7];
    $do_display['text_btn']  = (string) $the_disp_mode[8];
    $do_display['pview_lnk'] = (string) $the_disp_mode[9];

    // 2. Display mode is not "false for all elements" -> updates the
    // display mode
    if ($the_disp_mode != 'nnnn000000') {
        if (isset($GLOBALS['printview']) && $GLOBALS['printview'] == '1') {
            // 2.0 Print view -> set all elements to false!
            $do_display['edit_lnk']  = 'nn'; // no edit link
            $do_display['del_lnk']   = 'nn'; // no delete link
            $do_display['sort_lnk']  = (string) '0';
            $do_display['nav_bar']   = (string) '0';
            $do_display['ins_row']   = (string) '0';
            $do_display['bkm_form']  = (string) '0';
            $do_display['text_btn']  = (string) '0';
            $do_display['pview_lnk'] = (string) '0';
        } elseif ($GLOBALS['is_count'] || $GLOBALS['is_analyse']
            || $GLOBALS['is_maint'] || $GLOBALS['is_explain']
            ) {
            // 2.1 Statement is a "SELECT COUNT", a
            //     "CHECK/ANALYZE/REPAIR/OPTIMIZE", an "EXPLAIN" one or
            //     contains a "PROC ANALYSE" part
            $do_display['edit_lnk']  = 'nn'; // no edit link
            $do_display['del_lnk']   = 'nn'; // no delete link
            $do_display['sort_lnk']  = (string) '0';
            $do_display['nav_bar']   = (string) '0';
            $do_display['ins_row']   = (string) '0';
            $do_display['bkm_form']  = (string) '1';
            if ($GLOBALS['is_maint']) {
                $do_display['text_btn']  = (string) '1';
            } else {
                $do_display['text_btn']  = (string) '0';
            }
            $do_display['pview_lnk'] = (string) '1';
        } elseif ($GLOBALS['is_show']) {
            // 2.2 Statement is a "SHOW..."
            /**
             * 2.2.1
             * @todo defines edit/delete links depending on show statement
             */
            $tmp = preg_match('@^SHOW[[:space:]]+(VARIABLES|(FULL[[:space:]]+)?PROCESSLIST|STATUS|TABLE|GRANTS|CREATE|LOGS|DATABASES|FIELDS)@i', $GLOBALS['sql_query'], $which);
            if (isset($which[1]) && strpos(' ' . strtoupper($which[1]), 'PROCESSLIST') > 0) {
                $do_display['edit_lnk'] = 'nn'; // no edit link
                $do_display['del_lnk']  = 'kp'; // "kill process" type edit link
            } else {
                // Default case -> no links
                $do_display['edit_lnk'] = 'nn'; // no edit link
                $do_display['del_lnk']  = 'nn'; // no delete link
            }
            // 2.2.2 Other settings
            $do_display['sort_lnk']  = (string) '0';
            $do_display['nav_bar']   = (string) '0';
            $do_display['ins_row']   = (string) '0';
            $do_display['bkm_form']  = (string) '1';
            $do_display['text_btn']  = (string) '1';
            $do_display['pview_lnk'] = (string) '1';
        } else {
            // 2.3 Other statements (ie "SELECT" ones) -> updates
            //     $do_display['edit_lnk'], $do_display['del_lnk'] and
            //     $do_display['text_btn'] (keeps other default values)
            $prev_table = $fields_meta[0]->table;
            $do_display['text_btn']  = (string) '1';
            for ($i = 0; $i < $GLOBALS['fields_cnt']; $i++) {
                $is_link = ($do_display['edit_lnk'] != 'nn'
                            || $do_display['del_lnk'] != 'nn'
                            || $do_display['sort_lnk'] != '0'
                            || $do_display['ins_row'] != '0');
                // 2.3.2 Displays edit/delete/sort/insert links?
                if ($is_link
                    && ($fields_meta[$i]->table == '' || $fields_meta[$i]->table != $prev_table)
                    ) {
                    $do_display['edit_lnk'] = 'nn'; // don't display links
                    $do_display['del_lnk']  = 'nn';
                    /**
                     * @todo May be problematic with same fields names in two joined table.
                     */
                    // $do_display['sort_lnk'] = (string) '0';
                    $do_display['ins_row']  = (string) '0';
                    if ($do_display['text_btn'] == '1') {
                        break;
                    }
                } // end if (2.3.2)
                // 2.3.3 Always display print view link
                $do_display['pview_lnk']    = (string) '1';
                $prev_table = $fields_meta[$i]->table;
            } // end for
        } // end if..elseif...else (2.1 -> 2.3)
    } // end if (2)

    // 3. Gets the total number of rows if it is unknown
    if (isset($unlim_num_rows) && $unlim_num_rows != '') {
        $the_total = $unlim_num_rows;
    } elseif (($do_display['nav_bar'] == '1' || $do_display['sort_lnk'] == '1')
             && (strlen($db) && !empty($table))) {
        $the_total   = PMA_Table::countRecords($db, $table);
    }

    // 4. If navigation bar or sorting fields names URLs should be
    //    displayed but there is only one row, change these settings to
    //    false
    if ($do_display['nav_bar'] == '1' || $do_display['sort_lnk'] == '1') {

        // - Do not display sort links if less than 2 rows.
        // - For a VIEW we (probably) did not count the number of rows
        //   so don't test this number here, it would remove the possibility
        //   of sorting VIEW results.
        if (isset($unlim_num_rows) && $unlim_num_rows < 2 && ! PMA_Table::isView($db, $table)) {
            // force display of navbar for vertical/horizontal display-choice.
            // $do_display['nav_bar']  = (string) '0';
            $do_display['sort_lnk'] = (string) '0';
        }
    } // end if (3)

    // 5. Updates the synthetic var
    $the_disp_mode = join('', $do_display);

    return $do_display;
} // end of the 'PMA_setDisplayMode()' function


/**
 * Return true if we are executing a query in the form of
 * "SELECT * FROM <a table> ..."
 *
 * @return boolean
 */
function PMA_isSelect()
{
    // global variables set from sql.php
    global $is_count, $is_export, $is_func, $is_analyse;
    global $analyzed_sql;

    return ! ($is_count || $is_export || $is_func || $is_analyse)
        && count($analyzed_sql[0]['select_expr']) == 0
        && isset($analyzed_sql[0]['queryflags']['select_from'])
        && count($analyzed_sql[0]['table_ref']) == 1;
}


/**
 * Displays a navigation button
 *
 * @param string  $caption            iconic caption for button
 * @param string  $title              text for button
 * @param integer $pos                position for next query
 * @param string  $html_sql_query     query ready for display
 * @param string  $onsubmit           optional onsubmit clause
 * @param string  $input_for_real_end optional hidden field for special treatment
 * @param string  $onclick            optional onclick clause
 *
 * @return nothing
 *
 * @global string   $db             the database name
 * @global string   $table          the table name
 * @global string   $goto           the URL to go back in case of errors
 *
 * @access private
 *
 * @see     PMA_displayTableNavigation()
 */
function PMA_displayTableNavigationOneButton($caption, $title, $pos, $html_sql_query, $onsubmit = '', $input_for_real_end = '', $onclick = '')
{

    global $db, $table, $goto;

    $caption_output = '';
    // for true or 'both'
    if ($GLOBALS['cfg']['NavigationBarIconic']) {
        $caption_output .= $caption;
    }
    // for false or 'both'
    if (false === $GLOBALS['cfg']['NavigationBarIconic'] || 'both' === $GLOBALS['cfg']['NavigationBarIconic']) {
        $caption_output .= '&nbsp;' . $title;
    }
    $title_output = ' title="' . $title . '"';
        ?>
<td>
    <form action="sql.php" method="post" <?php echo $onsubmit; ?>>
        <?php echo PMA_generate_common_hidden_inputs($db, $table); ?>
        <input type="hidden" name="sql_query" value="<?php echo $html_sql_query; ?>" />
        <input type="hidden" name="pos" value="<?php echo $pos; ?>" />
        <input type="hidden" name="goto" value="<?php echo $goto; ?>" />
        <?php echo $input_for_real_end; ?>
        <input type="submit" name="navig" <?php echo ($GLOBALS['cfg']['AjaxEnable'] ? ' class="ajax" ' : '' ); ?> value="<?php echo $caption_output; ?>"<?php echo $title_output . $onclick; ?> />
    </form>
</td>
<?php
} // end function PMA_displayTableNavigationOneButton()

/**
 * Displays a navigation bar to browse among the results of a SQL query
 *
 * @param integer $pos_next                  the offset for the "next" page
 * @param integer $pos_prev                  the offset for the "previous" page
 * @param string  $sql_query                 the URL-encoded query
 * @param string  $id_for_direction_dropdown the id for the direction dropdown
 *
 * @return nothing
 *
 * @global  string   $db             the database name
 * @global  string   $table          the table name
 * @global  string   $goto           the URL to go back in case of errors
 * @global  integer  $num_rows       the total number of rows returned by the
 *                                   SQL query
 * @global  integer  $unlim_num_rows the total number of rows returned by the
 *                                   SQL any programmatically appended "LIMIT" clause
 * @global  boolean  $is_innodb      whether its InnoDB or not
 * @global  array    $showtable      table definitions
 *
 * @access  private
 *
 * @see     PMA_displayTable()
 */
function PMA_displayTableNavigation($pos_next, $pos_prev, $sql_query, $id_for_direction_dropdown)
{
    global $db, $table, $goto;
    global $num_rows, $unlim_num_rows;
    global $is_innodb;
    global $showtable;

    // here, using htmlentities() would cause problems if the query
    // contains accented characters
    $html_sql_query = htmlspecialchars($sql_query);

    /**
     * @todo move this to a central place
     * @todo for other future table types
     */
    $is_innodb = (isset($showtable['Type']) && $showtable['Type'] == 'InnoDB');

    ?>

<!-- Navigation bar -->
<table border="0" cellpadding="0" cellspacing="0" class="navigation">
<tr>
    <td class="navigation_separator"></td>
    <?php
    // Move to the beginning or to the previous page
    if ($_SESSION['tmp_user_values']['pos'] && $_SESSION['tmp_user_values']['max_rows'] != 'all') {
        PMA_displayTableNavigationOneButton('&lt;&lt;', _pgettext('First page', 'Begin'), 0, $html_sql_query);
        PMA_displayTableNavigationOneButton('&lt;', _pgettext('Previous page', 'Previous'), $pos_prev, $html_sql_query);

    } // end move back

    //page redirection
    // (unless we are showing all records)
    if ('all' != $_SESSION['tmp_user_values']['max_rows']) { //if1
        $pageNow = @floor($_SESSION['tmp_user_values']['pos'] / $_SESSION['tmp_user_values']['max_rows']) + 1;
        $nbTotalPage = @ceil($unlim_num_rows / $_SESSION['tmp_user_values']['max_rows']);

        if ($nbTotalPage > 1) { //if2
       ?>
   <td>
        <?php
            $_url_params = array(
                'db'        => $db,
                'table'     => $table,
                'sql_query' => $sql_query,
                'goto'      => $goto,
            );
            //<form> to keep the form alignment of button < and <<
            // and also to know what to execute when the selector changes
            echo '<form action="sql.php' . PMA_generate_common_url($_url_params). '" method="post">';
            echo PMA_pageselector(
                $_SESSION['tmp_user_values']['max_rows'],
                $pageNow,
                $nbTotalPage,
                200,
                5,
                5,
                20,
                10
            );
        ?>
        </form>
    </td>
        <?php
        } //_if2
    } //_if1

    // Display the "Show all" button if allowed
    if ($GLOBALS['cfg']['ShowAll'] && ($num_rows < $unlim_num_rows)) {
        echo "\n";
        ?>
    <td>
        <form action="sql.php" method="post">
            <?php echo PMA_generate_common_hidden_inputs($db, $table); ?>
            <input type="hidden" name="sql_query" value="<?php echo $html_sql_query; ?>" />
            <input type="hidden" name="pos" value="0" />
            <input type="hidden" name="session_max_rows" value="all" />
            <input type="hidden" name="goto" value="<?php echo $goto; ?>" />
            <input type="submit" name="navig" value="<?php echo __('Show all'); ?>" />
        </form>
    </td>
        <?php
    } // end show all

    // Move to the next page or to the last one
    if (($_SESSION['tmp_user_values']['pos'] + $_SESSION['tmp_user_values']['max_rows'] < $unlim_num_rows) && $num_rows >= $_SESSION['tmp_user_values']['max_rows']
        && $_SESSION['tmp_user_values']['max_rows'] != 'all') {

        // display the Next button
        PMA_displayTableNavigationOneButton('&gt;',
            _pgettext('Next page', 'Next'),
            $pos_next,
            $html_sql_query);

        // prepare some options for the End button
        if ($is_innodb && $unlim_num_rows > $GLOBALS['cfg']['MaxExactCount']) {
            $input_for_real_end = '<input id="real_end_input" type="hidden" name="find_real_end" value="1" />';
            // no backquote around this message
            $onclick = '';
        } else {
            $input_for_real_end = $onclick = '';
        }

        // display the End button
        PMA_displayTableNavigationOneButton('&gt;&gt;',
            _pgettext('Last page', 'End'),
            @((ceil($unlim_num_rows / $_SESSION['tmp_user_values']['max_rows'])- 1) * $_SESSION['tmp_user_values']['max_rows']),
            $html_sql_query,
            'onsubmit="return ' . (($_SESSION['tmp_user_values']['pos'] + $_SESSION['tmp_user_values']['max_rows'] < $unlim_num_rows && $num_rows >= $_SESSION['tmp_user_values']['max_rows']) ? 'true' : 'false') . '"',
            $input_for_real_end,
            $onclick
            );
    } // end move toward

    // show separator if pagination happen
    if ($nbTotalPage > 1) {
        echo '<td><div class="navigation_separator">|</div></td>';
    }
    ?>
    <td>
        <div class="save_edited hide">
            <input type="submit" value="<?php echo __('Save edited data'); ?>" />
            <div class="navigation_separator">|</div>
        </div>
    </td>
    <td>
        <div class="restore_column hide">
            <input type="submit" value="<?php echo __('Restore column order'); ?>" />
            <div class="navigation_separator">|</div>
        </div>
    </td>

<?php // if displaying a VIEW, $unlim_num_rows could be zero because
      // of $cfg['MaxExactCountViews']; in this case, avoid passing
      // the 5th parameter to checkFormElementInRange()
      // (this means we can't validate the upper limit ?>
    <td class="navigation_goto">
        <form action="sql.php" method="post"
    onsubmit="return (checkFormElementInRange(this, 'session_max_rows', '<?php echo str_replace('\'', '\\\'', __('%d is not valid row number.')); ?>', 1) &amp;&amp; checkFormElementInRange(this, 'pos', '<?php echo str_replace('\'', '\\\'', __('%d is not valid row number.')); ?>', 0<?php echo $unlim_num_rows > 0 ? ',' . $unlim_num_rows - 1 : ''; ?>))">
            <?php echo PMA_generate_common_hidden_inputs($db, $table); ?>
            <input type="hidden" name="sql_query" value="<?php echo $html_sql_query; ?>" />
            <input type="hidden" name="goto" value="<?php echo $goto; ?>" />
            <input type="submit" name="navig" <?php echo ($GLOBALS['cfg']['AjaxEnable'] ? ' class="ajax"' : ''); ?> value="<?php echo __('Show'); ?> :" />
            <?php echo __('Start row') . ': ' . "\n"; ?>
            <input type="text" name="pos" size="3" value="<?php echo (($pos_next >= $unlim_num_rows) ? 0 : $pos_next); ?>" class="textfield" onfocus="this.select()" />
            <?php echo __('Number of rows') . ': ' . "\n"; ?>
            <input type="text" name="session_max_rows" size="3" value="<?php echo (($_SESSION['tmp_user_values']['max_rows'] != 'all') ? $_SESSION['tmp_user_values']['max_rows'] : $GLOBALS['cfg']['MaxRows']); ?>" class="textfield" onfocus="this.select()" />
        <?php
        if ($GLOBALS['cfg']['ShowDisplayDirection']) {
            // Display mode (horizontal/vertical and repeat headers)
            echo __('Mode') . ': ' . "\n";
            $choices = array(
                'horizontal'        => __('horizontal'),
                'horizontalflipped' => __('horizontal (rotated headers)'),
                'vertical'          => __('vertical'));
            echo PMA_generate_html_dropdown('disp_direction', $choices, $_SESSION['tmp_user_values']['disp_direction'], $id_for_direction_dropdown);
            unset($choices);
        }

        printf(__('Headers every %s rows'),
            '<input type="text" size="3" name="repeat_cells" value="' . $_SESSION['tmp_user_values']['repeat_cells'] . '" class="textfield" />');
        echo "\n";
        ?>
        </form>
    </td>
    <td class="navigation_separator"></td>
</tr>
</table>

    <?php
} // end of the 'PMA_displayTableNavigation()' function


/**
 * Displays the headers of the results table
 *
 * @param array   &$is_display                 which elements to display
 * @param array   &$fields_meta                the list of fields properties
 * @param integer $fields_cnt                  the total number of fields returned by the SQL query
 * @param array   $analyzed_sql                the analyzed query
 * @param string  $sort_expression             sort expression
 * @param string  $sort_expression_nodirection sort expression without direction
 * @param string  $sort_direction              sort direction
 *
 * @return  boolean  $clause_is_unique
 *
 * @global  string   $db               the database name
 * @global  string   $table            the table name
 * @global  string   $goto             the URL to go back in case of errors
 * @global  string   $sql_query        the SQL query
 * @global  integer  $num_rows         the total number of rows returned by the
 *                                     SQL query
 * @global  array    $vertical_display informations used with vertical display
 *                                     mode
 *
 * @access  private
 *
 * @see     PMA_displayTable()
 */
function PMA_displayTableHeaders(&$is_display, &$fields_meta, $fields_cnt = 0, $analyzed_sql = '', $sort_expression, $sort_expression_nodirection, $sort_direction)
{
    global $db, $table, $goto;
    global $sql_query, $num_rows;
    global $vertical_display, $highlight_columns;

    // required to generate sort links that will remember whether the
    // "Show all" button has been clicked
    $sql_md5 = md5($GLOBALS['sql_query']);
    $session_max_rows = $_SESSION['tmp_user_values']['query'][$sql_md5]['max_rows'];

    if ($analyzed_sql == '') {
        $analyzed_sql = array();
    }

    // can the result be sorted?
    if ($is_display['sort_lnk'] == '1') {

        // Just as fallback
        $unsorted_sql_query     = $sql_query;
        if (isset($analyzed_sql[0]['unsorted_query'])) {
            $unsorted_sql_query = $analyzed_sql[0]['unsorted_query'];
        }
        // Handles the case of multiple clicks on a column's header
        // which would add many spaces before "ORDER BY" in the
        // generated query.
        $unsorted_sql_query = trim($unsorted_sql_query);

        // sorting by indexes, only if it makes sense (only one table ref)
        if (isset($analyzed_sql) && isset($analyzed_sql[0]) &&
            isset($analyzed_sql[0]['querytype']) && $analyzed_sql[0]['querytype'] == 'SELECT' &&
            isset($analyzed_sql[0]['table_ref']) && count($analyzed_sql[0]['table_ref']) == 1) {

            // grab indexes data:
            $indexes = PMA_Index::getFromTable($table, $db);

            // do we have any index?
            if ($indexes) {

                if ($_SESSION['tmp_user_values']['disp_direction'] == 'horizontal'
                 || $_SESSION['tmp_user_values']['disp_direction'] == 'horizontalflipped') {
                    $span = $fields_cnt;
                    if ($is_display['edit_lnk'] != 'nn') {
                        $span++;
                    }
                    if ($is_display['del_lnk'] != 'nn') {
                        $span++;
                    }
                    if ($is_display['del_lnk'] != 'kp' && $is_display['del_lnk'] != 'nn') {
                        $span++;
                    }
                } else {
                    $span = $num_rows + floor($num_rows/$_SESSION['tmp_user_values']['repeat_cells']) + 1;
                }

                echo '<form action="sql.php" method="post">' . "\n";
                echo PMA_generate_common_hidden_inputs($db, $table);
                echo __('Sort by key') . ': <select name="sql_query" class="autosubmit">' . "\n";
                $used_index = false;
                $local_order = (isset($sort_expression) ? $sort_expression : '');
                foreach ($indexes as $index) {
                    $asc_sort = '`' . implode('` ASC, `', array_keys($index->getColumns())) . '` ASC';
                    $desc_sort = '`' . implode('` DESC, `', array_keys($index->getColumns())) . '` DESC';
                    $used_index = $used_index || $local_order == $asc_sort || $local_order == $desc_sort;
                    echo '<option value="'
                        . htmlspecialchars($unsorted_sql_query  . ' ORDER BY ' . $asc_sort)
                        . '"' . ($local_order == $asc_sort ? ' selected="selected"' : '')
                        . '>' . htmlspecialchars($index->getName()) . ' ('
                        . __('Ascending') . ')</option>';
                    echo '<option value="'
                        . htmlspecialchars($unsorted_sql_query . ' ORDER BY ' . $desc_sort)
                        . '"' . ($local_order == $desc_sort ? ' selected="selected"' : '')
                        . '>' . htmlspecialchars($index->getName()) . ' ('
                        . __('Descending') . ')</option>';
                }
                echo '<option value="' . htmlspecialchars($unsorted_sql_query) . '"' . ($used_index ? '' : ' selected="selected"') . '>' . __('None') . '</option>';
                echo '</select>' . "\n";
                echo '<noscript><input type="submit" value="' . __('Go') . '" /></noscript>';
                echo '</form>' . "\n";
            }
        }
    }


    // Output data needed for grid editing
    echo '<input id="save_cells_at_once" type="hidden" value="' . $GLOBALS['cfg']['SaveCellsAtOnce'] . '" />';
    echo '<div class="common_hidden_inputs">';
    echo PMA_generate_common_hidden_inputs($db, $table);
    echo '</div>';
    // Output data needed for column reordering and show/hide column
    if (PMA_isSelect()) {
        // generate the column order, if it is set
        $pmatable = new PMA_Table($GLOBALS['table'], $GLOBALS['db']);
        $col_order = $pmatable->getUiProp(PMA_Table::PROP_COLUMN_ORDER);
        if ($col_order) {
            echo '<input id="col_order" type="hidden" value="' . implode(',', $col_order) . '" />';
        }
        $col_visib = $pmatable->getUiProp(PMA_Table::PROP_COLUMN_VISIB);
        if ($col_visib) {
            echo '<input id="col_visib" type="hidden" value="' . implode(',', $col_visib) . '" />';
        }
        // generate table create time
        if (! PMA_Table::isView($GLOBALS['table'], $GLOBALS['db'])) {
            echo '<input id="table_create_time" type="hidden" value="' .
                PMA_Table::sGetStatusInfo($GLOBALS['db'], $GLOBALS['table'], 'Create_time') . '" />';
        }
    }


    $vertical_display['emptypre']   = 0;
    $vertical_display['emptyafter'] = 0;
    $vertical_display['textbtn']    = '';

    // Display options (if we are not in print view)
    if (! (isset($GLOBALS['printview']) && $GLOBALS['printview'] == '1')) {
        echo '<form method="post" action="sql.php" name="displayOptionsForm" id="displayOptionsForm"';
        if ($GLOBALS['cfg']['AjaxEnable']) {
            echo ' class="ajax" ';
        }
        echo '>';
        $url_params = array(
            'db' => $db,
            'table' => $table,
            'sql_query' => $sql_query,
            'goto' => $goto,
            'display_options_form' => 1
        );
        echo PMA_generate_common_hidden_inputs($url_params);
        echo '<br />';
        PMA_generate_slider_effect('displayoptions',__('Options'));
        echo '<fieldset>';

        echo '<div class="formelement">';
        $choices = array(
            'P'   => __('Partial texts'),
            'F'   => __('Full texts')
        );
        PMA_display_html_radio('display_text', $choices, $_SESSION['tmp_user_values']['display_text']);
        echo '</div>';

        // prepare full/partial text button or link
        $url_params_full_text = array(
            'db' => $db,
            'table' => $table,
            'sql_query' => $sql_query,
            'goto' => $goto,
            'full_text_button' => 1
        );

        if ($_SESSION['tmp_user_values']['display_text']=='F') {
            // currently in fulltext mode so show the opposite link
            $tmp_image_file = $GLOBALS['pmaThemeImage'] . 's_partialtext.png';
            $tmp_txt = __('Partial texts');
            $url_params_full_text['display_text'] = 'P';
        } else {
            $tmp_image_file = $GLOBALS['pmaThemeImage'] . 's_fulltext.png';
            $tmp_txt = __('Full texts');
            $url_params_full_text['display_text'] = 'F';
        }

        $tmp_image = '<img class="fulltext" src="' . $tmp_image_file . '" alt="' . $tmp_txt . '" title="' . $tmp_txt . '" />';
        $tmp_url = 'sql.php' . PMA_generate_common_url($url_params_full_text);
        $full_or_partial_text_link = PMA_linkOrButton($tmp_url, $tmp_image, array(), false);
        unset($tmp_image_file, $tmp_txt, $tmp_url, $tmp_image);


        if ($GLOBALS['cfgRelation']['relwork'] && $GLOBALS['cfgRelation']['displaywork']) {
            echo '<div class="formelement">';
            $choices = array(
                'K'   => __('Relational key'),
                'D'   => __('Relational display column')
            );
            PMA_display_html_radio('relational_display', $choices, $_SESSION['tmp_user_values']['relational_display']);
            echo '</div>';
        }

        echo '<div class="formelement">';
        PMA_display_html_checkbox('display_binary', __('Show binary contents'), ! empty($_SESSION['tmp_user_values']['display_binary']), false);
        echo '<br />';
        PMA_display_html_checkbox('display_blob', __('Show BLOB contents'), ! empty($_SESSION['tmp_user_values']['display_blob']), false);
        echo '<br />';
        PMA_display_html_checkbox('display_binary_as_hex', __('Show binary contents as HEX'), ! empty($_SESSION['tmp_user_values']['display_binary_as_hex']), false);
        echo '</div>';

        // I would have preferred to name this "display_transformation".
        // This is the only way I found to be able to keep this setting sticky
        // per SQL query, and at the same time have a default that displays
        // the transformations.
        echo '<div class="formelement">';
        PMA_display_html_checkbox('hide_transformation', __('Hide') . ' ' . __('Browser transformation'), ! empty($_SESSION['tmp_user_values']['hide_transformation']), false);
        echo '</div>';

        echo '<div class="formelement">';
        $choices = array(
            'GEOM'  => __('Geometry'),
            'WKT'   => __('Well Known Text'),
            'WKB'   => __('Well Known Binary')
        );
        PMA_display_html_radio('geometry_display', $choices, $_SESSION['tmp_user_values']['geometry_display']);
        echo '</div>';

        echo '<div class="clearfloat"></div>';
        echo '</fieldset>';

        echo '<fieldset class="tblFooters">';
        echo '<input type="submit" value="' . __('Go') . '" />';
        echo '</fieldset>';
        echo '</div>';
        echo '</form>';
    }

    // Start of form for multi-rows edit/delete/export

    if ($is_display['del_lnk'] == 'dr' || $is_display['del_lnk'] == 'kp') {
        echo '<form method="post" action="tbl_row_action.php" name="resultsForm" id="resultsForm"';
        if ($GLOBALS['cfg']['AjaxEnable']) {
            echo ' class="ajax" ';
        }
        echo '>' . "\n";
        echo PMA_generate_common_hidden_inputs($db, $table, 1);
        echo '<input type="hidden" name="goto"             value="sql.php" />' . "\n";
    }

    echo '<table id="table_results" class="data';
    if ($GLOBALS['cfg']['AjaxEnable']) {
        echo ' ajax';
    }
    echo '">' . "\n";
    if ($_SESSION['tmp_user_values']['disp_direction'] == 'horizontal'
     || $_SESSION['tmp_user_values']['disp_direction'] == 'horizontalflipped') {
        echo '<thead><tr>' . "\n";
    }

    // 1. Displays the full/partial text button (part 1)...
    if ($_SESSION['tmp_user_values']['disp_direction'] == 'horizontal'
     || $_SESSION['tmp_user_values']['disp_direction'] == 'horizontalflipped') {
        $colspan  = ($is_display['edit_lnk'] != 'nn' && $is_display['del_lnk'] != 'nn')
                  ? ' colspan="4"'
                  : '';
    } else {
        $rowspan  = ($is_display['edit_lnk'] != 'nn' && $is_display['del_lnk'] != 'nn')
                  ? ' rowspan="4"'
                  : '';
    }

    //     ... before the result table
    if (($is_display['edit_lnk'] == 'nn' && $is_display['del_lnk'] == 'nn')
        && $is_display['text_btn'] == '1') {
        $vertical_display['emptypre'] = ($is_display['edit_lnk'] != 'nn' && $is_display['del_lnk'] != 'nn') ? 4 : 0;
        if ($_SESSION['tmp_user_values']['disp_direction'] == 'horizontal'
         || $_SESSION['tmp_user_values']['disp_direction'] == 'horizontalflipped') {
            ?>
    <th colspan="<?php echo $fields_cnt; ?>"></th>
</tr>
<tr>
            <?php
        } // end horizontal/horizontalflipped mode
        else {
            ?>
<tr>
    <th colspan="<?php echo $num_rows + floor($num_rows/$_SESSION['tmp_user_values']['repeat_cells']) + 1; ?>"></th>
</tr>
            <?php
        } // end vertical mode
    }

    //     ... at the left column of the result table header if possible
    //     and required
    elseif (($GLOBALS['cfg']['RowActionLinks'] == 'left' || $GLOBALS['cfg']['RowActionLinks'] == 'both')
            && $is_display['text_btn'] == '1') {
        $vertical_display['emptypre'] = ($is_display['edit_lnk'] != 'nn' && $is_display['del_lnk'] != 'nn') ? 4 : 0;
        if ($_SESSION['tmp_user_values']['disp_direction'] == 'horizontal'
         || $_SESSION['tmp_user_values']['disp_direction'] == 'horizontalflipped') {
            ?>
                <th <?php echo $colspan; ?>><?php echo $full_or_partial_text_link;?></th>
            <?php
        } // end horizontal/horizontalflipped mode
        else {
            $vertical_display['textbtn'] = '    <th ' . $rowspan . ' valign="middle">' . "\n"
                                         . '        ' . "\n"
                                         . '    </th>' . "\n";
        } // end vertical mode
    }

    //     ... elseif no button, displays empty(ies) col(s) if required
    elseif (($GLOBALS['cfg']['RowActionLinks'] == 'left' || $GLOBALS['cfg']['RowActionLinks'] == 'both')
             && ($is_display['edit_lnk'] != 'nn' || $is_display['del_lnk'] != 'nn')) {
        $vertical_display['emptypre'] = ($is_display['edit_lnk'] != 'nn' && $is_display['del_lnk'] != 'nn') ? 4 : 0;
        if ($_SESSION['tmp_user_values']['disp_direction'] == 'horizontal'
         || $_SESSION['tmp_user_values']['disp_direction'] == 'horizontalflipped') {
            ?>
    <td<?php echo $colspan; ?>></td>
            <?php
        } // end horizontal/horizontalfipped mode
        else {
            $vertical_display['textbtn'] = '    <td' . $rowspan . '></td>' . "\n";
        } // end vertical mode
    }

    //     ... elseif display an empty column if the actions links are disabled to match the rest of the table
    elseif ($GLOBALS['cfg']['RowActionLinks'] == 'none' && ($_SESSION['tmp_user_values']['disp_direction'] == 'horizontal'
            || $_SESSION['tmp_user_values']['disp_direction'] == 'horizontalflipped')) {
        echo '<th></th>';
    }

    // 2. Displays the fields' name
    // 2.0 If sorting links should be used, checks if the query is a "JOIN"
    //     statement (see 2.1.3)

    // 2.0.1 Prepare Display column comments if enabled ($GLOBALS['cfg']['ShowBrowseComments']).
    //       Do not show comments, if using horizontalflipped mode, because of space usage
    if ($GLOBALS['cfg']['ShowBrowseComments']
     && $_SESSION['tmp_user_values']['disp_direction'] != 'horizontalflipped') {
        $comments_map = array();
        if (isset($analyzed_sql[0]) && is_array($analyzed_sql[0])) {
            foreach ($analyzed_sql[0]['table_ref'] as $tbl) {
                $tb = $tbl['table_true_name'];
                $comments_map[$tb] = PMA_getComments($db, $tb);
                unset($tb);
            }
        }
    }

    if ($GLOBALS['cfgRelation']['commwork'] && $GLOBALS['cfgRelation']['mimework'] && $GLOBALS['cfg']['BrowseMIME'] && ! $_SESSION['tmp_user_values']['hide_transformation']) {
        require_once './libraries/transformations.lib.php';
        $GLOBALS['mime_map'] = PMA_getMIME($db, $table);
    }

    // See if we have to highlight any header fields of a WHERE query.
    // Uses SQL-Parser results.
    $highlight_columns = array();
    if (isset($analyzed_sql) && isset($analyzed_sql[0]) &&
        isset($analyzed_sql[0]['where_clause_identifiers'])) {

        $wi = 0;
        if (isset($analyzed_sql[0]['where_clause_identifiers']) && is_array($analyzed_sql[0]['where_clause_identifiers'])) {
            foreach ($analyzed_sql[0]['where_clause_identifiers'] AS $wci_nr => $wci) {
                $highlight_columns[$wci] = 'true';
            }
        }
    }

    if (PMA_isSelect()) {
        // prepare to get the column order, if available
        $pmatable = new PMA_Table($GLOBALS['table'], $GLOBALS['db']);
        $col_order = $pmatable->getUiProp(PMA_Table::PROP_COLUMN_ORDER);
        $col_visib = $pmatable->getUiProp(PMA_Table::PROP_COLUMN_VISIB);
    } else {
        $col_order = false;
        $col_visib = false;
    }

    for ($j = 0; $j < $fields_cnt; $j++) {
        // assign $i with appropriate column order
        $i = $col_order ? $col_order[$j] : $j;
        //  See if this column should get highlight because it's used in the
        //  where-query.
        if (isset($highlight_columns[$fields_meta[$i]->name]) || isset($highlight_columns[PMA_backquote($fields_meta[$i]->name)])) {
            $condition_field = true;
        } else {
            $condition_field = false;
        }

        // 2.0 Prepare comment-HTML-wrappers for each row, if defined/enabled.
        if (isset($comments_map) &&
                isset($comments_map[$fields_meta[$i]->table]) &&
                isset($comments_map[$fields_meta[$i]->table][$fields_meta[$i]->name])) {
            $comments = '<span class="tblcomment">' . htmlspecialchars($comments_map[$fields_meta[$i]->table][$fields_meta[$i]->name]) . '</span>';
        } else {
            $comments = '';
        }

        // 2.1 Results can be sorted
        if ($is_display['sort_lnk'] == '1') {

            // 2.1.1 Checks if the table name is required; it's the case
            //       for a query with a "JOIN" statement and if the column
            //       isn't aliased, or in queries like
            //       SELECT `1`.`master_field` , `2`.`master_field`
            //       FROM `PMA_relation` AS `1` , `PMA_relation` AS `2`

            if (isset($fields_meta[$i]->table) && strlen($fields_meta[$i]->table)) {
                $sort_tbl = PMA_backquote($fields_meta[$i]->table) . '.';
            } else {
                $sort_tbl = '';
            }

            // 2.1.2 Checks if the current column is used to sort the
            //       results
            // the orgname member does not exist for all MySQL versions
            // but if found, it's the one on which to sort
            $name_to_use_in_sort = $fields_meta[$i]->name;
            $is_orgname = false;
            if (isset($fields_meta[$i]->orgname) && strlen($fields_meta[$i]->orgname)) {
                $name_to_use_in_sort = $fields_meta[$i]->orgname;
                $is_orgname = true;
            }
            // $name_to_use_in_sort might contain a space due to
            // formatting of function expressions like "COUNT(name )"
            // so we remove the space in this situation
            $name_to_use_in_sort = str_replace(' )', ')', $name_to_use_in_sort);

            if (empty($sort_expression)) {
                $is_in_sort = false;
            } else {
                // Field name may be preceded by a space, or any number
                // of characters followed by a dot (tablename.fieldname)
                // so do a direct comparison for the sort expression;
                // this avoids problems with queries like
                // "SELECT id, count(id)..." and clicking to sort
                // on id or on count(id).
                // Another query to test this:
                // SELECT p.*, FROM_UNIXTIME(p.temps) FROM mytable AS p
                // (and try clicking on each column's header twice)
                if (! empty($sort_tbl) && strpos($sort_expression_nodirection, $sort_tbl) === false && strpos($sort_expression_nodirection, '(') === false) {
                    $sort_expression_nodirection = $sort_tbl . $sort_expression_nodirection;
                }
                $is_in_sort = (str_replace('`', '', $sort_tbl) . $name_to_use_in_sort == str_replace('`', '', $sort_expression_nodirection) ? true : false);
            }
            // 2.1.3 Check the field name for a bracket.
            //       If it contains one, it's probably a function column
            //       like 'COUNT(`field`)'
            //       It still might be a column name of a view. See bug #3383711
            //       Check is_orgname.
            if (strpos($name_to_use_in_sort, '(') !== false && ! $is_orgname) {
                $sort_order = ' ORDER BY ' . $name_to_use_in_sort . ' ';
            } else {
                $sort_order = ' ORDER BY ' . $sort_tbl . PMA_backquote($name_to_use_in_sort) . ' ';
            }
            unset($name_to_use_in_sort);
            unset($is_orgname);

            // 2.1.4 Do define the sorting URL
            if (! $is_in_sort) {
                // patch #455484 ("Smart" order)
                $GLOBALS['cfg']['Order'] = strtoupper($GLOBALS['cfg']['Order']);
                if ($GLOBALS['cfg']['Order'] === 'SMART') {
                    $sort_order .= (preg_match('@time|date@i', $fields_meta[$i]->type)) ? 'DESC' : 'ASC';
                } else {
                    $sort_order .= $GLOBALS['cfg']['Order'];
                }
                $order_img   = '';
            } elseif ('DESC' == $sort_direction) {
                $sort_order .= ' ASC';
                $order_img   = ' <img class="icon ic_s_desc" src="themes/dot.gif" alt="'. __('Descending') . '" title="'. __('Descending') . '" id="soimg' . $i . '" />';
            } else {
                $sort_order .= ' DESC';
                $order_img   = ' <img class="icon ic_s_asc" src="themes/dot.gif" alt="'. __('Ascending') . '" title="'. __('Ascending') . '" id="soimg' . $i . '" />';
            }

            if (preg_match('@(.*)([[:space:]](LIMIT (.*)|PROCEDURE (.*)|FOR UPDATE|LOCK IN SHARE MODE))@is', $unsorted_sql_query, $regs3)) {
                $sorted_sql_query = $regs3[1] . $sort_order . $regs3[2];
            } else {
                $sorted_sql_query = $unsorted_sql_query . $sort_order;
            }
            $_url_params = array(
                'db'                => $db,
                'table'             => $table,
                'sql_query'         => $sorted_sql_query,
                'session_max_rows'  => $session_max_rows
            );
            $order_url  = 'sql.php' . PMA_generate_common_url($_url_params);

            // 2.1.5 Displays the sorting URL
            // enable sort order swapping for image
            $order_link_params = array();
            if (isset($order_img) && $order_img!='') {
                if (strstr($order_img, 'asc')) {
                    $order_link_params['onmouseover'] = 'if ($(\'#soimg' . $i . '\').length > 0) { $(\'#soimg' . $i . '\').attr(\'class\', \'icon ic_s_desc\'); }';
                    $order_link_params['onmouseout']  = 'if ($(\'#soimg' . $i . '\').length > 0) { $(\'#soimg' . $i . '\').attr(\'class\', \'icon ic_s_asc\'); }';
                } elseif (strstr($order_img, 'desc')) {
                    $order_link_params['onmouseover'] = 'if ($(\'#soimg' . $i . '\').length > 0) { $(\'#soimg' . $i . '\').attr(\'class\', \'icon ic_s_asc\'); }';
                    $order_link_params['onmouseout']  = 'if ($(\'#soimg' . $i . '\').length > 0) { $(\'#soimg' . $i . '\').attr(\'class\', \'icon ic_s_desc\'); }';
                }
            }
            if ($GLOBALS['cfg']['HeaderFlipType'] == 'auto') {
                if (PMA_USR_BROWSER_AGENT == 'IE') {
                    $GLOBALS['cfg']['HeaderFlipType'] = 'css';
                } else {
                    $GLOBALS['cfg']['HeaderFlipType'] = 'fake';
                }
            }
            if ($_SESSION['tmp_user_values']['disp_direction'] == 'horizontalflipped'
             && $GLOBALS['cfg']['HeaderFlipType'] == 'css') {
                $order_link_params['style'] = 'direction: ltr; writing-mode: tb-rl;';
            }
            $order_link_params['title'] = __('Sort');
            $order_link_content = ($_SESSION['tmp_user_values']['disp_direction'] == 'horizontalflipped' && $GLOBALS['cfg']['HeaderFlipType'] == 'fake' ? PMA_flipstring(htmlspecialchars($fields_meta[$i]->name), "<br />\n") : htmlspecialchars($fields_meta[$i]->name));
            $order_link = PMA_linkOrButton($order_url, $order_link_content . $order_img, $order_link_params, false, true);

            if ($_SESSION['tmp_user_values']['disp_direction'] == 'horizontal'
             || $_SESSION['tmp_user_values']['disp_direction'] == 'horizontalflipped') {
                echo '<th';
                $th_class = array();
                $th_class[] = 'draggable';
                if ($col_visib && !$col_visib[$j]) {
                    $th_class[] = 'hide';
                }
                if ($condition_field) {
                    $th_class[] = 'condition';
                }
                $th_class[] = 'column_heading';
                if ($GLOBALS['cfg']['BrowsePointerEnable'] == true) {
                    $th_class[] = 'pointer';
                }
                if ($GLOBALS['cfg']['BrowseMarkerEnable'] == true) {
                    $th_class[] = 'marker';
                }
                echo ' class="' . implode(' ', $th_class) . '"';

                if ($_SESSION['tmp_user_values']['disp_direction'] == 'horizontalflipped') {
                    echo ' valign="bottom"';
                }
                echo '>' . $order_link . $comments . '</th>';
            }
            $vertical_display['desc'][] = '    <th '
                . 'class="draggable'
                . ($condition_field ? ' condition' : '')
                . '">' . "\n"
                . $order_link . $comments . '    </th>' . "\n";
        } // end if (2.1)

        // 2.2 Results can't be sorted
        else {
            if ($_SESSION['tmp_user_values']['disp_direction'] == 'horizontal'
             || $_SESSION['tmp_user_values']['disp_direction'] == 'horizontalflipped') {
                echo '<th';
                $th_class = array();
                $th_class[] = 'draggable';
                if ($col_visib && !$col_visib[$j]) {
                    $th_class[] = 'hide';
                }
                if ($condition_field) {
                    $th_class[] = 'condition';
                }
                echo ' class="' . implode(' ', $th_class) . '"';
                if ($_SESSION['tmp_user_values']['disp_direction'] == 'horizontalflipped') {
                    echo ' valign="bottom"';
                }
                if ($_SESSION['tmp_user_values']['disp_direction'] == 'horizontalflipped'
                 && $GLOBALS['cfg']['HeaderFlipType'] == 'css') {
                    echo ' style="direction: ltr; writing-mode: tb-rl;"';
                }
                echo '>';
                if ($_SESSION['tmp_user_values']['disp_direction'] == 'horizontalflipped'
                 && $GLOBALS['cfg']['HeaderFlipType'] == 'fake') {
                    echo PMA_flipstring(htmlspecialchars($fields_meta[$i]->name), '<br />');
                } else {
                    echo htmlspecialchars($fields_meta[$i]->name);
                }
                echo "\n" . $comments . '</th>';
            }
            $vertical_display['desc'][] = '    <th '
                . 'class="draggable'
                . ($condition_field ? ' condition"' : '')
                . '">' . "\n"
                . '        ' . htmlspecialchars($fields_meta[$i]->name) . "\n"
                . $comments . '    </th>';
        } // end else (2.2)
    } // end for

    // 3. Displays the needed checkboxes at the right
    //    column of the result table header if possible and required...
    if (($GLOBALS['cfg']['RowActionLinks'] == 'right' || $GLOBALS['cfg']['RowActionLinks'] == 'both')
         && ($is_display['edit_lnk'] != 'nn' || $is_display['del_lnk'] != 'nn')
         && $is_display['text_btn'] == '1') {
        $vertical_display['emptyafter'] = ($is_display['edit_lnk'] != 'nn' && $is_display['del_lnk'] != 'nn') ? 4 : 1;
        if ($_SESSION['tmp_user_values']['disp_direction'] == 'horizontal'
         || $_SESSION['tmp_user_values']['disp_direction'] == 'horizontalflipped') {
            echo "\n";
            ?>
        <th <?php echo $colspan; ?>><?php echo $full_or_partial_text_link;?>
</th>
            <?php
        } // end horizontal/horizontalflipped mode
        else {
            $vertical_display['textbtn'] = '    <th ' . $rowspan . ' valign="middle">' . "\n"
                                         . '        ' . "\n"
                                         . '    </th>' . "\n";
        } // end vertical mode
    }

    //     ... elseif no button, displays empty columns if required
    // (unless coming from Browse mode print view)
    elseif (($GLOBALS['cfg']['RowActionLinks'] == 'left' || $GLOBALS['cfg']['RowActionLinks'] == 'both')
             && ($is_display['edit_lnk'] == 'nn' && $is_display['del_lnk'] == 'nn')
             && (!$GLOBALS['is_header_sent'])) {
        $vertical_display['emptyafter'] = ($is_display['edit_lnk'] != 'nn' && $is_display['del_lnk'] != 'nn') ? 4 : 1;
        if ($_SESSION['tmp_user_values']['disp_direction'] == 'horizontal'
         || $_SESSION['tmp_user_values']['disp_direction'] == 'horizontalflipped') {
            echo "\n";
            ?>
<td<?php echo $colspan; ?>></td>
            <?php
        } // end horizontal/horizontalflipped mode
        else {
            $vertical_display['textbtn'] = '    <td' . $rowspan . '></td>' . "\n";
        } // end vertical mode
    }

    if ($_SESSION['tmp_user_values']['disp_direction'] == 'horizontal'
     || $_SESSION['tmp_user_values']['disp_direction'] == 'horizontalflipped') {
        ?>
</tr>
</thead>
        <?php
    }

    return true;
} // end of the 'PMA_displayTableHeaders()' function


/**
 * Prepares the display for a value
 *
 * @param string $class           class of table cell
 * @param bool   $condition_field whether to add CSS class condition
 * @param string $value           value to display
 *
 * @return  string  the td
 */
function PMA_buildValueDisplay($class, $condition_field, $value)
{
    return '<td align="left"' . ' class="' . $class . ($condition_field ? ' condition' : '') . '">' . $value . '</td>';
}

/**
 * Prepares the display for a null value
 *
 * @param string $class           class of table cell
 * @param bool   $condition_field whether to add CSS class condition
 *
 * @return  string  the td
 */
function PMA_buildNullDisplay($class, $condition_field)
{
    // the null class is needed for grid editing
    return '<td align="right"' . ' class="' . $class . ($condition_field ? ' condition' : '') . ' null"><i>NULL</i></td>';
}

/**
 * Prepares the display for an empty value
 *
 * @param string $class           class of table cell
 * @param bool   $condition_field whether to add CSS class condition
 * @param object $meta            the meta-information about this field
 * @param string $align           cell allignment
 *
 * @return  string  the td
 */
function PMA_buildEmptyDisplay($class, $condition_field, $meta, $align = '')
{
    $nowrap = ' nowrap';
    return '<td ' . $align . ' class="' . PMA_addClass($class, $condition_field, $meta, $nowrap)  . '"></td>';
}

/**
 * Adds the relavant classes.
 *
 * @param string $class              class of table cell
 * @param bool   $condition_field    whether to add CSS class condition
 * @param object $meta               the meta-information about this field
 * @param string $nowrap             avoid wrapping
 * @param bool   $is_field_truncated is field truncated (display ...)
 * @param string $transform_function transformation function
 * @param string $default_function   default transformation function
 *
 * @return string the list of classes
 */
function PMA_addClass($class, $condition_field, $meta, $nowrap, $is_field_truncated = false, $transform_function = '', $default_function = '')
{
    // Define classes to be added to this data field based on the type of data
    $enum_class = '';
    if (strpos($meta->flags, 'enum') !== false) {
        $enum_class = ' enum';
    }

    $set_class = '';
    if (strpos($meta->flags, 'set') !== false) {
        $set_class = ' set';
    }

    $bit_class = '';
    if (strpos($meta->type, 'bit') !== false) {
        $bit_class = ' bit';
    }

    $mime_type_class = '';
    if (isset($meta->mimetype)) {
        $mime_type_class = ' ' . preg_replace('/\//', '_', $meta->mimetype);
    }

    $result = $class . ($condition_field ? ' condition' : '') . $nowrap
    . ' ' . ($is_field_truncated ? ' truncated' : '')
    . ($transform_function != $default_function ? ' transformed' : '')
    . $enum_class . $set_class . $bit_class . $mime_type_class;

    return $result;
}
/**
 * Displays the body of the results table
 *
 * @param integer &$dt_result   the link id associated to the query which results have
 *                              to be displayed
 * @param array   &$is_display  which elements to display
 * @param array   $map          the list of relations
 * @param array   $analyzed_sql the analyzed query
 *
 * @return  boolean  always true
 *
 * @global string   $db                the database name
 * @global string   $table             the table name
 * @global string   $goto              the URL to go back in case of errors
 * @global string   $sql_query         the SQL query
 * @global array    $fields_meta       the list of fields properties
 * @global integer  $fields_cnt        the total number of fields returned by
 *                                      the SQL query
 * @global array    $vertical_display  informations used with vertical display
 *                                      mode
 * @global array    $highlight_columns column names to highlight
 * @global array    $row               current row data
 *
 * @access private
 *
 * @see     PMA_displayTable()
 */
function PMA_displayTableBody(&$dt_result, &$is_display, $map, $analyzed_sql)
{
    global $db, $table, $goto;
    global $sql_query, $fields_meta, $fields_cnt;
    global $vertical_display, $highlight_columns;
    global $row; // mostly because of browser transformations, to make the row-data accessible in a plugin

    $url_sql_query          = $sql_query;

    // query without conditions to shorten URLs when needed, 200 is just
    // guess, it should depend on remaining URL length

    if (isset($analyzed_sql) && isset($analyzed_sql[0]) &&
        isset($analyzed_sql[0]['querytype']) && $analyzed_sql[0]['querytype'] == 'SELECT' &&
        strlen($sql_query) > 200) {

        $url_sql_query = 'SELECT ';
        if (isset($analyzed_sql[0]['queryflags']['distinct'])) {
            $url_sql_query .= ' DISTINCT ';
        }
        $url_sql_query .= $analyzed_sql[0]['select_expr_clause'];
        if (!empty($analyzed_sql[0]['from_clause'])) {
            $url_sql_query .= ' FROM ' . $analyzed_sql[0]['from_clause'];
        }
    }

    if (! is_array($map)) {
        $map = array();
    }
    $row_no                         = 0;
    $vertical_display['edit']       = array();
    $vertical_display['copy']       = array();
    $vertical_display['delete']     = array();
    $vertical_display['data']       = array();
    $vertical_display['row_delete'] = array();
    // name of the class added to all grid editable elements
    $grid_edit_class = 'grid_edit';

    // prepare to get the column order, if available
    if (PMA_isSelect()) {
        $pmatable = new PMA_Table($GLOBALS['table'], $GLOBALS['db']);
        $col_order = $pmatable->getUiProp(PMA_Table::PROP_COLUMN_ORDER);
        $col_visib = $pmatable->getUiProp(PMA_Table::PROP_COLUMN_VISIB);
    } else {
        $col_order = false;
        $col_visib = false;
    }

    // Correction University of Virginia 19991216 in the while below
    // Previous code assumed that all tables have keys, specifically that
    // the phpMyAdmin GUI should support row delete/edit only for such
    // tables.
    // Although always using keys is arguably the prescribed way of
    // defining a relational table, it is not required. This will in
    // particular be violated by the novice.
    // We want to encourage phpMyAdmin usage by such novices. So the code
    // below has been changed to conditionally work as before when the
    // table being displayed has one or more keys; but to display
    // delete/edit options correctly for tables without keys.

    $odd_row = true;
    while ($row = PMA_DBI_fetch_row($dt_result)) {
        // "vertical display" mode stuff
        if ($row_no != 0 && $_SESSION['tmp_user_values']['repeat_cells'] != 0 && !($row_no % $_SESSION['tmp_user_values']['repeat_cells'])
          && ($_SESSION['tmp_user_values']['disp_direction'] == 'horizontal'
           || $_SESSION['tmp_user_values']['disp_direction'] == 'horizontalflipped'))
        {
            echo '<tr>' . "\n";
            if ($vertical_display['emptypre'] > 0) {
                echo '    <th colspan="' . $vertical_display['emptypre'] . '">' . "\n"
                    .'        &nbsp;</th>' . "\n";
            } else if ($GLOBALS['cfg']['RowActionLinks'] == 'none') {
                echo '    <th></th>' . "\n";
            }

            foreach ($vertical_display['desc'] as $val) {
                echo $val;
            }

            if ($vertical_display['emptyafter'] > 0) {
                echo '    <th colspan="' . $vertical_display['emptyafter'] . '">' . "\n"
                    .'        &nbsp;</th>' . "\n";
            }
            echo '</tr>' . "\n";
        } // end if

        $alternating_color_class = ($odd_row ? 'odd' : 'even');
        $odd_row = ! $odd_row;

        if ($_SESSION['tmp_user_values']['disp_direction'] == 'horizontal'
         || $_SESSION['tmp_user_values']['disp_direction'] == 'horizontalflipped') {
            // pointer code part
            echo '<tr class="' . $alternating_color_class . '">';
        }


        // 1. Prepares the row
        // 1.1 Results from a "SELECT" statement -> builds the
        //     WHERE clause to use in links (a unique key if possible)
        /**
         * @todo $where_clause could be empty, for example a table
         *       with only one field and it's a BLOB; in this case,
         *       avoid to display the delete and edit links
         */
        list($where_clause, $clause_is_unique, $condition_array) = PMA_getUniqueCondition($dt_result, $fields_cnt, $fields_meta, $row);
        $where_clause_html = urlencode($where_clause);

        // 1.2 Defines the URLs for the modify/delete link(s)

        if ($is_display['edit_lnk'] != 'nn' || $is_display['del_lnk'] != 'nn') {
            // We need to copy the value or else the == 'both' check will always return true

            if ($GLOBALS['cfg']['PropertiesIconic'] === 'both') {
                $iconic_spacer = '<div class="nowrap">';
            } else {
                $iconic_spacer = '';
            }

            // 1.2.1 Modify link(s)
            if ($is_display['edit_lnk'] == 'ur') { // update row case
                $_url_params = array(
                    'db'               => $db,
                    'table'            => $table,
                    'where_clause'     => $where_clause,
                    'clause_is_unique' => $clause_is_unique,
                    'sql_query'        => $url_sql_query,
                    'goto'             => 'sql.php',
                );
                $edit_url = 'tbl_change.php' . PMA_generate_common_url($_url_params + array('default_action' => 'update'));
                $copy_url = 'tbl_change.php' . PMA_generate_common_url($_url_params + array('default_action' => 'insert'));

                $edit_str = PMA_getIcon('b_edit.png', __('Edit'));
                $copy_str = PMA_getIcon('b_insrow.png', __('Copy'));

                // Class definitions required for grid editing jQuery scripts
                $edit_anchor_class = "edit_row_anchor";
                if ( $clause_is_unique == 0) {
                    $edit_anchor_class .= ' nonunique';
                }
            } // end if (1.2.1)

            // 1.2.2 Delete/Kill link(s)
            if ($is_display['del_lnk'] == 'dr') { // delete row case
                $_url_params = array(
                    'db'        => $db,
                    'table'     => $table,
                    'sql_query' => $url_sql_query,
                    'message_to_show' => __('The row has been deleted'),
                    'goto'      => (empty($goto) ? 'tbl_sql.php' : $goto),
                );
                $lnk_goto = 'sql.php' . PMA_generate_common_url($_url_params, 'text');

                $del_query = 'DELETE FROM ' . PMA_backquote($db) . '.' . PMA_backquote($table)
                    . ' WHERE ' . $where_clause . ($clause_is_unique ? '' : ' LIMIT 1');

                $_url_params = array(
                    'db'        => $db,
                    'table'     => $table,
                    'sql_query' => $del_query,
                    'message_to_show' => __('The row has been deleted'),
                    'goto'      => $lnk_goto,
                );
                $del_url  = 'sql.php' . PMA_generate_common_url($_url_params);

                $js_conf  = 'DELETE FROM ' . PMA_jsFormat($db) . '.' . PMA_jsFormat($table)
                          . ' WHERE ' . PMA_jsFormat($where_clause, false)
                          . ($clause_is_unique ? '' : ' LIMIT 1');
                $del_str = PMA_getIcon('b_drop.png', __('Delete'));
            } elseif ($is_display['del_lnk'] == 'kp') { // kill process case

                $_url_params = array(
                    'db'        => $db,
                    'table'     => $table,
                    'sql_query' => $url_sql_query,
                    'goto'      => 'main.php',
                );
                $lnk_goto = 'sql.php' . PMA_generate_common_url($_url_params, 'text');

                $_url_params = array(
                    'db'        => 'mysql',
                    'sql_query' => 'KILL ' . $row[0],
                    'goto'      => $lnk_goto,
                );
                $del_url  = 'sql.php' . PMA_generate_common_url($_url_params);
                $del_query = 'KILL ' . $row[0];
                $js_conf  = 'KILL ' . $row[0];
                $del_str = PMA_getIcon('b_drop.png', __('Kill'));
            } // end if (1.2.2)

            // 1.3 Displays the links at left if required
            if (($GLOBALS['cfg']['RowActionLinks'] == 'left' || $GLOBALS['cfg']['RowActionLinks'] == 'both')
                 && ($_SESSION['tmp_user_values']['disp_direction'] == 'horizontal'
                 || $_SESSION['tmp_user_values']['disp_direction'] == 'horizontalflipped')) {
                if (! isset($js_conf)) {
                    $js_conf = '';
                }
                echo PMA_generateCheckboxAndLinks('left', $del_url, $is_display, $row_no, $where_clause, $where_clause_html, $condition_array, $del_query, 'l', $edit_url, $copy_url, $edit_anchor_class, $edit_str, $copy_str, $del_str, $js_conf);
            } else if (($GLOBALS['cfg']['RowActionLinks'] == 'none')
                        && ($_SESSION['tmp_user_values']['disp_direction'] == 'horizontal'
                        || $_SESSION['tmp_user_values']['disp_direction'] == 'horizontalflipped')) {
                if (! isset($js_conf)) {
                    $js_conf = '';
                }
                echo PMA_generateCheckboxAndLinks('none', $del_url, $is_display, $row_no, $where_clause, $where_clause_html, $condition_array, $del_query, 'l', $edit_url, $copy_url, $edit_anchor_class, $edit_str, $copy_str, $del_str, $js_conf);
            } // end if (1.3)
        } // end if (1)

        // 2. Displays the rows' values

        for ($j = 0; $j < $fields_cnt; ++$j) {
            // assign $i with appropriate column order
            $i = $col_order ? $col_order[$j] : $j;

            $meta    = $fields_meta[$i];
            $not_null_class = $meta->not_null ? 'not_null' : '';
            $relation_class = isset($map[$meta->name]) ? 'relation' : '';
            $hide_class = ($col_visib && !$col_visib[$j] &&
                           // hide per <td> only if the display direction is not vertical
                           $_SESSION['tmp_user_values']['disp_direction'] != 'vertical') ? 'hide' : '';
            // handle datetime-related class, for grid editing
            if (substr($meta->type, 0, 9) == 'timestamp' || $meta->type == 'datetime') {
                $field_type_class = 'datetimefield';
            } else if ($meta->type == 'date') {
                $field_type_class = 'datefield';
            } else {
                $field_type_class = '';
            }
            $pointer = $i;
            $is_field_truncated = false;
            //If the previous column had blob data, we need to reset the class
            // to $inline_edit_class
            $class = 'data ' . $grid_edit_class . ' ' . $not_null_class . ' ' . $relation_class . ' ' . $hide_class . ' ' . $field_type_class; //' ' . $alternating_color_class .

            //  See if this column should get highlight because it's used in the
            //  where-query.
            if (isset($highlight_columns) && (isset($highlight_columns[$meta->name]) || isset($highlight_columns[PMA_backquote($meta->name)]))) {
                $condition_field = true;
            } else {
                $condition_field = false;
            }

            if ($_SESSION['tmp_user_values']['disp_direction'] == 'vertical' && (! isset($GLOBALS['printview']) || ($GLOBALS['printview'] != '1'))) {
                // the row number corresponds to a data row, not HTML table row
                $class .= ' row_' . $row_no;
                if ($GLOBALS['cfg']['BrowsePointerEnable'] == true) {
                    $class .= ' vpointer';
                }
                if ($GLOBALS['cfg']['BrowseMarkerEnable'] == true) {
                    $class .= ' vmarker';
                }
            }// end if

            // Wrap MIME-transformations. [MIME]
            $default_function = 'default_function'; // default_function
            $transform_function = $default_function;
            $transform_options = array();

            if ($GLOBALS['cfgRelation']['mimework'] && $GLOBALS['cfg']['BrowseMIME']) {

                if (isset($GLOBALS['mime_map'][$meta->name]['mimetype']) && isset($GLOBALS['mime_map'][$meta->name]['transformation']) && !empty($GLOBALS['mime_map'][$meta->name]['transformation'])) {
                    $include_file = PMA_securePath($GLOBALS['mime_map'][$meta->name]['transformation']);

                    if (file_exists('./libraries/transformations/' . $include_file)) {
                        $transformfunction_name = str_replace('.inc.php', '', $GLOBALS['mime_map'][$meta->name]['transformation']);

                        require_once './libraries/transformations/' . $include_file;

                        if (function_exists('PMA_transformation_' . $transformfunction_name)) {
                            $transform_function = 'PMA_transformation_' . $transformfunction_name;
                            $transform_options  = PMA_transformation_getOptions((isset($GLOBALS['mime_map'][$meta->name]['transformation_options']) ? $GLOBALS['mime_map'][$meta->name]['transformation_options'] : ''));
                            $meta->mimetype     = str_replace('_', '/', $GLOBALS['mime_map'][$meta->name]['mimetype']);
                        }
                    } // end if file_exists
                } // end if transformation is set
            } // end if mime/transformation works.

            $_url_params = array(
                'db'            => $db,
                'table'         => $table,
                'where_clause'  => $where_clause,
                'transform_key' => $meta->name,
            );

            if (! empty($sql_query)) {
                $_url_params['sql_query'] = $url_sql_query;
            }

            $transform_options['wrapper_link'] = PMA_generate_common_url($_url_params);

            // n u m e r i c
            if ($meta->numeric == 1) {

                // if two fields have the same name (this is possible
                //       with self-join queries, for example), using $meta->name
                //       will show both fields NULL even if only one is NULL,
                //       so use the $pointer

                if (! isset($row[$i]) || is_null($row[$i])) {
                    $vertical_display['data'][$row_no][$i]     =  PMA_buildNullDisplay($class, $condition_field);
                } elseif ($row[$i] != '') {

                    $nowrap = ' nowrap';
                    $where_comparison = ' = ' . $row[$i];

                    $vertical_display['data'][$row_no][$i]     = '<td align="right"' . PMA_prepare_row_data($class, $condition_field, $analyzed_sql, $meta, $map, $row[$i], $transform_function, $default_function, $nowrap, $where_comparison, $transform_options, $is_field_truncated);
                } else {
                    $vertical_display['data'][$row_no][$i]     = PMA_buildEmptyDisplay($class, $condition_field, $meta, 'align="right"');
                }

            //  b l o b

            } elseif (stristr($meta->type, 'BLOB')) {
                // PMA_mysql_fetch_fields returns BLOB in place of
                // TEXT fields type so we have to ensure it's really a BLOB
                $field_flags = PMA_DBI_field_flags($dt_result, $i);

                if (stristr($field_flags, 'BINARY')) {
                    // remove 'grid_edit' from $class as we can't edit binary data.
                    $class = str_replace('grid_edit', '', $class);

                    if (! isset($row[$i]) || is_null($row[$i])) {
                        $vertical_display['data'][$row_no][$i]     =  PMA_buildNullDisplay($class, $condition_field);
                    } else {
                        // for blobstreaming
                        // if valid BS reference exists
                        if (PMA_BS_IsPBMSReference($row[$i], $db)) {
                            $blobtext = PMA_BS_CreateReferenceLink($row[$i], $db);
                        } else {
                            $blobtext = PMA_handle_non_printable_contents('BLOB', (isset($row[$i]) ? $row[$i] : ''), $transform_function, $transform_options, $default_function, $meta, $_url_params);
                        }

                        $vertical_display['data'][$row_no][$i]     =  PMA_buildValueDisplay($class, $condition_field, $blobtext);
                        unset($blobtext);
                    }
                // not binary:
                } else {
                    if (! isset($row[$i]) || is_null($row[$i])) {
                        $vertical_display['data'][$row_no][$i]     =  PMA_buildNullDisplay($class, $condition_field);
                    } elseif ($row[$i] != '') {
                        // if a transform function for blob is set, none of these replacements will be made
                        if (PMA_strlen($row[$i]) > $GLOBALS['cfg']['LimitChars'] && $_SESSION['tmp_user_values']['display_text'] == 'P') {
                            $row[$i] = PMA_substr($row[$i], 0, $GLOBALS['cfg']['LimitChars']) . '...';
                            $is_field_truncated = true;
                        }
                        // displays all space characters, 4 space
                        // characters for tabulations and <cr>/<lf>
                        $row[$i]     = ($default_function != $transform_function ? $transform_function($row[$i], $transform_options, $meta) : $default_function($row[$i], array(), $meta));

                        if ($is_field_truncated) {
                            $class .= ' truncated';
                        }

                        $vertical_display['data'][$row_no][$i]     = PMA_buildValueDisplay($class, $condition_field, $row[$i]);
                    } else {
                        $vertical_display['data'][$row_no][$i]     = PMA_buildEmptyDisplay($class, $condition_field, $meta);
                    }
                }
            // g e o m e t r y
            } elseif ($meta->type == 'geometry') {

                // Remove 'grid_edit' from $class as we do not allow to inline-edit geometry data.
                $class = str_replace('grid_edit', '', $class);

                if (! isset($row[$i]) || is_null($row[$i])) {
                    $vertical_display['data'][$row_no][$i] = PMA_buildNullDisplay($class, $condition_field);
                } elseif ($row[$i] != '') {
                    // Display as [GEOMETRY - (size)]
                    if ('GEOM' == $_SESSION['tmp_user_values']['geometry_display']) {
                        $geometry_text = PMA_handle_non_printable_contents(
                            'GEOMETRY', (isset($row[$i]) ? $row[$i] : ''), $transform_function,
                            $transform_options, $default_function, $meta
                        );
                        $vertical_display['data'][$row_no][$i] = PMA_buildValueDisplay(
                            $class, $condition_field, $geometry_text
                        );

                    // Display in Well Known Text(WKT) format.
                    } elseif ('WKT' == $_SESSION['tmp_user_values']['geometry_display']) {
                        // Convert to WKT format
                        $wktval = PMA_asWKT($row[$i]);

                        if (PMA_strlen($wktval) > $GLOBALS['cfg']['LimitChars']
                            && $_SESSION['tmp_user_values']['display_text'] == 'P'
                        ) {
                            $wktval = PMA_substr($wktval, 0, $GLOBALS['cfg']['LimitChars']) . '...';
                            $is_field_truncated = true;
                        }

                        $vertical_display['data'][$row_no][$i] = '<td ' . PMA_prepare_row_data(
                            $class, $condition_field, $analyzed_sql, $meta, $map, $wktval, $transform_function,
                            $default_function, $nowrap, $where_comparison, $transform_options, $is_field_truncated
                        );

                    // Display in  Well Known Binary(WKB) format.
                    } else {
                        if ($_SESSION['tmp_user_values']['display_binary']) {
                            if ($_SESSION['tmp_user_values']['display_binary_as_hex']
                                && PMA_contains_nonprintable_ascii($row[$i])
                            ) {
                                $wkbval = PMA_substr(bin2hex($row[$i]), 8);
                            } else {
                                $wkbval = htmlspecialchars(PMA_replace_binary_contents($row[$i]));
                            }

                            if (PMA_strlen($wkbval) > $GLOBALS['cfg']['LimitChars']
                                && $_SESSION['tmp_user_values']['display_text'] == 'P'
                            ) {
                                $wkbval = PMA_substr($wkbval, 0, $GLOBALS['cfg']['LimitChars']) . '...';
                                $is_field_truncated = true;
                            }

                            $vertical_display['data'][$row_no][$i] = '<td ' . PMA_prepare_row_data(
                                $class, $condition_field, $analyzed_sql, $meta, $map, $wkbval, $transform_function,
                                $default_function, $nowrap, $where_comparison, $transform_options, $is_field_truncated
                            );
                        } else {
                            $wkbval = PMA_handle_non_printable_contents(
                                'BINARY', $row[$i], $transform_function, $transform_options, $default_function, $meta, $_url_params
                            );
                            $vertical_display['data'][$row_no][$i] = PMA_buildValueDisplay($class, $condition_field, $wkbval);
                        }
                    }
                } else {
                    $vertical_display['data'][$row_no][$i] = PMA_buildEmptyDisplay($class, $condition_field, $meta);
                }

            // n o t   n u m e r i c   a n d   n o t   B L O B
            } else {
                if (! isset($row[$i]) || is_null($row[$i])) {
                    $vertical_display['data'][$row_no][$i]     =  PMA_buildNullDisplay($class, $condition_field);
                } elseif ($row[$i] != '') {
                    // support blanks in the key
                    $relation_id = $row[$i];

                    // Cut all fields to $GLOBALS['cfg']['LimitChars']
                    // (unless it's a link-type transformation)
                    if (PMA_strlen($row[$i]) > $GLOBALS['cfg']['LimitChars'] && $_SESSION['tmp_user_values']['display_text'] == 'P' && !strpos($transform_function, 'link') === true) {
                        $row[$i] = PMA_substr($row[$i], 0, $GLOBALS['cfg']['LimitChars']) . '...';
                        $is_field_truncated = true;
                    }

                    // displays special characters from binaries
                    $field_flags = PMA_DBI_field_flags($dt_result, $i);
                    $is_html = false;
                    if (isset($meta->_type) && $meta->_type === MYSQLI_TYPE_BIT) {
                        $row[$i]     = PMA_printable_bit_value($row[$i], $meta->length);
                        // some results of PROCEDURE ANALYSE() are reported as
                        // being BINARY but they are quite readable,
                        // so don't treat them as BINARY
                    } elseif (stristr($field_flags, 'BINARY') && $meta->type == 'string' && !(isset($GLOBALS['is_analyse']) && $GLOBALS['is_analyse'])) {
                        if ($_SESSION['tmp_user_values']['display_binary']) {
                            // user asked to see the real contents of BINARY
                            // fields
                            if ($_SESSION['tmp_user_values']['display_binary_as_hex'] && PMA_contains_nonprintable_ascii($row[$i])) {
                                $row[$i] = bin2hex($row[$i]);
                            } else {
                                $row[$i] = htmlspecialchars(PMA_replace_binary_contents($row[$i]));
                            }
                        } else {
                            // we show the BINARY message and field's size
                            // (or maybe use a transformation)
                            $row[$i] = PMA_handle_non_printable_contents('BINARY', $row[$i], $transform_function, $transform_options, $default_function, $meta, $_url_params);
                            $is_html = true;
                        }
                    }

<<<<<<< HEAD
                    // transform functions may enable no-wrapping:
                    $function_nowrap = $transform_function . '_nowrap';
                    $bool_nowrap = (($default_function != $transform_function && function_exists($function_nowrap)) ? $function_nowrap($transform_options) : false);

                    // do not wrap if date field type
                    $nowrap = ((preg_match('@DATE|TIME@i', $meta->type) || $bool_nowrap) ? ' nowrap' : '');
                    $where_comparison = ' = \'' . PMA_sqlAddSlashes($row[$i]) . '\'';
                    $vertical_display['data'][$row_no][$i]     = '<td ' . PMA_prepare_row_data($class, $condition_field, $analyzed_sql, $meta, $map, $row[$i], $transform_function, $default_function, $nowrap, $where_comparison, $transform_options, $is_field_truncated);

=======
                    if ($is_html) {
                        $vertical_display['data'][$row_no][$i]     = PMA_buildValueDisplay($class, $condition_field, $row[$i]);
                    } else {
                        // transform functions may enable no-wrapping:
                        $function_nowrap = $transform_function . '_nowrap';
                        $bool_nowrap = (($default_function != $transform_function && function_exists($function_nowrap)) ? $function_nowrap($transform_options) : false);

                        // do not wrap if date field type
                        $nowrap = ((preg_match('@DATE|TIME@i', $meta->type) || $bool_nowrap) ? ' nowrap' : '');
                        $where_comparison = ' = \'' . PMA_sqlAddslashes($row[$i]) . '\'';
                        $vertical_display['data'][$row_no][$i]     = '<td ' . PMA_prepare_row_data($class, $condition_field, $analyzed_sql, $meta, $map, $row[$i], $transform_function, $default_function, $nowrap, $where_comparison, $transform_options, $is_field_truncated);
                    }
>>>>>>> a211b8ba
                } else {
                    $vertical_display['data'][$row_no][$i]     = PMA_buildEmptyDisplay($class, $condition_field, $meta);
                }
            }

            // output stored cell
            if ($_SESSION['tmp_user_values']['disp_direction'] == 'horizontal'
             || $_SESSION['tmp_user_values']['disp_direction'] == 'horizontalflipped') {
                echo $vertical_display['data'][$row_no][$i];
            }

            if (isset($vertical_display['rowdata'][$i][$row_no])) {
                $vertical_display['rowdata'][$i][$row_no] .= $vertical_display['data'][$row_no][$i];
            } else {
                $vertical_display['rowdata'][$i][$row_no] = $vertical_display['data'][$row_no][$i];
            }
        } // end for (2)

        // 3. Displays the modify/delete links on the right if required
        if (($GLOBALS['cfg']['RowActionLinks'] == 'right' || $GLOBALS['cfg']['RowActionLinks'] == 'both')
             && ($_SESSION['tmp_user_values']['disp_direction'] == 'horizontal'
             || $_SESSION['tmp_user_values']['disp_direction'] == 'horizontalflipped')) {
            if (! isset($js_conf)) {
                $js_conf = '';
            }
            echo PMA_generateCheckboxAndLinks('right', $del_url, $is_display, $row_no, $where_clause, $where_clause_html, $condition_array, $del_query, 'r', $edit_url, $copy_url, $edit_anchor_class, $edit_str, $copy_str, $del_str, $js_conf);
        } // end if (3)

        if ($_SESSION['tmp_user_values']['disp_direction'] == 'horizontal'
         || $_SESSION['tmp_user_values']['disp_direction'] == 'horizontalflipped') {
            ?>
</tr>
            <?php
        } // end if

        // 4. Gather links of del_urls and edit_urls in an array for later
        //    output
        if (! isset($vertical_display['edit'][$row_no])) {
            $vertical_display['edit'][$row_no]       = '';
            $vertical_display['copy'][$row_no]       = '';
            $vertical_display['delete'][$row_no]     = '';
            $vertical_display['row_delete'][$row_no] = '';
        }
        $vertical_class = ' row_' . $row_no;
        if ($GLOBALS['cfg']['BrowsePointerEnable'] == true) {
            $vertical_class .= ' vpointer';
        }
        if ($GLOBALS['cfg']['BrowseMarkerEnable'] == true) {
            $vertical_class .= ' vmarker';
        }

        if (!empty($del_url) && $is_display['del_lnk'] != 'kp') {
            $vertical_display['row_delete'][$row_no] .= PMA_generateCheckboxForMulti($del_url, $is_display, $row_no, $where_clause_html, $condition_array, $del_query, '[%_PMA_CHECKBOX_DIR_%]', $alternating_color_class . $vertical_class);
        } else {
            unset($vertical_display['row_delete'][$row_no]);
        }

        if (isset($edit_url)) {
            $vertical_display['edit'][$row_no]   .= PMA_generateEditLink($edit_url, $alternating_color_class . ' ' . $edit_anchor_class . $vertical_class, $edit_str, $where_clause, $where_clause_html);
        } else {
            unset($vertical_display['edit'][$row_no]);
        }

        if (isset($copy_url)) {
            $vertical_display['copy'][$row_no]   .= PMA_generateCopyLink($copy_url, $copy_str, $where_clause, $where_clause_html, $alternating_color_class . $vertical_class);
        } else {
            unset($vertical_display['copy'][$row_no]);
        }

        if (isset($del_url)) {
            if (! isset($js_conf)) {
                $js_conf = '';
            }
            $vertical_display['delete'][$row_no] .= PMA_generateDeleteLink($del_url, $del_str, $js_conf, $alternating_color_class . $vertical_class);
        } else {
            unset($vertical_display['delete'][$row_no]);
        }

        echo (($_SESSION['tmp_user_values']['disp_direction'] == 'horizontal' || $_SESSION['tmp_user_values']['disp_direction'] == 'horizontalflipped') ? "\n" : '');
        $row_no++;
    } // end while

    // this is needed by PMA_displayTable() to generate the proper param
    // in the multi-edit and multi-delete form
    return $clause_is_unique;
} // end of the 'PMA_displayTableBody()' function


/**
 * Do display the result table with the vertical direction mode.
 *
 * @return  boolean  always true
 *
 * @global  array    $vertical_display the information to display
 *
 * @access  private
 *
 * @see     PMA_displayTable()
 */
function PMA_displayVerticalTable()
{
    global $vertical_display;

    // Displays "multi row delete" link at top if required
    if (($GLOBALS['cfg']['RowActionLinks'] != 'right')
        && is_array($vertical_display['row_delete']) && (count($vertical_display['row_delete']) > 0 || !empty($vertical_display['textbtn']))) {
        echo '<tr>' . "\n";
        if ($GLOBALS['cfg']['RowActionLinks'] == 'none') {
            // if we are not showing the RowActionLinks, then we need to show the Multi-Row-Action checkboxes
            echo '<th></th>' . "\n";
        }
        echo $vertical_display['textbtn'];
        $cell_displayed = 0;
        foreach ($vertical_display['row_delete'] as $val) {
            if (($cell_displayed != 0) && ($_SESSION['tmp_user_values']['repeat_cells'] != 0) && !($cell_displayed % $_SESSION['tmp_user_values']['repeat_cells'])) {
                echo '<th' .
                     (($is_display['edit_lnk'] != 'nn' && $is_display['del_lnk'] != 'nn') ? ' rowspan="4"' : '') .
                     '></th>' . "\n";
            }
            echo str_replace('[%_PMA_CHECKBOX_DIR_%]', '_left', $val);
            $cell_displayed++;
        } // end while
        echo '</tr>' . "\n";
    } // end if

    // Displays "edit" link at top if required
    if (($GLOBALS['cfg']['RowActionLinks'] == 'left' || $GLOBALS['cfg']['RowActionLinks'] == 'both')
         && is_array($vertical_display['edit']) && (count($vertical_display['edit']) > 0 || !empty($vertical_display['textbtn']))) {
        echo '<tr>' . "\n";
        if (! is_array($vertical_display['row_delete'])) {
            echo $vertical_display['textbtn'];
        }
        foreach ($vertical_display['edit'] as $val) {
            echo $val;
        } // end while
        echo '</tr>' . "\n";
    } // end if

    // Displays "copy" link at top if required
    if (($GLOBALS['cfg']['RowActionLinks'] == 'left' || $GLOBALS['cfg']['RowActionLinks'] == 'both')
         && is_array($vertical_display['copy']) && (count($vertical_display['copy']) > 0 || !empty($vertical_display['textbtn']))) {
        echo '<tr>' . "\n";
        if (! is_array($vertical_display['row_delete'])) {
            echo $vertical_display['textbtn'];
        }
        foreach ($vertical_display['copy'] as $val) {
            echo $val;
        } // end while
        echo '</tr>' . "\n";
    } // end if

    // Displays "delete" link at top if required
    if (($GLOBALS['cfg']['RowActionLinks'] == 'left' || $GLOBALS['cfg']['RowActionLinks'] == 'both')
         && is_array($vertical_display['delete']) && (count($vertical_display['delete']) > 0 || !empty($vertical_display['textbtn']))) {
        echo '<tr>' . "\n";
        if (! is_array($vertical_display['edit']) && ! is_array($vertical_display['row_delete'])) {
            echo $vertical_display['textbtn'];
        }
        foreach ($vertical_display['delete'] as $val) {
            echo $val;
        } // end while
        echo '</tr>' . "\n";
    } // end if

    if (PMA_isSelect()) {
        // prepare to get the column order, if available
        $pmatable = new PMA_Table($GLOBALS['table'], $GLOBALS['db']);
        $col_order = $pmatable->getUiProp(PMA_Table::PROP_COLUMN_ORDER);
        $col_visib = $pmatable->getUiProp(PMA_Table::PROP_COLUMN_VISIB);
    } else {
        $col_order = false;
        $col_visib = false;
    }

    // Displays data
    foreach ($vertical_display['desc'] AS $j => $val) {
        // assign appropriate key with current column order
        $key = $col_order ? $col_order[$j] : $j;

        echo '<tr' . (($col_visib && !$col_visib[$j]) ? ' class="hide"' : '') . '>' . "\n";
        echo $val;

        $cell_displayed = 0;
        foreach ($vertical_display['rowdata'][$key] as $subval) {
            if (($cell_displayed != 0) && ($_SESSION['tmp_user_values']['repeat_cells'] != 0) and !($cell_displayed % $_SESSION['tmp_user_values']['repeat_cells'])) {
                echo $val;
            }

            echo $subval;
            $cell_displayed++;
        } // end while

        echo '</tr>' . "\n";
    } // end while

    // Displays "multi row delete" link at bottom if required
    if (($GLOBALS['cfg']['RowActionLinks'] == 'right' || $GLOBALS['cfg']['RowActionLinks'] == 'both')
         && is_array($vertical_display['row_delete']) && (count($vertical_display['row_delete']) > 0 || !empty($vertical_display['textbtn']))) {
        echo '<tr>' . "\n";
        echo $vertical_display['textbtn'];
        $cell_displayed = 0;
        foreach ($vertical_display['row_delete'] as $val) {
            if (($cell_displayed != 0) && ($_SESSION['tmp_user_values']['repeat_cells'] != 0) && !($cell_displayed % $_SESSION['tmp_user_values']['repeat_cells'])) {
                echo '<th' .
                     (($is_display['edit_lnk'] != 'nn' && $is_display['del_lnk'] != 'nn') ? ' rowspan="4"' : '') .
                     '></th>' . "\n";
            }

            echo str_replace('[%_PMA_CHECKBOX_DIR_%]', '_right', $val);
            $cell_displayed++;
        } // end while
        echo '</tr>' . "\n";
    } // end if

    // Displays "edit" link at bottom if required
    if (($GLOBALS['cfg']['RowActionLinks'] == 'right' || $GLOBALS['cfg']['RowActionLinks'] == 'both')
         && is_array($vertical_display['edit']) && (count($vertical_display['edit']) > 0 || !empty($vertical_display['textbtn']))) {
        echo '<tr>' . "\n";
        if (! is_array($vertical_display['row_delete'])) {
            echo $vertical_display['textbtn'];
        }
        foreach ($vertical_display['edit'] as $val) {
            echo $val;
        } // end while
        echo '</tr>' . "\n";
    } // end if

    // Displays "copy" link at bottom if required
    if (($GLOBALS['cfg']['RowActionLinks'] == 'right' || $GLOBALS['cfg']['RowActionLinks'] == 'both')
         && is_array($vertical_display['copy']) && (count($vertical_display['copy']) > 0 || !empty($vertical_display['textbtn']))) {
        echo '<tr>' . "\n";
        if (! is_array($vertical_display['row_delete'])) {
            echo $vertical_display['textbtn'];
        }
        foreach ($vertical_display['copy'] as $val) {
            echo $val;
        } // end while
        echo '</tr>' . "\n";
    } // end if

    // Displays "delete" link at bottom if required
    if (($GLOBALS['cfg']['RowActionLinks'] == 'right' || $GLOBALS['cfg']['RowActionLinks'] == 'both')
         && is_array($vertical_display['delete']) && (count($vertical_display['delete']) > 0 || !empty($vertical_display['textbtn']))) {
        echo '<tr>' . "\n";
        if (! is_array($vertical_display['edit']) && ! is_array($vertical_display['row_delete'])) {
            echo $vertical_display['textbtn'];
        }
        foreach ($vertical_display['delete'] as $val) {
            echo $val;
        } // end while
        echo '</tr>' . "\n";
    }

    return true;
} // end of the 'PMA_displayVerticalTable' function

/**
 *
 * @todo    make maximum remembered queries configurable
 * @todo    move/split into SQL class!?
 * @todo    currently this is called twice unnecessary
 * @todo    ignore LIMIT and ORDER in query!?
 */
function PMA_displayTable_checkConfigParams()
{
    $sql_md5 = md5($GLOBALS['sql_query']);

    $_SESSION['tmp_user_values']['query'][$sql_md5]['sql'] = $GLOBALS['sql_query'];

    if (PMA_isValid($_REQUEST['disp_direction'], array('horizontal', 'vertical', 'horizontalflipped'))) {
        $_SESSION['tmp_user_values']['query'][$sql_md5]['disp_direction'] = $_REQUEST['disp_direction'];
        unset($_REQUEST['disp_direction']);
    } elseif (empty($_SESSION['tmp_user_values']['query'][$sql_md5]['disp_direction'])) {
        $_SESSION['tmp_user_values']['query'][$sql_md5]['disp_direction'] = $GLOBALS['cfg']['DefaultDisplay'];
    }

    if (PMA_isValid($_REQUEST['repeat_cells'], 'numeric')) {
        $_SESSION['tmp_user_values']['query'][$sql_md5]['repeat_cells'] = $_REQUEST['repeat_cells'];
        unset($_REQUEST['repeat_cells']);
    } elseif (empty($_SESSION['tmp_user_values']['query'][$sql_md5]['repeat_cells'])) {
        $_SESSION['tmp_user_values']['query'][$sql_md5]['repeat_cells'] = $GLOBALS['cfg']['RepeatCells'];
    }

    // as this is a form value, the type is always string so we cannot
    // use PMA_isValid($_REQUEST['session_max_rows'], 'integer')
    if ((PMA_isValid($_REQUEST['session_max_rows'], 'numeric')
        && (int) $_REQUEST['session_max_rows'] == $_REQUEST['session_max_rows'])
        || $_REQUEST['session_max_rows'] == 'all') {
        $_SESSION['tmp_user_values']['query'][$sql_md5]['max_rows'] = $_REQUEST['session_max_rows'];
        unset($_REQUEST['session_max_rows']);
    } elseif (empty($_SESSION['tmp_user_values']['query'][$sql_md5]['max_rows'])) {
        $_SESSION['tmp_user_values']['query'][$sql_md5]['max_rows'] = $GLOBALS['cfg']['MaxRows'];
    }

    if (PMA_isValid($_REQUEST['pos'], 'numeric')) {
        $_SESSION['tmp_user_values']['query'][$sql_md5]['pos'] = $_REQUEST['pos'];
        unset($_REQUEST['pos']);
    } elseif (empty($_SESSION['tmp_user_values']['query'][$sql_md5]['pos'])) {
        $_SESSION['tmp_user_values']['query'][$sql_md5]['pos'] = 0;
    }

    if (PMA_isValid($_REQUEST['display_text'], array('P', 'F'))) {
        $_SESSION['tmp_user_values']['query'][$sql_md5]['display_text'] = $_REQUEST['display_text'];
        unset($_REQUEST['display_text']);
    } elseif (empty($_SESSION['tmp_user_values']['query'][$sql_md5]['display_text'])) {
        $_SESSION['tmp_user_values']['query'][$sql_md5]['display_text'] = 'P';
    }

    if (PMA_isValid($_REQUEST['relational_display'], array('K', 'D'))) {
        $_SESSION['tmp_user_values']['query'][$sql_md5]['relational_display'] = $_REQUEST['relational_display'];
        unset($_REQUEST['relational_display']);
    } elseif (empty($_SESSION['tmp_user_values']['query'][$sql_md5]['relational_display'])) {
        $_SESSION['tmp_user_values']['query'][$sql_md5]['relational_display'] = 'K';
    }

    if (PMA_isValid($_REQUEST['geometry_display'], array('WKT', 'WKB', 'GEOM'))) {
        $_SESSION['tmp_user_values']['query'][$sql_md5]['geometry_display'] = $_REQUEST['geometry_display'];
        unset($_REQUEST['geometry_display']);
    } elseif (empty($_SESSION['tmp_user_values']['query'][$sql_md5]['geometry_display'])) {
        $_SESSION['tmp_user_values']['query'][$sql_md5]['geometry_display'] = 'GEOM';
    }

    if (isset($_REQUEST['display_binary'])) {
        $_SESSION['tmp_user_values']['query'][$sql_md5]['display_binary'] = true;
        unset($_REQUEST['display_binary']);
    } elseif (isset($_REQUEST['display_options_form'])) {
        // we know that the checkbox was unchecked
        unset($_SESSION['tmp_user_values']['query'][$sql_md5]['display_binary']);
    } elseif (isset($_REQUEST['full_text_button'])) {
        // do nothing to keep the value that is there in the session
    } else {
        // selected by default because some operations like OPTIMIZE TABLE
        // and all queries involving functions return "binary" contents,
        // according to low-level field flags
        $_SESSION['tmp_user_values']['query'][$sql_md5]['display_binary'] = true;
    }

    if (isset($_REQUEST['display_binary_as_hex'])) {
        $_SESSION['tmp_user_values']['query'][$sql_md5]['display_binary_as_hex'] = true;
        unset($_REQUEST['display_binary_as_hex']);
    } elseif (isset($_REQUEST['display_options_form'])) {
        // we know that the checkbox was unchecked
        unset($_SESSION['tmp_user_values']['query'][$sql_md5]['display_binary_as_hex']);
    } elseif (isset($_REQUEST['full_text_button'])) {
        // do nothing to keep the value that is there in the session
    } else {
        // display_binary_as_hex config option
        if (isset($GLOBALS['cfg']['DisplayBinaryAsHex']) && true === $GLOBALS['cfg']['DisplayBinaryAsHex']) {
            $_SESSION['tmp_user_values']['query'][$sql_md5]['display_binary_as_hex'] = true;
        }
    }

    if (isset($_REQUEST['display_blob'])) {
        $_SESSION['tmp_user_values']['query'][$sql_md5]['display_blob'] = true;
        unset($_REQUEST['display_blob']);
    } elseif (isset($_REQUEST['display_options_form'])) {
        // we know that the checkbox was unchecked
        unset($_SESSION['tmp_user_values']['query'][$sql_md5]['display_blob']);
    }

    if (isset($_REQUEST['hide_transformation'])) {
        $_SESSION['tmp_user_values']['query'][$sql_md5]['hide_transformation'] = true;
        unset($_REQUEST['hide_transformation']);
    } elseif (isset($_REQUEST['display_options_form'])) {
        // we know that the checkbox was unchecked
        unset($_SESSION['tmp_user_values']['query'][$sql_md5]['hide_transformation']);
    }

    // move current query to the last position, to be removed last
    // so only least executed query will be removed if maximum remembered queries
    // limit is reached
    $tmp = $_SESSION['tmp_user_values']['query'][$sql_md5];
    unset($_SESSION['tmp_user_values']['query'][$sql_md5]);
    $_SESSION['tmp_user_values']['query'][$sql_md5] = $tmp;

    // do not exceed a maximum number of queries to remember
    if (count($_SESSION['tmp_user_values']['query']) > 10) {
        array_shift($_SESSION['tmp_user_values']['query']);
        //echo 'deleting one element ...';
    }

    // populate query configuration
    $_SESSION['tmp_user_values']['display_text'] = $_SESSION['tmp_user_values']['query'][$sql_md5]['display_text'];
    $_SESSION['tmp_user_values']['relational_display'] = $_SESSION['tmp_user_values']['query'][$sql_md5]['relational_display'];
    $_SESSION['tmp_user_values']['geometry_display'] = $_SESSION['tmp_user_values']['query'][$sql_md5]['geometry_display'];
    $_SESSION['tmp_user_values']['display_binary'] = isset($_SESSION['tmp_user_values']['query'][$sql_md5]['display_binary']) ? true : false;
    $_SESSION['tmp_user_values']['display_binary_as_hex'] = isset($_SESSION['tmp_user_values']['query'][$sql_md5]['display_binary_as_hex']) ? true : false;
    $_SESSION['tmp_user_values']['display_blob'] = isset($_SESSION['tmp_user_values']['query'][$sql_md5]['display_blob']) ? true : false;
    $_SESSION['tmp_user_values']['hide_transformation'] = isset($_SESSION['tmp_user_values']['query'][$sql_md5]['hide_transformation']) ? true : false;
    $_SESSION['tmp_user_values']['pos'] = $_SESSION['tmp_user_values']['query'][$sql_md5]['pos'];
    $_SESSION['tmp_user_values']['max_rows'] = $_SESSION['tmp_user_values']['query'][$sql_md5]['max_rows'];
    $_SESSION['tmp_user_values']['repeat_cells'] = $_SESSION['tmp_user_values']['query'][$sql_md5]['repeat_cells'];
    $_SESSION['tmp_user_values']['disp_direction'] = $_SESSION['tmp_user_values']['query'][$sql_md5]['disp_direction'];

    /*
     * debugging
    echo '<pre>';
    var_dump($_SESSION['tmp_user_values']);
    echo '</pre>';
     */
}

/**
 * Displays a table of results returned by a SQL query.
 * This function is called by the "sql.php" script.
 *
 * @param integer the link id associated to the query which results have
 *                  to be displayed
 * @param array   the display mode
 * @param array   the analyzed query
 *
 * @global  string   $db                the database name
 * @global  string   $table             the table name
 * @global  string   $goto              the URL to go back in case of errors
 * @global  string   $sql_query         the current SQL query
 * @global  integer  $num_rows          the total number of rows returned by the
 *                                      SQL query
 * @global  integer  $unlim_num_rows    the total number of rows returned by the
 *                                      SQL query without any programmatically
 *                                      appended "LIMIT" clause
 * @global  array    $fields_meta       the list of fields properties
 * @global  integer  $fields_cnt        the total number of fields returned by
 *                                      the SQL query
 * @global  array    $vertical_display  informations used with vertical display
 *                                      mode
 * @global  array    $highlight_columns column names to highlight
 * @global  array    $cfgRelation       the relation settings
 *
 * @access  private
 *
 * @see     PMA_showMessage(), PMA_setDisplayMode(),
 *          PMA_displayTableNavigation(), PMA_displayTableHeaders(),
 *          PMA_displayTableBody(), PMA_displayResultsOperations()
 */
function PMA_displayTable(&$dt_result, &$the_disp_mode, $analyzed_sql)
{
    global $db, $table, $goto;
    global $sql_query, $num_rows, $unlim_num_rows, $fields_meta, $fields_cnt;
    global $vertical_display, $highlight_columns;
    global $cfgRelation;
    global $showtable;

    // why was this called here? (already called from sql.php)
    //PMA_displayTable_checkConfigParams();

    /**
     * @todo move this to a central place
     * @todo for other future table types
     */
    $is_innodb = (isset($showtable['Type']) && $showtable['Type'] == 'InnoDB');

    if ($is_innodb
     && ! isset($analyzed_sql[0]['queryflags']['union'])
     && ! isset($analyzed_sql[0]['table_ref'][1]['table_name'])
     && (empty($analyzed_sql[0]['where_clause'])
      || $analyzed_sql[0]['where_clause'] == '1 ')) {
        // "j u s t   b r o w s i n g"
        $pre_count = '~';
        $after_count = PMA_showHint(PMA_sanitize(__('May be approximate. See [a@./Documentation.html#faq3_11@Documentation]FAQ 3.11[/a]')));
    } else {
        $pre_count = '';
        $after_count = '';
    }

    // 1. ----- Prepares the work -----

    // 1.1 Gets the informations about which functionalities should be
    //     displayed
    $total      = '';
    $is_display = PMA_setDisplayMode($the_disp_mode, $total);

    // 1.2 Defines offsets for the next and previous pages
    if ($is_display['nav_bar'] == '1') {
        if ($_SESSION['tmp_user_values']['max_rows'] == 'all') {
            $pos_next     = 0;
            $pos_prev     = 0;
        } else {
            $pos_next     = $_SESSION['tmp_user_values']['pos'] + $_SESSION['tmp_user_values']['max_rows'];
            $pos_prev     = $_SESSION['tmp_user_values']['pos'] - $_SESSION['tmp_user_values']['max_rows'];
            if ($pos_prev < 0) {
                $pos_prev = 0;
            }
        }
    } // end if

    // 1.3 Find the sort expression

    // we need $sort_expression and $sort_expression_nodirection
    // even if there are many table references
    if (! empty($analyzed_sql[0]['order_by_clause'])) {
        $sort_expression = trim(str_replace('  ', ' ', $analyzed_sql[0]['order_by_clause']));
        /**
         * Get rid of ASC|DESC
         */
        preg_match('@(.*)([[:space:]]*(ASC|DESC))@si', $sort_expression, $matches);
        $sort_expression_nodirection = isset($matches[1]) ? trim($matches[1]) : $sort_expression;
        $sort_direction = isset($matches[2]) ? trim($matches[2]) : '';
        unset($matches);
    } else {
        $sort_expression = $sort_expression_nodirection = $sort_direction = '';
    }

    // 1.4 Prepares display of first and last value of the sorted column

    if (! empty($sort_expression_nodirection)) {
        if (strpos($sort_expression_nodirection, '.') === false) {
            $sort_table = $table;
            $sort_column = $sort_expression_nodirection;
        } else {
            list($sort_table, $sort_column) = explode('.', $sort_expression_nodirection);
        }
        $sort_table = PMA_unQuote($sort_table);
        $sort_column = PMA_unQuote($sort_column);
        // find the sorted column index in row result
        // (this might be a multi-table query)
        $sorted_column_index = false;
        foreach ($fields_meta as $key => $meta) {
            if ($meta->table == $sort_table && $meta->name == $sort_column) {
                $sorted_column_index = $key;
                break;
            }
        }
        if ($sorted_column_index !== false) {
            // fetch first row of the result set
            $row = PMA_DBI_fetch_row($dt_result);
            // initializing default arguments
            $default_function = 'default_function';
            $transform_function = $default_function;
            $transform_options = array();
            // check for non printable sorted row data
            $meta = $fields_meta[$sorted_column_index];
            if (stristr($meta->type, 'BLOB') || $meta->type == 'geometry') {
                $column_for_first_row = PMA_handle_non_printable_contents($meta->type, $row[$sorted_column_index], $transform_function, $transform_options, $default_function, $meta, NULL);
            } else {
                $column_for_first_row = $row[$sorted_column_index];
            }
            $column_for_first_row = strtoupper(substr($column_for_first_row, 0, $GLOBALS['cfg']['LimitChars']));
            // fetch last row of the result set
            PMA_DBI_data_seek($dt_result, $num_rows - 1);
            $row = PMA_DBI_fetch_row($dt_result);
            // check for non printable sorted row data
            $meta = $fields_meta[$sorted_column_index];
            if (stristr($meta->type, 'BLOB') || $meta->type == 'geometry') {
                $column_for_last_row = PMA_handle_non_printable_contents($meta->type, $row[$sorted_column_index], $transform_function, $transform_options, $default_function, $meta, NULL);
            } else {
                $column_for_last_row = $row[$sorted_column_index];
            }
            $column_for_last_row = strtoupper(substr($column_for_last_row, 0, $GLOBALS['cfg']['LimitChars']));
            // reset to first row for the loop in PMA_displayTableBody()
            PMA_DBI_data_seek($dt_result, 0);
            // we could also use here $sort_expression_nodirection
            $sorted_column_message = ' [' . htmlspecialchars($sort_column) . ': <strong>' . htmlspecialchars($column_for_first_row) . ' - ' . htmlspecialchars($column_for_last_row) . '</strong>]';
            unset($row, $column_for_first_row, $column_for_last_row, $meta, $default_function, $transform_function, $transform_options);
        }
        unset($sorted_column_index, $sort_table, $sort_column);
    }

    // 2. ----- Displays the top of the page -----

    // 2.1 Displays a messages with position informations
    if ($is_display['nav_bar'] == '1' && isset($pos_next)) {
        if (isset($unlim_num_rows) && $unlim_num_rows != $total) {
            $selectstring = ', ' . $unlim_num_rows . ' ' . __('in query');
        } else {
            $selectstring = '';
        }
        $last_shown_rec = ($_SESSION['tmp_user_values']['max_rows'] == 'all' || $pos_next > $total)
                        ? $total - 1
                        : $pos_next - 1;

        if (PMA_Table::isView($db, $table)
         && $total == $GLOBALS['cfg']['MaxExactCountViews']) {
            $message = PMA_Message::notice(__('This view has at least this number of rows. Please refer to %sdocumentation%s.'));
            $message->addParam('[a@./Documentation.html#cfg_MaxExactCount@_blank]');
            $message->addParam('[/a]');
            $message_view_warning = PMA_showHint($message);
        } else {
            $message_view_warning = false;
        }

        $message = PMA_Message::success(__('Showing rows'));
        $message->addMessage($_SESSION['tmp_user_values']['pos']);
        if ($message_view_warning) {
            $message->addMessage('...', ' - ');
            $message->addMessage($message_view_warning);
            $message->addMessage('(');
        } else {
            $message->addMessage($last_shown_rec, ' - ');
            $message->addMessage(' (');
            $message->addMessage($pre_count  . PMA_formatNumber($total, 0));
            $message->addString(__('total'));
            if (!empty($after_count)) {
                $message->addMessage($after_count);
            }
            $message->addMessage($selectstring, '');
            $message->addMessage(', ', '');
        }

        $messagge_qt = PMA_Message::notice(__('Query took %01.4f sec'));
        $messagge_qt->addParam($GLOBALS['querytime']);

        $message->addMessage($messagge_qt, '');
        $message->addMessage(')', '');

        $message->addMessage(isset($sorted_column_message) ? $sorted_column_message : '', '');

        PMA_showMessage($message, $sql_query, 'success');

    } elseif (! isset($GLOBALS['printview']) || $GLOBALS['printview'] != '1') {
        PMA_showMessage(__('Your SQL query has been executed successfully'), $sql_query, 'success');
    }

    // 2.3 Displays the navigation bars
    if (! strlen($table)) {
        if (isset($analyzed_sql[0]['query_type'])
           && $analyzed_sql[0]['query_type'] == 'SELECT') {
            // table does not always contain a real table name,
            // for example in MySQL 5.0.x, the query SHOW STATUS
            // returns STATUS as a table name
            $table = $fields_meta[0]->table;
        } else {
            $table = '';
        }
    }

    if ($is_display['nav_bar'] == '1') {
        PMA_displayTableNavigation($pos_next, $pos_prev, $sql_query, 'top_direction_dropdown');
        echo "\n";
    } elseif (! isset($GLOBALS['printview']) || $GLOBALS['printview'] != '1') {
        echo "\n" . '<br /><br />' . "\n";
    }

    // 2b ----- Get field references from Database -----
    // (see the 'relation' configuration variable)

    // initialize map
    $map = array();

    // find tables
    $target=array();
    if (isset($analyzed_sql[0]['table_ref']) && is_array($analyzed_sql[0]['table_ref'])) {
        foreach ($analyzed_sql[0]['table_ref'] AS $table_ref_position => $table_ref) {
           $target[] = $analyzed_sql[0]['table_ref'][$table_ref_position]['table_true_name'];
        }
    }
    $tabs    = '(\'' . join('\',\'', $target) . '\')';

    if (! strlen($table)) {
        $exist_rel = false;
    } else {
        // To be able to later display a link to the related table,
        // we verify both types of relations: either those that are
        // native foreign keys or those defined in the phpMyAdmin
        // configuration storage. If no PMA storage, we won't be able
        // to use the "column to display" notion (for example show
        // the name related to a numeric id).
        $exist_rel = PMA_getForeigners($db, $table, '', 'both');
        if ($exist_rel) {
            foreach ($exist_rel AS $master_field => $rel) {
                $display_field = PMA_getDisplayField($rel['foreign_db'], $rel['foreign_table']);
                $map[$master_field] = array($rel['foreign_table'],
                                      $rel['foreign_field'],
                                      $display_field,
                                      $rel['foreign_db']);
            } // end while
        } // end if
    } // end if
    // end 2b

    // 3. ----- Displays the results table -----
    PMA_displayTableHeaders($is_display, $fields_meta, $fields_cnt, $analyzed_sql, $sort_expression, $sort_expression_nodirection, $sort_direction);
    $url_query = '';
    echo '<tbody>' . "\n";
    $clause_is_unique = PMA_displayTableBody($dt_result, $is_display, $map, $analyzed_sql);
    // vertical output case
    if ($_SESSION['tmp_user_values']['disp_direction'] == 'vertical') {
        PMA_displayVerticalTable();
    } // end if
    unset($vertical_display);
    echo '</tbody>' . "\n";
    ?>
</table>

    <?php
    // 4. ----- Displays the link for multi-fields edit and delete

    if ($is_display['del_lnk'] == 'dr' && $is_display['del_lnk'] != 'kp') {

        $delete_text = $is_display['del_lnk'] == 'dr' ? __('Delete') : __('Kill');

        $_url_params = array(
            'db'        => $db,
            'table'     => $table,
            'sql_query' => $sql_query,
            'goto'      => $goto,
        );
        $uncheckall_url = 'sql.php' . PMA_generate_common_url($_url_params);

        $_url_params['checkall'] = '1';
        $checkall_url = 'sql.php' . PMA_generate_common_url($_url_params);

        if ($_SESSION['tmp_user_values']['disp_direction'] == 'vertical') {
            $checkall_params['onclick'] = 'if (setCheckboxes(\'resultsForm\', true)) return false;';
            $uncheckall_params['onclick'] = 'if (setCheckboxes(\'resultsForm\', false)) return false;';
        } else {
            $checkall_params['onclick'] = 'if (markAllRows(\'resultsForm\')) return false;';
            $uncheckall_params['onclick'] = 'if (unMarkAllRows(\'resultsForm\')) return false;';
        }
        $checkall_link = PMA_linkOrButton($checkall_url, __('Check All'), $checkall_params, false);
        $uncheckall_link = PMA_linkOrButton($uncheckall_url, __('Uncheck All'), $uncheckall_params, false);
        if ($_SESSION['tmp_user_values']['disp_direction'] != 'vertical') {
            echo '<img class="selectallarrow" width="38" height="22"'
                .' src="' . $GLOBALS['pmaThemeImage'] . 'arrow_' . $GLOBALS['text_dir'] . '.png' . '"'
                .' alt="' . __('With selected:') . '" />';
        }
        echo $checkall_link . "\n"
            .' / ' . "\n"
            .$uncheckall_link . "\n"
            .'<i>' . __('With selected:') . '</i>' . "\n";

        PMA_buttonOrImage('submit_mult', 'mult_submit',
            'submit_mult_change', __('Change'), 'b_edit.png', 'edit');
        PMA_buttonOrImage('submit_mult', 'mult_submit',
            'submit_mult_delete', $delete_text, 'b_drop.png', 'delete');
        if (isset($analyzed_sql[0]) && $analyzed_sql[0]['querytype'] == 'SELECT') {
            PMA_buttonOrImage('submit_mult', 'mult_submit',
                'submit_mult_export', __('Export'),
                'b_tblexport.png', 'export');
        }
        echo "\n";

        echo '<input type="hidden" name="sql_query"'
            .' value="' . htmlspecialchars($sql_query) . '" />' . "\n";

        if (! empty($GLOBALS['url_query'])) {
            echo '<input type="hidden" name="url_query"'
                .' value="' . $GLOBALS['url_query'] . '" />' . "\n";
        }

        echo '<input type="hidden" name="clause_is_unique"'
            .' value="' . $clause_is_unique . '" />' . "\n";

        echo '</form>' . "\n";
    }

    // 5. ----- Displays the navigation bar at the bottom if required -----

    if ($is_display['nav_bar'] == '1') {
        echo '<br />' . "\n";
        PMA_displayTableNavigation($pos_next, $pos_prev, $sql_query, 'bottom_direction_dropdown');
    } elseif (! isset($GLOBALS['printview']) || $GLOBALS['printview'] != '1') {
        echo "\n" . '<br /><br />' . "\n";
    }

    // 6. ----- Displays "Query results operations"
    if (! isset($GLOBALS['printview']) || $GLOBALS['printview'] != '1') {
        PMA_displayResultsOperations($the_disp_mode, $analyzed_sql);
    }
} // end of the 'PMA_displayTable()' function

function default_function($buffer)
{
    $buffer = htmlspecialchars($buffer);
    $buffer = str_replace("\011", ' &nbsp;&nbsp;&nbsp;',
        str_replace('  ', ' &nbsp;', $buffer));
    $buffer = preg_replace("@((\015\012)|(\015)|(\012))@", '<br />', $buffer);

    return $buffer;
}

/**
 * Displays operations that are available on results.
 *
 * @param array   the display mode
 * @param array   the analyzed query
 *
 * @global  string   $db                the database name
 * @global  string   $table             the table name
 * @global  string   $sql_query         the current SQL query
 * @global  integer  $unlim_num_rows    the total number of rows returned by the
 *                                      SQL query without any programmatically
 *                                      appended "LIMIT" clause
 *
 * @access  private
 *
 * @see     PMA_showMessage(), PMA_setDisplayMode(),
 *          PMA_displayTableNavigation(), PMA_displayTableHeaders(),
 *          PMA_displayTableBody(), PMA_displayResultsOperations()
 */
function PMA_displayResultsOperations($the_disp_mode, $analyzed_sql)
{
    global $db, $table, $sql_query, $unlim_num_rows, $fields_meta;

    $header_shown = false;
    $header = '<fieldset><legend>' . __('Query results operations') . '</legend>';

    if ($the_disp_mode[6] == '1' || $the_disp_mode[9] == '1') {
        // Displays "printable view" link if required
        if ($the_disp_mode[9] == '1') {

            if (!$header_shown) {
                echo $header;
                $header_shown = true;
            }

            $_url_params = array(
                'db'        => $db,
                'table'     => $table,
                'printview' => '1',
                'sql_query' => $sql_query,
            );
            $url_query = PMA_generate_common_url($_url_params);

            echo PMA_linkOrButton(
                'sql.php' . $url_query,
                PMA_getIcon('b_print.png', __('Print view'), true),
                '', true, true, 'print_view') . "\n";

            if ($_SESSION['tmp_user_values']['display_text']) {
                $_url_params['display_text'] = 'F';
                echo PMA_linkOrButton(
                    'sql.php' . PMA_generate_common_url($_url_params),
                    PMA_getIcon('b_print.png', __('Print view (with full texts)'), true),
                    '', true, true, 'print_view') . "\n";
                unset($_url_params['display_text']);
            }
        } // end displays "printable view"
    }

    // Export link
    // (the url_query has extra parameters that won't be used to export)
    // (the single_table parameter is used in display_export.lib.php
    //  to hide the SQL and the structure export dialogs)
    // If the parser found a PROCEDURE clause
    // (most probably PROCEDURE ANALYSE()) it makes no sense to
    // display the Export link).
    if (isset($analyzed_sql[0]) && $analyzed_sql[0]['querytype'] == 'SELECT' && ! isset($printview) && ! isset($analyzed_sql[0]['queryflags']['procedure'])) {
        if (isset($analyzed_sql[0]['table_ref'][0]['table_true_name']) && ! isset($analyzed_sql[0]['table_ref'][1]['table_true_name'])) {
            $_url_params['single_table'] = 'true';
        }
        if (!$header_shown) {
            echo $header;
            $header_shown = true;
        }
        $_url_params['unlim_num_rows'] = $unlim_num_rows;

        /**
         * At this point we don't know the table name; this can happen
         * for example with a query like
         * SELECT bike_code FROM (SELECT bike_code FROM bikes) tmp
         * As a workaround we set in the table parameter the name of the
         * first table of this database, so that tbl_export.php and
         * the script it calls do not fail
         */
        if (empty($_url_params['table']) && !empty($_url_params['db'])) {
            $_url_params['table'] = PMA_DBI_fetch_value("SHOW TABLES");
            /* No result (probably no database selected) */
            if ($_url_params['table'] === FALSE) {
                unset($_url_params['table']);
            }
        }

        echo PMA_linkOrButton(
            'tbl_export.php' . PMA_generate_common_url($_url_params),
            PMA_getIcon('b_tblexport.png', __('Export'), true),
            '', true, true, '') . "\n";

        // show chart
        echo PMA_linkOrButton(
            'tbl_chart.php' . PMA_generate_common_url($_url_params),
            PMA_getIcon('b_chart.png', __('Display chart'), true),
            '', true, true, '') . "\n";

        // show GIS chart
        $geometry_found = false;
        // If atleast one geometry field is found
        foreach ($fields_meta as $meta) {
            if ($meta->type == 'geometry') {
                $geometry_found = true;
                break;
            }
        }
        if ($geometry_found) {
            echo PMA_linkOrButton(
                'tbl_gis_visualization.php' . PMA_generate_common_url($_url_params),
                PMA_getIcon('b_globe.gif', __('Visualize GIS data'), true),
                '', true, true, '') . "\n";
        }
    }

    // CREATE VIEW
    /**
     *
     * @todo detect privileges to create a view
     *       (but see 2006-01-19 note in display_create_table.lib.php,
     *        I think we cannot detect db-specific privileges reliably)
     * Note: we don't display a Create view link if we found a PROCEDURE clause
     */
    if (!$header_shown) {
        echo $header;
        $header_shown = true;
    }
    if (!PMA_DRIZZLE && !isset($analyzed_sql[0]['queryflags']['procedure'])) {
        echo PMA_linkOrButton(
            'view_create.php' . $url_query,
            PMA_getIcon('b_views.png', __('Create view'), true),
            '', true, true, '') . "\n";
    }
    if ($header_shown) {
        echo '</fieldset><br />';
    }
}

/**
 * Verifies what to do with non-printable contents (binary or BLOB)
 * in Browse mode.
 *
 * @param string $category           BLOB|BINARY|GEOMETRY
 * @param string $content            the binary content
 * @param string $transform_function transformation function
 * @param string $transform_options  transformation parameters
 * @param string $default_function   default transformation function
 * @param object $meta               the meta-information about this field
 * @return  mixed  string or float
 */
function PMA_handle_non_printable_contents($category, $content, $transform_function, $transform_options, $default_function, $meta, $url_params = array())
{
    $result = '[' . $category;
    if (is_null($content)) {
        $result .= ' - NULL';
        $size = 0;
    } elseif (isset($content)) {
        $size = strlen($content);
        $display_size = PMA_formatByteDown($size, 3, 1);
        $result .= ' - '. $display_size[0] . ' ' . $display_size[1];
    }
    $result .= ']';

    if (strpos($transform_function, 'octetstream')) {
        $result = $content;
    }
    if ($size > 0) {
        if ($default_function != $transform_function) {
            $result = $transform_function($result, $transform_options, $meta);
        } else {
            $result = $default_function($result, array(), $meta);
            if (stristr($meta->type, 'BLOB') && $_SESSION['tmp_user_values']['display_blob']) {
                // in this case, restart from the original $content
                $result = htmlspecialchars(PMA_replace_binary_contents($content));
            }
            /* Create link to download */
            if (count($url_params) > 0) {
                $result = '<a href="tbl_get_field.php' . PMA_generate_common_url($url_params) . '">' . $result . '</a>';
            }
        }
    }
    return($result);
}

/**
 * Prepares the displayable content of a data cell in Browse mode,
 * taking into account foreign key description field and transformations
 *
 * @param string $class
 * @param string $condition_field
 * @param string $analyzed_sql
 * @param object $meta   the meta-information about this field
 * @param string $map
 * @param string $data
 * @param string $transform_function
 * @param string $default_function
 * @param string $nowrap
 * @param string $where_comparison
 * @param bool   $is_field_truncated
 * @return  string  formatted data
 */
function PMA_prepare_row_data($class, $condition_field, $analyzed_sql, $meta, $map, $data, $transform_function, $default_function, $nowrap, $where_comparison, $transform_options, $is_field_truncated )
{

    $result = ' class="' . PMA_addClass($class, $condition_field, $meta, $nowrap, $is_field_truncated, $transform_function, $default_function) . '">';

    if (isset($analyzed_sql[0]['select_expr']) && is_array($analyzed_sql[0]['select_expr'])) {
        foreach ($analyzed_sql[0]['select_expr'] AS $select_expr_position => $select_expr) {
            $alias = $analyzed_sql[0]['select_expr'][$select_expr_position]['alias'];
            if (isset($alias) && strlen($alias)) {
                $true_column = $analyzed_sql[0]['select_expr'][$select_expr_position]['column'];
                if ($alias == $meta->name) {
                    // this change in the parameter does not matter
                    // outside of the function
                    $meta->name = $true_column;
                } // end if
            } // end if
        } // end foreach
    } // end if

    if (isset($map[$meta->name])) {
        // Field to display from the foreign table?
        if (isset($map[$meta->name][2]) && strlen($map[$meta->name][2])) {
            $dispsql     = 'SELECT ' . PMA_backquote($map[$meta->name][2])
                . ' FROM ' . PMA_backquote($map[$meta->name][3])
                . '.' . PMA_backquote($map[$meta->name][0])
                . ' WHERE ' . PMA_backquote($map[$meta->name][1])
                . $where_comparison;
            $dispresult  = PMA_DBI_try_query($dispsql, null, PMA_DBI_QUERY_STORE);
            if ($dispresult && PMA_DBI_num_rows($dispresult) > 0) {
                list($dispval) = PMA_DBI_fetch_row($dispresult, 0);
            } else {
                $dispval = __('Link not found');
            }
            @PMA_DBI_free_result($dispresult);
        } else {
            $dispval     = '';
        } // end if... else...

        if (isset($GLOBALS['printview']) && $GLOBALS['printview'] == '1') {
            $result .= ($transform_function != $default_function ? $transform_function($data, $transform_options, $meta) : $transform_function($data, array(), $meta)) . ' <code>[-&gt;' . $dispval . ']</code>';
        } else {

            if ('K' == $_SESSION['tmp_user_values']['relational_display']) {
                // user chose "relational key" in the display options, so
                // the title contains the display field
                $title = (! empty($dispval))? ' title="' . htmlspecialchars($dispval) . '"' : '';
            } else {
                $title = ' title="' . htmlspecialchars($data) . '"';
            }

            $_url_params = array(
                'db'    => $map[$meta->name][3],
                'table' => $map[$meta->name][0],
                'pos'   => '0',
                'sql_query' => 'SELECT * FROM '
                                    . PMA_backquote($map[$meta->name][3]) . '.' . PMA_backquote($map[$meta->name][0])
                                    . ' WHERE ' . PMA_backquote($map[$meta->name][1])
                                    . $where_comparison,
            );
            $result .= '<a href="sql.php' . PMA_generate_common_url($_url_params)
                 . '"' . $title . '>';

            if ($transform_function != $default_function) {
                // always apply a transformation on the real data,
                // not on the display field
                $result .= $transform_function($data, $transform_options, $meta);
            } else {
                if ('D' == $_SESSION['tmp_user_values']['relational_display']) {
                    // user chose "relational display field" in the
                    // display options, so show display field in the cell
                    $result .= $transform_function($dispval, array(), $meta);
                } else {
                    // otherwise display data in the cell
                    $result .= $transform_function($data, array(), $meta);
                }
            }
            $result .= '</a>';
        }
    } else {
        $result .= ($transform_function != $default_function ? $transform_function($data, $transform_options, $meta) : $transform_function($data, array(), $meta));
    }
    $result .= '</td>' . "\n";

    return $result;
}

/**
 * Generates a checkbox for multi-row submits
 *
 * @param string $del_url
 * @param array  $is_display
 * @param string $row_no
 * @param string $where_clause_html
 * @param string $del_query
 * @param string $id_suffix
 * @param string $class
 * @return  string  the generated HTML
 */

function PMA_generateCheckboxForMulti($del_url, $is_display, $row_no, $where_clause_html, $condition_array, $del_query, $id_suffix, $class)
{
    $ret = '';
    if (! empty($del_url) && $is_display['del_lnk'] != 'kp') {
        $ret .= '<td ';
        if (! empty($class)) {
            $ret .= 'class="' . $class . '"';
        }
        $ret .= ' align="center">'
           . '<input type="checkbox" id="id_rows_to_delete' . $row_no . $id_suffix . '" name="rows_to_delete[' . $where_clause_html . ']"'
           . ' class="multi_checkbox"'
           . ' value="' . htmlspecialchars($del_query) . '" ' . (isset($GLOBALS['checkall']) ? 'checked="checked"' : '') . ' />'
           . '<input type="hidden" class="condition_array" value="' . htmlspecialchars(json_encode($condition_array)) . '" />'
           . '    </td>';
    }
    return $ret;
}

/**
 * Generates an Edit link
 *
 * @param string $edit_url
 * @param string $class
 * @param string $edit_str
 * @param string $where_clause
 * @param string $where_clause_html
 * @return  string  the generated HTML
 */
function PMA_generateEditLink($edit_url, $class, $edit_str, $where_clause, $where_clause_html)
{
    $ret = '';
    if (! empty($edit_url)) {
        $ret .= '<td class="' . $class . '" align="center" ' . ' ><span class="nowrap">'
           . PMA_linkOrButton($edit_url, $edit_str, array(), false);
        /*
         * Where clause for selecting this row uniquely is provided as
         * a hidden input. Used by jQuery scripts for handling grid editing
         */
        if (! empty($where_clause)) {
            $ret .= '<input type="hidden" class="where_clause" value ="' . $where_clause_html . '" />';
        }
        $ret .= '</span></td>';
    }
    return $ret;
}

/**
 * Generates an Copy link
 *
 * @param string $copy_url
 * @param string $copy_str
 * @param string $where_clause
 * @param string $where_clause_html
 * @return  string  the generated HTML
 */
function PMA_generateCopyLink($copy_url, $copy_str, $where_clause, $where_clause_html, $class)
{
    $ret = '';
    if (! empty($copy_url)) {
        $ret .= '<td ';
        if (! empty($class)) {
            $ret .= 'class="' . $class . '" ';
        }
        $ret .= 'align="center" ' . ' ><span class="nowrap">'
           . PMA_linkOrButton($copy_url, $copy_str, array(), false);
        /*
         * Where clause for selecting this row uniquely is provided as
         * a hidden input. Used by jQuery scripts for handling grid editing
         */
        if (! empty($where_clause)) {
            $ret .= '<input type="hidden" class="where_clause" value ="' . $where_clause_html . '" />';
        }
        $ret .= '</span></td>';
    }
    return $ret;
}

/**
 * Generates a Delete link
 *
 * @param string $del_url
 * @param string $del_str
 * @param string $js_conf
 * @param string $class
 * @return  string  the generated HTML
 */
function PMA_generateDeleteLink($del_url, $del_str, $js_conf, $class)
{
    $ret = '';
    if (! empty($del_url)) {
        $ret .= '<td ';
        if (! empty($class)) {
            $ret .= 'class="' . $class . '" ';
        }
        $ret .= 'align="center" ' . ' >'
           . PMA_linkOrButton($del_url, $del_str, $js_conf, false)
           . '</td>';
    }
    return $ret;
}

/**
 * Generates checkbox and links at some position (left or right)
 * (only called for horizontal mode)
 *
 * @param string $position
 * @param string $del_url
 * @param array  $is_display
 * @param string $row_no
 * @param string $where_clause
 * @param string $where_clause_html
 * @param string $del_query
 * @param string $id_suffix
 * @param string $edit_url
 * @param string $copy_url
 * @param string $class
 * @param string $edit_str
 * @param string $del_str
 * @param string $js_conf
 * @return  string  the generated HTML
 */
function PMA_generateCheckboxAndLinks($position, $del_url, $is_display, $row_no, $where_clause, $where_clause_html, $condition_array, $del_query, $id_suffix, $edit_url, $copy_url, $class, $edit_str, $copy_str, $del_str, $js_conf)
{
    $ret = '';

    if ($position == 'left') {
        $ret .= PMA_generateCheckboxForMulti($del_url, $is_display, $row_no, $where_clause_html, $condition_array, $del_query, $id_suffix='_left', '', '', '');

        $ret .= PMA_generateEditLink($edit_url, $class, $edit_str, $where_clause, $where_clause_html, '');

        $ret .= PMA_generateCopyLink($copy_url, $copy_str, $where_clause, $where_clause_html, '');

        $ret .= PMA_generateDeleteLink($del_url, $del_str, $js_conf, '', '');

    } elseif ($position == 'right') {
        $ret .= PMA_generateDeleteLink($del_url, $del_str, $js_conf, '', '');

        $ret .= PMA_generateCopyLink($copy_url, $copy_str, $where_clause, $where_clause_html, '');

        $ret .= PMA_generateEditLink($edit_url, $class, $edit_str, $where_clause, $where_clause_html, '');

        $ret .= PMA_generateCheckboxForMulti($del_url, $is_display, $row_no, $where_clause_html, $condition_array, $del_query, $id_suffix='_right', '', '', '');
    } else { // $position == 'none'
        $ret .= PMA_generateCheckboxForMulti($del_url, $is_display, $row_no, $where_clause_html, $condition_array, $del_query, $id_suffix='_left', '', '', '');
    }
    return $ret;
}
?><|MERGE_RESOLUTION|>--- conflicted
+++ resolved
@@ -1668,17 +1668,6 @@
                         }
                     }
 
-<<<<<<< HEAD
-                    // transform functions may enable no-wrapping:
-                    $function_nowrap = $transform_function . '_nowrap';
-                    $bool_nowrap = (($default_function != $transform_function && function_exists($function_nowrap)) ? $function_nowrap($transform_options) : false);
-
-                    // do not wrap if date field type
-                    $nowrap = ((preg_match('@DATE|TIME@i', $meta->type) || $bool_nowrap) ? ' nowrap' : '');
-                    $where_comparison = ' = \'' . PMA_sqlAddSlashes($row[$i]) . '\'';
-                    $vertical_display['data'][$row_no][$i]     = '<td ' . PMA_prepare_row_data($class, $condition_field, $analyzed_sql, $meta, $map, $row[$i], $transform_function, $default_function, $nowrap, $where_comparison, $transform_options, $is_field_truncated);
-
-=======
                     if ($is_html) {
                         $vertical_display['data'][$row_no][$i]     = PMA_buildValueDisplay($class, $condition_field, $row[$i]);
                     } else {
@@ -1688,10 +1677,9 @@
 
                         // do not wrap if date field type
                         $nowrap = ((preg_match('@DATE|TIME@i', $meta->type) || $bool_nowrap) ? ' nowrap' : '');
-                        $where_comparison = ' = \'' . PMA_sqlAddslashes($row[$i]) . '\'';
+                        $where_comparison = ' = \'' . PMA_sqlAddSlashes($row[$i]) . '\'';
                         $vertical_display['data'][$row_no][$i]     = '<td ' . PMA_prepare_row_data($class, $condition_field, $analyzed_sql, $meta, $map, $row[$i], $transform_function, $default_function, $nowrap, $where_comparison, $transform_options, $is_field_truncated);
                     }
->>>>>>> a211b8ba
                 } else {
                     $vertical_display['data'][$row_no][$i]     = PMA_buildEmptyDisplay($class, $condition_field, $meta);
                 }

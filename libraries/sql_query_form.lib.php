<?php
/* vim: set expandtab sw=4 ts=4 sts=4: */
/**
 * functions for displaying the sql query form
 *
 * @usedby  server_sql.php
 * @usedby  db_sql.php
 * @usedby  tbl_sql.php
 * @usedby  tbl_structure.php
 * @usedby  tbl_tracking.php
 * @usedby  querywindow.php
 * @package PhpMyAdmin
 */
if (! defined('PHPMYADMIN')) {
    exit;
}

/**
 *
 */
require_once './libraries/file_listing.php'; // used for file listing
require_once './libraries/bookmark.lib.php'; // used for file listing

/**
 * Prints the sql query boxes
 *
 * @param boolean|string $query       query to display in the textarea
 *                                    or true to display last executed
 * @param boolean|string $display_tab sql|files|history|full|false
 *                                    what part to display
 *                                    false if not inside querywindow
 * @param string         $delimiter   delimeter
 *
 * @return void
 *
 * @usedby  server_sql.php
 * @usedby  db_sql.php
 * @usedby  tbl_sql.php
 * @usedby  tbl_structure.php
 * @usedby  tbl_tracking.php
 * @usedby  querywindow.php
 */
function PMA_sqlQueryForm($query = true, $display_tab = false, $delimiter = ';')
{
    // check tab to display if inside querywindow
    if (! $display_tab) {
        $display_tab = 'full';
        $is_querywindow = false;
    } else {
        $is_querywindow = true;
    }

    // query to show
    if (true === $query) {
        $query = $GLOBALS['sql_query'];
    }

    // set enctype to multipart for file uploads
    if ($GLOBALS['is_upload']) {
        $enctype = ' enctype="multipart/form-data"';
    } else {
        $enctype = '';
    }

    $table  = '';
    $db     = '';
    if (! strlen($GLOBALS['db'])) {
        // prepare for server related
        $goto   = empty($GLOBALS['goto']) ?
                    'server_sql.php' : $GLOBALS['goto'];
    } elseif (! strlen($GLOBALS['table'])) {
        // prepare for db related
        $db     = $GLOBALS['db'];
        $goto   = empty($GLOBALS['goto']) ?
                    'db_sql.php' : $GLOBALS['goto'];
    } else {
        $table  = $GLOBALS['table'];
        $db     = $GLOBALS['db'];
        $goto   = empty($GLOBALS['goto']) ?
                    'tbl_sql.php' : $GLOBALS['goto'];
    }


    // start output
    if ($is_querywindow) {
        ?>
        <form method="post" id="sqlqueryform" target="frame_content"
              action="import.php"<?php echo $enctype; ?> name="sqlform"
              onsubmit="var save_name = window.opener.parent.frame_content.name;
              window.opener.parent.frame_content.name = save_name + '<?php echo time(); ?>';
              this.target = window.opener.parent.frame_content.name;
              return checkSqlQuery(this)">
        <?php
    } else {
        echo '<form method="post" action="import.php" ' . $enctype;
        if ($GLOBALS['cfg']['AjaxEnable']) {
            echo ' class="ajax"';
        }
        echo ' id="sqlqueryform" name="sqlform">' . "\n";
    }

    if ($is_querywindow) {
        echo '<input type="hidden" name="focus_querywindow" value="true" />'
            ."\n";
        if ($display_tab != 'sql' && $display_tab != 'full') {
            echo '<input type="hidden" name="sql_query" value="" />' . "\n";
            echo '<input type="hidden" name="show_query" value="1" />' . "\n";
        }
    }
    echo '<input type="hidden" name="is_js_confirmed" value="0" />' . "\n"
        .PMA_generate_common_hidden_inputs($db, $table) . "\n"
        .'<input type="hidden" name="pos" value="0" />' . "\n"
        .'<input type="hidden" name="goto" value="'
        .htmlspecialchars($goto) . '" />' . "\n"
        .'<input type="hidden" name="message_to_show" value="'
        . __('Your SQL query has been executed successfully') . '" />' . "\n"
        .'<input type="hidden" name="prev_sql_query" value="'
        . htmlspecialchars($query) . '" />' . "\n";

    // display querybox
    if ($display_tab === 'full' || $display_tab === 'sql') {
        PMA_sqlQueryFormInsert($query, $is_querywindow, $delimiter);
    }

    // display uploads
    if ($display_tab === 'files' && $GLOBALS['is_upload']) {
        PMA_sqlQueryFormUpload();
    }

    // Bookmark Support
    if ($display_tab === 'full' || $display_tab === 'history') {
        if (! empty($GLOBALS['cfg']['Bookmark'])) {
            PMA_sqlQueryFormBookmark();
        }
    }

    // Encoding setting form appended by Y.Kawada
    if (function_exists('PMA_set_enc_form')) {
        echo PMA_set_enc_form('    ');
    }

    echo '</form>' . "\n";
    if ($is_querywindow) {
        ?>
        <script type="text/javascript">
        //<![CDATA[
            if (window.opener) {
                window.opener.parent.insertQuery();
            }
        //]]>
        </script>
        <?php
    }

    // print an empty div, which will be later filled with
    // the sql query results by ajax
    echo '<div id="sqlqueryresults"></div>';
}

/**
 * Prints querybox fieldset
 *
 * @param string  $query          query to display in the textarea
 * @param boolean $is_querywindow if inside querywindow or not
 * @param string  $delimiter      default delimiter to use
 *
 * @return void
 *
 * @usedby  PMA_sqlQueryForm()
 */
<<<<<<< HEAD
function PMA_sqlQueryFormInsert($query = '', $is_querywindow = false, $delimiter = ';')
{
    
    $common_functions = PMA_CommonFunctions::getInstance();
=======
function PMA_sqlQueryFormInsert($query = '', $is_querywindow = false,
    $delimiter = ';'
) {
>>>>>>> f2057c47

    // enable auto select text in textarea
    if ($GLOBALS['cfg']['TextareaAutoSelect']) {
        $auto_sel = ' onclick="selectContent(this, sql_box_locked, true)"';
    } else {
        $auto_sel = '';
    }

    // enable locking if inside query window
    if ($is_querywindow) {
        $locking = ' onkeypress="document.sqlform.elements[\'LockFromUpdate\'].'
            .'checked = true;"';
        $height = $GLOBALS['cfg']['TextareaRows'] * 1.25;
    } else {
        $locking = '';
        $height = $GLOBALS['cfg']['TextareaRows'] * 2;
    }

    $table          = '';
    $db             = '';
    $fields_list    = array();
    if (! strlen($GLOBALS['db'])) {
        // prepare for server related
        $legend = sprintf(
            __('Run SQL query/queries on server %s'),
            '&quot;' . htmlspecialchars(
                ! empty($GLOBALS['cfg']['Servers'][$GLOBALS['server']]['verbose'])
                ? $GLOBALS['cfg']['Servers'][$GLOBALS['server']]['verbose']
                : $GLOBALS['cfg']['Servers'][$GLOBALS['server']]['host']
            ) . '&quot;'
        );
    } elseif (! strlen($GLOBALS['table'])) {
        // prepare for db related
        $db     = $GLOBALS['db'];
        // if you want navigation:
        $tmp_db_link = '<a href="' . $GLOBALS['cfg']['DefaultTabDatabase']
            . '?' . PMA_generate_common_url($db) . '"';
        if ($is_querywindow) {
            $tmp_db_link .= ' target="_self"'
                . ' onclick="this.target=window.opener.frame_content.name"';
        }
        $tmp_db_link .= '>'
            . htmlspecialchars($db) . '</a>';
        // else use
        // $tmp_db_link = htmlspecialchars($db);
        $legend = sprintf(__('Run SQL query/queries on database %s'), $tmp_db_link);
        if (empty($query)) {
<<<<<<< HEAD
            $query = $common_functions->expandUserString(
                $GLOBALS['cfg']['DefaultQueryDatabase'], 'PMA_CommonFunctions::getInstance()->backquote'
=======
            $query = PMA_expandUserString(
                $GLOBALS['cfg']['DefaultQueryDatabase'],
                'PMA_backquote'
>>>>>>> f2057c47
            );
        }
    } else {
        $table  = $GLOBALS['table'];
        $db     = $GLOBALS['db'];
        // Get the list and number of fields
        // we do a try_query here, because we could be in the query window,
        // trying to synchonize and the table has not yet been created
        $fields_list = PMA_DBI_get_columns($db, $GLOBALS['table'], null, true);

        $tmp_db_link = '<a href="' . $GLOBALS['cfg']['DefaultTabDatabase']
            . '?' . PMA_generate_common_url($db) . '"';
        if ($is_querywindow) {
            $tmp_db_link .= ' target="_self"'
                . ' onclick="this.target=window.opener.frame_content.name"';
        }
        $tmp_db_link .= '>'
            . htmlspecialchars($db) . '</a>';
        // else use
        // $tmp_db_link = htmlspecialchars($db);
        $legend = sprintf(__('Run SQL query/queries on database %s'), $tmp_db_link);
        if (empty($query)) {
<<<<<<< HEAD
            $query = $common_functions->expandUserString(
                $GLOBALS['cfg']['DefaultQueryTable'], 'PMA_CommonFunctions::getInstance()->backquote'
=======
            $query = PMA_expandUserString(
                $GLOBALS['cfg']['DefaultQueryTable'],
                'PMA_backquote'
>>>>>>> f2057c47
            );
        }
    }
    $legend .= ': ' . $common_functions->showMySQLDocu('SQL-Syntax', 'SELECT');

    if (count($fields_list)) {
        $sqlquerycontainer_id = 'sqlquerycontainer';
    } else {
        $sqlquerycontainer_id = 'sqlquerycontainerfull';
    }

    echo '<a id="querybox"></a>' . "\n"
        .'<div id="queryboxcontainer">' . "\n"
        .'<fieldset id="queryboxf">' . "\n";
    echo '<legend>' . $legend . '</legend>' . "\n";
    echo '<div id="queryfieldscontainer">' . "\n";
    echo '<div id="' . $sqlquerycontainer_id . '">' . "\n"
        .'<textarea tabindex="100" name="sql_query" id="sqlquery"'
        .'  cols="' . $GLOBALS['cfg']['TextareaCols'] . '"'
        .'  rows="' . $height . '"'
        .'  dir="' . $GLOBALS['text_dir'] . '"'
        .$auto_sel . $locking . '>' . htmlspecialchars($query) . '</textarea>' . "\n";
    // Add buttons to generate query easily for
    // select all, single select, insert, update and delete
    if (count($fields_list)) {
        echo '<input type="button" value="SELECT *" id="selectall" class="button sqlbutton" />';
        echo '<input type="button" value="SELECT" id="select" class="button sqlbutton" />';
        echo '<input type="button" value="INSERT" id="insert" class="button sqlbutton" />';
        echo '<input type="button" value="UPDATE" id="update" class="button sqlbutton" />';
        echo '<input type="button" value="DELETE" id="delete" class="button sqlbutton" />';
    }
    echo '<input type="button" value="' . __('Clear') . '" id="clear" class="button sqlbutton" />';
    echo '</div>' . "\n";

    if (count($fields_list)) {
        echo '<div id="tablefieldscontainer">' . "\n"
            .'<label>' . __('Columns') . '</label>' . "\n"
            .'<select id="tablefields" name="dummy" '
            .'size="' . ($GLOBALS['cfg']['TextareaRows'] - 2) . '" '
            .'multiple="multiple" ondblclick="insertValueQuery()">' . "\n";
        foreach ($fields_list as $field) {
            echo '<option value="'
                .PMA_CommonFunctions::getInstance()->backquote(htmlspecialchars($field['Field'])) . '"';
            if (isset($field['Field']) && strlen($field['Field']) && isset($field['Comment'])) {
                echo ' title="' . htmlspecialchars($field['Comment']) . '"';
            }
            echo '>' . htmlspecialchars($field['Field']) . '</option>' . "\n";
        }
        echo '</select>' . "\n"
            .'<div id="tablefieldinsertbuttoncontainer">' . "\n";
        if ($GLOBALS['cfg']['PropertiesIconic']) {
            echo '<input type="button" class="button" name="insert" value="&lt;&lt;"'
                .' onclick="insertValueQuery()"'
                .' title="' . __('Insert') . '" />' . "\n";
        } else {
            echo '<input type="button" class="button" name="insert"'
                .' value="' . __('Insert') . '"'
                .' onclick="insertValueQuery()" />' . "\n";
        }
        echo '</div>' . "\n"
            .'</div>' . "\n";
    }

    echo '<div class="clearfloat"></div>' . "\n";
    echo '</div>' . "\n";

    if (! empty($GLOBALS['cfg']['Bookmark'])) {
        ?>
        <div id="bookmarkoptions">
        <div class="formelement">
        <label for="bkm_label">
            <?php echo __('Bookmark this SQL query'); ?>:</label>
        <input type="text" name="bkm_label" id="bkm_label" tabindex="110" value="" />
        </div>
        <div class="formelement">
        <input type="checkbox" name="bkm_all_users" tabindex="111" id="id_bkm_all_users" value="true" />
        <label for="id_bkm_all_users">
            <?php echo __('Let every user access this bookmark'); ?></label>
        </div>
        <div class="formelement">
        <input type="checkbox" name="bkm_replace" tabindex="112" id="id_bkm_replace"
            value="true" />
        <label for="id_bkm_replace">
            <?php echo __('Replace existing bookmark of same name'); ?></label>
        </div>
        </div>
        <?php
    }

    echo '<div class="clearfloat"></div>' . "\n";
    echo '</fieldset>' . "\n"
        .'</div>' . "\n";

    echo '<fieldset id="queryboxfooter" class="tblFooters">' . "\n";
    echo '<div class="formelement">' . "\n";
    if ($is_querywindow) {
        ?>
        <script type="text/javascript">
        //<![CDATA[
            document.writeln(' <input type="checkbox" name="LockFromUpdate" checked="checked" tabindex="120" id="checkbox_lock" /> <label for="checkbox_lock"><?php echo __('Do not overwrite this query from outside the window'); ?></label> ');
        //]]>
        </script>
        <?php
    }
    echo '</div>' . "\n";
    echo '<div class="formelement">' . "\n";
    echo '<label for="id_sql_delimiter">[ ' . __('Delimiter')
        .'</label>' . "\n";
    echo '<input type="text" name="sql_delimiter" tabindex="131" size="3" '
        .'value="' . $delimiter . '" '
        .'id="id_sql_delimiter" /> ]' . "\n";

    echo '<input type="checkbox" name="show_query" value="1" '
        .'id="checkbox_show_query" tabindex="132" checked="checked" />' . "\n"
        .'<label for="checkbox_show_query">' . __('Show this query here again')
        .'</label>' . "\n";

    if (! $is_querywindow) {
        echo '<input type="checkbox" name="retain_query_box" value="1" '
            . 'id="retain_query_box" tabindex="133" '
            . ($GLOBALS['cfg']['RetainQueryBox'] === false
                ? '' : ' checked="checked"')
            . ' />'
            . '<label for="retain_query_box">' . __('Retain query box')
            . '</label>';
    }
    echo '</div>' . "\n";
    echo '<input type="submit" id="button_submit_query" name="SQL" tabindex="200" value="' . __('Go') . '" />'
        ."\n";
    echo '<div class="clearfloat"></div>' . "\n";
    echo '</fieldset>' . "\n";
}

/**
 * Prints bookmark fieldset
 *
 * @return void
 *
 * @usedby  PMA_sqlQueryForm()
 */
function PMA_sqlQueryFormBookmark()
{
    $bookmark_list = PMA_Bookmark_getList($GLOBALS['db']);
    if (! $bookmark_list || count($bookmark_list) < 1) {
        return;
    }

    echo '<fieldset id="bookmarkoptions">';
    echo '<legend>';
    echo __('Bookmarked SQL query') . '</legend>' . "\n";
    echo '<div class="formelement">';
    echo '<select name="id_bookmark" id="id_bookmark">' . "\n";
    echo '<option value="">&nbsp;</option>' . "\n";
    foreach ($bookmark_list as $key => $value) {
        echo '<option value="' . htmlspecialchars($key) . '">'
            .htmlspecialchars($value) . '</option>' . "\n";
    }
    // &nbsp; is required for correct display with styles/line height
    echo '</select>&nbsp;' . "\n";
    echo '</div>' . "\n";
    echo '<div class="formelement">' . "\n";
    echo __('Variable');
    echo PMA_CommonFunctions::getInstance()->showDocu('faqbookmark');
    echo '<input type="text" name="bookmark_variable" class="textfield"'
        .' size="10" />' . "\n";
    echo '</div>' . "\n";
    echo '<div class="formelement">' . "\n";
    echo '<input type="radio" name="action_bookmark" value="0"'
        .' id="radio_bookmark_exe" checked="checked" />'
        .'<label for="radio_bookmark_exe">' . __('Submit')
        .'</label>' . "\n";
    echo '<input type="radio" name="action_bookmark" value="1"'
        .' id="radio_bookmark_view" />'
        .'<label for="radio_bookmark_view">' . __('View only')
        .'</label>' . "\n";
    echo '<input type="radio" name="action_bookmark" value="2"'
        .' id="radio_bookmark_del" />'
        .'<label for="radio_bookmark_del">' . __('Delete')
        .'</label>' . "\n";
    echo '</div>' . "\n";
    echo '<div class="clearfloat"></div>' . "\n";
    echo '</fieldset>' . "\n";

    echo '<fieldset id="bookmarkoptionsfooter" class="tblFooters">' . "\n";
    echo '<input type="submit" name="SQL" id="button_submit_bookmark" value="' . __('Go') . '" />';
    echo '<div class="clearfloat"></div>' . "\n";
    echo '</fieldset>' . "\n";
}

/**
 * Prints bookmark fieldset
 *
 * @return void
 *
 * @usedby  PMA_sqlQueryForm()
 */
function PMA_sqlQueryFormUpload()
{
    
    $common_functions = PMA_CommonFunctions::getInstance();
    $errors = array ();

    // we allow only SQL here
    $matcher = '@\.sql(\.(' . PMA_supportedDecompressions() . '))?$@';

<<<<<<< HEAD
    if (!empty($GLOBALS['cfg']['UploadDir'])) {
        $files = PMA_getFileSelectOptions($common_functions->userDir($GLOBALS['cfg']['UploadDir']), $matcher, (isset($timeout_passed) && $timeout_passed && isset($local_import_file)) ? $local_import_file : '');
=======
    if (! empty($GLOBALS['cfg']['UploadDir'])) {
        $files = PMA_getFileSelectOptions(
            PMA_userDir($GLOBALS['cfg']['UploadDir']),
            $matcher,
            (isset($timeout_passed) && $timeout_passed && isset($local_import_file)) ? $local_import_file : ''
        );
>>>>>>> f2057c47
    } else {
        $files = '';
    }

    // start output
    echo '<fieldset id="">';
    echo '<legend>';
    echo __('Browse your computer:') . '</legend>';
    echo '<div class="formelement">';
    echo '<input type="file" name="sql_file" class="textfield" /> ';
    echo $common_functions->getFormattedMaximumUploadSize($GLOBALS['max_upload_size']);
    // some browsers should respect this :)
    echo $common_functions->generateHiddenMaxFileSize($GLOBALS['max_upload_size']) . "\n";
    echo '</div>';

    if ($files === false) {
        $errors[] = PMA_Message::error(__('The directory you set for upload work cannot be reached'));
    } elseif (!empty($files)) {
        echo '<div class="formelement">';
        echo '<strong>' . __('web server upload directory') .':</strong>' . "\n";
        echo '<select size="1" name="sql_localfile">' . "\n";
        echo '<option value="" selected="selected"></option>' . "\n";
        echo $files;
        echo '</select>' . "\n";
        echo '</div>';
    }

    echo '<div class="clearfloat"></div>' . "\n";
    echo '</fieldset>';


    echo '<fieldset id="" class="tblFooters">';
    echo __('Character set of the file:') . "\n";
    echo PMA_generateCharsetDropdownBox(
        PMA_CSDROPDOWN_CHARSET,
        'charset_of_file', null, 'utf8', false
    );
    echo '<input type="submit" name="SQL" value="' . __('Go')
        .'" />' . "\n";
    echo '<div class="clearfloat"></div>' . "\n";
    echo '</fieldset>';

    foreach ($errors as $error) {
        $error->display();
    }
}
?><|MERGE_RESOLUTION|>--- conflicted
+++ resolved
@@ -168,16 +168,11 @@
  *
  * @usedby  PMA_sqlQueryForm()
  */
-<<<<<<< HEAD
-function PMA_sqlQueryFormInsert($query = '', $is_querywindow = false, $delimiter = ';')
-{
+function PMA_sqlQueryFormInsert(
+    $query = '', $is_querywindow = false, $delimiter = ';'
+) {
     
     $common_functions = PMA_CommonFunctions::getInstance();
-=======
-function PMA_sqlQueryFormInsert($query = '', $is_querywindow = false,
-    $delimiter = ';'
-) {
->>>>>>> f2057c47
 
     // enable auto select text in textarea
     if ($GLOBALS['cfg']['TextareaAutoSelect']) {
@@ -225,14 +220,8 @@
         // $tmp_db_link = htmlspecialchars($db);
         $legend = sprintf(__('Run SQL query/queries on database %s'), $tmp_db_link);
         if (empty($query)) {
-<<<<<<< HEAD
             $query = $common_functions->expandUserString(
-                $GLOBALS['cfg']['DefaultQueryDatabase'], 'PMA_CommonFunctions::getInstance()->backquote'
-=======
-            $query = PMA_expandUserString(
-                $GLOBALS['cfg']['DefaultQueryDatabase'],
-                'PMA_backquote'
->>>>>>> f2057c47
+                $GLOBALS['cfg']['DefaultQueryDatabase'], 'backquote'
             );
         }
     } else {
@@ -255,14 +244,8 @@
         // $tmp_db_link = htmlspecialchars($db);
         $legend = sprintf(__('Run SQL query/queries on database %s'), $tmp_db_link);
         if (empty($query)) {
-<<<<<<< HEAD
             $query = $common_functions->expandUserString(
-                $GLOBALS['cfg']['DefaultQueryTable'], 'PMA_CommonFunctions::getInstance()->backquote'
-=======
-            $query = PMA_expandUserString(
-                $GLOBALS['cfg']['DefaultQueryTable'],
-                'PMA_backquote'
->>>>>>> f2057c47
+                $GLOBALS['cfg']['DefaultQueryTable'], 'backquote'
             );
         }
     }
@@ -468,17 +451,13 @@
     // we allow only SQL here
     $matcher = '@\.sql(\.(' . PMA_supportedDecompressions() . '))?$@';
 
-<<<<<<< HEAD
     if (!empty($GLOBALS['cfg']['UploadDir'])) {
-        $files = PMA_getFileSelectOptions($common_functions->userDir($GLOBALS['cfg']['UploadDir']), $matcher, (isset($timeout_passed) && $timeout_passed && isset($local_import_file)) ? $local_import_file : '');
-=======
-    if (! empty($GLOBALS['cfg']['UploadDir'])) {
         $files = PMA_getFileSelectOptions(
-            PMA_userDir($GLOBALS['cfg']['UploadDir']),
-            $matcher,
-            (isset($timeout_passed) && $timeout_passed && isset($local_import_file)) ? $local_import_file : ''
+            $common_functions->userDir($GLOBALS['cfg']['UploadDir']), $matcher,
+            (isset($timeout_passed) && $timeout_passed && isset($local_import_file))
+                ? $local_import_file
+                : ''
         );
->>>>>>> f2057c47
     } else {
         $files = '';
     }

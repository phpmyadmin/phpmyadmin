<?php
/* vim: set expandtab sw=4 ts=4 sts=4: */
/**
 * List of avaible forms, each form is described as an array of fields to display.
 * Fields MUST have their counterparts in the $cfg array.
 *
 * There are two possible notations:
 * $forms['Form group']['Form name'] = array('Servers' => array(1 => array('host')));
 * can be written as
 * $forms['Form group']['Form name'] = array('Servers/1/host');
 *
 * You can assign default values set by special button ("set value: ..."), eg.:
 * 'Servers/1/pmadb' => 'phpmyadmin'
 *
 * To group options, use:
 * ':group:' . __('group name') // just define a group
 * or
 * 'option' => ':group' // group starting from this option
 * End group blocks with:
 * ':group:end'
 *
 * @package PhpMyAdmin-Setup
 */

$forms = array();
$forms['_config.php'] = array(
    'DefaultLang',
    'ServerDefault');
$forms['Servers']['Server'] = array('Servers' => array(1 => array(
    'verbose',
    'host',
    'port',
    'socket',
    'ssl',
    'connect_type',
    'extension',
    'compress',
    'nopassword')));
$forms['Servers']['Server_auth'] = array('Servers' => array(1 => array(
    'auth_type',
    ':group:' . __('Config authentication'),
        'user',
        'password',
        ':group:end',
    ':group:' . __('Cookie authentication'),
        'auth_swekey_config' => './swekey.conf',
        ':group:end',
    ':group:' . __('HTTP authentication'),
        'auth_http_realm',
        ':group:end',
    ':group:' . __('Signon authentication'),
        'SignonSession',
        'SignonURL',
        'LogoutURL')));
$forms['Servers']['Server_config'] = array('Servers' => array(1 => array(
    'only_db',
    'hide_db',
    'AllowRoot',
    'AllowNoPassword',
    'DisableIS',
    'AllowDeny/order',
    'AllowDeny/rules',
    'ShowDatabasesCommand')));
$forms['Servers']['Server_pmadb'] = array('Servers' => array(1 => array(
    'pmadb' => 'phpmyadmin',
    'controlhost',
    'controlport',
    'controluser',
    'controlpass',
    'bookmarktable' => 'pma__bookmark',
    'relation' => 'pma__relation',
    'userconfig' => 'pma__userconfig',
    'users' => 'pma__users',
    'usergroups' => 'pma__usergroups',
    'navigationhiding' => 'pma__navigationhiding',
    'table_info' => 'pma__table_info',
    'column_info' => 'pma__column_info',
    'history' => 'pma__history',
    'recent' => 'pma__recent',
    'table_uiprefs' => 'pma__table_uiprefs',
    'tracking' => 'pma__tracking',
    'table_coords' => 'pma__table_coords',
    'pdf_pages' => 'pma__pdf_pages',
    'designer_coords' => 'pma__designer_coords',
    'MaxTableUiprefs' => 100)));
$forms['Servers']['Server_tracking'] = array('Servers' => array(1 => array(
    'tracking_version_auto_create',
    'tracking_default_statements',
    'tracking_add_drop_view',
    'tracking_add_drop_table',
    'tracking_add_drop_database',
)));
$forms['Features']['Import_export'] = array(
    'UploadDir',
    'SaveDir',
    'RecodingEngine' => ':group',
        'IconvExtraParams',
        ':group:end',
    'ZipDump',
    'GZipDump',
    'BZipDump',
    'CompressOnFly');
$forms['Features']['Security'] = array(
    'blowfish_secret',
    'ForceSSL',
    'CheckConfigurationPermissions',
    'TrustedProxies',
    'AllowUserDropDatabase',
    'AllowArbitraryServer',
    'LoginCookieRecall',
    'LoginCookieValidity',
    'LoginCookieStore',
    'LoginCookieDeleteAll',
    'CaptchaLoginPublicKey',
    'CaptchaLoginPrivateKey');
$forms['Features']['Page_titles'] = array(
    'TitleDefault',
    'TitleTable',
    'TitleDatabase',
    'TitleServer');
$forms['Features']['Warnings'] = array(
    'ServerLibraryDifference_DisableWarning',
    'PmaNoRelation_DisableWarning',
    'SuhosinDisableWarning',
    'McryptDisableWarning');
$forms['Features']['Developer'] = array(
    'UserprefsDeveloperTab',
    'Error_Handler/display',
    'Error_Handler/gather',
    'DBG/sql');
$forms['Features']['Other_core_settings'] = array(
    'NaturalOrder',
    'InitialSlidersState',
    'MaxDbList',
    'MaxTableList',
    'NumRecentTables',
    'ShowHint',
    'OBGzip',
    'PersistentConnections',
    'ExecTimeLimit',
    'MemoryLimit',
    'SkipLockedTables',
    'DisableMultiTableMaintenance',
    'UseDbSearch',
    'VersionCheck',
<<<<<<< HEAD
    'ErrorReporting'
    'ProxyUrl',
    'ProxyUser',
    'ProxyPass',
=======
    'VersionCheckProxyUrl',
    'VersionCheckProxyUser',
    'VersionCheckProxyPass',
    'AllowThirdPartyFraming',
>>>>>>> 51f5a3eb
);
$forms['Sql_queries']['Sql_queries'] = array(
    'ShowSQL',
    'Confirm',
    'QueryHistoryDB',
    'QueryHistoryMax',
    'IgnoreMultiSubmitErrors',
    'MaxCharactersInDisplayedSQL',
    'EditInWindow',
    //'QueryWindowWidth', // overridden in theme
    //'QueryWindowHeight',
    'QueryWindowDefTab',
    'RetainQueryBox',
    'CodemirrorEnable');
$forms['Sql_queries']['Sql_box'] = array('SQLQuery' => array(
    'Edit',
    'Explain',
    'ShowAsPHP',
    'Validate',
    'Refresh'));
$forms['Sql_queries']['Sql_validator'] = array('SQLValidator' => array(
    'use',
    'username',
    'password'));
$forms['Navi_panel']['Navi_panel'] = array(
    'NavigationDisplayLogo',
    'NavigationLogoLink',
    'NavigationLogoLinkWindow',
    'NavigationTreePointerEnable',
    'MaxNavigationItems',
    'NavigationTreeEnableGrouping',
    'NavigationTreeDisplayItemFilterMinimum');
$forms['Navi_panel']['Navi_servers'] = array(
    'NavigationDisplayServers',
    'DisplayServersList');
$forms['Navi_panel']['Navi_databases'] = array(
    'NavigationTreeDbSeparator');
$forms['Navi_panel']['Navi_tables'] = array(
    'NavigationTreeDefaultTabTable',
    'NavigationTreeTableSeparator',
    'NavigationTreeTableLevel',
    'ShowTooltip');
$forms['Main_panel']['Startup'] = array(
    'ShowCreateDb',
    'ShowStats',
    'ShowServerInfo',
    'ShowPhpInfo',
    'ShowChgPassword');
$forms['Main_panel']['DbStructure'] = array(
    'ShowDbStructureCreation',
    'ShowDbStructureLastUpdate',
    'ShowDbStructureLastCheck');
$forms['Main_panel']['TableStructure'] = array(
    'HideStructureActions');
$forms['Main_panel']['Browse'] = array(
    'TableNavigationLinksMode',
    'ShowAll',
    'MaxRows',
    'Order',
    'BrowsePointerEnable',
    'BrowseMarkerEnable',
    'GridEditing',
    'SaveCellsAtOnce',
    'ShowDisplayDirection',
    'RepeatCells',
    'LimitChars',
    'RowActionLinks',
    'DefaultDisplay',
    'RememberSorting');
$forms['Main_panel']['Edit'] = array(
    'ProtectBinary',
    'ShowFunctionFields',
    'ShowFieldTypesInDataEditView',
    'CharEditing',
    'MinSizeForInputField',
    'MaxSizeForInputField',
    'CharTextareaCols',
    'CharTextareaRows',
    'TextareaCols',
    'TextareaRows',
    'LongtextDoubleTextarea',
    'InsertRows',
    'ForeignKeyDropdownOrder',
    'ForeignKeyMaxLimit');
$forms['Main_panel']['Tabs'] = array(
    'TabsMode',
    'ActionLinksMode',
    'DefaultTabServer',
    'DefaultTabDatabase',
    'DefaultTabTable',
    'QueryWindowDefTab');
$forms['Import']['Import_defaults'] = array('Import' => array(
    'format',
    'charset',
    'allow_interrupt',
    'skip_queries'));
$forms['Import']['Sql'] = array('Import' => array(
    'sql_compatibility',
    'sql_no_auto_value_on_zero'));
$forms['Import']['Csv'] = array('Import' => array(
    ':group:' . __('CSV'),
        'csv_replace',
        'csv_ignore',
        'csv_terminated',
        'csv_enclosed',
        'csv_escaped',
        'csv_col_names',
        ':group:end',
    ':group:' . __('CSV using LOAD DATA'),
        'ldi_replace',
        'ldi_ignore',
        'ldi_terminated',
        'ldi_enclosed',
        'ldi_escaped',
        'ldi_local_option',
        ':group:end'));
$forms['Import']['Open_Document'] = array('Import' => array(
    ':group:' . __('OpenDocument Spreadsheet'),
        'ods_col_names',
        'ods_empty_rows',
        'ods_recognize_percentages',
        'ods_recognize_currency'));
$forms['Export']['Export_defaults'] = array('Export' => array(
    'method',
    ':group:' . __('Quick'),
        'quick_export_onserver',
        'quick_export_onserver_overwrite',
        ':group:end',
    ':group:' . __('Custom'),
        'format',
        'compression',
        'charset',
        'asfile' => ':group',
            'onserver',
            'onserver_overwrite',
            ':group:end',
        'remember_file_template',
        'file_template_table',
        'file_template_database',
        'file_template_server'));
$forms['Export']['Sql'] = array('Export' => array(
    'sql_include_comments' => ':group',
        'sql_dates',
        'sql_relation',
        'sql_mime',
        ':group:end',
    'sql_use_transaction',
    'sql_disable_fk',
    'sql_compatibility',
    ':group:' . __('Database export options'),
        'sql_drop_database',
        'sql_structure_or_data',
        ':group:end',
    ':group:' . __('Structure'),
        'sql_drop_table',
        'sql_procedure_function',
        'sql_create_table_statements' => ':group',
            'sql_if_not_exists',
            'sql_auto_increment',
            ':group:end',
        'sql_backquotes',
        ':group:end',
    ':group:' . __('Data'),
        'sql_delayed',
        'sql_ignore',
        'sql_type',
        'sql_insert_syntax',
        'sql_max_query_size',
        'sql_hex_for_blob',
        'sql_utc_time'));
$forms['Export']['CodeGen'] = array('Export' => array(
    'codegen_format'));
$forms['Export']['Csv'] = array('Export' => array(
    ':group:' . __('CSV'),
        'csv_separator',
        'csv_enclosed',
        'csv_escaped',
        'csv_terminated',
        'csv_null',
        'csv_removeCRLF',
        'csv_columns',
        ':group:end',
    ':group:' . __('CSV for MS Excel'),
        'excel_null',
        'excel_removeCRLF',
        'excel_columns',
        'excel_edition'));
$forms['Export']['Latex'] = array('Export' => array(
    'latex_caption',
    'latex_structure_or_data',
    ':group:' . __('Structure'),
        'latex_structure_caption',
        'latex_structure_continued_caption',
        'latex_structure_label',
        'latex_relation',
        'latex_comments',
        'latex_mime',
        ':group:end',
    ':group:' . __('Data'),
        'latex_columns',
        'latex_data_caption',
        'latex_data_continued_caption',
        'latex_data_label',
        'latex_null'));
$forms['Export']['Microsoft_Office'] = array('Export' => array(
    ':group:' . __('Microsoft Word 2000'),
        'htmlword_structure_or_data',
        'htmlword_null',
        'htmlword_columns'));
$forms['Export']['Open_Document'] = array('Export' => array(
    ':group:' . __('OpenDocument Spreadsheet'),
        'ods_columns',
        'ods_null',
        ':group:end',
    ':group:' . __('OpenDocument Text'),
        'odt_structure_or_data',
        ':group:' . __('Structure'),
            'odt_relation',
            'odt_comments',
            'odt_mime',
            ':group:end',
        ':group:' . __('Data'),
            'odt_columns',
            'odt_null'));
$forms['Export']['Texy'] = array('Export' => array(
    'texytext_structure_or_data',
    ':group:' . __('Data'),
        'texytext_null',
        'texytext_columns'));
?><|MERGE_RESOLUTION|>--- conflicted
+++ resolved
@@ -143,17 +143,11 @@
     'DisableMultiTableMaintenance',
     'UseDbSearch',
     'VersionCheck',
-<<<<<<< HEAD
     'ErrorReporting'
     'ProxyUrl',
     'ProxyUser',
     'ProxyPass',
-=======
-    'VersionCheckProxyUrl',
-    'VersionCheckProxyUser',
-    'VersionCheckProxyPass',
     'AllowThirdPartyFraming',
->>>>>>> 51f5a3eb
 );
 $forms['Sql_queries']['Sql_queries'] = array(
     'ShowSQL',

<?php
/* vim: set expandtab sw=4 ts=4 sts=4: */
/**
 * List of avaible forms, each form is described as an array of fields to display.
 * Fields MUST have their counterparts in the $cfg array.
 *
 * To define form field, use the notatnion below:
 * $forms['Form group']['Form name'] = array('Option/path');
 *
 * You can assign default values set by special button ("set value: ..."), eg.:
 * 'Servers/1/pmadb' => 'phpmyadmin'
 *
 * To group options, use:
 * ':group:' . __('group name') // just define a group
 * or
 * 'option' => ':group' // group starting from this option
 * End group blocks with:
 * ':group:end'
 *
 * @package phpMyAdmin
 */

$forms = array();
$forms['Features']['General'] = array(
    'AjaxEnable',
    'VersionCheck',
    'NaturalOrder',
    'InitialSlidersState',
    'ErrorIconic',
    'LoginCookieValidity',
    'ReplaceHelpImg',
    'Servers/1/only_db', // saves to Server/only_db
    'Servers/1/hide_db', // saves to Server/hide_db
    'SkipLockedTables',
    'DisableMultiTableMaintenance',
    'MaxDbList',
    'MaxTableList');
$forms['Features']['Text_fields'] = array(
    'CharEditing',
    'CharTextareaCols',
    'CharTextareaRows',
    'TextareaCols',
    'TextareaRows',
    'LongtextDoubleTextarea');
$forms['Features']['Page_titles'] = array(
    'TitleDefault',
    'TitleTable',
    'TitleDatabase',
    'TitleServer');
$forms['Features']['Warnings'] = array(
    'PmaNoRelation_DisableWarning',
    'SuhosinDisableWarning',
    'McryptDisableWarning');
// settings from this form are treated specially, see prefs_forms.php and user_preferences.lib.php
$forms['Features']['Developer'] = array(
    'Error_Handler/display',
    'Error_Handler/gather',
    'DBG/sql');
$forms['Sql_queries']['Sql_queries'] = array(
    'ShowSQL',
    'Confirm',
    'QueryHistoryMax',
    'IgnoreMultiSubmitErrors',
    'VerboseMultiSubmit',
    'MaxCharactersInDisplayedSQL',
    'EditInWindow',
    //'QueryWindowWidth', // overridden in theme
    //'QueryWindowHeight',
    'QueryWindowDefTab');
$forms['Sql_queries']['Sql_box'] = array(
    'SQLQuery/Edit',
    'SQLQuery/Explain',
    'SQLQuery/ShowAsPHP',
    'SQLQuery/Validate',
    'SQLQuery/Refresh');
$forms['Left_frame']['Left_frame'] = array(
    'LeftFrameLight',
    'LeftDisplayLogo',
    'LeftLogoLink',
    'LeftLogoLinkWindow',
    'LeftPointerEnable',
    'LeftRecentTable');
$forms['Left_frame']['Left_databases'] = array(
    'DisplayDatabasesList',
    'LeftFrameDBTree',
    'LeftFrameDBSeparator',
    'ShowTooltipAliasDB');
$forms['Left_frame']['Left_tables'] = array(
    'LeftDisplayTableFilterMinimum',
    'LeftDefaultTabTable',
    'LeftFrameTableSeparator',
    'LeftFrameTableLevel',
    'ShowTooltip',
    'ShowTooltipAliasTB');
$forms['Main_frame']['Startup'] = array(
    'MainPageIconic',
    'ShowCreateDb' => ':group',
        'SuggestDBName',
        ':group:end',
    'ShowStats',
    'ShowServerInfo');
$forms['Main_frame']['Browse'] = array(
    'NavigationBarIconic',
    'PropertiesIconic',
    'ShowAll',
    'MaxRows',
    'Order',
    'DisplayBinaryAsHex',
    'BrowsePointerEnable',
    'BrowseMarkerEnable',
<<<<<<< HEAD
    'ShowDisplayDir',
=======
    'ShowDisplayDirection',
>>>>>>> f989d6f0
    'RepeatCells',
    'LimitChars',
    'RowActionLinks',
    'DefaultDisplay',
    'RememberSorting');
$forms['Main_frame']['Edit'] = array(
    'ProtectBinary',
    'ShowFunctionFields',
    'ShowFieldTypesInDataEditView',
    'InsertRows',
    'ForeignKeyDropdownOrder',
    'ForeignKeyMaxLimit',
    'DefaultPropDisplay');
$forms['Main_frame']['Tabs'] = array(
    'LightTabs',
    'DefaultTabServer',
    'DefaultTabDatabase',
    'DefaultTabTable');
$forms['Import']['Import_defaults'] = array(
    'Import/format',
    'Import/charset',
    'Import/allow_interrupt',
    'Import/skip_queries');
$forms['Import']['Sql'] = array(
    'Import/sql_compatibility',
    'Import/sql_no_auto_value_on_zero');
$forms['Import']['Csv'] = array(
    ':group:' . __('CSV'),
        'Import/csv_replace',
        'Import/csv_ignore',
        'Import/csv_terminated',
        'Import/csv_enclosed',
        'Import/csv_escaped',
        'Import/csv_col_names',
        ':group:end',
    ':group:' . __('CSV using LOAD DATA'),
        'Import/ldi_replace',
        'Import/ldi_ignore',
        'Import/ldi_terminated',
        'Import/ldi_enclosed',
        'Import/ldi_escaped',
        'Import/ldi_local_option');
$forms['Import']['Microsoft_Office'] = array(
    ':group:' . __('Excel 97-2003 XLS Workbook'),
        'Import/xls_col_names',
        ':group:end',
    ':group:' . __('Excel 2007 XLSX Workbook'),
        'Import/xlsx_col_names');
$forms['Import']['Open_Document'] = array(
    ':group:' . __('Open Document Spreadsheet'),
        'Import/ods_col_names',
        'Import/ods_empty_rows',
        'Import/ods_recognize_percentages',
        'Import/ods_recognize_currency');
$forms['Export']['Export_defaults'] = array(
    'Export/method',
    ':group:' . __('Quick'),
        'Export/quick_export_onserver',
        'Export/quick_export_onserver_overwrite',
        ':group:end',
    ':group:' . __('Custom'),
        'Export/format',
        'Export/compression',
        'Export/charset',
        'Export/asfile' => ':group',
            'Export/onserver',
            'Export/onserver_overwrite',
            ':group:end',
        'Export/file_template_table',
        'Export/file_template_database',
        'Export/file_template_server');
$forms['Export']['Sql'] = array(
    'Export/sql_include_comments' => ':group',
        'Export/sql_dates',
        'Export/sql_relation',
        'Export/sql_mime',
        ':group:end',
    'Export/sql_use_transaction',
    'Export/sql_disable_fk',
    'Export/sql_compatibility',
    ':group:' . __('Database export options'),
        'Export/sql_drop_database',
        'Export/sql_structure_or_data',
        ':group:end',
    ':group:' . __('Structure'),
        'Export/sql_drop_table',
        'Export/sql_procedure_function',
        'Export/sql_create_table_statements' => ':group',
            'Export/sql_if_not_exists',
            'Export/sql_auto_increment',
            ':group:end',
        'Export/sql_backquotes',
        ':group:end',
    ':group:' . __('Data'),
        'Export/sql_delayed',
        'Export/sql_ignore',
        'Export/sql_type',
        'Export/sql_insert_syntax',
        'Export/sql_max_query_size',
        'Export/sql_hex_for_blob',
        'Export/sql_utc_time');
$forms['Export']['CodeGen'] = array(
    'Export/codegen_format');
$forms['Export']['Csv'] = array(
    ':group:' . __('CSV'),
        'Export/csv_separator',
        'Export/csv_enclosed',
        'Export/csv_escaped',
        'Export/csv_terminated',
        'Export/csv_null',
        'Export/csv_removeCRLF',
        'Export/csv_columns',
        ':group:end',
    ':group:' . __('CSV for MS Excel'),
        'Export/excel_null',
        'Export/excel_removeCRLF',
        'Export/excel_columns',
        'Export/excel_edition');
$forms['Export']['Latex'] = array(
    'Export/latex_caption',
    'Export/latex_structure_or_data',
    ':group:' . __('Structure'),
        'Export/latex_structure_caption',
        'Export/latex_structure_continued_caption',
        'Export/latex_structure_label',
        'Export/latex_relation',
        'Export/latex_comments',
        'Export/latex_mime',
        ':group:end',
    ':group:' . __('Data'),
        'Export/latex_columns',
        'Export/latex_data_caption',
        'Export/latex_data_continued_caption',
        'Export/latex_data_label',
        'Export/latex_null');
$forms['Export']['Microsoft_Office'] = array(
    ':group:' . __('Excel 97-2003 XLS Workbook'),
        'Export/xls_null',
        'Export/xls_columns',
        ':group:end',
    ':group:' . __('Excel 2007 XLSX Workbook'),
        'Export/xlsx_null',
        'Export/xlsx_columns',
        ':group:end',
    ':group:' . __('Microsoft Word 2000'),
        'Export/htmlword_structure_or_data',
        'Export/htmlword_null',
        'Export/htmlword_columns');
$forms['Export']['Open_Document'] = array(
    ':group:' . __('Open Document Spreadsheet'),
        'Export/ods_columns',
        'Export/ods_null',
        ':group:end',
    ':group:' . __('Open Document Text'),
        'Export/odt_structure_or_data',
        ':group:' . __('Structure'),
            'Export/odt_relation',
            'Export/odt_comments',
            'Export/odt_mime',
            ':group:end',
        ':group:' . __('Data'),
            'Export/odt_columns',
            'Export/odt_null');
$forms['Export']['Texy'] = array(
    'Export/texytext_structure_or_data',
    ':group:' . __('Data'),
        'Export/texytext_null',
        'Export/texytext_columns');
?><|MERGE_RESOLUTION|>--- conflicted
+++ resolved
@@ -108,11 +108,7 @@
     'DisplayBinaryAsHex',
     'BrowsePointerEnable',
     'BrowseMarkerEnable',
-<<<<<<< HEAD
-    'ShowDisplayDir',
-=======
     'ShowDisplayDirection',
->>>>>>> f989d6f0
     'RepeatCells',
     'LimitChars',
     'RowActionLinks',

<?php
/* vim: set expandtab sw=4 ts=4 sts=4: */
/**
 * Functionality for the navigation tree
 *
 * @package PhpMyAdmin-Navigation
 */
if (! defined('PHPMYADMIN')) {
    exit;
}

require_once 'libraries/navigation/Nodes/Node_DatabaseChild.class.php';

/**
 * Represents a columns node in the navigation tree
 *
 * @package PhpMyAdmin-Navigation
 */
class Node_Table extends Node_DatabaseChild
{
    /**
     * Initialises the class
     *
     * @param string $name     An identifier for the new node
     * @param int    $type     Type of node, may be one of CONTAINER or OBJECT
     * @param bool   $is_group Whether this object has been created
     *                         while grouping nodes
     *
     * @return Node_Table
     */
    public function __construct($name, $type = Node::OBJECT, $is_group = false)
    {
        parent::__construct($name, $type, $is_group);
        switch($GLOBALS['cfg']['NavigationTreeDefaultTabTable']) {
        case 'tbl_structure.php':
            $this->icon  = PMA_Util::getImage('b_props.png', __('Structure'));
            break;
        case 'tbl_select.php':
            $this->icon  = PMA_Util::getImage('b_search.png', __('Search'));
            break;
        case 'tbl_change.php':
            $this->icon  = PMA_Util::getImage('b_insrow.png', __('Insert'));
            break;
        case 'tbl_sql.php':
            $this->icon  = PMA_Util::getImage('b_sql.png',  __('SQL'));
            break;
        case 'sql.php':
            $this->icon  = PMA_Util::getImage('b_browse.png', __('Browse'));
            break;
        }
        $this->links = array(
            'text' => $GLOBALS['cfg']['DefaultTabTable']
                    . '?server=' . $GLOBALS['server']
                    . '&amp;db=%2$s&amp;table=%1$s'
                    . '&amp;pos=0&amp;token=' . $GLOBALS['token'],
            'icon' => $GLOBALS['cfg']['NavigationTreeDefaultTabTable']
                    . '?server=' . $GLOBALS['server']
                    . '&amp;db=%2$s&amp;table=%1$s&amp;token=' . $GLOBALS['token']
        );
        $this->classes = 'table';
    }

    /**
     * Returns the number of children of type $type present inside this container
     * This method is overridden by the Node_Database and Node_Table classes
     *
     * @param string $type         The type of item we are looking for
     *                             ('columns' or 'indexes')
     * @param string $searchClause A string used to filter the results of the query
     *
     * @return int
     */
    public function getPresence($type = '', $searchClause = '')
    {
        $retval = 0;
        $db     = $this->realParent()->real_name;
        $table  = $this->real_name;
        switch ($type) {
        case 'columns':
            $db     = PMA_Util::sqlAddSlashes($db);
            $table  = PMA_Util::sqlAddSlashes($table);
            $query  = "SELECT COUNT(*) ";
            $query .= "FROM `INFORMATION_SCHEMA`.`COLUMNS` ";
            $query .= "WHERE `TABLE_NAME`='$table' ";
            $query .= "AND `TABLE_SCHEMA`='$db'";
            $retval = (int)$GLOBALS['dbi']->fetchValue($query);
            break;
        case 'indexes':
            $db     = PMA_Util::backquote($db);
            $table  = PMA_Util::backquote($table);
            $query  = "SHOW INDEXES FROM $table FROM $db";
            $retval = (int)$GLOBALS['dbi']->numRows(
                $GLOBALS['dbi']->tryQuery($query)
            );
            break;
        case 'triggers':
            $db     = PMA_Util::sqlAddSlashes($db);
            $table  = PMA_Util::sqlAddSlashes($table);
            $query  = "SELECT COUNT(*) ";
            $query .= "FROM `INFORMATION_SCHEMA`.`TRIGGERS` ";
            $query .= "WHERE `EVENT_OBJECT_SCHEMA`='$db' ";
            $query .= "AND `EVENT_OBJECT_TABLE`='$table'";
            $retval = (int)$GLOBALS['dbi']->fetchValue($query);
            break;
        default:
            break;
        }
        return $retval;
    }

    /**
     * Returns the names of children of type $type present inside this container
     * This method is overridden by the Node_Database and Node_Table classes
     *
     * @param string $type         The type of item we are looking for
     *                             ('tables', 'views', etc)
     * @param int    $pos          The offset of the list within the results
     * @param string $searchClause A string used to filter the results of the query
     *
     * @return array
     */
    public function getData($type, $pos, $searchClause = '')
    {
        $maxItems = $GLOBALS['cfg']['MaxNavigationItems'];
        $retval   = array();
        $db       = $this->realParent()->real_name;
        $table    = $this->real_name;
        switch ($type) {
        case 'columns':
<<<<<<< HEAD
            if (! $GLOBALS['cfg']['Servers'][$GLOBALS['server']]['DisableIS']) {
                $db     = PMA_Util::sqlAddSlashes($db);
                $table  = PMA_Util::sqlAddSlashes($table);
                $query  = "SELECT `COLUMN_NAME` AS `name` ";
                $query .= "FROM `INFORMATION_SCHEMA`.`COLUMNS` ";
                $query .= "WHERE `TABLE_NAME`='$table' ";
                $query .= "AND `TABLE_SCHEMA`='$db' ";
                $query .= "ORDER BY `COLUMN_NAME` ASC ";
                $query .= "LIMIT " . intval($pos) . ", $maxItems";
                $retval = PMA_DBI_fetch_result($query);
            } else {
                $db     = PMA_Util::backquote($db);
                $table  = PMA_Util::backquote($table);
                $query  = "SHOW COLUMNS FROM $table FROM $db";
                $handle = PMA_DBI_try_query($query);
                if ($handle !== false) {
                    $count = 0;
                    while ($arr = PMA_DBI_fetch_array($handle)) {
                        if ($pos <= 0 && $count < $maxItems) {
                            $retval[] = $arr['Field'];
                            $count++;
                        }
                        $pos--;
                    }
                }
            }
=======
            $db     = PMA_Util::sqlAddSlashes($db);
            $table  = PMA_Util::sqlAddSlashes($table);
            $query  = "SELECT `COLUMN_NAME` AS `name` ";
            $query .= "FROM `INFORMATION_SCHEMA`.`COLUMNS` ";
            $query .= "WHERE `TABLE_NAME`='$table' ";
            $query .= "AND `TABLE_SCHEMA`='$db' ";
            $query .= "ORDER BY `COLUMN_NAME` ASC ";
            $query .= "LIMIT " . intval($pos) . ", $maxItems";
            $retval = $GLOBALS['dbi']->fetchResult($query);
>>>>>>> 6748bb9a
            break;
        case 'indexes':
            $db     = PMA_Util::backquote($db);
            $table  = PMA_Util::backquote($table);
            $query  = "SHOW INDEXES FROM $table FROM $db";
            $handle = $GLOBALS['dbi']->tryQuery($query);
            if ($handle === false) {
                break;
            }
            $count = 0;
            while ($arr = $GLOBALS['dbi']->fetchArray($handle)) {
                if (! in_array($arr['Key_name'], $retval)) {
                    if ($pos <= 0 && $count < $maxItems) {
                        $retval[] = $arr['Key_name'];
                        $count++;
                    }
                    $pos--;
                }
            }
            break;
        case 'triggers':
<<<<<<< HEAD
            if (! $GLOBALS['cfg']['Servers'][$GLOBALS['server']]['DisableIS']) {
                $db     = PMA_Util::sqlAddSlashes($db);
                $table  = PMA_Util::sqlAddSlashes($table);
                $query  = "SELECT `TRIGGER_NAME` AS `name` ";
                $query .= "FROM `INFORMATION_SCHEMA`.`TRIGGERS` ";
                $query .= "WHERE `EVENT_OBJECT_SCHEMA`='$db' ";
                $query .= "AND `EVENT_OBJECT_TABLE`='$table' ";
                $query .= "ORDER BY `TRIGGER_NAME` ASC ";
                $query .= "LIMIT " . intval($pos) . ", $maxItems";
                $retval = PMA_DBI_fetch_result($query);
            } else {
                $db     = PMA_Util::backquote($db);
                $table  = PMA_Util::sqlAddSlashes($table);
                $query  = "SHOW TRIGGERS FROM $db WHERE `Table` = '$table'";
                $handle = PMA_DBI_try_query($query);
                if ($handle !== false) {
                    $count = 0;
                    while ($arr = PMA_DBI_fetch_array($handle)) {
                        if ($pos <= 0 && $count < $maxItems) {
                            $retval[] = $arr['Trigger'];
                            $count++;
                        }
                        $pos--;
                    }
                }
            }
=======
            $db     = PMA_Util::sqlAddSlashes($db);
            $table  = PMA_Util::sqlAddSlashes($table);
            $query  = "SELECT `TRIGGER_NAME` AS `name` ";
            $query .= "FROM `INFORMATION_SCHEMA`.`TRIGGERS` ";
            $query .= "WHERE `EVENT_OBJECT_SCHEMA`='$db' ";
            $query .= "AND `EVENT_OBJECT_TABLE`='$table' ";
            $query .= "ORDER BY `TRIGGER_NAME` ASC ";
            $query .= "LIMIT " . intval($pos) . ", $maxItems";
            $retval = $GLOBALS['dbi']->fetchResult($query);
>>>>>>> 6748bb9a
            break;
        default:
            break;
        }
        return $retval;
    }

    /**
     * Returns the type of the item represented by the node.
     *
     * @return string type of the item
     */
    protected function getItemType()
    {
        return 'table';
    }
}

?><|MERGE_RESOLUTION|>--- conflicted
+++ resolved
@@ -127,34 +127,6 @@
         $table    = $this->real_name;
         switch ($type) {
         case 'columns':
-<<<<<<< HEAD
-            if (! $GLOBALS['cfg']['Servers'][$GLOBALS['server']]['DisableIS']) {
-                $db     = PMA_Util::sqlAddSlashes($db);
-                $table  = PMA_Util::sqlAddSlashes($table);
-                $query  = "SELECT `COLUMN_NAME` AS `name` ";
-                $query .= "FROM `INFORMATION_SCHEMA`.`COLUMNS` ";
-                $query .= "WHERE `TABLE_NAME`='$table' ";
-                $query .= "AND `TABLE_SCHEMA`='$db' ";
-                $query .= "ORDER BY `COLUMN_NAME` ASC ";
-                $query .= "LIMIT " . intval($pos) . ", $maxItems";
-                $retval = PMA_DBI_fetch_result($query);
-            } else {
-                $db     = PMA_Util::backquote($db);
-                $table  = PMA_Util::backquote($table);
-                $query  = "SHOW COLUMNS FROM $table FROM $db";
-                $handle = PMA_DBI_try_query($query);
-                if ($handle !== false) {
-                    $count = 0;
-                    while ($arr = PMA_DBI_fetch_array($handle)) {
-                        if ($pos <= 0 && $count < $maxItems) {
-                            $retval[] = $arr['Field'];
-                            $count++;
-                        }
-                        $pos--;
-                    }
-                }
-            }
-=======
             $db     = PMA_Util::sqlAddSlashes($db);
             $table  = PMA_Util::sqlAddSlashes($table);
             $query  = "SELECT `COLUMN_NAME` AS `name` ";
@@ -164,7 +136,6 @@
             $query .= "ORDER BY `COLUMN_NAME` ASC ";
             $query .= "LIMIT " . intval($pos) . ", $maxItems";
             $retval = $GLOBALS['dbi']->fetchResult($query);
->>>>>>> 6748bb9a
             break;
         case 'indexes':
             $db     = PMA_Util::backquote($db);
@@ -186,34 +157,6 @@
             }
             break;
         case 'triggers':
-<<<<<<< HEAD
-            if (! $GLOBALS['cfg']['Servers'][$GLOBALS['server']]['DisableIS']) {
-                $db     = PMA_Util::sqlAddSlashes($db);
-                $table  = PMA_Util::sqlAddSlashes($table);
-                $query  = "SELECT `TRIGGER_NAME` AS `name` ";
-                $query .= "FROM `INFORMATION_SCHEMA`.`TRIGGERS` ";
-                $query .= "WHERE `EVENT_OBJECT_SCHEMA`='$db' ";
-                $query .= "AND `EVENT_OBJECT_TABLE`='$table' ";
-                $query .= "ORDER BY `TRIGGER_NAME` ASC ";
-                $query .= "LIMIT " . intval($pos) . ", $maxItems";
-                $retval = PMA_DBI_fetch_result($query);
-            } else {
-                $db     = PMA_Util::backquote($db);
-                $table  = PMA_Util::sqlAddSlashes($table);
-                $query  = "SHOW TRIGGERS FROM $db WHERE `Table` = '$table'";
-                $handle = PMA_DBI_try_query($query);
-                if ($handle !== false) {
-                    $count = 0;
-                    while ($arr = PMA_DBI_fetch_array($handle)) {
-                        if ($pos <= 0 && $count < $maxItems) {
-                            $retval[] = $arr['Trigger'];
-                            $count++;
-                        }
-                        $pos--;
-                    }
-                }
-            }
-=======
             $db     = PMA_Util::sqlAddSlashes($db);
             $table  = PMA_Util::sqlAddSlashes($table);
             $query  = "SELECT `TRIGGER_NAME` AS `name` ";
@@ -223,7 +166,6 @@
             $query .= "ORDER BY `TRIGGER_NAME` ASC ";
             $query .= "LIMIT " . intval($pos) . ", $maxItems";
             $retval = $GLOBALS['dbi']->fetchResult($query);
->>>>>>> 6748bb9a
             break;
         default:
             break;

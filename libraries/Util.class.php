--- conflicted
+++ resolved
@@ -4392,7 +4392,6 @@
     }
 
     /**
-<<<<<<< HEAD
      * Reads the file, detects the compression MIME type, closes the file
      * and returns the MIME type 
      *
@@ -4416,7 +4415,8 @@
         }
         return 'none';
     }
-=======
+
+    /**
      * Handle remembered sorting order, only for single table query
      *
      * @param string $db                    database name
@@ -4463,7 +4463,6 @@
         }
     }
 
->>>>>>> f36fbfd4
 }
 
 ?>
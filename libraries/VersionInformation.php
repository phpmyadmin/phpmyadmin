--- conflicted
+++ resolved
@@ -43,50 +43,7 @@
         } else {
             $save = true;
             $file = 'https://www.phpmyadmin.net/home_page/version.json';
-<<<<<<< HEAD
-            if (function_exists('curl_init')) {
-                $curl_handle = curl_init($file);
-                if ($curl_handle === false) {
-                    return null;
-                }
-                $curl_handle = Util::configureCurl($curl_handle);
-                curl_setopt(
-                    $curl_handle,
-                    CURLOPT_HEADER,
-                    false
-                );
-                curl_setopt(
-                    $curl_handle,
-                    CURLOPT_RETURNTRANSFER,
-                    true
-                );
-                curl_setopt(
-                    $curl_handle,
-                    CURLOPT_TIMEOUT,
-                    $connection_timeout
-                );
-                $response = @curl_exec($curl_handle);
-            } else if (ini_get('allow_url_fopen')) {
-                $context = array(
-                    'http' => array(
-                        'request_fulluri' => true,
-                        'timeout' => $connection_timeout,
-                    )
-                );
-                $context = Util::handleContext($context);
-                $response = @file_get_contents(
-                    $file,
-                    false,
-                    stream_context_create($context)
-                );
-            }
-            // Check possible failure of getting data
-            if ($response === false) {
-                $response = '{}';
-            }
-=======
             $response = Util::httpRequest($file, "GET");
->>>>>>> 761281f7
         }
         $response = $response ? $response : '{}';
         /* Parse response */

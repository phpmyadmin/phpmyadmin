--- conflicted
+++ resolved
@@ -7,14 +7,9 @@
  *
  * @package PhpMyAdmin
  */
-<<<<<<< HEAD
 use PhpMyAdmin\ServerStatusData;
 use PhpMyAdmin\Util;
-=======
-use PMA\libraries\ServerStatusData;
-use PMA\libraries\Util;
-use PMA\libraries\Sanitize;
->>>>>>> 2f04cdaa
+use PhpMyAdmin\Sanitize;
 
 /**
  * Prints html with monitor

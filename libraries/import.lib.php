--- conflicted
+++ resolved
@@ -454,12 +454,8 @@
  * @param string $last_cumulative_size
  * @return  int Scale of the given decimal size notation
  */
-<<<<<<< HEAD
-function PMA_getD($last_cumulative_size) {
-=======
 function PMA_getD($last_cumulative_size)
 {
->>>>>>> a5394bdc
     return (int)substr($last_cumulative_size, (strpos($last_cumulative_size, ",") + 1), (strlen($last_cumulative_size) - strpos($last_cumulative_size, ",")));
 }
 
@@ -496,12 +492,8 @@
  * @param string &$cell                   The current cell
  * @return  string                          Size of the given cell in the type-appropriate format
  */
-<<<<<<< HEAD
-function PMA_detectSize($last_cumulative_size, $last_cumulative_type, $curr_type, &$cell) {
-=======
 function PMA_detectSize($last_cumulative_size, $last_cumulative_type, $curr_type, &$cell)
 {
->>>>>>> a5394bdc
     $curr_size = strlen((string)$cell);
 
     /**
@@ -750,12 +742,8 @@
  * @param &$table  array(string $table_name, array $col_names, array $rows)
  * @return  array    array(array $types, array $sizes)
  */
-<<<<<<< HEAD
-function PMA_analyzeTable(&$table) {
-=======
 function PMA_analyzeTable(&$table)
 {
->>>>>>> a5394bdc
     /* Get number of rows in table */
     $numRows = count($table[ROWS]);
     /* Get number of columns */
@@ -852,12 +840,8 @@
  * @param array   $options          Associative array of options
  * @return  void
  */
-<<<<<<< HEAD
-function PMA_buildSQL($db_name, &$tables, &$analyses = null, &$additional_sql = null, $options = null) {
-=======
 function PMA_buildSQL($db_name, &$tables, &$analyses = null, &$additional_sql = null, $options = null)
 {
->>>>>>> a5394bdc
     /* Take care of the options */
     if (isset($options['db_collation'])&& ! is_null($options['db_collation'])) {
         $collation = $options['db_collation'];
@@ -1002,15 +986,9 @@
                     $is_varchar = false;
                 }
 
-<<<<<<< HEAD
                 $tempSQLStr .= (($is_varchar) ? "'" : "");
                 $tempSQLStr .= PMA_sqlAddSlashes((string)$tables[$i][ROWS][$j][$k]);
                 $tempSQLStr .= (($is_varchar) ? "'" : "");
-=======
-                $tempSQLStr .= (($is_varchar) ? "'" : "");
-                $tempSQLStr .= PMA_sqlAddSlashes((string)$tables[$i][ROWS][$j][$k]);
-                $tempSQLStr .= (($is_varchar) ? "'" : "");
->>>>>>> a5394bdc
 
                 if ($k != ($num_cols - 1)) {
                     $tempSQLStr .= ", ";
@@ -1097,23 +1075,14 @@
     $message = '<br /><br />';
     $message .= '<strong>' . __('The following structures have either been created or altered. Here you can:') . '</strong><br />';
     $message .= '<ul><li>' . __("View a structure's contents by clicking on its name") . '</li>';
-<<<<<<< HEAD
-    $message .= '<li>' . htmlspecialchars(__('Change any of its settings by clicking the corresponding "Options" link')) . '</li>';
-    $message .= '<li>' . htmlspecialchars(__('Edit structure by following the "Structure" link')) . '</li>';
-=======
     $message .= '<li>' . __('Change any of its settings by clicking the corresponding "Options" link') . '</li>';
     $message .= '<li>' . __('Edit structure by following the "Structure" link') . '</li>';
->>>>>>> a5394bdc
     $message .= sprintf('<br /><li><a href="%s" title="%s">%s</a> (<a href="%s" title="%s">' . __('Options') . '</a>)</li>',
                         $db_url,
                         __('Go to database') . ': ' . htmlspecialchars(PMA_backquote($db_name)),
                         htmlspecialchars($db_name),
                         $db_ops_url,
-<<<<<<< HEAD
-                        __('Edit') . ' ' . htmlspecialchars(PMA_backquote($db_name)) . ' ' . __('settings'));
-=======
                         sprintf(__('Edit settings for %s'), htmlspecialchars(PMA_backquote($db_name))));
->>>>>>> a5394bdc
 
     $message .= '<ul>';
 
@@ -1135,15 +1104,9 @@
                                 __('Go to table') . ': ' . htmlspecialchars(PMA_backquote($tables[$i][TBL_NAME])),
                                 htmlspecialchars($tables[$i][TBL_NAME]),
                                 $tbl_struct_url,
-<<<<<<< HEAD
-                                htmlspecialchars(PMA_backquote($tables[$i][TBL_NAME])) . ' ' . __('structure'),
-                                $tbl_ops_url,
-                                __('Edit') . ' ' . htmlspecialchars(PMA_backquote($tables[$i][TBL_NAME])) . ' ' . __('settings'));
-=======
                                 sprintf(__('Structure of %s'), htmlspecialchars(PMA_backquote($tables[$i][TBL_NAME]))),
                                 $tbl_ops_url,
                                 sprintf(__('Edit settings for %s'), htmlspecialchars(PMA_backquote($db_name))));
->>>>>>> a5394bdc
         } else {
             $message .= sprintf('<li><a href="%s" title="%s">%s</a></li>',
                                 $tbl_url,

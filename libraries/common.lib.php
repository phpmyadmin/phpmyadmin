--- conflicted
+++ resolved
@@ -2880,7 +2880,6 @@
 }
 
 /**
-<<<<<<< HEAD
  * function that generates a json output for an ajax request and ends script
  * execution
  *
@@ -2924,7 +2923,9 @@
     }
     echo json_encode($response);
     exit;
-=======
+}
+
+/**
  * Display the form used to browse anywhere on the local server for the file to import
  */
 function PMA_browseUploadFile($max_upload_size) {
@@ -2964,6 +2965,5 @@
     } elseif (empty ($files)) {
         echo '<i>There are no files to upload</i>';
     }
->>>>>>> 7be82362
-}
-?>+}
+?>

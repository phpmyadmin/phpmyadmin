<?php
/* vim: set expandtab sw=4 ts=4 sts=4: */
/**
 * set of functions with the insert/edit features in pma
 *
 * @package PhpMyAdmin
 */

if (! defined('PHPMYADMIN')) {
    exit;
}

/**
 * Retrieve form parameters for insert/edit form
 *
 * @param string $db                 name of the database
 * @param string $table              name of the table
 * @param array  $where_clauses      where clauses
 * @param array  $where_clause_array array of where clauses
 * @param string $err_url            error url
 *
 * @return array $_form_params array of insert/edit form parameters
 */
function PMA_getFormParametersForInsertForm($db, $table, $where_clauses, $where_clause_array, $err_url)
{
    $_form_params = array(
        'db'        => $db,
        'table'     => $table,
        'goto'      => $GLOBALS['goto'],
        'err_url'   => $err_url,
        'sql_query' => $_REQUEST['sql_query'],
    );
    if (isset($where_clauses)) {
        foreach ($where_clause_array as $key_id => $where_clause) {
            $_form_params['where_clause[' . $key_id . ']'] = trim($where_clause);
        }
    }
    if (isset($_REQUEST['clause_is_unique'])) {
        $_form_params['clause_is_unique'] = $_REQUEST['clause_is_unique'];
    }
    return $_form_params;
}

/**
 * Retrieve the values for pma edit mode
 *
 * @param type $where_clause where clauses
 * @param type $table        name of the table
 * @param type $db           name of the database
 *
 * @return type                 containing insert_mode,whereClauses, result array
 *                              where_clauses_array and found_unique_key boolean value
 */
function PMA_getStuffForEditMode($where_clause, $table, $db)
{
    $found_unique_key = false;
    if (isset($where_clause)) {
        $where_clause_array = PMA_getWhereClauseArray($where_clause);
        list($whereClauses, $resultArray, $rowsArray, $found_unique_key)
            = PMA_analyzeWhereClauses($where_clause_array, $table, $db, $found_unique_key);
        return array(false, $whereClauses, $resultArray, $rowsArray, $where_clause_array, $found_unique_key);
    } else {
        list($results, $row) = PMA_loadFirstRowInEditMode($table, $db);
        return array(true, null, $results, $row, null, $found_unique_key);
    }
}

/**
 *
 * @return whereClauseArray array of where clauses
 */
function PMA_getWhereClauseArray($where_clause)
{
    if (isset ($where_clause)) {
        if (is_array($where_clause)) {
            return $where_clause;
        } else {
            return array(0 => $where_clause);
        }
    }
}

/**
 * Analysing where cluases array
 *
 * @param array $where_clause_array     array of where clauses
 * @param string $table                 name of the table
 * @param string $db                    name of the database
 * @param boolean $found_unique_key     boolean variable for unique key
 *
 * @return array $where_clauses, $result, $rows
 */
function PMA_analyzeWhereClauses($where_clause_array, $table, $db, $found_unique_key)
{
    $rows               = array();
    $result             = array();
    $where_clauses      = array();
    foreach ($where_clause_array as $key_id => $where_clause) {
        $local_query           = 'SELECT * FROM ' . PMA_backquote($db) . '.' . PMA_backquote($table)
                                 . ' WHERE ' . $where_clause . ';';
        $result[$key_id]       = PMA_DBI_query($local_query, null, PMA_DBI_QUERY_STORE);
        $rows[$key_id]         = PMA_DBI_fetch_assoc($result[$key_id]);
        $where_clauses[$key_id] = str_replace('\\', '\\\\', $where_clause);
        $found_unique_key = PMA_showEmptyResultMessageOrSetUniqueCondition($rows, $key_id,
            $where_clause_array, $local_query, $result, $found_unique_key);
    }
    return array($where_clauses, $result, $rows, $found_unique_key);
}

/**
 * Show message for empty reult or set the unique_condition
 *
 * @param array $rows
 * @param string $key_id
 * @param array $where_clause_array
 * @param string $local_query
 * @param array $result
 * @param boolean $found_unique_key
 *
 * @return boolean $found_unique_key
 */
function PMA_showEmptyResultMessageOrSetUniqueCondition($rows, $key_id,
    $where_clause_array, $local_query, $result, $found_unique_key
) {
    // No row returned
    if (! $rows[$key_id]) {
        unset($rows[$key_id], $where_clause_array[$key_id]);
        PMA_showMessage(__('MySQL returned an empty result set (i.e. zero rows).'), $local_query);
<<<<<<< HEAD
        echo "\n";
        include 'libraries/footer.inc.php';
=======
        exit;
>>>>>>> 0954bfbd
    } else {// end if (no row returned)
        $meta = PMA_DBI_get_fields_meta($result[$key_id]);
        list($unique_condition, $tmp_clause_is_unique)
            = PMA_getUniqueCondition($result[$key_id], count($meta), $meta, $rows[$key_id], true);
        if (! empty($unique_condition)) {
            $found_unique_key = true;
        }
        unset($unique_condition, $tmp_clause_is_unique);
    }
    return $found_unique_key;
}

/**
 * No primary key given, just load first row
 *
 * @param string $table         name of the table
 * @param string $db            name of the database
 *
 * @return array                containing $result and $rows arrays
 */
function PMA_loadFirstRowInEditMode($table, $db)
{
    $result = PMA_DBI_query(
        'SELECT * FROM ' . PMA_backquote($db) . '.' . PMA_backquote($table) . ' LIMIT 1;',
        null,
        PMA_DBI_QUERY_STORE
    );
    $rows = array_fill(0, $GLOBALS['cfg']['InsertRows'], false);
    return array($result, $rows);
}

/**
 * Add some url parameters
 *
 * @param array $url_params     containing $db and $table as url parameters
 *
 * @return array                Add some url parameters to $url_params array
 *                              and return it
 */
<<<<<<< HEAD
function PMA_urlParamsInEditMode($url_params, $where_clause_array, $where_clause)
=======
function PMA_urlParamsInEditMode($url_params)
>>>>>>> 0954bfbd
{
    if (isset($where_clause)) {
        foreach ($where_clause_array as $key_id => $where_clause) {
            $url_params['where_clause'] = trim($where_clause);
        }
    }
    if (! empty($_REQUEST['sql_query'])) {
        $url_params['sql_query'] = $_REQUEST['sql_query'];
    }
    return $url_params;
}

/**
 * Show function fields in data edit view in pma
 *
 * @param array $url_params     containing url parameters
 *
 * @return string               an html snippet
 */
function PMA_showFunctionFieldsInEditMode($url_params, $showFuncFields)
{
    $params = array();
    if (! $showFuncFields) {
        $params['ShowFunctionFields'] = 1;
    } else {
        $params['ShowFunctionFields'] = 0;
    }
    $params['ShowFieldTypesInDataEditView'] = $GLOBALS['cfg']['ShowFieldTypesInDataEditView'];
    $params['goto'] = 'sql.php';
    $this_url_params = array_merge($url_params, $params);
    if (! $showFuncFields) {
        return ' : <a href="tbl_change.php' . PMA_generate_common_url($this_url_params) . '">' . __('Function') . '</a>' . "\n";
    }
    return '          <th><a href="tbl_change.php' . PMA_generate_common_url($this_url_params) . '" title="' . __('Hide') . '">' . __('Function') . '</a></th>' . "\n";
}

/**
 * Show field types in data edit view in pma
 *
 * @param array $url_params     containing url parameters
 *
 * @return stirng               an html snippet
 */
function PMA_showColumnTypesInDataEditView($url_params, $showColumnType )
{
    $params = array();
    if (! $showColumnType) {
        $params['ShowFieldTypesInDataEditView'] = 1;
    } else {
        $params['ShowFieldTypesInDataEditView'] = 0;
    }
    $params['ShowFunctionFields'] = $GLOBALS['cfg']['ShowFunctionFields'];
    $params['goto'] = 'sql.php';
    $this_other_url_params = array_merge($url_params, $params);
    if (! $showColumnType) {
        return ' : <a href="tbl_change.php' . PMA_generate_common_url($this_other_url_params) . '">' . __('Type') . '</a>' . "\n";
    }
    return '          <th><a href="tbl_change.php' . PMA_generate_common_url($this_other_url_params)
        . '" title="' . __('Hide') . '">' . __('Type') . '</a></th>' . "\n";

}

/**
 * Retrieve the default for datetime data type
 *
 * @param array $column     containing column type, Default and null
 */
function PMA_getDefaultForDatetime($column)
{
    // d a t e t i m e
    //
    // Current date should not be set as default if the field is NULL
    // for the current row, but do not put here the current datetime
    // if there is a default value (the real default value will be set
    // in the Default value logic below)

    // Note: (tested in MySQL 4.0.16): when lang is some UTF-8,
    // $column['Default'] is not set if it contains NULL:
    // Array ([Field] => d [Type] => datetime [Null] => YES [Key] => [Extra] => [True_Type] => datetime)
    // but, look what we get if we switch to iso: (Default is NULL)
    // Array ([Field] => d [Type] => datetime [Null] => YES [Key] => [Default] => [Extra] => [True_Type] => datetime)
    // so I force a NULL into it (I don't think it's possible
    // to have an empty default value for DATETIME)
    // then, the "if" after this one will work
    if ($column['Type'] == 'datetime'
        && ! isset($column['Default'])
        && isset($column['Null'])
        && $column['Null'] == 'YES'
    ) {
        $column['Default'] = null;
      }
}

 /**
  * Analyze the table column array
  *
  * @param array $column            description of column in given table
  * @param array $comments_map      comments for every column that has a comment
  * @param integer $timestamp_seen  0 interger
  *
  * @return array                   description of column in given table
  */
function PMA_analyzeTableColumnsArray($column, $comments_map, $timestamp_seen)
{
    $column['Field_html']    = htmlspecialchars($column['Field']);
    $column['Field_md5']     = md5($column['Field']);
    // True_Type contains only the type (stops at first bracket)
    $column['True_Type']     = preg_replace('@\(.*@s', '', $column['Type']);
    PMA_getDefaultForDatetime($column);
    $column['len']           = preg_match('@float|double@', $column['Type']) ? 100 : -1;
    $column['Field_title']   = PMA_getColumnTitle($column, $comments_map);
    $column['is_binary']     = PMA_isColumnBinary($column);
    $column['is_blob']       = PMA_isColumnBlob($column);
    $column['is_char']       = PMA_isColumnChar($column);
    list($column['pma_type'], $column['wrap'], $column['first_timestamp']) =
            PMA_getEnumSetAndTimestampColumns($column, $timestamp_seen);

    return $column;
}

 /**
  * Retrieve the column title
  *
  * @param array $column        description of column in given table
  * @param array $comments_map  comments for every column that has a comment
  *
  * @return string              column title
  */
function PMA_getColumnTitle($column, $comments_map)
{
    if (isset($comments_map[$column['Field']])) {
        return '<span style="border-bottom: 1px dashed black;" title="'
            . htmlspecialchars($comments_map[$column['Field']]) . '">'
            . $column['Field_html'] . '</span>';
    } else {
            return $column['Field_html'];
    }
}

 /**
  * check whether the column is a bainary
  *
  * @param array $column    description of column in given table
  *
  * @return boolean         If check to ensure types such as "enum('one','two','binary',..)" or
  *                         "enum('one','two','varbinary',..)" are not categorized as binary.
  */
function PMA_isColumnBinary($column)
{
    // The type column.
    // Fix for bug #3152931 'ENUM and SET cannot have "Binary" option'
    if (stripos($column['Type'], 'binary') === 0
        || stripos($column['Type'], 'varbinary') === 0
    ) {
        return stristr($column['Type'], 'binary');
    } else {
        return false;
    }

}

 /**
  * check whether the column is a blob
  *
  * @param array $column    description of column in given table
  *
  * @return boolean         If check to ensure types such as "enum('one','two','blob',..)" or
  *                         "enum('one','two','tinyblob',..)" etc. are not categorized as blob.
  */
function PMA_isColumnBlob($column)
{
    if (stripos($column['Type'], 'blob') === 0
        || stripos($column['Type'], 'tinyblob') === 0
        || stripos($column['Type'], 'mediumblob') === 0
        || stripos($column['Type'], 'longblob') === 0
    ) {
        return stristr($column['Type'], 'blob');
    } else {
        return false;
    }
}

/**
 * check is table column char
 *
 * @param array $column     description of column in given table
 *
 * @return boolean          If check to ensure types such as "enum('one','two','char',..)" or
 *                          "enum('one','two','varchar',..)" are not categorized as char.
 */
function PMA_isColumnChar($column)
{
    if (stripos($column['Type'], 'char') === 0
        || stripos($column['Type'], 'varchar') === 0
    ) {
        return stristr($column['Type'], 'char');
    } else {
        return false;
    }
}
/**
 * Retieve set, enum, timestamp table columns
 *
 * @param array $column         description of column in given table
 * @param int $timestamp_seen   0 interger
 *
 * return array                 $column['pma_type'], $column['wrap'], $column['first_timestamp']
 */
function PMA_getEnumSetAndTimestampColumns($column, $timestamp_seen)
{
    $column['first_timestamp'] = false;
    switch ($column['True_Type']) {
    case 'set':
        $column['pma_type'] = 'set';
        $column['wrap']  = '';
        break;
    case 'enum':
        $column['pma_type'] = 'enum';
        $column['wrap']  = '';
        break;
    case 'timestamp':
        if (!$timestamp_seen) {   // can only occur once per table
            $timestamp_seen  = 1;
            $column['first_timestamp'] = true;
        }
        $column['pma_type'] = $column['Type'];
        $column['wrap']  = ' nowrap';
        break;

    default:
        $column['pma_type'] = $column['Type'];
        $column['wrap']  = ' nowrap';
        break;
    }
    return array($column['pma_type'], $column['wrap'], $column['first_timestamp']);
}

/**
 * The function column
 * We don't want binary data to be destroyed
 * Note: from the MySQL manual: "BINARY doesn't affect how the column is
 *       stored or retrieved" so it does not mean that the contents is binary
 *
 * @param array $column                     description of column in given table
 * @param boolean $is_upload                upload or no
 * @param string $column_name_appendix      the name atttibute
 * @param string $unnullify_trigger         validation string
 * @param array $no_support_types           list of datatypes that are not (yet) handled by PMA
 * @param integer $tabindex_for_function    +3000
 * @param integer $tabindex                 tab index
 * @param integer $idindex                  id index
 * @param boolean $insert_mode              insert mode or edit mode
 *
 * @return string                           an html sippet
 */
function PMA_getFunctionColumn($column, $is_upload, $column_name_appendix,
    $unnullify_trigger, $no_support_types, $tabindex_for_function,
    $tabindex, $idindex, $insert_mode
) {
    $html_output = '';
    if (($GLOBALS['cfg']['ProtectBinary'] && $column['is_blob'] && !$is_upload)
        || ($GLOBALS['cfg']['ProtectBinary'] == 'all' && $column['is_binary'])
        || ($GLOBALS['cfg']['ProtectBinary'] == 'noblob' && !$column['is_blob'])
    ) {
        $html_output .= '        <td class="center">' . __('Binary') . '</td>' . "\n";
    } elseif (strstr($column['True_Type'], 'enum')
        || strstr($column['True_Type'], 'set')
        || in_array($column['pma_type'], $no_support_types)
    ) {
        $html_output .= '        <td class="center">--</td>' . "\n";
    } else {
        $html_output .= '<td>' . "\n";
        $html_output .= '<select name="funcs' . $column_name_appendix . '"' . $unnullify_trigger
            . 'tabindex="' . ($tabindex + $tabindex_for_function) . '" id="field_' . $idindex . '_1">';
        $html_output .= PMA_getFunctionsForField($column, $insert_mode) . "\n";
        $html_output .= '</select>' .  "\n";
        $html_output .= '</td>' .  "\n";
    }
    return $html_output;
}

/**
 * The null column
 *
 * @param array $column                 description of column in given table
 * @param string $column_name_appendix  the name atttibute
 * @param array $real_null_value        is column value null or not null
 * @param integer $tabindex             tab index
 * @param integer $tabindex_for_null    +6000
 * @param integer $idindex              id index
 * @param array $vkey                   [multi_edit]['row_id']
 * @param array $foreigners             keys into foreign fields
 * @param array $foreignData            data about the foreign keys
 *
 * @return string                       an html snippet
 */
function PMA_getNullColumn($column, $column_name_appendix, $real_null_value,
    $tabindex, $tabindex_for_null, $idindex, $vkey, $foreigners, $foreignData
) {
    $html_output = '';
    $html_output .= '        <td>' . "\n";
    if ($column['Null'] == 'YES') {
        $html_output .= '            <input type="hidden" name="fields_null_prev' . $column_name_appendix . '"';
        if ($real_null_value && !$column['first_timestamp']) {
            $html_output .= ' value="on"';
        }
        $html_output .= ' />' . "\n";

        $html_output .= '            <input type="checkbox" class="checkbox_null" tabindex="' . ($tabindex + $tabindex_for_null) . '"'
             . ' name="fields_null' . $column_name_appendix . '"';
        if ($real_null_value && !$column['first_timestamp']) {
            $html_output .= ' checked="checked"';
        }
        $html_output .= ' id="field_' . ($idindex) . '_2" />';

        // nullify_code is needed by the js nullify() function
        $nullify_code = PMA_getNullifyCodeForNullColumn($column, $foreigners, $foreignData);
        // to be able to generate calls to nullify() in jQuery
        $html_output .= '<input type="hidden" class="nullify_code" name="nullify_code'
            . $column_name_appendix . '" value="' . $nullify_code . '" />';
        $html_output .= '<input type="hidden" class="hashed_field" name="hashed_field'
            . $column_name_appendix . '" value="' .  $column['Field_md5'] . '" />';
        $html_output .= '<input type="hidden" class="multi_edit" name="multi_edit'
            . $column_name_appendix . '" value="' . PMA_escapeJsString($vkey) . '" />';
    }
    $html_output .= '        </td>' . "\n";

    return $html_output;
}

/**
 * Retrieve the nullify code for the null column
 *
 * @param array $column         description of column in given table
 * @param array $foreigners     keys into foreign fields
 * @param array $foreignData    data about the foreign keys
 *
 * @return integer              $nullify_code
 */
function PMA_getNullifyCodeForNullColumn($column, $foreigners, $foreignData)
{
    if (strstr($column['True_Type'], 'enum')) {
        if (strlen($column['Type']) > 20) {
            $nullify_code = '1';
        } else {
            $nullify_code = '2';
        }
    } elseif (strstr($column['True_Type'], 'set')) {
        $nullify_code = '3';
    } elseif ($foreigners && isset($foreigners[$column['Field']]) && $foreignData['foreign_link'] == false) {
        // foreign key in a drop-down
        $nullify_code = '4';
    } elseif ($foreigners && isset($foreigners[$column['Field']]) && $foreignData['foreign_link'] == true) {
        // foreign key with a browsing icon
        $nullify_code = '6';
    } else {
        $nullify_code = '5';
    }
    return $nullify_code;
}

/**
 * Get the HTML elements for value column in inert form
 *
 * @param array $column                     description of column in given table
 * @param string $backup_field              hidden input field
 * @param string $column_name_appendix      the name atttibute
 * @param string $unnullify_trigger         validation string
 * @param integer $tabindex                 tab index
 * @param integer $tabindex_for_value       offset for the values tabindex
 * @param integer $idindex                  id index
 * @param array $data                       description of the column field
 * @param array $special_chars              special characters
 * @param array $foreignData                data about the foreign keys
 * @param array $paramTableDbArray          array containing $db and $table
 * @param array $rownumber_param            &amp;rownumber=row_id
 * @param array $titles                     An HTML IMG tag for a particular icon from a theme,
 *                                          which may be an actual file or an icon from a sprite
 * @param array $text_dir
 * @param string $special_chars_encoded     replaced char if the string starts
 *                                          with a \r\n pair (0x0d0a) add an extra \n
 * @param integer $biggest_max_file_size    0 intger
 * @param string $default_char_editing      default char editing mode which is stroe
 *                                          in the config.inc.php script
 * @param array $no_support_types           list of datatypes that are not (yet) handled by PMA
 * @param array $gis_data_types             list of GIS data types
 *
 * @return string                           an html snippet
 */
function PMA_getValueColumn($column, $backup_field, $column_name_appendix,
    $unnullify_trigger,$tabindex, $tabindex_for_value, $idindex, $data,
    $special_chars, $foreignData, $odd_row, $paramTableDbArray,$rownumber_param,
    $titles, $text_dir, $special_chars_encoded, $vkey,$is_upload,$biggest_max_file_size,
    $default_char_editing, $no_support_types, $gis_data_types, $extracted_columnspec
) {
    $html_output = '';

    if ($foreignData['foreign_link'] == true) {
        $html_output .= PMA_getForeignLink($column, $backup_field, $column_name_appendix,
            $unnullify_trigger, $tabindex, $tabindex_for_value, $idindex, $data,
            $paramTableDbArray, $rownumber_param, $titles
            );

    } elseif (is_array($foreignData['disp_row'])) {
        $html_output .= PMA_dispRowForeignData($backup_field, $column_name_appendix,
            $unnullify_trigger, $tabindex, $tabindex_for_value, $idindex, $data, $foreignData
            );

    } elseif ($GLOBALS['cfg']['LongtextDoubleTextarea'] && strstr($column['pma_type'], 'longtext')) {
        $html_output = '&nbsp;</td>';
        $html_output .= '</tr>';
        $html_output .= '<tr class="' . ($odd_row ? 'odd' : 'even') . '">'
            . '<td colspan="5" class="right">';
        $html_output .= PMA_getTextarea($column,$backup_field, $column_name_appendix, $unnullify_trigger,
            $tabindex, $tabindex_for_value, $idindex, $text_dir, $special_chars_encoded
            );

    } elseif (strstr($column['pma_type'], 'text')) {
        $html_output .= PMA_getTextarea($column,$backup_field, $column_name_appendix, $unnullify_trigger,
            $tabindex, $tabindex_for_value, $idindex, $text_dir, $special_chars_encoded
            );
        $html_output .= "\n";
        if (strlen($special_chars) > 32000) {
            $html_output .= "        </td>\n";
            $html_output .= '        <td>' . __('Because of its length,<br /> this column might not be editable');
        }

    } elseif ($column['pma_type'] == 'enum') {
        $html_output .= PMA_getPmaTypeEnum($paramsArrayForColumns, $column,$extracted_columnspec);

    } elseif ($column['pma_type'] == 'set') {
        $html_output .= PMA_getPmaTypeSet($column,$extracted_columnspec, $backup_field,
            $column_name_appendix, $unnullify_trigger, $tabindex, $tabindex_for_value, $idindex);

    } elseif ($column['is_binary'] || $column['is_blob']) {
        $html_output .= PMA_getBinaryAndBlobColumn($column, $data, $special_chars,$biggest_max_file_size,
             $backup_field,$column_name_appendix, $unnullify_trigger, $tabindex, $tabindex_for_value,
            $idindex, $text_dir, $special_chars_encoded, $vkey, $is_upload);

    } elseif (! in_array($column['pma_type'], $no_support_types)) {
        $html_output .= PMA_getNoSupportTypes($column, $default_char_editing,$backup_field,
            $column_name_appendix, $unnullify_trigger,$tabindex,$special_chars,
            $tabindex_for_value, $idindex, $text_dir, $special_chars_encoded, $data, $extracted_columnspec);
    }

    if (in_array($column['pma_type'], $gis_data_types)) {
        $html_output .= PMA_getHTMLforGisDataTypes($current_row, $column);
    }

    return $html_output;
}

/**
 * Get HTML for foreign link in insert form
 *
 * @param array $column                 description of column in given table
 * @param string $backup_field          hidden input field
 * @param string $column_name_appendix  the name atttibute
 * @param string $unnullify_trigger     validation string
 * @param integer $tabindex             tab index
 * @param integer $tabindex_for_value   offset for the values tabindex
 * @param integer $idindex              id index
 * @param array $data
 * @param array $paramTableDbArray      array containing $db and $table
 * @param array $rownumber_param        &amp;rownumber=row_id
 * @param array $titles                 An HTML IMG tag for a particular icon from a theme,
 *                                      which may be an actual file or an icon from a sprite
 *
 * @return string                       an html snippet
 */
function PMA_getForeignLink($column, $backup_field, $column_name_appendix,
    $unnullify_trigger, $tabindex, $tabindex_for_value, $idindex, $data,
    $paramTableDbArray, $rownumber_param, $titles
) {
    list($db, $table) = $paramTableDbArray;
    $html_output = '';
    $html_output .= $backup_field . "\n";
    $html_output .= '<input type="hidden" name="fields_type' . $column_name_appendix . '" value="foreign" />';
    $html_output .= '<input type="text" name="fields' . $column_name_appendix . '"'
        . 'class="textfield" ' . $unnullify_trigger
        . 'tabindex="' . ($tabindex + $tabindex_for_value) . '"'
        . 'id="field_' . ($idindex) . '_3"'
        . 'value="' . htmlspecialchars($data) . '" />'
        . '<a class="hide foreign_values_anchor" target="_blank" onclick="window.open(this.href,'
        . '\'foreigners\', \'width=640,height=240,scrollbars=yes,resizable=yes\'); return false;" href="browse_foreigners.php?'
        . PMA_generate_common_url($db, $table) . '&amp;field='
        . PMA_escapeJsString(urlencode($column['Field']) . $rownumber_param) . '">'
        . str_replace("'", "\'", $titles['Browse']) . '</a>';
    return $html_output;
}

/**
 * Get HTML to display foreign data
 *
 * @param string $backup_field          hidden input field
 * @param string $column_name_appendix  the name atttibute
 * @param string $unnullify_trigger     validation string
 * @param integer $tabindex             tab index
 * @param integer $tabindex_for_value   offset for the values tabindex
 * @param integer $idindex              id index
 * @param array $data
 * @param array $foreignData            data about the foreign keys
 *
 * @return string                       an html snippet
 */
function PMA_dispRowForeignData($backup_field, $column_name_appendix,
    $unnullify_trigger, $tabindex, $tabindex_for_value, $idindex, $data, $foreignData
) {
    $html_output = '';
    $html_output .= $backup_field . "\n";
    $html_output .= '<input type="hidden" name="fields_type' . $column_name_appendix . '" value="foreign" />'
        . '<select name="fields' . $column_name_appendix . '"'
        . $unnullify_trigger
        . 'class="textfield"' . ($tabindex + $tabindex_for_value). '"'
        . 'id="field_' . $idindex . '_3"'
        . PMA_foreignDropdown($foreignData['disp_row'], $foreignData['foreign_field'],
                $foreignData['foreign_display'], $data, $GLOBALS['cfg']['ForeignKeyMaxLimit'])
        . '</select>';

    return $html_output;
}

/**
 * Get HTML textarea for insert form
 *
 * @param string $backup_field          hidden input field
 * @param string $column_name_appendix  the name atttibute
 * @param string $unnullify_trigger     validation string
 * @param integer $tabindex             tab index
 * @param integer $tabindex_for_value   offset for the values tabindex
 * @param integer $idindex              id index
 * @param array $text_dir
 * @param array $special_chars_encoded  replaced char if the string starts
 *                                      with a \r\n pair (0x0d0a) add an extra \n
 *
 * @return string                       an html snippet
 */
function PMA_getTextarea($column, $backup_field, $column_name_appendix, $unnullify_trigger,
    $tabindex, $tabindex_for_value, $idindex, $text_dir, $special_chars_encoded
) {
    $the_class = '';
    $textAreaRows = $GLOBALS['cfg']['TextareaRows'];
    $textareaCols = $GLOBALS['cfg']['TextareaCols'];

    if ($column['is_char']) {
        $the_class = 'char';
        $textAreaRows = $GLOBALS['cfg']['CharTextareaRows'];
        $textareaCols = $GLOBALS['cfg']['CharTextareaCols'];
    } elseif (($GLOBALS['cfg']['LongtextDoubleTextarea'] && strstr($column['pma_type'], 'longtext'))) {
        $textAreaRows = $GLOBALS['cfg']['TextareaRows']*2;
        $textareaCols = $GLOBALS['cfg']['TextareaCols']*2;
    }
    $html_output = $backup_field . "\n"
        . '<textarea name="fields' . $column_name_appendix . '"'
        . 'class="' . $the_class . '"'
        . 'rows="' . $textAreaRows . '"'
        . 'cols="' . $textareaCols . '"'
        . 'dir="' . $text_dir . '"'
        . 'id="field_' . ($idindex) . '_3"'
        . $unnullify_trigger
        . 'tabindex="' . ($tabindex + $tabindex_for_value) . '">'
        . $special_chars_encoded
        . '</textarea>';

    return $html_output;
}

/**
 * Get HTML for enum type
 *
 * @param array $column                 description of column in given table
 * @param string $backup_field          hidden input field
 * @param string $column_name_appendix  the name atttibute
 * @param array $extracted_columnspec   associative array containing type, spec_in_brackets
 *                                      and possibly enum_set_values (another array)
 *
 * @return string                       an html snippet
 */
function PMA_getPmaTypeEnum($column, $backup_field, $column_name_appendix, $extracted_columnspec)
{
    $html_output = '';
    if (! isset($column['values'])) {
         $column['values'] = PMA_getColumnEnumValues($column, $extracted_columnspec);
     }
     $column_enum_values = $column['values'];
     $html_output .= '<input type="hidden" name="fields_type' . $column_name_appendix. '" value="enum" />';
     $html_output .= '<input type="hidden" name="fields' . $column_name_appendix . '" value="" />';
     $html_output .= "\n" . '            ' . $backup_field . "\n";
     if (strlen($column['Type']) > 20) {
         $html_output .= PMA_getDropDownDependingOnLength($column, $column_name_appendix, $unnullify_trigger,
            $tabindex, $tabindex_for_value, $idindex, $data, $column_enum_values
            );
     } else {
         $html_output .= PMA_getRadioButtonDependingOnLength($column_name_appendix, $unnullify_trigger,
            $tabindex, $column, $tabindex_for_value, $idindex, $data, $column_enum_values
            );
     }
     return $html_output;
}

/**
 * Get column values
 *
 * @param array $column                 description of column in given table
 * @param array $extracted_columnspec   associative array containing type, spec_in_brackets
 *                                      and possibly enum_set_values (another array)
 *
 * @return array                        column values as an associative array
 */
function PMA_getColumnEnumValues($column, $extracted_columnspec)
{
    $column['values'] = array();
    foreach ($extracted_columnspec['enum_set_values'] as $val) {
        // Removes automatic MySQL escape format
        $val = str_replace('\'\'', '\'', str_replace('\\\\', '\\', $val));
        $column['values'][] = array(
                            'plain' => $val,
                            'html'  => htmlspecialchars($val),
                            );
    }
    return $column['values'];
}

/**
 * Get HTML drop down for more than 20 string length
 *
 * @param array $column                 description of column in given table
 * @param string $column_name_appendix  the name atttibute
 * @param string $unnullify_trigger     validation string
 * @param integer $tabindex             tab index
 * @param integer $tabindex_for_value   offset for the values tabindex
 * @param integer $idindex              id index
 * @param array $data
 * @param array $column_enum_values     $column['values']
 *
 * @return string                       an html snippet
 */
function PMA_getDropDownDependingOnLength($column, $column_name_appendix, $unnullify_trigger,
    $tabindex, $tabindex_for_value, $idindex, $data, $column_enum_values
) {
    $html_output = '<select name="fields' . $column_name_appendix . '"'
        . $unnullify_trigger
        . 'class="textfield"'
        . 'tabindex="' . ($tabindex + $tabindex_for_value) . '"'
        . 'id="field_' . ($idindex) . '_3">'
        . '<option value="">&nbsp;</option>' . "\n";

    foreach ($column_enum_values as $enum_value) {
        $html_output .= '                ';
        $html_output .= '<option value="' . $enum_value['html'] . '"';
        if ($data == $enum_value['plain']
            || ($data == ''
                && (! isset($_REQUEST['where_clause']) || $column['Null'] != 'YES')
                && isset($column['Default'])
                && $enum_value['plain'] == $column['Default'])
        ) {
            $html_output .= ' selected="selected"';
        }
        $html_output .= '>' . $enum_value['html'] . '</option>' . "\n";
    }
    $html_output .= '</select>';
    return $html_output;
}

/**
 * Get HTML radio button for less than 20 string length
 *
 * @param string $column_name_appendix  the name atttibute
 * @param string $unnullify_trigger     validation string
 * @param integer $tabindex             tab index
 * @param array $column                 description of column in given table
 * @param integer $tabindex_for_value   offset for the values tabindex
 * @param integer $idindex              id index
 * @param array $data
 * @param array $column_enum_values     $column['values']
 *
 * @return string                       an html snippet
 */
function PMA_getRadioButtonDependingOnLength($column_name_appendix, $unnullify_trigger,
    $tabindex, $column, $tabindex_for_value, $idindex, $data, $column_enum_values
) {
    $j = 0;
    $html_output = '';
    foreach ($column_enum_values as $enum_value) {
        $html_output .= '            '
            . '<input type="radio" name="fields' . $column_name_appendix . '"'
            . ' class="textfield"'
            . ' value="' . $enum_value['html'] . '"'
            . ' id="field_' . ($idindex) . '_3_'  . $j . '"'
            . $unnullify_trigger;
        if ($data == $enum_value['plain']
            || ($data == ''
                && (! isset($_REQUEST['where_clause']) || $column['Null'] != 'YES')
                && isset($column['Default'])
                && $enum_value['plain'] == $column['Default'])
        ) {
            $html_output .= ' checked="checked"';
        }
        $html_output .= ' tabindex="' . ($tabindex + $tabindex_for_value) . '" />';
        $html_output .= '<label for="field_' . $idindex . '_3_' . $j . '">'
            . $enum_value['html'] . '</label>' . "\n";
        $j++;
    }
    return $html_output;
}

/**
 * Get the HTML for 'set' pma type
 *
 * @param array $column                 description of column in given table
 * @param array $extracted_columnspec   associative array containing type, spec_in_brackets
 *                                      and possibly enum_set_values (another array)
 * @param string $backup_field          hidden input field
 * @param string $column_name_appendix  the name atttibute
 * @param string $unnullify_trigger     validation string
 * @param integer $tabindex             tab index
 * @param integer $tabindex_for_value   offset for the values tabindex
 * @param integer $idindex              id index
 *
 * @return string                       an html snippet
 */
function PMA_getPmaTypeSet($column,$extracted_columnspec, $backup_field,
    $column_name_appendix, $unnullify_trigger, $tabindex, $tabindex_for_value, $idindex
) {
    list($column_set_values, $select_size) = PMA_getColumnSetValueAndSelectSize($column, $extracted_columnspec);
    $vset = array_flip(explode(',', $data));
    $html_output = $backup_field . "\n";
    $html_output .= '<input type="hidden" name="fields_type' . $column_name_appendix . '" value="set" />';
    $html_output .= '<select name="fields' . $column_name_appendix . '[]' . '"'
        . 'class="textfield"'
        . 'size="' . $select_size . '"'
        . 'multiple="multiple"' . $unnullify_trigger
        . 'tabindex="' . ($tabindex + $tabindex_for_value) . '"'
        . 'id="field_' . ($idindex) . '_3">';
    foreach ($column_set_values as $column_set_value) {
        $html_output .= '                ';
        $html_output .= '<option value="' . $column_set_value['html'] . '"';
        if (isset($vset[$column_set_value['plain']])) {
            $html_output .= ' selected="selected"';
        }
        $html_output .= '>' . $column_set_value['html'] . '</option>' . "\n";
    }
    $html_output .= '</select>';
    return $html_output;
}

/**
 * Retrieve column 'set' value and select size
 *
 * @param array $column                 description of column in given table
 * @param array $extracted_columnspec   associative array containing type, spec_in_brackets
 *                                      and possibly enum_set_values (another array)
 *
 * @return array                        $column['values'], $column['select_size']
 */
function PMA_getColumnSetValueAndSelectSize($column, $extracted_columnspec)
{
    if (! isset($column['values'])) {
        $column['values'] = array();
        foreach ($extracted_columnspec['enum_set_values'] as $val) {
            $column['values'][] = array(
                'plain' => $val,
                'html'  => htmlspecialchars($val),
            );
        }
        $column['select_size'] = min(4, count($column['values']));
    }
    return array($column['values'], $column['select_size']);
}

/**
 * Get HTML for binary and blob column
 *
 * @param array $column                     description of column in given table
 * @param array $data
 * @param array $special_chars              special characters
 * @param integer $biggest_max_file_size    biggest max file size for uploading
 * @param string $backup_field              hidden input field
 * @param string $column_name_appendix      the name atttibute
 * @param string $unnullify_trigger         validation string
 * @param integer $tabindex                 tab index
 * @param integer $tabindex_for_value       offset for the values tabindex
 * @param integer $idindex                  id index
 * @param string $text_dir
 * @param string $special_chars_encoded     replaced char if the string starts
 *                                          with a \r\n pair (0x0d0a) add an extra \n
 * @param string $vkey                      [multi_edit]['row_id']
 * @param boolean $is_upload                is upload or not
 *
 * @return string                           an html snippet
 */
function PMA_getBinaryAndBlobColumn($column, $data, $special_chars,$biggest_max_file_size,
    $backup_field, $column_name_appendix, $unnullify_trigger, $tabindex,
    $tabindex_for_value, $idindex, $text_dir, $special_chars_encoded,$vkey, $is_upload
) {
    $html_output = '';
    if (($GLOBALS['cfg']['ProtectBinary'] && $column['is_blob'])
        || ($GLOBALS['cfg']['ProtectBinary'] == 'all' && $column['is_binary'])
        || ($GLOBALS['cfg']['ProtectBinary'] == 'noblob' && !$column['is_blob'])
    ) {
        $html_output .= __('Binary - do not edit');
        if (isset($data)) {
            $data_size = PMA_formatByteDown(strlen(stripslashes($data)), 3, 1);
            $html_output .= ' ('. $data_size [0] . ' ' . $data_size[1] . ')';
            unset($data_size);
        }

        $html_output .= '<input type="hidden" name="fields_type' . $column_name_appendix . '" value="protected" />'
            . '<input type="hidden" name="fields' . $column_name_appendix . '" value="" />';
    } elseif ($column['is_blob']) {
        $html_output .= "\n"
            . PMA_getTextarea($column,$backup_field, $column_name_appendix, $unnullify_trigger,
            $tabindex, $tabindex_for_value, $idindex, $text_dir, $special_chars_encoded);
    } else {
        // field size should be at least 4 and max $GLOBALS['cfg']['LimitChars']
        $fieldsize = min(max($column['len'], 4), $GLOBALS['cfg']['LimitChars']);
        $html_output .= "\n"
            . $backup_field . "\n"
            . PMA_getHTMLinput($column, $column_name_appendix, $special_chars, $fieldsize,
            $unnullify_trigger, $tabindex, $tabindex_for_value, $idindex);
    }

    if ($is_upload && $column['is_blob']) {
        $html_output .= '<br />'
            . '<input type="file" name="fields_upload' . $vkey . '[' . $column['Field_md5']
            . ']" class="textfield" id="field_' . $idindex . '_3" size="10" ' . $unnullify_trigger . '/>&nbsp;';
        list($html_out, $biggest_max_file_size) = PMA_getMaxUploadSize($column,$biggest_max_file_size);
        $html_output .= $html_out;
    }

    if (!empty($GLOBALS['cfg']['UploadDir'])) {
        $html_output .= PMA_getSelectOptionForUpload($vkey, $column);
    }

    return $html_output;
}

/**
 * Get HTML input type
 *
 * @param array $column                 description of column in given table
 * @param string $column_name_appendix  the name atttibute
 * @param array $special_chars          special characters
 * @param integer $fieldsize            html field size
 * @param string $unnullify_trigger     validation string
 * @param integer $tabindex             tab index
 * @param integer $tabindex_for_value   offset for the values tabindex
 * @param integer $idindex              id index
 *
 * @return string                       an html snippet
 */
function PMA_getHTMLinput($column, $column_name_appendix, $special_chars,
    $fieldsize, $unnullify_trigger, $tabindex, $tabindex_for_value, $idindex
) {
    $the_class = 'textfield';
    if ($column['pma_type'] == 'date') {
        $the_class .= ' datefield';
    } elseif ($column['pma_type'] == 'datetime'
        || substr($column['pma_type'], 0, 9) == 'timestamp'
    ) {
        $the_class .= ' datetimefield';
    }
    return '<input type="text" name="fields' . $column_name_appendix . '"'
        . 'value="' . $special_chars . '" size="' . $fieldsize . '"'
        . 'class="' . $the_class . '"' . $unnullify_trigger
        . 'tabindex="' . ($tabindex + $tabindex_for_value). '"'
        . 'id="field_' . ($idindex) . '_3" />';
}

/**
 * Get HTML select option for upload
 *
 * @param string $vkey      [multi_edit]['row_id']
 * @param array $column     description of column in given table
 *
 * @return string           an html snippet
 */
function PMA_getSelectOptionForUpload($vkey, $column)
{
    $files = PMA_getFileSelectOptions(PMA_userDir($GLOBALS['cfg']['UploadDir']));
    if ($files === false) {
        return '        <font color="red">' . __('Error') . '</font><br />' . "\n"
            . '        ' . __('The directory you set for upload work cannot be reached') . "\n";
    } elseif (!empty($files)) {
        return "<br />\n"
            . '    <i>' . __('Or') . '</i>' . ' ' . __('web server upload directory') . ':<br />' . "\n"
            . '        <select size="1" name="fields_uploadlocal' . $vkey . '[' . $column['Field_md5'] . ']">' . "\n"
            . '            <option value="" selected="selected"></option>' . "\n"
            . $files
            . '        </select>' . "\n";
    }
}

/**
 * Retrieve the maximum upload file size
 *
 * @param array $column                     description of column in given table
 * @param integer $biggest_max_file_size    biggest max file size for uploading
 *
 * @return array                            an html snippet and $biggest_max_file_size
 */
function PMA_getMaxUploadSize($column, $biggest_max_file_size)
{
    // find maximum upload size, based on field type
    /**
     * @todo with functions this is not so easy, as you can basically
     * process any data with function like MD5
     */
    global $max_upload_size;
    $max_field_sizes = array(
        'tinyblob'   =>        '256',
        'blob'       =>      '65536',
        'mediumblob' =>   '16777216',
        'longblob'   => '4294967296'); // yeah, really

    $this_field_max_size = $max_upload_size; // from PHP max
    if ($this_field_max_size > $max_field_sizes[$column['pma_type']]) {
        $this_field_max_size = $max_field_sizes[$column['pma_type']];
    }
    $html_output = PMA_getFormattedMaximumUploadSize($this_field_max_size) . "\n";
    // do not generate here the MAX_FILE_SIZE, because we should
    // put only one in the form to accommodate the biggest field
    if ($this_field_max_size > $biggest_max_file_size) {
        $biggest_max_file_size = $this_field_max_size;
    }
    return array($html_output, $biggest_max_file_size);
}

/**
 * Get HTML for pma no support types
 *
 * @param array $column                 description of column in given table
 * @param string $default_char_editing  default char editing mode which is stroe
 *                                      in the config.inc.php script
 * @param string $backup_field          hidden input field
 * @param string $column_name_appendix  the name atttibute
 * @param string $unnullify_trigger     validation string
 * @param integer $tabindex             tab index
 * @param array $special_chars          apecial characters
 * @param integer $tabindex_for_value   offset for the values tabindex
 * @param integer $idindex              id index
 * @param string $text_dir
 * @param array $special_chars_encoded  replaced char if the string starts
 *                                      with a \r\n pair (0x0d0a) add an extra \n
 *
 * @return string                       an html snippet
 */
function PMA_getNoSupportTypes($column, $default_char_editing,$backup_field,
    $column_name_appendix, $unnullify_trigger,$tabindex,$special_chars,
    $tabindex_for_value, $idindex, $text_dir, $special_chars_encoded,$data, $extracted_columnspec
) {
    $fieldsize = PMA_getColumnSize($column, $extracted_columnspec);
    $html_output = $backup_field . "\n";
    if ($column['is_char']
        && ($GLOBALS['cfg']['CharEditing'] == 'textarea'
        || strpos($data, "\n") !== false)
    ) {
        $html_output .= "\n";
        $GLOBALS['cfg']['CharEditing'] = $default_char_editing;
        $html_output .= PMA_getTextarea($column, $backup_field, $column_name_appendix, $unnullify_trigger,
            $tabindex, $tabindex_for_value, $idindex, $text_dir, $special_chars_encoded);
    } else {
        $html_output .= PMA_getHTMLinput($column, $column_name_appendix, $special_chars,
            $fieldsize, $unnullify_trigger, $tabindex, $tabindex_for_value, $idindex);

        if ($column['Extra'] == 'auto_increment') {
            $html_output .= '<input type="hidden" name="auto_increment' . $column_name_appendix . '" value="1" />';

        }
        if (substr($column['pma_type'], 0, 9) == 'timestamp') {
            $html_output .= '<input type="hidden" name="fields_type' . $column_name_appendix . '" value="timestamp" />';

        }
        if (substr($column['pma_type'], 0, 8) == 'datetime') {
            $html_output .= '<input type="hidden" name="fields_type' . $column_name_appendix . '" value="datetime" />';

        }
        if ($column['True_Type'] == 'bit') {
            $html_output .= '<input type="hidden" name="fields_type' . $column_name_appendix . '" value="bit" />';

        }
        if ($column['pma_type'] == 'date'
            || $column['pma_type'] == 'datetime'
            || substr($column['pma_type'], 0, 9) == 'timestamp'
        ) {
            // the _3 suffix points to the date field
            // the _2 suffix points to the corresponding NULL checkbox
            // in dateFormat, 'yy' means the year with 4 digits
        }
    }
    return $html_output;
}

/**
 * Get the field size
 *
 * @param array $column description of column in given table
 *
 * @return integer      field size
 */
function PMA_getColumnSize($column, $extracted_columnspec)
{
    if ($column['is_char']) {
        $fieldsize = $extracted_columnspec['spec_in_brackets'];
        if ($fieldsize > $GLOBALS['cfg']['MaxSizeForInputField']) {
            /**
             * This case happens for CHAR or VARCHAR columns which have
             * a size larger than the maximum size for input field.
             */
            $GLOBALS['cfg']['CharEditing'] = 'textarea';
        }
    } else {
        /**
         * This case happens for example for INT or DATE columns;
         * in these situations, the value returned in $column['len']
         * seems appropriate.
         */
        $fieldsize = $column['len'];
    }
    return min(max($fieldsize, $GLOBALS['cfg']['MinSizeForInputField']), $GLOBALS['cfg']['MaxSizeForInputField']);
}

/**
 * Get HTML for gis data types
 *
 * @param string $current_row  row description
 * @param array $column description of column in given table
 *
 * @return string       an html snippet
 */
function PMA_getHTMLforGisDataTypes($current_row, $column)
{
    $data_val = isset($current_row[$column['Field']]) ? $current_row[$column['Field']] : '';
    $_url_params = array(
        'field' => $column['Field_title'],
        'value' => $data_val,
     );
    if ($column['pma_type'] != 'geometry') {
        $_url_params = $_url_params + array('gis_data[gis_type]' => strtoupper($column['pma_type']));
    }
    $edit_str = PMA_getIcon('b_edit.png', __('Edit/Insert'));
    return '<span class="open_gis_editor">'
        . PMA_linkOrButton('#', $edit_str, array(), false, false, '_blank')
        . '</span>';
}

/**
 * get html for continue insertion form
 *
 * @param string $table             name of the table
 * @param string $db                name of the database
 * @param array $where_clause_array array of where clauses
 * @param string $err_url           error url
 *
 * @return string                   an html snippet
 */
function PMA_getContinueInsertionForm($table, $db, $where_clause_array, $err_url)
{
    $html_output = '<form id="continueForm" method="post" action="tbl_replace.php" name="continueForm" >'
        . PMA_generate_common_hidden_inputs($db, $table)
        . '<input type="hidden" name="goto" value="' . htmlspecialchars($GLOBALS['goto']) . '" />'
        . '<input type="hidden" name="err_url" value="' . htmlspecialchars($err_url) . '" />'
        . '<input type="hidden" name="sql_query" value="' . htmlspecialchars($_REQUEST['sql_query']) . '" />';

    if (isset($_REQUEST['where_clause'])) {
        foreach ($where_clause_array as $key_id => $where_clause) {
            $html_output .= '<input type="hidden" name="where_clause[' . $key_id . ']" value="' . htmlspecialchars(trim($where_clause)) . '" />'. "\n";
        }
    }
    $tmp = '<select name="insert_rows" id="insert_rows">' . "\n";
    $option_values = array(1,2,5,10,15,20,30,40);

    foreach ($option_values as $value) {
        $tmp .= '<option value="' . $value . '"';
        if ($value == $GLOBALS['cfg']['InsertRows']) {
            $tmp .= ' selected="selected"';
        }
        $tmp .= '>' . $value . '</option>' . "\n";
    }

    $tmp .= '</select>' . "\n";
    $html_output .= "\n" . sprintf(__('Continue insertion with %s rows'), $tmp);
    unset($tmp);
    $html_output .= '</form>' . "\n";
    return $html_output;
}

/**
 * Get action panel
 *
 * @param integer $tabindex             tab index
 * @param integer $tabindex_for_value   offset for the values tabindex
 * @param boolean $found_unique_key     boolean variable for unique key
 *
 * @return string                       an html snippet
 */
function PMA_getActionsPanel($where_clause, $after_insert, $tabindex,
    $tabindex_for_value, $found_unique_key
) {
    $html_output = '<fieldset id="actions_panel">'
        . '<table cellpadding="5" cellspacing="0">'
        . '<tr>'
        . '<td class="nowrap vmiddle">'
        . PMA_getSubmitTypeDropDown($where_clause, $tabindex, $tabindex_for_value)
        . "\n";

    $html_output .= '</td>'
        . '<td class="vmiddle">'
        . '&nbsp;&nbsp;&nbsp;<strong>' . __('and then') . '</strong>&nbsp;&nbsp;&nbsp;'
        . '</td>'
        . '<td class="nowrap vmiddle">'
        . PMA_getAfterInsertDropDown($where_clause, $after_insert, $found_unique_key)
        . '</td>'
        . '</tr>';
    $html_output .='<tr>'
        . PMA_getSumbitAndResetButtonForActionsPanel($tabindex, $tabindex_for_value)
        . '</tr>'
        . '</table>'
        . '</fieldset>';
    return $html_output;
}

/**
 * Get a HTML drop down for submit types
 *
 * @param array $where_clause           where clause
 * @param integer $tabindex             tab index
 * @param integer $tabindex_for_value   offset for the values tabindex
 *
 * @return string                       an html snippet
 */
function PMA_getSubmitTypeDropDown($where_clause, $tabindex, $tabindex_for_value)
{
    $html_output = '<select name="submit_type" class="control_at_footer" tabindex="'
        . ($tabindex + $tabindex_for_value + 1) . '">';
    if (isset($where_clause)) {
        $html_output .= '<option value="save">' . __('Save') . '</option>';
    }
    $html_output .= '<option value="insert">' . __('Insert as new row') . '</option>'
        . '<option value="insertignore">' . __('Insert as new row and ignore errors') . '</option>'
        . '<option value="showinsert">' . __('Show insert query') . '</option>'
        . '</select>';
    return $html_output;
}

/**
 * Get HTML drop down for after insert
 *
 * @param array $where_clause       where clause
 * @param string $after_insert      insert mode, e.g. new_insert, same_insert
 * @param string $after_insert      a request parameter it can be 'edit_text', 'back'
 * @param boolean $found_unique_key boolean variable for unique key
 *
 * @return string                   an html snippet
 */
function PMA_getAfterInsertDropDown($where_clause, $after_insert, $found_unique_key)
{
    $html_output = '<select name="after_insert">'
        . '<option value="back" ' . ($after_insert == 'back' ? 'selected="selected"' : '') . '>'
        . __('Go back to previous page') . '</option>'
        . '<option value="new_insert" ' . ($after_insert == 'new_insert' ? 'selected="selected"' : '') . '>'
        . __('Insert another new row') . '</option>';

    if (isset($where_clause)) {
        $html_output .= '<option value="same_insert" ' . ($after_insert == 'same_insert' ? 'selected="selected"' : '') . '>'
            . __('Go back to this page') . '</option>';

        // If we have just numeric primary key, we can also edit next
        // in 2.8.2, we were looking for `field_name` = numeric_value
        //if (preg_match('@^[\s]*`[^`]*` = [0-9]+@', $where_clause)) {
        // in 2.9.0, we are looking for `table_name`.`field_name` = numeric_value
        $is_numeric = false;
<<<<<<< HEAD
        if(!is_array($where_clause)) {
            $is_numeric = $found_unique_key && preg_match('@^[\s]*`[^`]*`[\.]`[^`]*` = [0-9]+@', $where_clause);
        } else {
            for ($i = 0; $i < count($where_clause); $i++) {
                $is_numeric = preg_match('@^[\s]*`[^`]*`[\.]`[^`]*` = [0-9]+@', $where_clause[$i]);
                if ($is_numeric == true) {
                    break;
                }
=======
        for ($i = 0; $i < count($where_clause); $i++) {
            $is_numeric = preg_match('@^[\s]*`[^`]*`[\.]`[^`]*` = [0-9]+@', $where_clause[$i]);
            if ($is_numeric == true) {
                break;
>>>>>>> 0954bfbd
            }
        }
        if ($found_unique_key && $is_numeric) {
            $html_output .= '<option value="edit_next" '. ($after_insert == 'edit_next' ? 'selected="selected"' : '') . '>'
                . __('Edit next row') . '</option>';

        }
    }
    $html_output .= '</select>';
    return $html_output;

}

/**
 * get Submit button and Reset button for action panel
 *
 * @param integer $tabindex             tab index
 * @param integer $tabindex_for_value   offset for the values tabindex
 *
 * @return string                       an html snippet
 */
function PMA_getSumbitAndResetButtonForActionsPanel($tabindex, $tabindex_for_value)
{
    return '<td>'
    . PMA_showHint(__('Use TAB key to move from value to value, or CTRL+arrows to move anywhere'))
    . '</td>'
    . '<td colspan="3" class="right vmiddle">'
    . '<input type="submit" class="control_at_footer" value="' . __('Go') . '"'
    . 'tabindex="' . ($tabindex + $tabindex_for_value + 6) . '" id="buttonYes" />'
    . '<input type="reset" class="control_at_footer" value="' . __('Reset') . '"'
    . 'tabindex="' . ($tabindex + $tabindex_for_value + 7) . '" />'
    . '</td>';
}

/**
 * Get table head and table foot for insert row table
 *
 * @param array $url_params url parameters
 *
 * @return string           an html snippet
 */
function PMA_getHeadAndFootOfInsertRowTable($url_params)
{
    $html_output = '<table class="insertRowTable">'
        . '<thead>'
        . '<tr>'
        . '<th>' . __('Column') . '</th>';

    if ($GLOBALS['cfg']['ShowFieldTypesInDataEditView']) {
        $html_output .= PMA_showColumnTypesInDataEditView($url_params, true);
    }
    if ($GLOBALS['cfg']['ShowFunctionFields']) {
        $html_output .= PMA_showFunctionFieldsInEditMode($url_params, true);
    }

    $html_output .= '<th>'. __('Null') . '</th>'
        . '<th>' . __('Value') . '</th>'
        . '</tr>'
        . '</thead>'
        . ' <tfoot>'
        . '<tr>'
        . '<th colspan="5" class="tblFooters right">'
        . '<input type="submit" value="' . __('Go') . '" />'
        . '</th>'
        . '</tr>'
        . '</tfoot>';
    return $html_output;
}

/**
 * Prepares the field value and retrieve special chars, backup field and data array
 *
 * @param array $current_row            a row of the table
 * @param array $column                 description of column in given table
 * @param array $extracted_columnspec   associative array containing type, spec_in_brackets
 *                                      and possibly enum_set_values (another array)
 * @param boolean $real_null_value      whether column value null or not null
 *
 * @return array                        $real_null_value, $data, $special_chars, $backup_field, $special_chars_encoded
 */
function PMA_getSpecialCharsAndBackupFieldForExistingRow($current_row, $column, $extracted_columnspec,
    $real_null_value, $gis_data_types, $column_name_appendix)
{
    $special_chars_encoded = '';
    // (we are editing)
    if (is_null($current_row[$column['Field']])) {
        $real_null_value = true;
        $current_row[$column['Field']] = '';
        $special_chars = '';
        $data = $current_row[$column['Field']];
    } elseif ($column['True_Type'] == 'bit') {
        $special_chars = PMA_printable_bit_value(
            $current_row[$column['Field']], $extracted_columnspec['spec_in_brackets']
        );
    } elseif (in_array($column['True_Type'], $gis_data_types)) {
        // Convert gis data to Well Know Text format
        $current_row[$column['Field']] = PMA_asWKT($current_row[$column['Field']], true);
        $special_chars = htmlspecialchars($current_row[$column['Field']]);
    } else {
        // special binary "characters"
        if ($column['is_binary'] || ($column['is_blob'] && ! $GLOBALS['cfg']['ProtectBinary'])) {
            if ($_SESSION['tmp_user_values']['display_binary_as_hex'] && $GLOBALS['cfg']['ShowFunctionFields']) {
                $current_row[$column['Field']] = bin2hex($current_row[$column['Field']]);
                $column['display_binary_as_hex'] = true;
            } else {
                $current_row[$column['Field']] = PMA_replaceBinaryContents($current_row[$column['Field']]);
            }
        } // end if
        $special_chars = htmlspecialchars($current_row[$column['Field']]);

        //We need to duplicate the first \n or otherwise we will lose
        //the first newline entered in a VARCHAR or TEXT column
        $special_chars_encoded = PMA_duplicateFirstNewline($special_chars);

        $data = $current_row[$column['Field']];
    } // end if... else...

    //when copying row, it is useful to empty auto-increment column to prevent duplicate key error
    if (isset($_REQUEST['default_action']) && $_REQUEST['default_action'] === 'insert') {
        if ($column['Key'] === 'PRI' && strpos($column['Extra'], 'auto_increment') !== false) {
            $data = $special_chars_encoded = $special_chars = null;
        }
    }
    // If a timestamp field value is not included in an update
    // statement MySQL auto-update it to the current timestamp;
    // however, things have changed since MySQL 4.1, so
    // it's better to set a fields_prev in this situation
    $backup_field = '<input type="hidden" name="fields_prev'
        . $column_name_appendix . '" value="'
        . htmlspecialchars($current_row[$column['Field']]) . '" />';

    return array($real_null_value, $special_chars_encoded, $special_chars, $data, $backup_field);
}

/**
 * display default values
 *
 * @param type $column              description of column in given table
 * @param boolean $real_null_value  whether column value null or not null
 *
 * @return array                    $real_null_value, $data, $special_chars, $backup_field, $special_chars_encoded
 */
function PMA_getSpecialCharsAndBackupFieldForInsertingMode($column, $real_null_value)
{
    if (! isset($column['Default'])) {
        $column['Default'] 	  = '';
        $real_null_value          = true;
        $data                     = '';
    } else {
        $data                     = $column['Default'];
    }

    if ($column['True_Type'] == 'bit') {
        $special_chars = PMA_convert_bit_default_value($column['Default']);
    } else {
        $special_chars = htmlspecialchars($column['Default']);
    }
    $backup_field = '';
    $special_chars_encoded = PMA_duplicateFirstNewline($special_chars);
    // this will select the UNHEX function while inserting
    if (($column['is_binary'] || ($column['is_blob'] && ! $GLOBALS['cfg']['ProtectBinary']))
        && (isset($_SESSION['tmp_user_values']['display_binary_as_hex'])
        && $_SESSION['tmp_user_values']['display_binary_as_hex'])
        && $GLOBALS['cfg']['ShowFunctionFields']
    ) {
        $column['display_binary_as_hex'] = true;
    }
    return array($real_null_value, $data, $special_chars, $backup_field, $special_chars_encoded);
}

/**
 * Prepares the update/insert of a row
 *
 * @return array     $loop_array, $using_key, $is_insert, $is_insertignore
 */
function PMA_getParamsForUpdateOrInsert()
{
    if (isset($_REQUEST['where_clause'])) {
        // we were editing something => use the WHERE clause
        $loop_array = (is_array($_REQUEST['where_clause']) ? $_REQUEST['where_clause'] : array($_REQUEST['where_clause']));
        $using_key  = true;
        $is_insert  = $_REQUEST['submit_type'] == 'insert'
                      || $_REQUEST['submit_type'] == 'showinsert'
                      || $_REQUEST['submit_type'] == 'insertignore';
        $is_insertignore  = $_REQUEST['submit_type'] == 'insertignore';
    } else {
        // new row => use indexes
        $loop_array = array();
        foreach ($_REQUEST['fields']['multi_edit'] as $key => $dummy) {
            $loop_array[] = $key;
        }
        $using_key  = false;
        $is_insert  = true;
        $is_insertignore = false;
    }
    return array($loop_array, $using_key, $is_insert, $is_insertignore);
}

/**
 * check wether insert row mode and if so include tbl_changen script and set global variables.
 *
 * @return void
 */
function PMA_isInsertRow()
{
    if (isset($_REQUEST['insert_rows'])
        && is_numeric($_REQUEST['insert_rows'])
        && $_REQUEST['insert_rows'] != $GLOBALS['cfg']['InsertRows']
    ) {
        $GLOBALS['cfg']['InsertRows'] = $_REQUEST['insert_rows'];
        $response = PMA_Response::getInstance();
        $header = $response->getHeader();
        $scripts = $header->getScripts();
        $scripts->addFile('tbl_change.js');
        include 'tbl_change.php';
        exit;
    }
}

/**
 * set $_SESSION for edit_next
 *
 * @param string $one_where_clause  one where clause from where clauses array
 *
 * @return void
 */
function PMA_setSessionForEditNext($one_where_clause)
{
    $local_query    = 'SELECT * FROM ' . PMA_backquote($GLOBALS['db']) . '.' . PMA_backquote($GLOBALS['table'])
        . ' WHERE ' . str_replace('` =', '` >', $one_where_clause)
        . ' LIMIT 1;';
    $res            = PMA_DBI_query($local_query);
    $row            = PMA_DBI_fetch_row($res);
    $meta           = PMA_DBI_get_fields_meta($res);
    // must find a unique condition based on unique key,
    // not a combination of all fields
    list($unique_condition, $clause_is_unique)
        = PMA_getUniqueCondition($res, count($meta), $meta, $row, true);
    if (! empty($unique_condition)) {
        $_SESSION['edit_next'] = $unique_condition;
    }
    unset($unique_condition, $clause_is_unique);
}

/**
 * set $goto_include varible for different cases and retrieve like,
 * if $GLOBALS['goto'] empty, if $goto_include previously not defined
 * and new_insert, same_insert, same_insert
 *
 * @param string $goto_include  store some script for include, otherwise it is boolean false
 * @return string               $goto_include
 */
function PMA_getGotoInclude($goto_include)
{
    if (isset($_REQUEST['after_insert'])
    && in_array($_REQUEST['after_insert'], array('new_insert', 'same_insert', 'same_insert'))
    ) {
        $goto_include = 'tbl_change.php';
    } elseif (! empty($GLOBALS['goto'])) {
        if (! preg_match('@^[a-z_]+\.php$@', $GLOBALS['goto'])) {
            // this should NOT happen
            //$GLOBALS['goto'] = false;
            $goto_include = false;
        } else {
            $goto_include = $GLOBALS['goto'];
        }
        if ($GLOBALS['goto'] == 'db_sql.php' && strlen($GLOBALS['table'])) {
            $GLOBALS['table'] = '';
        }
    }
    if (! $goto_include) {
        if (! strlen($GLOBALS['table'])) {
            $goto_include = 'db_sql.php';
        } else {
            $goto_include = 'tbl_sql.php';
        }
    }
    return $goto_include;
}

/**
 * Defines the url to return in case of failure of the query
 *
 * @param array $url_params url parameters
 * @return string           error url for query failure
 */
function PMA_getErrorUrl($url_params)
{
    if (isset($_REQUEST['err_url'])) {
        return $_REQUEST['err_url'];
    } else {
        return 'tbl_change.php' . PMA_generate_common_url($url_params);
    }
}

/**
 * Builds the sql query
 *
 * @param boolean $is_insertignore  $_REQUEST['submit_type'] == 'insertignore'
 * @param array $query_fields       column names array
 * @param array $value_sets         array of query values
 * @return string                   a query
 */
function PMA_buildSqlQuery($is_insertignore, $query_fields, $value_sets)
{
    if ($is_insertignore) {
        $insert_command = 'INSERT IGNORE ';
    } else {
        $insert_command = 'INSERT ';
    }
    $query[] = $insert_command . 'INTO ' . PMA_backquote($GLOBALS['db']) . '.' . PMA_backquote($GLOBALS['table'])
        . ' (' . implode(', ', $query_fields) . ') VALUES (' . implode('), (', $value_sets) . ')';
    unset($insert_command, $query_fields);
    return $query;
}

/**
 * Executes the sql query and get the result, then move back to the calling page
 *
 * @param array $url_params url paramters array
 * @param string $query     built query from PMA_buildSqlQuery()
 * @return array            $url_params, $total_affected_rows, $last_messages
 *                          $warning_messages, $error_messages, $return_to_sql_query
 */
function PMA_executeSqlQuery($url_params, $query)
{
    $return_to_sql_query  = null;
    if (! empty($GLOBALS['sql_query'])) {
        $url_params['sql_query'] = $GLOBALS['sql_query'];
        $return_to_sql_query = $GLOBALS['sql_query'];
    }
    $GLOBALS['sql_query'] = implode('; ', $query) . ';';
    // to ensure that the query is displayed in case of
    // "insert as new row" and then "insert another new row"
    $GLOBALS['display_query'] = $GLOBALS['sql_query'];

    $total_affected_rows = 0;
    $last_messages = array();
    $warning_messages = array();
    $error_messages = array();

    foreach ($query as $single_query) {
        if ($_REQUEST['submit_type'] == 'showinsert') {
            $last_messages[] = PMA_Message::notice(__('Showing SQL query'));
            continue;
        }
        if ($GLOBALS['cfg']['IgnoreMultiSubmitErrors']) {
            $result = PMA_DBI_try_query($single_query);
        } else {
            $result = PMA_DBI_query($single_query);
        }
        if (! $result) {
            $error_messages[] = PMA_Message::sanitize(PMA_DBI_getError());
        } else {
            // The next line contains a real assignment, it's not a typo
            if ($tmp = @PMA_DBI_affected_rows()) {
                $total_affected_rows += $tmp;
            }
            unset($tmp);

            $insert_id = PMA_DBI_insert_id();
            if ($insert_id != 0) {
                // insert_id is id of FIRST record inserted in one insert, so if we
                // inserted multiple rows, we had to increment this

                if ($total_affected_rows > 0) {
                    $insert_id = $insert_id + $total_affected_rows - 1;
                }
                $last_message = PMA_Message::notice(__('Inserted row id: %1$d'));
                $last_message->addParam($insert_id);
                $last_messages[] = $last_message;
            }
            PMA_DBI_free_result($result);
        }
        $warning_messages = PMA_getWarningMessages();
    }
    unset($result, $single_query, $last_message, $query);
    return array($url_params, $total_affected_rows, $last_messages, $warning_messages, $error_messages, $return_to_sql_query);
}

/**
 * get the warning messages array
 *
 * @return array  $warning_essages
 */
function PMA_getWarningMessages()
{
    $warning_essages = array();
    foreach (PMA_DBI_get_warnings() as $warning) {
        $warning_essages[]
            = PMA_Message::sanitize(
                $warning['Level'] . ': #' . $warning['Code'] . ' ' . $warning['Message']
            );
    }
    return $warning_essages;
}

/**
 * Column to display from the foreign table?
 * 
 * @param string $where_comparison      string that contain relation field value
 * @param string $relation_field_value  relation field value
 * @param array $map                    all Relations to foreign tables for a 
 *                                      given table or optionally a given column in a table
 * @param string $relation_field        relation field
 * 
 * @return string  $dispval             display value from the foriegn table
 */
function PMA_getDisplayValueForForiengTableColumn($where_comparison, $relation_field_value, $map, $relation_field)
{
    $display_field = PMA_getDisplayField($map[$relation_field]['foreign_db'], $map[$relation_field]['foreign_table']);
    // Field to display from the foreign table?
    if (isset($display_field) && strlen($display_field)) {
        $dispsql     = 'SELECT ' . PMA_backquote($display_field)
            . ' FROM ' . PMA_backquote($map[$relation_field]['foreign_db'])
            . '.' . PMA_backquote($map[$relation_field]['foreign_table'])
            . ' WHERE ' . PMA_backquote($map[$relation_field]['foreign_field'])
            . $where_comparison;
        $dispresult  = PMA_DBI_try_query($dispsql, null, PMA_DBI_QUERY_STORE);
        if ($dispresult && PMA_DBI_num_rows($dispresult) > 0) {
            list($dispval) = PMA_DBI_fetch_row($dispresult, 0);
        }
        @PMA_DBI_free_result($dispresult);
        return $dispval;
    }
    return '';
}

/**
 * Display option in the cell according to user choises
 * 
 * @param array $map                    all Relations to foreign tables for a 
 *                                      given table or optionally a given column in a table
 * @param string $relation_field        relation field
 * @param string $where_comparison      string that contain relation field value
 * @param string $dispval               display value from the foriegn table
 * @param string $relation_field_value  relation field value
 * 
 * @return string $output               HTML <a> tag        
 */
function PMA_getLinkForRelationalDisplayField($map, $relation_field, $where_comparison,
    $dispval, $relation_field_value
){
    if ('K' == $_SESSION['tmp_user_values']['relational_display']) {
        // user chose "relational key" in the display options, so
        // the title contains the display field
        $title = (! empty($dispval))? ' title="' . htmlspecialchars($dispval) . '"' : '';
    } else {
        $title = ' title="' . htmlspecialchars($relation_field_value) . '"';
    }
    $_url_params = array(
        'db'    => $map[$relation_field]['foreign_db'],
        'table' => $map[$relation_field]['foreign_table'],
        'pos'   => '0',
        'sql_query' => 'SELECT * FROM '
            . PMA_backquote($map[$relation_field]['foreign_db']) . '.' . PMA_backquote($map[$relation_field]['foreign_table'])
            . ' WHERE ' . PMA_backquote($map[$relation_field]['foreign_field']) . $where_comparison
    );
    $output = '<a href="sql.php' . PMA_generate_common_url($_url_params) . '"' . $title . '>';

    if ('D' == $_SESSION['tmp_user_values']['relational_display']) {
        // user chose "relational display field" in the
        // display options, so show display field in the cell
        $output .= (!empty($dispval)) ? htmlspecialchars($dispval) : '';
    } else {
        // otherwise display data in the cell
        $output .= htmlspecialchars($relation_field_value);
    }
    $output .= '</a>';
    return $output;
}

/**
 * Get transformation function and transformation options
 * 
 * @param string $db            db name
 * @param string $table         table name
 * @param array $transformation mimetypes for all columns of a table
 *                              [field_name][field_key]
 * @param array $edited_values  transform fields list
 * @param array $extra_data     extra data array
 * 
 * @return array $extra_data
 */
function PMA_getTransformationFunctionAndTransformationOptions($db, $table,
    $transformation, $edited_values, $extra_data, $include_file
) {
    foreach ($edited_values as $cell_index => $curr_cell_edited_values) {
        if (isset($curr_cell_edited_values[$column_name])) {
            $column_data = $curr_cell_edited_values[$column_name];

            $_url_params = array(
                'db'            => $db,
                'table'         => $table,
                'where_clause'  => $_REQUEST['where_clause'],
                'transform_key' => $column_name,
            );

            if (file_exists('libraries/transformations/' . $include_file)) {
                $transformfunction_name = str_replace('.inc.php', '', $transformation['transformation']);

                include_once 'libraries/transformations/' . $include_file;

                if (function_exists('PMA_transformation_' . $transformfunction_name)) {
                    $transform_function = 'PMA_transformation_' . $transformfunction_name;
                    $transform_options  = PMA_transformation_getOptions(
                        isset($transformation['transformation_options'])
                        ? $transformation['transformation_options']
                        : ''
                    );
                    $transform_options['wrapper_link'] = PMA_generate_common_url($_url_params);
                }
            }

            $extra_data['transformations'][$cell_index] = $transform_function($column_data, $transform_options);
        }
    }   // end of loop for each transformation cell   
    return $extra_data;
}

/**
 * Get current value in multi edit mode
 * 
 * @param array $multi_edit_colummns        multiple edit column array
 * @param array $multi_edit_columns_name    multiple edit columns name array
 * @param array $multi_edit_funcs           multiple edit functions array
 * @param array $gis_from_text_functions    array that contains gis from text functions
 * @param string $val                       
 * @param array $gis_from_wkb_functions     initialy $val is $multi_edit_colummns[$key]
 * @param array $func_optional_param        array('RAND','UNIX_TIMESTAMP')
 * @param array $func_no_param              array of set of string
 * @param string $key                       an md5 of the column name
 * 
 * @return array $val, $cur_value
 */
function PMA_getCurrentValueForMultipleEdit($multi_edit_colummns, $multi_edit_columns_name, $multi_edit_funcs,
    $gis_from_text_functions, $val, $gis_from_wkb_functions, $func_optional_param, $func_no_param, $key
) { 
    if (empty($multi_edit_funcs[$key])) {
        $cur_value = $val;
    } elseif ('UUID' === $multi_edit_funcs[$key]) {
        /* This way user will know what UUID new row has */
        $uuid = PMA_DBI_fetch_value('SELECT UUID()');
        $cur_value = "'" . $uuid . "'";
    } elseif ((in_array($multi_edit_funcs[$key], $gis_from_text_functions)
        && substr($val, 0, 3) == "'''")
        || in_array($multi_edit_funcs[$key], $gis_from_wkb_functions)
    ) {
        // Remove enclosing apostrophes
        $val = substr($val, 1, strlen($val) - 2);
        // Remove escaping apostrophes
        $val = str_replace("''", "'", $val);
        $cur_value = $multi_edit_funcs[$key] . '(' . $val . ')';
    } elseif (! in_array($multi_edit_funcs[$key], $func_no_param)
              || ($val != "''" && in_array($multi_edit_funcs[$key], $func_optional_param))) {
        $cur_value = $multi_edit_funcs[$key] . '(' . $val . ')';
    } else {
        $cur_value = $multi_edit_funcs[$key] . '()';
    }   
    return array($val, $cur_value);
}

/**
 * Get query values array and query fileds array for insert and update in multi edit
 * 
 * @param array $multi_edit_columns_name        multiple edit columns name array
 * @param array $multi_edit_columns_null        multiple edit columns name array
 * @param string $val                           
 * @param array $multi_edit_columns_prev        multiple edit previous columns array
 * @param array $multi_edit_funcs               multiple edit functions array
 * @param boolean $is_insert                    boolean value whether insert or not
 * @param array $query_values                   SET part of the sql query
 * @param array $query_fields                   array of query fileds
 * @param string $current_value                 current value in the column in loop
 * @param array $value_sets                     array of valu sets
 * @param string $key                           an md5 of the column name
 * @param array $multi_edit_columns_null_prev   array of multiple edit columnd null previous
 * 
 * @return array ($query_values, $query_fields)
 */
function PMA_getQueryValuesForInsertAndUpdateInMultipleEdit($multi_edit_columns_name,
    $multi_edit_columns_null, $val, $multi_edit_columns_prev, $multi_edit_funcs,$is_insert,
    $query_values, $query_fields, $current_value, $value_sets, $key, $multi_edit_columns_null_prev
) {     
    //  i n s e r t
    if ($is_insert) {
        // no need to add column into the valuelist
        if (strlen($current_value)) {
            $query_values[] = $current_value;
            // first inserted row so prepare the list of fields
            if (empty($value_sets)) {
                $query_fields[] = PMA_backquote($multi_edit_columns_name[$key]);
            }
        }
    //  u p d a t e
    } elseif (!empty($multi_edit_columns_null_prev[$key])
     && ! isset($multi_edit_columns_null[$key])) {
        // field had the null checkbox before the update
        // field no longer has the null checkbox
        $query_values[] = PMA_backquote($multi_edit_columns_name[$key]) . ' = ' . $current_value;
    } elseif (empty($multi_edit_funcs[$key])
     && isset($multi_edit_columns_prev[$key])
     && ("'" . PMA_sqlAddSlashes($multi_edit_columns_prev[$key]) . "'" == $val)) {
        // No change for this column and no MySQL function is used -> next column
    } elseif (! empty($val)) {
        // avoid setting a field to NULL when it's already NULL
        // (field had the null checkbox before the update
        //  field still has the null checkbox)
        if (empty($multi_edit_columns_null_prev[$key])
            || empty($multi_edit_columns_null[$key])
        ) {
             $query_values[] = PMA_backquote($multi_edit_columns_name[$key]) . ' = ' . $current_value;
        }
    }
    return array($query_values, $query_fields);
}

?><|MERGE_RESOLUTION|>--- conflicted
+++ resolved
@@ -126,12 +126,7 @@
     if (! $rows[$key_id]) {
         unset($rows[$key_id], $where_clause_array[$key_id]);
         PMA_showMessage(__('MySQL returned an empty result set (i.e. zero rows).'), $local_query);
-<<<<<<< HEAD
-        echo "\n";
-        include 'libraries/footer.inc.php';
-=======
         exit;
->>>>>>> 0954bfbd
     } else {// end if (no row returned)
         $meta = PMA_DBI_get_fields_meta($result[$key_id]);
         list($unique_condition, $tmp_clause_is_unique)
@@ -171,11 +166,7 @@
  * @return array                Add some url parameters to $url_params array
  *                              and return it
  */
-<<<<<<< HEAD
 function PMA_urlParamsInEditMode($url_params, $where_clause_array, $where_clause)
-=======
-function PMA_urlParamsInEditMode($url_params)
->>>>>>> 0954bfbd
 {
     if (isset($where_clause)) {
         foreach ($where_clause_array as $key_id => $where_clause) {
@@ -1348,7 +1339,6 @@
         //if (preg_match('@^[\s]*`[^`]*` = [0-9]+@', $where_clause)) {
         // in 2.9.0, we are looking for `table_name`.`field_name` = numeric_value
         $is_numeric = false;
-<<<<<<< HEAD
         if(!is_array($where_clause)) {
             $is_numeric = $found_unique_key && preg_match('@^[\s]*`[^`]*`[\.]`[^`]*` = [0-9]+@', $where_clause);
         } else {
@@ -1357,12 +1347,6 @@
                 if ($is_numeric == true) {
                     break;
                 }
-=======
-        for ($i = 0; $i < count($where_clause); $i++) {
-            $is_numeric = preg_match('@^[\s]*`[^`]*`[\.]`[^`]*` = [0-9]+@', $where_clause[$i]);
-            if ($is_numeric == true) {
-                break;
->>>>>>> 0954bfbd
             }
         }
         if ($found_unique_key && $is_numeric) {

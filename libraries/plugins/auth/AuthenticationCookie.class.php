<?php
/* vim: set expandtab sw=4 ts=4 sts=4: */
/**
 * Cookie Authentication plugin for phpMyAdmin
 *
 * @package    PhpMyAdmin-Authentication
 * @subpackage Cookie
 */
if (! defined('PHPMYADMIN')) {
    exit;
}

/* Get the authentication interface */
require_once 'libraries/plugins/AuthenticationPlugin.class.php';

/**
 * Remember where to redirect the user
 * in case of an expired session.
 */
if (! empty($_REQUEST['target'])) {
    $GLOBALS['target'] = $_REQUEST['target'];
} else if (PMA_getenv('SCRIPT_NAME')) {
    $GLOBALS['target'] = basename(PMA_getenv('SCRIPT_NAME'));
}

/**
 * Swekey authentication functions.
 */
require './libraries/plugins/auth/swekey/swekey.auth.lib.php';

/**
 * phpseclib
 */
if (! function_exists('openssl_encrypt')
    || ! function_exists('openssl_decrypt')
    || ! function_exists('openssl_random_pseudo_bytes')
    || PHP_VERSION_ID < 50304
) {
    include PHPSECLIB_INC_DIR . '/Crypt/AES.php';
    include PHPSECLIB_INC_DIR . '/Crypt/Random.php';
}

/**
 * Handles the cookie authentication method
 *
 * @package PhpMyAdmin-Authentication
 */
class AuthenticationCookie extends AuthenticationPlugin
{
    /**
     * IV for encryption
     */
    private $_cookie_iv = null;

    /**
     * Displays authentication form
     *
     * this function MUST exit/quit the application
     *
     * @global string $conn_error the last connection error
     *
     * @return boolean|void
     */
    public function auth()
    {
        global $conn_error;

        $response = PMA_Response::getInstance();
        if ($response->isAjax()) {
            $response->isSuccess(false);
            // redirect_flag redirects to the login page
            $response->addJSON('redirect_flag', '1');
            if (defined('TESTSUITE')) {
                return true;
            } else {
                exit;
            }
        }

        /* Perform logout to custom URL */
        if (! empty($_REQUEST['old_usr'])
            && ! empty($GLOBALS['cfg']['Server']['LogoutURL'])
        ) {
            PMA_sendHeaderLocation($GLOBALS['cfg']['Server']['LogoutURL']);
            if (defined('TESTSUITE')) {
                return true;
            } else {
                exit;
            }
        }

        // No recall if blowfish secret is not configured as it would produce
        // garbage
        if ($GLOBALS['cfg']['LoginCookieRecall']
            && ! empty($GLOBALS['cfg']['blowfish_secret'])
        ) {
            $default_user   = $GLOBALS['PHP_AUTH_USER'];
            $default_server = $GLOBALS['pma_auth_server'];
            $autocomplete   = '';
        } else {
            $default_user   = '';
            $default_server = '';
            // skip the IE autocomplete feature.
            $autocomplete   = ' autocomplete="off"';
        }

        $response->getFooter()->setMinimal();
        $header = $response->getHeader();
        $header->setBodyId('loginform');
        $header->setTitle('phpMyAdmin');
        $header->disableMenuAndConsole();
        $header->disableWarnings();

        if (file_exists(CUSTOM_HEADER_FILE)) {
            include CUSTOM_HEADER_FILE;
        }
        echo '
    <div class="container">
    <a href="';
        echo PMA_linkURL('http://www.phpmyadmin.net/');
        echo '" target="_blank" class="logo">';
        $logo_image = $GLOBALS['pmaThemeImage'] . 'logo_right.png';
        if (@file_exists($logo_image)) {
            echo '<img src="' . $logo_image
                . '" id="imLogo" name="imLogo" alt="phpMyAdmin" border="0" />';
        } else {
            echo '<img name="imLogo" id="imLogo" src="'
                . $GLOBALS['pmaThemeImage'] . 'pma_logo.png' . '" '
                . 'border="0" width="88" height="31" alt="phpMyAdmin" />';
        }
        echo '</a>
       <h1>';
        echo sprintf(
            __('Welcome to %s'),
            '<bdo dir="ltr" lang="en">phpMyAdmin</bdo>'
        );
        echo "</h1>";

        // Show error message
        if (! empty($conn_error)) {
            PMA_Message::rawError($conn_error)->display();
        } elseif (isset($_GET['session_expired'])
            && intval($_GET['session_expired']) == 1
        ) {
            PMA_Message::rawError(
                __('Your session has expired. Please log in again.')
            )->display();
        }

        echo "<noscript>\n";
        PMA_message::error(
            __("Javascript must be enabled past this point!")
        )->display();
        echo "</noscript>\n";

        echo "<div class='hide js-show'>";
        // Displays the languages form
        if (empty($GLOBALS['cfg']['Lang'])) {
            include_once './libraries/display_select_lang.lib.php';
            // use fieldset, don't show doc link
            echo PMA_getLanguageSelectorHtml(true, false);
        }
        echo '</div>
    <br />
    <!-- Login form -->
    <form method="post" action="index.php" name="login_form"' . $autocomplete .
            ' class="disableAjax login hide js-show">
        <fieldset>
        <legend>';
        echo __('Log in');
        echo PMA_Util::showDocu('index');
        echo '</legend>';
        if ($GLOBALS['cfg']['AllowArbitraryServer']) {
            echo '
            <div class="item">
                <label for="input_servername" title="';
            echo __(
                'You can enter hostname/IP address and port separated by space.'
            );
            echo '">';
            echo __('Server:');
            echo '</label>
                <input type="text" name="pma_servername" id="input_servername"';
            echo ' value="';
            echo htmlspecialchars($default_server);
            echo '" size="24" class="textfield" title="';
            echo __(
                'You can enter hostname/IP address and port separated by space.'
            ); echo '" />
            </div>';
        }
            echo '<div class="item">
                <label for="input_username">' . __('Username:') . '</label>
                <input type="text" name="pma_username" id="input_username" '
                . 'value="' . htmlspecialchars($default_user) . '" size="24"'
                . ' class="textfield"/>
            </div>
            <div class="item">
                <label for="input_password">' . __('Password:') . '</label>
                <input type="password" name="pma_password" id="input_password"'
                . ' value="" size="24" class="textfield" />
            </div>';
        if (count($GLOBALS['cfg']['Servers']) > 1) {
            echo '<div class="item">
                <label for="select_server">' . __('Server Choice:') . '</label>
                <select name="server" id="select_server"';
            if ($GLOBALS['cfg']['AllowArbitraryServer']) {
                echo ' onchange="document.forms[\'login_form\'].'
                    . 'elements[\'pma_servername\'].value = \'\'" ';
            }
            echo '>';

            include_once './libraries/select_server.lib.php';
            echo PMA_selectServer(false, false);

            echo '</select></div>';
        } else {
            echo '    <input type="hidden" name="server" value="'
                . $GLOBALS['server'] . '" />';
        } // end if (server choice)

        // We already have one correct captcha.
        $skip = false;
        if (isset($_SESSION['last_valid_captcha'])
            && $_SESSION['last_valid_captcha']
        ) {
            $skip = true;
        }

        // Add captcha input field if reCaptcha is enabled
        if (!empty($GLOBALS['cfg']['CaptchaLoginPrivateKey'])
            && !empty($GLOBALS['cfg']['CaptchaLoginPublicKey'])
            && !$skip
        ) {
            // If enabled show captcha to the user on the login screen.
            echo '<script src="https://www.google.com/recaptcha/api.js?hl='
                . $GLOBALS['lang'] . '" async defer></script>';
            echo '<div class="g-recaptcha" data-sitekey="'
                . $GLOBALS['cfg']['CaptchaLoginPublicKey'] . '"></div>';
        }

        echo '</fieldset>
        <fieldset class="tblFooters">
            <input value="' . __('Go') . '" type="submit" id="input_go" />';
        $_form_params = array();
        if (! empty($GLOBALS['target'])) {
            $_form_params['target'] = $GLOBALS['target'];
        }
        if (! empty($GLOBALS['db'])) {
            $_form_params['db'] = $GLOBALS['db'];
        }
        if (! empty($GLOBALS['table'])) {
            $_form_params['table'] = $GLOBALS['table'];
        }
        // do not generate a "server" hidden field as we want the "server"
        // drop-down to have priority
        echo PMA_URL_getHiddenInputs($_form_params, '', 0, 'server');
        echo '</fieldset>
    </form>';

        // BEGIN Swekey Integration
        Swekey_login('input_username', 'input_go');
        // END Swekey Integration

        if ($GLOBALS['error_handler']->hasDisplayErrors()) {
            echo '<div id="pma_errors">';
            $GLOBALS['error_handler']->dispErrors();
            echo '</div>';
        }
        echo '</div>';
        if (file_exists(CUSTOM_FOOTER_FILE)) {
            include CUSTOM_FOOTER_FILE;
        }
        if (! defined('TESTSUITE')) {
            exit;
        } else {
            return true;
        }
    }

    /**
     * Gets advanced authentication settings
     *
     * this function DOES NOT check authentication - it just checks/provides
     * authentication credentials required to connect to the MySQL server
     * usually with $GLOBALS['dbi']->connect()
     *
     * it returns false if something is missing - which usually leads to
     * auth() which displays login form
     *
     * it returns true if all seems ok which usually leads to auth_set_user()
     *
     * it directly switches to authFails() if user inactivity timeout is reached
     *
     * @return boolean   whether we get authentication settings or not
     */
    public function authCheck()
    {
        global $conn_error;

        // Initialization
        /**
         * @global $GLOBALS['pma_auth_server'] the user provided server to
         * connect to
         */
        $GLOBALS['pma_auth_server'] = '';

        $GLOBALS['PHP_AUTH_USER'] = $GLOBALS['PHP_AUTH_PW'] = '';
        $GLOBALS['from_cookie'] = false;

        // BEGIN Swekey Integration
        if (! Swekey_Auth_check()) {
            return false;
        }
        // END Swekey Integration

        if (defined('PMA_CLEAR_COOKIES')) {
            foreach ($GLOBALS['cfg']['Servers'] as $key => $val) {
                $GLOBALS['PMA_Config']->removeCookie('pmaPass-' . $key);
                $GLOBALS['PMA_Config']->removeCookie('pmaServer-' . $key);
                $GLOBALS['PMA_Config']->removeCookie('pmaUser-' . $key);
            }
            return false;
        }

<<<<<<< HEAD
        // We already have one correct captcha.
        $skip = false;
        if (isset($_SESSION['last_valid_captcha'])
            && $_SESSION['last_valid_captcha']
        ) {
            $skip = true;
        }

        // Verify Captcha if it is required.
        if (!empty($GLOBALS['cfg']['CaptchaLoginPrivateKey'])
            && !empty($GLOBALS['cfg']['CaptchaLoginPublicKey'])
            && !$skip
        ) {
            if (! empty($_POST["g-recaptcha-response"])) {

                include_once 'libraries/plugins/auth/recaptcha/recaptchalib.php';
                $reCaptcha = new ReCaptcha(
                    $GLOBALS['cfg']['CaptchaLoginPrivateKey']
                );

                // verify captcha status.
                $resp = $reCaptcha->verifyResponse(
                    $_SERVER["REMOTE_ADDR"],
                    $_POST["g-recaptcha-response"]
                );

                // Check if the captcha entered is valid, if not stop the login.
                if ($resp == null || ! $resp->success) {
                    $conn_error = __('Entered captcha is wrong, try again!');
                    $_SESSION['last_valid_captcha'] = false;
                    return false;
                } else {
                    $_SESSION['last_valid_captcha'] = true;
                }
            } else {
                if (! isset($_SESSION['last_valid_captcha'])
                    || ! $_SESSION['last_valid_captcha']
                ) {
                    $conn_error = __('Please enter correct captcha!');
                    return false;
                }
            }
        }

=======
>>>>>>> 0391bab8
        if (! empty($_REQUEST['old_usr'])) {
            // The user wants to be logged out
            // -> delete his choices that were stored in session

            // according to the PHP manual we should do this before the destroy:
            //$_SESSION = array();

            if (! defined('TESTSUITE')) {
                session_destroy();
                // $_SESSION array is not immediately emptied
                $_SESSION['last_valid_captcha'] = false;
            }
            // -> delete password cookie(s)
            if ($GLOBALS['cfg']['LoginCookieDeleteAll']) {
                foreach ($GLOBALS['cfg']['Servers'] as $key => $val) {
                    $GLOBALS['PMA_Config']->removeCookie('pmaPass-' . $key);
                    if (isset($_COOKIE['pmaPass-' . $key])) {
                        unset($_COOKIE['pmaPass-' . $key]);
                    }
                }
            } else {
                $GLOBALS['PMA_Config']->removeCookie(
                    'pmaPass-' . $GLOBALS['server']
                );
                if (isset($_COOKIE['pmaPass-' . $GLOBALS['server']])) {
                    unset($_COOKIE['pmaPass-' . $GLOBALS['server']]);
                }
            }
        }

        if (! empty($_REQUEST['pma_username'])) {

            // We already have one correct captcha.
            $skip = false;
            if (isset($_SESSION['last_valid_captcha'])
                && $_SESSION['last_valid_captcha']
            ) {
                $skip = true;
            }

            // Verify Captcha if it is required.
            if (! empty($GLOBALS['cfg']['CaptchaLoginPrivateKey'])
                && ! empty($GLOBALS['cfg']['CaptchaLoginPublicKey'])
                && ! $skip
            ) {
                if (! empty($_POST["g-recaptcha-response"])) {

                    include_once 'libraries/plugins/auth/recaptcha/recaptchalib.php';
                    $reCaptcha = new ReCaptcha(
                        $GLOBALS['cfg']['CaptchaLoginPrivateKey']
                    );

                    // verify captcha status.
                    $resp = $reCaptcha->verifyResponse(
                        $_SERVER["REMOTE_ADDR"],
                        $_POST["g-recaptcha-response"]
                    );

                    // Check if the captcha entered is valid, if not stop the login.
                    if ($resp == null || ! $resp->success) {
                        $conn_error = __('Entered captcha is wrong, try again!');
                        $_SESSION['last_valid_captcha'] = false;
                        return false;
                    } else {
                        $_SESSION['last_valid_captcha'] = true;
                    }
                } else {
                    if (! isset($_SESSION['last_valid_captcha'])
                        || ! $_SESSION['last_valid_captcha']
                    ) {
                        $conn_error = __('Please enter correct captcha!');
                        return false;
                    }
                }
            }

            // The user just logged in
            $GLOBALS['PHP_AUTH_USER'] = $_REQUEST['pma_username'];
            $GLOBALS['PHP_AUTH_PW']   = empty($_REQUEST['pma_password'])
                ? ''
                : $_REQUEST['pma_password'];
            if ($GLOBALS['cfg']['AllowArbitraryServer']
                && isset($_REQUEST['pma_servername'])
            ) {
                if ($GLOBALS['cfg']['ArbitraryServerRegexp']) {
                    $parts = explode(' ', $_REQUEST['pma_servername']);
                    if (count($parts) == 2) {
                        $tmp_host = $parts[0];
                    } else {
                        $tmp_host = $_REQUEST['pma_servername'];
                    }

                    $match = preg_match(
                        $GLOBALS['cfg']['ArbitraryServerRegexp'], $tmp_host
                    );
                    if (! $match) {
                        $conn_error = __(
                            'You are not allowed to log in to this MySQL server!'
                        );
                        return false;
                    }
                }
                $GLOBALS['pma_auth_server'] = $_REQUEST['pma_servername'];
            }
            return true;
        }

        // At the end, try to set the $GLOBALS['PHP_AUTH_USER']
        // and $GLOBALS['PHP_AUTH_PW'] variables from cookies

        // servername
        if ($GLOBALS['cfg']['AllowArbitraryServer']
            && ! empty($_COOKIE['pmaServer-' . $GLOBALS['server']])
        ) {
            $GLOBALS['pma_auth_server']
                = $_COOKIE['pmaServer-' . $GLOBALS['server']];
        }

        // check cookies
        if (empty($_COOKIE['pmaUser-' . $GLOBALS['server']])
            || empty($_COOKIE['pma_iv-' . $GLOBALS['server']])
        ) {
            return false;
        }

        $GLOBALS['PHP_AUTH_USER'] = $this->cookieDecrypt(
            $_COOKIE['pmaUser-' . $GLOBALS['server']],
            $this->_getEncryptionSecret()
        );

        // user was never logged in since session start
        if (empty($_SESSION['last_access_time'])) {
            return false;
        }

        // User inactive too long
        $last_access_time = time() - $GLOBALS['cfg']['LoginCookieValidity'];
        if ($_SESSION['last_access_time'] < $last_access_time
        ) {
            PMA_Util::cacheUnset('is_create_db_priv');
            PMA_Util::cacheUnset('is_reload_priv');
            PMA_Util::cacheUnset('db_to_create');
            PMA_Util::cacheUnset('dbs_where_create_table_allowed');
            PMA_Util::cacheUnset('dbs_to_test');
            $GLOBALS['no_activity'] = true;
            $this->authFails();
            if (! defined('TESTSUITE')) {
                exit;
            } else {
                return false;
            }
        }

        // check password cookie
        if (empty($_COOKIE['pmaPass-' . $GLOBALS['server']])) {
            return false;
        }

        $GLOBALS['PHP_AUTH_PW'] = $this->cookieDecrypt(
            $_COOKIE['pmaPass-' . $GLOBALS['server']],
            $this->_getSessionEncryptionSecret()
        );

        if ($GLOBALS['PHP_AUTH_PW'] == "\xff(blank)") {
            $GLOBALS['PHP_AUTH_PW'] = '';
        }

        $GLOBALS['from_cookie'] = true;

        return true;
    }

    /**
     * Set the user and password after last checkings if required
     *
     * @return boolean always true
     */
    public function authSetUser()
    {
        global $cfg;

        // Ensures valid authentication mode, 'only_db', bookmark database and
        // table names and relation table name are used
        if ($cfg['Server']['user'] != $GLOBALS['PHP_AUTH_USER']) {
            foreach ($cfg['Servers'] as $idx => $current) {
                if ($current['host'] == $cfg['Server']['host']
                    && $current['port'] == $cfg['Server']['port']
                    && $current['socket'] == $cfg['Server']['socket']
                    && $current['ssl'] == $cfg['Server']['ssl']
                    && $current['connect_type'] == $cfg['Server']['connect_type']
                    && $current['user'] == $GLOBALS['PHP_AUTH_USER']
                ) {
                    $GLOBALS['server'] = $idx;
                    $cfg['Server']     = $current;
                    break;
                }
            } // end foreach
        } // end if

        if ($GLOBALS['cfg']['AllowArbitraryServer']
            && ! empty($GLOBALS['pma_auth_server'])
        ) {
            /* Allow to specify 'host port' */
            $parts = explode(' ', $GLOBALS['pma_auth_server']);
            if (count($parts) == 2) {
                $tmp_host = $parts[0];
                $tmp_port = $parts[1];
            } else {
                $tmp_host = $GLOBALS['pma_auth_server'];
                $tmp_port = '';
            }
            if ($cfg['Server']['host'] != $GLOBALS['pma_auth_server']) {
                $cfg['Server']['host'] = $tmp_host;
                if (! empty($tmp_port)) {
                    $cfg['Server']['port'] = $tmp_port;
                }
            }
            unset($tmp_host, $tmp_port, $parts);
        }
        $cfg['Server']['user']     = $GLOBALS['PHP_AUTH_USER'];
        $cfg['Server']['password'] = $GLOBALS['PHP_AUTH_PW'];

        // Avoid showing the password in phpinfo()'s output
        unset($GLOBALS['PHP_AUTH_PW']);
        unset($_SERVER['PHP_AUTH_PW']);
        if (isset($_REQUEST['access_time'])) {
            $_SESSION['last_access_time'] = time() - $_REQUEST['access_time'];
        } else {
            $_SESSION['last_access_time'] = time();
        }
    }

    /**
     * Stores user credentials after successful login.
     *
     * @return void|bool
     */
    public function storeUserCredentials()
    {
        global $cfg;

        $this->createIV();

        // Name and password cookies need to be refreshed each time
        // Duration = one month for username
        $this->storeUsernameCookie($cfg['Server']['user']);

        // Duration = as configured
        $this->storePasswordCookie($cfg['Server']['password']);

        // Set server cookies if required (once per session) and, in this case,
        // force reload to ensure the client accepts cookies
        if (! $GLOBALS['from_cookie']) {
            if ($GLOBALS['cfg']['AllowArbitraryServer']) {
                if (! empty($GLOBALS['pma_auth_server'])) {
                    // Duration = one month for servername
                    $GLOBALS['PMA_Config']->setCookie(
                        'pmaServer-' . $GLOBALS['server'],
                        $cfg['Server']['host']
                    );
                } else {
                    // Delete servername cookie
                    $GLOBALS['PMA_Config']->removeCookie(
                        'pmaServer-' . $GLOBALS['server']
                    );
                }
            }

            // URL where to go:
            $redirect_url = $cfg['PmaAbsoluteUri'] . 'index.php';

            // any parameters to pass?
            $url_params = array();
            if (/*overload*/mb_strlen($GLOBALS['db'])) {
                $url_params['db'] = $GLOBALS['db'];
            }
            if (/*overload*/mb_strlen($GLOBALS['table'])) {
                $url_params['table'] = $GLOBALS['table'];
            }
            // any target to pass?
            if (! empty($GLOBALS['target'])
                && $GLOBALS['target'] != 'index.php'
            ) {
                $url_params['target'] = $GLOBALS['target'];
            }

            /**
             * Clear user cache.
             */
            PMA_Util::clearUserCache();

            PMA_Response::getInstance()->disable();

            PMA_sendHeaderLocation(
                $redirect_url . PMA_URL_getCommon($url_params, 'text'),
                true
            );
            if (! defined('TESTSUITE')) {
                exit;
            } else {
                return false;
            }
        } // end if

        return true;
    }

    /**
     * Stores username in a cookie.
     *
     * @param string $username User name
     *
     * @return void
     */
    public function storeUsernameCookie($username)
    {
        // Name and password cookies need to be refreshed each time
        // Duration = one month for username
        $GLOBALS['PMA_Config']->setCookie(
            'pmaUser-' . $GLOBALS['server'],
            $this->cookieEncrypt(
                $username,
                $this->_getEncryptionSecret()
            )
        );
    }

    /**
     * Stores password in a cookie.
     *
     * @param string $password Password
     *
     * @return void
     */
    public function storePasswordCookie($password)
    {
        // Duration = as configured
        $GLOBALS['PMA_Config']->setCookie(
            'pmaPass-' . $GLOBALS['server'],
            $this->cookieEncrypt(
                ! empty($password) ? $password : "\xff(blank)",
                $this->_getSessionEncryptionSecret()
            ),
            null,
            $GLOBALS['cfg']['LoginCookieStore']
        );
    }

    /**
     * User is not allowed to login to MySQL -> authentication failed
     *
     * prepares error message and switches to auth() which display the error
     * and the login form
     *
     * this function MUST exit/quit the application,
     * currently done by call to auth()
     *
     * @return void
     */
    public function authFails()
    {
        global $conn_error;

        // Deletes password cookie and displays the login form
        $GLOBALS['PMA_Config']->removeCookie('pmaPass-' . $GLOBALS['server']);

        $conn_error = $this->getErrorMessage();

        // needed for PHP-CGI (not need for FastCGI or mod-php)
        header('Cache-Control: no-store, no-cache, must-revalidate');
        header('Pragma: no-cache');

        $this->auth();
    }

    /**
     * Returns blowfish secret or generates one if needed.
     *
     * @return string
     */
    private function _getEncryptionSecret()
    {
        if (empty($GLOBALS['cfg']['blowfish_secret'])) {
            return $this->_getSessionEncryptionSecret();
        } else {
            // apply md5() to work around too long secrets (returns 32 characters)
            return md5($GLOBALS['cfg']['blowfish_secret']);
        }
    }

    /**
     * Returns blowfish secret or generates one if needed.
     *
     * @return string
     */
    private function _getSessionEncryptionSecret()
    {
        if (empty($_SESSION['encryption_key'])) {
            if ($this->_useOpenSSL()) {
                $_SESSION['encryption_key'] = openssl_random_pseudo_bytes(256);
            } else {
                $_SESSION['encryption_key'] = crypt_random_string(256);
            }
        }
        return $_SESSION['encryption_key'];
    }

    /**
     * Checks whether we should use openssl for encryption.
     *
     * @return boolean
     */
    private function _useOpenSSL()
    {
        return (
            function_exists('openssl_encrypt')
            && function_exists('openssl_decrypt')
            && function_exists('openssl_random_pseudo_bytes')
            && PHP_VERSION_ID >= 50304
        );
    }

    /**
     * Encryption using openssl's AES or phpseclib's AES
     * (phpseclib uses mcrypt when it is available)
     *
     * @param string $data   original data
     * @param string $secret the secret
     *
     * @return string the encrypted result
     */
    public function cookieEncrypt($data, $secret)
    {
        if ($this->_useOpenSSL()) {
            return openssl_encrypt(
                $data,
                'AES-128-CBC',
                $secret,
                0,
                $this->_cookie_iv
            );
        } else {
            $cipher = new Crypt_AES(CRYPT_AES_MODE_CBC);
            $cipher->setIV($this->_cookie_iv);
            $cipher->setKey($secret);
            return base64_encode($cipher->encrypt($data));
        }
    }

    /**
     * Decryption using openssl's AES or phpseclib's AES
     * (phpseclib uses mcrypt when it is available)
     *
     * @param string $encdata encrypted data
     * @param string $secret  the secret
     *
     * @return string original data
     */
    public function cookieDecrypt($encdata, $secret)
    {
        if (is_null($this->_cookie_iv)) {
            $this->_cookie_iv = base64_decode($_COOKIE['pma_iv-' . $GLOBALS['server']], true);
        }
        if (strlen($this->_cookie_iv) < $this->getIVSize()) {
                $this->createIV();
        }

        if ($this->_useOpenSSL()) {
            return openssl_decrypt(
                $encdata,
                'AES-128-CBC',
                $secret,
                0,
                $this->_cookie_iv
            );
        } else {
            $cipher = new Crypt_AES(CRYPT_AES_MODE_CBC);
            $cipher->setIV($this->_cookie_iv);
            $cipher->setKey($secret);
            return $cipher->decrypt(base64_decode($encdata));
        }
    }

    /**
     * Returns size of IV for encryption.
     *
     * @return int
     */
    public function getIVSize()
    {
        if ($this->_useOpenSSL()) {
            return openssl_cipher_iv_length('AES-128-CBC');
        }
        $cipher = new Crypt_AES(CRYPT_AES_MODE_CBC);
        return $cipher->block_size;
    }

    /**
     * Initialization
     * Store the initialization vector because it will be needed for
     * further decryption. I don't think necessary to have one iv
     * per server so I don't put the server number in the cookie name.
     *
     * @return void
     */
    public function createIV()
    {
        if ($this->_useOpenSSL()) {
            $this->_cookie_iv = openssl_random_pseudo_bytes(
                $this->getIVSize()
            );
        } else {
            $this->_cookie_iv = crypt_random_string(
                $this->getIVSize()
            );
        }
        $GLOBALS['PMA_Config']->setCookie(
            'pma_iv-' . $GLOBALS['server'],
            base64_encode($this->_cookie_iv)
        );
    }

    /**
     * Sets encryption IV to use
     *
     * @param string $vector The IV
     *
     * @return void
     */
    public function setIV($vector)
    {
        $this->_cookie_iv = $vector;
    }

    /**
     * Callback when user changes password.
     *
     * @param string $password New password to set
     *
     * @return void
     */
    public function handlePasswordChange($password)
    {
        $this->storePasswordCookie($password);
    }
}<|MERGE_RESOLUTION|>--- conflicted
+++ resolved
@@ -323,53 +323,6 @@
             return false;
         }
 
-<<<<<<< HEAD
-        // We already have one correct captcha.
-        $skip = false;
-        if (isset($_SESSION['last_valid_captcha'])
-            && $_SESSION['last_valid_captcha']
-        ) {
-            $skip = true;
-        }
-
-        // Verify Captcha if it is required.
-        if (!empty($GLOBALS['cfg']['CaptchaLoginPrivateKey'])
-            && !empty($GLOBALS['cfg']['CaptchaLoginPublicKey'])
-            && !$skip
-        ) {
-            if (! empty($_POST["g-recaptcha-response"])) {
-
-                include_once 'libraries/plugins/auth/recaptcha/recaptchalib.php';
-                $reCaptcha = new ReCaptcha(
-                    $GLOBALS['cfg']['CaptchaLoginPrivateKey']
-                );
-
-                // verify captcha status.
-                $resp = $reCaptcha->verifyResponse(
-                    $_SERVER["REMOTE_ADDR"],
-                    $_POST["g-recaptcha-response"]
-                );
-
-                // Check if the captcha entered is valid, if not stop the login.
-                if ($resp == null || ! $resp->success) {
-                    $conn_error = __('Entered captcha is wrong, try again!');
-                    $_SESSION['last_valid_captcha'] = false;
-                    return false;
-                } else {
-                    $_SESSION['last_valid_captcha'] = true;
-                }
-            } else {
-                if (! isset($_SESSION['last_valid_captcha'])
-                    || ! $_SESSION['last_valid_captcha']
-                ) {
-                    $conn_error = __('Please enter correct captcha!');
-                    return false;
-                }
-            }
-        }
-
-=======
->>>>>>> 0391bab8
         if (! empty($_REQUEST['old_usr'])) {
             // The user wants to be logged out
             // -> delete his choices that were stored in session

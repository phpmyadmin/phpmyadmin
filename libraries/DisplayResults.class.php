--- conflicted
+++ resolved
@@ -152,19 +152,11 @@
      * Get any property of this class
      *
      * @param string $property name of the property
-<<<<<<< HEAD
-     * 
-=======
-     *
->>>>>>> f912599e
+     *
      * @return if property exist, value of the relavant property
      */
     public function __get($property)
     {
-<<<<<<< HEAD
-        
-=======
->>>>>>> f912599e
         if (property_exists($this, $property)) {
             return $this->$property;
         }
@@ -175,21 +167,12 @@
      * Set values for any property of this class
      *
      * @param string $property name of the property
-<<<<<<< HEAD
-     * @param type   $value    value to set
-     * 
-=======
      * @param        $value    value to set
      *
->>>>>>> f912599e
      * @return void
      */
     public function __set($property, $value)
     {
-<<<<<<< HEAD
-        
-=======
->>>>>>> f912599e
         if (property_exists($this, $property)) {
             $this->$property = $value;
         }
@@ -279,13 +262,8 @@
         $this->__set('_showtable', $showtable);
         $this->__set('_printview', $printview);
         $this->__set('_url_query', $url_query);
-<<<<<<< HEAD
         
     } // end of the 'setProperties()' function
-=======
-
-    }
->>>>>>> f912599e
 
 
     /**
@@ -356,11 +334,7 @@
                 $do_display['bkm_form']  = (string) '0';
                 $do_display['text_btn']  = (string) '0';
                 $do_display['pview_lnk'] = (string) '0';
-<<<<<<< HEAD
                 
-=======
-
->>>>>>> f912599e
             } elseif ($this->__get('_is_count') || $this->__get('_is_analyse')
                 || $this->__get('_is_maint') || $this->__get('_is_explain')
             ) {
@@ -373,11 +347,7 @@
                 $do_display['nav_bar']   = (string) '0';
                 $do_display['ins_row']   = (string) '0';
                 $do_display['bkm_form']  = (string) '1';
-<<<<<<< HEAD
                 
-=======
-
->>>>>>> f912599e
                 if ($this->__get('_is_maint')) {
                     $do_display['text_btn']  = (string) '1';
                 } else {
@@ -1155,17 +1125,10 @@
 
     /**
      * Prepare unsorted sql query and sort by key drop down
-<<<<<<< HEAD
-     * 
+     *
      * @param array  $analyzed_sql    the analyzed query
      * @param string $sort_expression sort expression
-     * 
-=======
-     *
-     * @param array  $analyzed_sql    the analyzed query
-     * @param string $sort_expression sort expression
-     *
->>>>>>> f912599e
+     *
      * @return  array   two element array - $unsorted_sql_query, $drop_down_html
      *
      * @access  private
@@ -1198,12 +1161,8 @@
         ) {
             // grab indexes data:
             $indexes = PMA_Index::getFromTable(
-<<<<<<< HEAD
-                $this->__get('_table'), $this->__get('_db')
-=======
                 $this->__get('_table'),
                 $this->__get('_db')
->>>>>>> f912599e
             );
 
             // do we have any index?
@@ -1363,13 +1322,8 @@
 
             if ($directionCondition) {
 
-<<<<<<< HEAD
-                $button_html .= '<th colspan="' . $this->__get('_fields_cnt')
-                    . '"></th>'
-=======
                 $button_html .= '<th colspan="' . $this->__get('_fields_cnt') . '">'
                     . '</th>'
->>>>>>> f912599e
                     . '</tr>'
                     . '<tr>';
 
@@ -1447,18 +1401,11 @@
 
     /**
      * Get table comments as array
-<<<<<<< HEAD
-     * 
-     * @param boolean $direction    the display direction
-     * @param array   $analyzed_sql the analyzed query
-     * 
-=======
      *
      * @param boolean $direction    display direction, horizontal
      *                              or horizontalflipped
      * @param array   $analyzed_sql the analyzed query
      *
->>>>>>> f912599e
      * @return  array $comments_map table comments when condition true
      *          null                when condition falls
      *
@@ -1491,15 +1438,9 @@
 
     /**
      * Set global array for store highlighted header fields
-<<<<<<< HEAD
-     * 
+     *
      * @param array $analyzed_sql the analyzed query
-     * 
-=======
-     *
-     * @param array $analyzed_sql the analyzed query
-     *
->>>>>>> f912599e
+     *
      * @return  void
      *
      * @access  private
@@ -1830,11 +1771,7 @@
      * @param string  $col_visib_j                 element of $col_visib array
      * @param boolean $condition_field             whether the column is a part of
      *                                             the where clause
-<<<<<<< HEAD
-     * 
-=======
-     *
->>>>>>> f912599e
+     *
      * @return  array   2 element array - $order_link, $sorted_header_html
      *
      * @access  private
@@ -2556,15 +2493,10 @@
              */
             list($where_clause, $clause_is_unique, $condition_array)
                 = $this->getCommonFunctions()->getUniqueCondition(
-<<<<<<< HEAD
-                    $dt_result, $this->__get('_fields_cnt'),
-                    $this->__get('_fields_meta'), $row
-=======
                     $dt_result,
                     $this->__get('_fields_cnt'),
                     $this->__get('_fields_meta'),
                     $row
->>>>>>> f912599e
                 );
             $where_clause_html = urlencode($where_clause);
 
@@ -3705,11 +3637,7 @@
         $transformation_plugin, $default_function, $transform_options,
         $is_field_truncated, $analyzed_sql, &$dt_result, $col_index
     ) {
-<<<<<<< HEAD
-        
-=======
-
->>>>>>> f912599e
+
         $is_analyse = $this->__get('_is_analyse');
 
         if (! isset($column) || is_null($column)) {
@@ -3989,10 +3917,7 @@
      */
     private function _getOperationLinksForVerticleTable($operation)
     {
-<<<<<<< HEAD
-
-=======
->>>>>>> f912599e
+
         $link_html = '<tr>' . "\n";
         $vertical_display = $this->__get('_vertical_display');
 
@@ -4023,11 +3948,7 @@
     /**
      * Get checkboxes for multiple row data operations
      *
-<<<<<<< HEAD
-     * @param string $dir _left/_right
-=======
      * @param string $dir _left / _right
->>>>>>> f912599e
      *
      * @return  $checkBoxes_html html content
      *
@@ -4836,15 +4757,9 @@
 
     /**
      * Set the value of $map array for linking foreign key related tables
-<<<<<<< HEAD
-     * 
+     *
      * @param array &$map the list of relations
-     * 
-=======
-     *
-     * @param array &$map the list of relations
-     *
->>>>>>> f912599e
+     *
      * @return  void
      *
      * @access  private
@@ -4984,21 +4899,13 @@
 
     /**
      * Prepare table navigation bar at the top or bottom
-<<<<<<< HEAD
-     * 
-=======
-     *
->>>>>>> f912599e
+     *
      * @param integer $pos_next   the offset for the "next" page
      * @param integer $pos_prev   the offset for the "previous" page
      * @param string  $place      the place to show navigation
      * @param string  $empty_line empty line depend on the $place
      * @param boolean $is_innodb  whether its InnoDB or not
-<<<<<<< HEAD
-     * 
-=======
-     *
->>>>>>> f912599e
+     *
      * @return  string  html content of navigation bar
      *
      * @access  private

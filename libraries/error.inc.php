--- conflicted
+++ resolved
@@ -26,10 +26,6 @@
     <title>phpMyAdmin</title>
     <meta charset="utf-8">
     <style type="text/css">
-<<<<<<< HEAD
-    /*
-=======
->>>>>>> 2b72b35a
     html {
         padding: 0;
         margin: 0;
@@ -55,10 +51,6 @@
         border: 0.1em solid red;
         background-color: #ffeeee;
     }
-<<<<<<< HEAD
-    */
-=======
->>>>>>> 2b72b35a
     </style>
 </head>
 <body>

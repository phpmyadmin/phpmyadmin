--- conflicted
+++ resolved
@@ -227,19 +227,11 @@
     $test_qry  = '
          SELECT `mimetype`,
                 `comment`
-<<<<<<< HEAD
            FROM ' . $common_functions->backquote($cfgRelation['db']) . '.' . $common_functions->backquote($cfgRelation['column_info']) . '
           WHERE `db_name`     = \'' . $common_functions->sqlAddSlashes($db) . '\'
             AND `table_name`  = \'' . $common_functions->sqlAddSlashes($table) . '\'
             AND `column_name` = \'' . $common_functions->sqlAddSlashes($key) . '\'';
-    $test_rs   = PMA_query_as_controluser($test_qry, true, PMA_DBI_QUERY_STORE);
-=======
-           FROM ' . PMA_backquote($cfgRelation['db']) . '.' . PMA_backquote($cfgRelation['column_info']) . '
-          WHERE `db_name`     = \'' . PMA_sqlAddSlashes($db) . '\'
-            AND `table_name`  = \'' . PMA_sqlAddSlashes($table) . '\'
-            AND `column_name` = \'' . PMA_sqlAddSlashes($key) . '\'';
     $test_rs   = PMA_queryAsControlUser($test_qry, true, PMA_DBI_QUERY_STORE);
->>>>>>> f2057c47
 
     if ($test_rs && PMA_DBI_num_rows($test_rs) > 0) {
         $row = @PMA_DBI_fetch_assoc($test_rs);

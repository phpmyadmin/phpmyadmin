--- conflicted
+++ resolved
@@ -1996,51 +1996,24 @@
 function PMA_getRequireClause()
 {
     $require_clause = "";
-<<<<<<< HEAD
-    if (isset($_POST['SSL_priv']) && $_POST['SSL_priv'] == 'Y') {
-        if (isset($_POST['ssl_type']) && $_POST['ssl_type'] == 'specified') {
-            $require = array();
-            if (! empty($_POST['ssl_cipher'])) {
-                $require[] = "CIPHER '"
-                        . PMA\libraries\Util::sqlAddSlashes($_POST['ssl_cipher']) . "'";
-            }
-            if (! empty($_POST['x509_issuer'])) {
-                $require[] = "ISSUER '"
-                        . PMA\libraries\Util::sqlAddSlashes($_POST['x509_issuer']) . "'";
-            }
-            if (! empty($_POST['x509_subject'])) {
-                $require[] = "SUBJECT '"
-                        . PMA\libraries\Util::sqlAddSlashes($_POST['x509_subject']) . "'";
-            }
-            if (count($require)) {
-                $require_clause = " REQUIRE " . implode(" AND ", $require);
-            } else {
-                $require_clause = " REQUIRE NONE";
-            }
-        } elseif (isset($_POST['ssl_type']) && $_POST['ssl_type'] == 'X509') {
-            $require_clause = " REQUIRE X509";
-        } elseif (isset($_POST['ssl_type']) && $_POST['ssl_type'] == 'ANY') {
-            $require_clause = " REQUIRE SSL";
-=======
     if (isset($_POST['ssl_type']) && $_POST['ssl_type'] == 'specified') {
         $require = array();
         if (! empty($_POST['ssl_cipher'])) {
             $require[] = "CIPHER '"
-                    . PMA_Util::sqlAddSlashes($_POST['ssl_cipher']) . "'";
+                    . PMA\libraries\Util::sqlAddSlashes($_POST['ssl_cipher']) . "'";
         }
         if (! empty($_POST['x509_issuer'])) {
             $require[] = "ISSUER '"
-                    . PMA_Util::sqlAddSlashes($_POST['x509_issuer']) . "'";
+                    . PMA\libraries\Util::sqlAddSlashes($_POST['x509_issuer']) . "'";
         }
         if (! empty($_POST['x509_subject'])) {
             $require[] = "SUBJECT '"
-                    . PMA_Util::sqlAddSlashes($_POST['x509_subject']) . "'";
+                    . PMA\libraries\Util::sqlAddSlashes($_POST['x509_subject']) . "'";
         }
         if (count($require)) {
             $require_clause = " REQUIRE " . implode(" AND ", $require);
         } else {
             $require_clause = " REQUIRE NONE";
->>>>>>> 1aa9cdb6
         }
     } elseif (isset($_POST['ssl_type']) && $_POST['ssl_type'] == 'X509') {
         $require_clause = " REQUIRE X509";

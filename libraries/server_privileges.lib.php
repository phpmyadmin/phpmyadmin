--- conflicted
+++ resolved
@@ -1929,14 +1929,9 @@
 
     list($list_of_privileges, $list_of_compared_privileges)
         = PMA_getListOfPrivilegesAndComparedPrivileges();
-<<<<<<< HEAD
-    $sql_query = "("
+    $sql_query 
+        = "("
         . " SELECT " . $list_of_privileges . ", '*' AS `Db`, 'g' AS `Type`"
-=======
-    $sql_query
-        = "("
-        . " SELECT " . $list_of_privileges . ", '*' AS `Db`"
->>>>>>> 055e1b4c
         . " FROM `mysql`.`user`"
         . " WHERE NOT (" . $list_of_compared_privileges . ")"
         . ")"
@@ -2002,12 +1997,7 @@
                 'tablename' => $table
             )
         )
-<<<<<<< HEAD
         . '" rel="' . PMA_URL_getCommon(
-=======
-        .'" rel="'
-        . PMA_URL_getCommon(
->>>>>>> 055e1b4c
             array('checkprivsdb' => $db, 'checkprivstable' => $table)
         )
         . '" class="ajax" name="table_specific">'
@@ -2075,15 +2065,8 @@
                                 . htmlspecialchars($current['Db'])
                                 . '</code>';
                         }
-<<<<<<< HEAD
                     } elseif ($current['Type'] == 't') {
                         $html_output .= __('table-specific');
-=======
-                    } else {
-                        $html_output .= __('wildcard'). ': '
-                            . '<code>' . htmlspecialchars($current['Db'])
-                            . '</code>';
->>>>>>> 055e1b4c
                     }
                     $html_output .= '</td>';
 

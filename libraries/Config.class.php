<?php
/* vim: set expandtab sw=4 ts=4 sts=4: */
/**
 * Configuration handling.
 *
 * @package PhpMyAdmin
 */
if (! defined('PHPMYADMIN')) {
    exit;
}

/**
 * Load vendor configuration.
 */
require_once './libraries/vendor_config.php';

/**
 * Configuration class
 *
 * @package PhpMyAdmin
 */
class PMA_Config
{
    /**
     * @var string  default config source
     */
    var $default_source = './libraries/config.default.php';

    /**
     * @var array   default configuration settings
     */
    var $default = array();

    /**
     * @var array   configuration settings
     */
    var $settings = array();

    /**
     * @var string  config source
     */
    var $source = '';

    /**
     * @var int     source modification time
     */
    var $source_mtime = 0;
    var $default_source_mtime = 0;
    var $set_mtime = 0;

    /**
     * @var boolean
     */
    var $error_config_file = false;

    /**
     * @var boolean
     */
    var $error_config_default_file = false;

    /**
     * @var boolean
     */
    var $error_pma_uri = false;

    /**
     * @var array
     */
    var $default_server = array();

    /**
     * @var boolean whether init is done or not
     * set this to false to force some initial checks
     * like checking for required functions
     */
    var $done = false;

    /**
     * constructor
     *
     * @param string $source source to read config from
     */
    function __construct($source = null)
    {
        $this->settings = array();

        // functions need to refresh in case of config file changed goes in
        // PMA_Config::load()
        $this->load($source);

        // other settings, independent from config file, comes in
        $this->checkSystem();

        $this->isHttps();
    }

    /**
     * sets system and application settings
     *
     * @return void
     */
    function checkSystem()
    {
        $this->set('PMA_VERSION', '4.1-dev');
        /**
         * @deprecated
         */
        $this->set('PMA_THEME_VERSION', 2);
        /**
         * @deprecated
         */
        $this->set('PMA_THEME_GENERATION', 2);

        $this->checkPhpVersion();
        $this->checkWebServerOs();
        $this->checkWebServer();
        $this->checkGd2();
        $this->checkClient();
        $this->checkUpload();
        $this->checkUploadSize();
        $this->checkOutputCompression();
    }

    /**
     * whether to use gzip output compression or not
     *
     * @return void
     */
    function checkOutputCompression()
    {
        // If zlib output compression is set in the php configuration file, no
        // output buffering should be run
        if (@ini_get('zlib.output_compression')) {
            $this->set('OBGzip', false);
        }

        // disable output-buffering (if set to 'auto') for IE6, else enable it.
        if (strtolower($this->get('OBGzip')) == 'auto') {
            if ($this->get('PMA_USR_BROWSER_AGENT') == 'IE'
                && $this->get('PMA_USR_BROWSER_VER') >= 6
                && $this->get('PMA_USR_BROWSER_VER') < 7
            ) {
                $this->set('OBGzip', false);
            } else {
                $this->set('OBGzip', true);
            }
        }
    }

    /**
     * Determines platform (OS), browser and version of the user
     * Based on a phpBuilder article:
     *
     * @see http://www.phpbuilder.net/columns/tim20000821.php
     *
     * @return void
     */
    function checkClient()
    {
        if (PMA_getenv('HTTP_USER_AGENT')) {
            $HTTP_USER_AGENT = PMA_getenv('HTTP_USER_AGENT');
        } elseif (! isset($HTTP_USER_AGENT)) {
            $HTTP_USER_AGENT = '';
        }

        // 1. Platform
        if (strstr($HTTP_USER_AGENT, 'Win')) {
            $this->set('PMA_USR_OS', 'Win');
        } elseif (strstr($HTTP_USER_AGENT, 'Mac')) {
            $this->set('PMA_USR_OS', 'Mac');
        } elseif (strstr($HTTP_USER_AGENT, 'Linux')) {
            $this->set('PMA_USR_OS', 'Linux');
        } elseif (strstr($HTTP_USER_AGENT, 'Unix')) {
            $this->set('PMA_USR_OS', 'Unix');
        } elseif (strstr($HTTP_USER_AGENT, 'OS/2')) {
            $this->set('PMA_USR_OS', 'OS/2');
        } else {
            $this->set('PMA_USR_OS', 'Other');
        }

        // 2. browser and version
        // (must check everything else before Mozilla)

        if (preg_match(
            '@Opera(/| )([0-9].[0-9]{1,2})@',
            $HTTP_USER_AGENT,
            $log_version
        )) {
            $this->set('PMA_USR_BROWSER_VER', $log_version[2]);
            $this->set('PMA_USR_BROWSER_AGENT', 'OPERA');
        } elseif (preg_match(
            '@(MS)?IE ([0-9]{1,2}.[0-9]{1,2})@',
            $HTTP_USER_AGENT,
            $log_version
        )) {
            $this->set('PMA_USR_BROWSER_VER', $log_version[2]);
            $this->set('PMA_USR_BROWSER_AGENT', 'IE');
        } elseif (preg_match(
            '@OmniWeb/([0-9].[0-9]{1,2})@',
            $HTTP_USER_AGENT,
            $log_version
        )) {
            $this->set('PMA_USR_BROWSER_VER', $log_version[1]);
            $this->set('PMA_USR_BROWSER_AGENT', 'OMNIWEB');
            // Konqueror 2.2.2 says Konqueror/2.2.2
            // Konqueror 3.0.3 says Konqueror/3
        } elseif (preg_match(
            '@(Konqueror/)(.*)(;)@',
            $HTTP_USER_AGENT,
            $log_version
        )) {
            $this->set('PMA_USR_BROWSER_VER', $log_version[2]);
            $this->set('PMA_USR_BROWSER_AGENT', 'KONQUEROR');
            // must check Chrome before Safari
        } elseif (preg_match(
            '@Mozilla/([0-9].[0-9]{1,2})@',
            $HTTP_USER_AGENT,
            $log_version)
            && preg_match('@Chrome/([0-9.]*)@', $HTTP_USER_AGENT, $log_version2)
        ) {
            $this->set('PMA_USR_BROWSER_VER', $log_version2[1]);
            $this->set('PMA_USR_BROWSER_AGENT', 'CHROME');
            // newer Safari
        } elseif (preg_match(
            '@Mozilla/([0-9].[0-9]{1,2})@',
            $HTTP_USER_AGENT,
            $log_version)
            && preg_match('@Version/(.*) Safari@', $HTTP_USER_AGENT, $log_version2)
        ) {
            $this->set(
                'PMA_USR_BROWSER_VER', $log_version2[1]
            );
            $this->set('PMA_USR_BROWSER_AGENT', 'SAFARI');
            // older Safari
        } elseif (preg_match(
            '@Mozilla/([0-9].[0-9]{1,2})@',
            $HTTP_USER_AGENT,
            $log_version)
            && preg_match('@Safari/([0-9]*)@', $HTTP_USER_AGENT, $log_version2)
        ) {
            $this->set(
                'PMA_USR_BROWSER_VER', $log_version[1] . '.' . $log_version2[1]
            );
            $this->set('PMA_USR_BROWSER_AGENT', 'SAFARI');
            // Firefox
        } elseif (! strstr($HTTP_USER_AGENT, 'compatible')
            && preg_match('@Firefox/([\w.]+)@', $HTTP_USER_AGENT, $log_version2)
        ) {
            $this->set(
                'PMA_USR_BROWSER_VER', $log_version2[1]
            );
            $this->set('PMA_USR_BROWSER_AGENT', 'FIREFOX');
        } elseif (preg_match('@rv:1.9(.*)Gecko@', $HTTP_USER_AGENT)) {
            $this->set('PMA_USR_BROWSER_VER', '1.9');
            $this->set('PMA_USR_BROWSER_AGENT', 'GECKO');
        } elseif (preg_match('@Mozilla/([0-9].[0-9]{1,2})@', $HTTP_USER_AGENT, $log_version)) {
            $this->set('PMA_USR_BROWSER_VER', $log_version[1]);
            $this->set('PMA_USR_BROWSER_AGENT', 'MOZILLA');
        } else {
            $this->set('PMA_USR_BROWSER_VER', 0);
            $this->set('PMA_USR_BROWSER_AGENT', 'OTHER');
        }
    }

    /**
     * Whether GD2 is present
     *
     * @return void
     */
    function checkGd2()
    {
        if ($this->get('GD2Available') == 'yes') {
            $this->set('PMA_IS_GD2', 1);
        } elseif ($this->get('GD2Available') == 'no') {
            $this->set('PMA_IS_GD2', 0);
        } else {
            if (!@function_exists('imagecreatetruecolor')) {
                $this->set('PMA_IS_GD2', 0);
            } else {
                if (@function_exists('gd_info')) {
                    $gd_nfo = gd_info();
                    if (strstr($gd_nfo["GD Version"], '2.')) {
                        $this->set('PMA_IS_GD2', 1);
                    } else {
                        $this->set('PMA_IS_GD2', 0);
                    }
                } else {
                    $this->set('PMA_IS_GD2', 0);
                }
            }
        }
    }

    /**
     * Whether the Web server php is running on is IIS
     *
     * @return void
     */
    function checkWebServer()
    {
        // some versions return Microsoft-IIS, some Microsoft/IIS
        // we could use a preg_match() but it's slower
        if (PMA_getenv('SERVER_SOFTWARE')
            && stristr(PMA_getenv('SERVER_SOFTWARE'), 'Microsoft')
            && stristr(PMA_getenv('SERVER_SOFTWARE'), 'IIS')
        ) {
            $this->set('PMA_IS_IIS', 1);
        } else {
            $this->set('PMA_IS_IIS', 0);
        }
    }

    /**
     * Whether the os php is running on is windows or not
     *
     * @return void
     */
    function checkWebServerOs()
    {
        // Default to Unix or Equiv
        $this->set('PMA_IS_WINDOWS', 0);
        // If PHP_OS is defined then continue
        if (defined('PHP_OS')) {
            if (stristr(PHP_OS, 'win') && !stristr(PHP_OS, 'darwin')) {
                // Is it some version of Windows
                $this->set('PMA_IS_WINDOWS', 1);
            } elseif (stristr(PHP_OS, 'OS/2')) {
                // Is it OS/2 (No file permissions like Windows)
                $this->set('PMA_IS_WINDOWS', 1);
            }
        }
    }

    /**
     * detects PHP version
     *
     * @return void
     */
    function checkPhpVersion()
    {
        $match = array();
        if (! preg_match(
            '@([0-9]{1,2}).([0-9]{1,2}).([0-9]{1,2})@',
            phpversion(),
            $match
        )) {
            preg_match(
                '@([0-9]{1,2}).([0-9]{1,2})@',
                phpversion(),
                $match
            );
        }
        if (isset($match) && ! empty($match[1])) {
            if (! isset($match[2])) {
                $match[2] = 0;
            }
            if (! isset($match[3])) {
                $match[3] = 0;
            }
            $this->set(
                'PMA_PHP_INT_VERSION',
                (int) sprintf('%d%02d%02d', $match[1], $match[2], $match[3])
            );
        } else {
            $this->set('PMA_PHP_INT_VERSION', 0);
        }
        $this->set('PMA_PHP_STR_VERSION', phpversion());
    }

    /**
     * detects if Git revision
     *
     * @return boolean
     */
    function isGitRevision()
    {
        // caching
        if (isset($_SESSION['is_git_revision'])) {
            if ($_SESSION['is_git_revision']) {
                $this->set('PMA_VERSION_GIT', 1);
            }
            return $_SESSION['is_git_revision'];
        }
        // find out if there is a .git folder
        $git_folder = '.git';
        if (! @file_exists($git_folder)
            || ! @file_exists($git_folder . '/config')
        ) {
            $_SESSION['is_git_revision'] = false;
            return false;
        }
        $_SESSION['is_git_revision'] = true;
        return true;
    }

    /**
     * detects Git revision, if running inside repo
     *
     * @return void
     */
    function checkGitRevision()
    {
        // find out if there is a .git folder
        $git_folder = '.git';
        if (! $this->isGitRevision()) {
            return;
        }

        if (! $ref_head = @file_get_contents($git_folder . '/HEAD')) {
            return;
        }
        $branch = false;
        // are we on any branch?
        if (strstr($ref_head, '/')) {
            $ref_head = substr(trim($ref_head), 5);
            if (substr($ref_head, 0, 11) === 'refs/heads/') {
                $branch = substr($ref_head, 11);
            } else {
                $branch = basename($ref_head);
            }

            $ref_file = $git_folder . '/' . $ref_head;
            if (@file_exists($ref_file)) {
                if (! $hash = @file_get_contents($ref_file)) {
                    return;
                }
                $hash = trim($hash);
            } else {
                // deal with packed refs
                if (! $packed_refs = @file_get_contents($git_folder . '/packed-refs')) {
                    return;
                }
                // split file to lines
                $ref_lines = explode("\n", $packed_refs);
                foreach ($ref_lines as $line) {
                    // skip comments
                    if ($line[0] == '#') {
                        continue;
                    }
                    // parse line
                    $parts = explode(' ', $line);
                    // care only about named refs
                    if (count($parts) != 2) {
                        continue;
                    }
                    // have found our ref?
                    if ($parts[1] == $ref_head) {
                        $hash = $parts[0];
                        break;
                    }
                }
                if (! isset($hash)) {
                    // Could not find ref
                    return;
                }
            }
        } else {
            $hash = trim($ref_head);
        }

        $commit = false;
        if ( !isset($_SESSION['PMA_VERSION_COMMITDATA_' . $hash])) {
            $git_file_name = $git_folder . '/objects/' . substr($hash, 0, 2)
                    . '/' . substr($hash, 2);
            if (file_exists($git_file_name) ) {
                if (! $commit = @file_get_contents($git_file_name)) {
                    return;
                }
                $commit = explode("\0", gzuncompress($commit), 2);
                $commit = explode("\n", $commit[1]);
                $_SESSION['PMA_VERSION_COMMITDATA_' . $hash] = $commit;
            } else {
                $pack_names = array();
                // work with packed data
                if ($packs = @file_get_contents($git_folder . '/objects/info/packs')) {
                    // File exists. Read it, parse the file to get the names of the
                    // packs. (to look for them in .git/object/pack directory later)
                    foreach (explode("\n", $packs) as $line) {
                        // skip blank lines
                        if (strlen(trim($line)) == 0) {
                            continue;
                        }
                        // skip non pack lines
                        if ($line[0] != 'P') {
                            continue;
                        }
                        // parse names
                        $pack_names[] = substr($line, 2);
                    }
                } else {
                    // '.git/objects/info/packs' file can be missing
                    // (atlease in mysGit)
                    // File missing. May be we can look in the .git/object/pack
                    // directory for all the .pack files and use that list of
                    // files instead
                    $it = new DirectoryIterator($git_folder . '/objects/pack');
                    foreach ($it as $file_info) {
                        $file_name = $file_info->getFilename();
                        // if this is a .pack file
                        if ($file_info->isFile()
                            && substr($file_name, -5) == '.pack'
                        ) {
                            $pack_names[] = $file_name;
                        }
                    }
                }
                $hash = strtolower($hash);
                foreach ($pack_names as $pack_name) {
                    $index_name = str_replace('.pack', '.idx', $pack_name);

                    // load index
                    if (! $index_data = @file_get_contents($git_folder . '/objects/pack/' . $index_name)) {
                        continue;
                    }
                    // check format
                    if (substr($index_data, 0, 4) != "\377tOc") {
                        continue;
                    }
                    // check version
                    $version = unpack('N', substr($index_data, 4, 4));
                    if ($version[1] != 2) {
                        continue;
                    }
                    // parse fanout table
                    $fanout = unpack("N*", substr($index_data, 8, 256 * 4));

                    // find where we should search
                    $firstbyte = intval(substr($hash, 0, 2), 16);
                    // array is indexed from 1 and we need to get
                    // previous entry for start
                    if ($firstbyte == 0) {
                        $start = 0;
                    } else {
                        $start = $fanout[$firstbyte];
                    }
                    $end = $fanout[$firstbyte + 1];

                    // stupid linear search for our sha
                    $position = $start;
                    $found = false;
                    $offset = 8 + (256 * 4);
                    for ($position = $start; $position < $end; $position++) {
                        $sha = strtolower(
                            bin2hex(
                                substr(
                                    $index_data, $offset + ($position * 20), 20
                                )
                            )
                        );
                        if ($sha == $hash) {
                            $found = true;
                            break;
                        }
                    }
                    if (! $found) {
                        continue;
                    }
                    // read pack offset
                    $offset = 8 + (256 * 4) + (24 * $fanout[256]);
                    $pack_offset = unpack(
                        'N', substr($index_data, $offset + ($position * 4), 4)
                    );
                    $pack_offset = $pack_offset[1];

                    // open pack file
                    $pack_file = fopen(
                        $git_folder . '/objects/pack/' . $pack_name, 'rb'
                    );
                    if ($pack_file === false) {
                        continue;
                    }
                    // seek to start
                    fseek($pack_file, $pack_offset);

                    // parse header
                    $header = ord(fread($pack_file, 1));
                    $type = ($header >> 4) & 7;
                    $hasnext = ($header & 128) >> 7;
                    $size = $header & 0xf;
                    $offset = 4;

                    while ($hasnext) {
                        $byte = ord(fread($pack_file, 1));
                        $size |= ($byte & 0x7f) << $offset;
                        $hasnext = ($byte & 128) >> 7;
                        $offset += 7;
                    }

                    // we care only about commit objects
                    if ($type != 1) {
                        continue;
                    }

                    // read data
                    $commit = fread($pack_file, $size);
                    $commit = gzuncompress($commit);
                    $commit = explode("\n", $commit);
                    $_SESSION['PMA_VERSION_COMMITDATA_' . $hash] = $commit;
                    fclose($pack_file);
                }
            }
        } else {
            $commit = $_SESSION['PMA_VERSION_COMMITDATA_' . $hash];
        }

        // check if commit exists in Github
        $is_remote_commit = false;
        if ($commit !== false
            && isset($_SESSION['PMA_VERSION_REMOTECOMMIT_' . $hash])
        ) {
            $is_remote_commit = $_SESSION['PMA_VERSION_REMOTECOMMIT_' . $hash];
        } else {
            $link = 'https://api.github.com/repos/phpmyadmin/phpmyadmin/git/commits/'
                . $hash;
            $is_found = $this->checkHTTP($link, ! $commit);
            switch($is_found) {
            case false:
                $is_remote_commit = false;
                $_SESSION['PMA_VERSION_REMOTECOMMIT_' . $hash] = false;
                break;
            case null:
                // no remote link for now, but don't cache this as Github is down
                $is_remote_commit = false;
                break;
            default:
                $is_remote_commit = true;
                $_SESSION['PMA_VERSION_REMOTECOMMIT_' . $hash] = true;
                if ($commit === false) {
                    // if no local commit data, try loading from Github
                    $commit_json = json_decode($is_found);
                }
                break;
            }
        }

        $is_remote_branch = false;
        if ($is_remote_commit && $branch !== false) {
            // check if branch exists in Github
            if (isset($_SESSION['PMA_VERSION_REMOTEBRANCH_' . $hash])) {
                $is_remote_branch = $_SESSION['PMA_VERSION_REMOTEBRANCH_' . $hash];
            } else {
                $link = 'https://api.github.com/repos/phpmyadmin/phpmyadmin'
                    . '/git/trees/' . $branch;
                $is_found = $this->checkHTTP($link);
                switch($is_found) {
                case true:
                    $is_remote_branch = true;
                    $_SESSION['PMA_VERSION_REMOTEBRANCH_' . $hash] = true;
                    break;
                case false:
                    $is_remote_branch = false;
                    $_SESSION['PMA_VERSION_REMOTEBRANCH_' . $hash] = false;
                    break;
                case null:
                    // no remote link for now, but don't cache this as Github is down
                    $is_remote_branch = false;
                    break;
                }
            }
        }

        if ($commit !== false) {
            $author = array('name' => '', 'email' => '', 'date' => '');
            $committer = array('name' => '', 'email' => '', 'date' => '');

            do {
                $dataline = array_shift($commit);
                $datalinearr = explode(' ', $dataline, 2);
                $linetype = $datalinearr[0];
                if (in_array($linetype, array('author', 'committer'))) {
                    $user = $datalinearr[1];
                    preg_match('/([^<]+)<([^>]+)> ([0-9]+)( [^ ]+)?/', $user, $user);
                    $user2 = array(
                        'name' => trim($user[1]),
                        'email' => trim($user[2]),
                        'date' => date('Y-m-d H:i:s', $user[3]));
                    if (isset($user[4])) {
                        $user2['date'] .= $user[4];
                    }
                    $$linetype = $user2;
                }
            } while ($dataline != '');
            $message = trim(implode(' ', $commit));

        } elseif (isset($commit_json)) {
            $author = array(
                'name' => $commit_json->author->name,
                'email' => $commit_json->author->email,
                'date' => $commit_json->author->date);
            $committer = array(
                'name' => $commit_json->committer->name,
                'email' => $commit_json->committer->email,
                'date' => $commit_json->committer->date);
            $message = trim($commit_json->message);
        } else {
            return;
        }

        $this->set('PMA_VERSION_GIT', 1);
        $this->set('PMA_VERSION_GIT_COMMITHASH', $hash);
        $this->set('PMA_VERSION_GIT_BRANCH', $branch);
        $this->set('PMA_VERSION_GIT_MESSAGE', $message);
        $this->set('PMA_VERSION_GIT_AUTHOR', $author);
        $this->set('PMA_VERSION_GIT_COMMITTER', $committer);
        $this->set('PMA_VERSION_GIT_ISREMOTECOMMIT', $is_remote_commit);
        $this->set('PMA_VERSION_GIT_ISREMOTEBRANCH', $is_remote_branch);
    }

    /**
     * Checks if given URL is 200 or 404, optionally returns data
     *
     * @param mixed   $link     curl link
     * @param boolean $get_body whether to retrieve body of document
     *
     * @return test result or data
     */
    function checkHTTP($link, $get_body = false)
    {
        if (! function_exists('curl_init')) {
            return null;
        }
        $ch = curl_init($link);
        curl_setopt($ch, CURLOPT_FOLLOWLOCATION, 0);
<<<<<<< HEAD
        curl_setopt($ch, CURLOPT_NOBODY, ! $get_body);
=======
>>>>>>> d7782672
        curl_setopt($ch, CURLOPT_HEADER, 1);
        curl_setopt($ch, CURLOPT_RETURNTRANSFER, 1);
        curl_setopt($ch, CURLOPT_SSL_VERIFYHOST, 0);
        curl_setopt($ch, CURLOPT_SSL_VERIFYPEER, 0);
        curl_setopt($ch, CURLOPT_CONNECTTIMEOUT, 5);
        curl_setopt($ch, CURLOPT_USERAGENT, 'phpMyAdmin/' . PMA_VERSION);
        curl_setopt($ch, CURLOPT_TIMEOUT, 5);
        $data = @curl_exec($ch);
        if ($data === false) {
            return null;
        }
        $ok = 'HTTP/1.1 200 OK';
        $notfound = 'HTTP/1.1 404 Not Found';
        if (substr($data, 0, strlen($ok)) === $ok) {
            return $get_body ? substr($data, strpos($data, "\r\n\r\n") + 4) : true;
        } elseif (substr($data, 0, strlen($notfound)) === $notfound) {
            return false;
        }
        return null;
    }

    /**
     * loads default values from default source
     *
     * @return boolean     success
     */
    function loadDefaults()
    {
        $cfg = array();
        if (! file_exists($this->default_source)) {
            $this->error_config_default_file = true;
            return false;
        }
        include $this->default_source;

        $this->default_source_mtime = filemtime($this->default_source);

        $this->default_server = $cfg['Servers'][1];
        unset($cfg['Servers']);

        $this->default = $cfg;
        $this->settings = PMA_arrayMergeRecursive($this->settings, $cfg);

        $this->error_config_default_file = false;

        return true;
    }

    /**
     * loads configuration from $source, usally the config file
     * should be called on object creation
     *
     * @param string $source config file
     *
     * @return bool
     */
    function load($source = null)
    {
        $this->loadDefaults();

        if (null !== $source) {
            $this->setSource($source);
        }

        if (! $this->checkConfigSource()) {
            return false;
        }

        $cfg = array();

        /**
         * Parses the configuration file, the eval is used here to avoid
         * problems with trailing whitespace, what is often a problem.
         */
        $old_error_reporting = error_reporting(0);
        $eval_result = eval('?' . '>' . trim(file_get_contents($this->getSource())));
        error_reporting($old_error_reporting);

        if ($eval_result === false) {
            $this->error_config_file = true;
        } else {
            $this->error_config_file = false;
            $this->source_mtime = filemtime($this->getSource());
        }

        /**
         * Backward compatibility code
         */
        if (!empty($cfg['DefaultTabTable'])) {
            $cfg['DefaultTabTable'] = str_replace(
                '_properties',
                '',
                str_replace(
                    'tbl_properties.php',
                    'tbl_sql.php',
                    $cfg['DefaultTabTable']
                )
            );
        }
        if (!empty($cfg['DefaultTabDatabase'])) {
            $cfg['DefaultTabDatabase'] = str_replace(
                '_details',
                '',
                str_replace(
                    'db_details.php',
                    'db_sql.php',
                    $cfg['DefaultTabDatabase']
                )
            );
        }

        $this->settings = PMA_arrayMergeRecursive($this->settings, $cfg);
        $this->checkPmaAbsoluteUri();
        $this->checkFontsize();

        // Handling of the collation must be done after merging of $cfg
        // (from config.inc.php) so that $cfg['DefaultConnectionCollation']
        // can have an effect. Note that the presence of collation
        // information in a cookie has priority over what is defined
        // in the default or user's config files.
        /**
         * @todo check validity of $_COOKIE['pma_collation_connection']
         */
        if (! empty($_COOKIE['pma_collation_connection'])) {
            $this->set(
                'collation_connection',
                strip_tags($_COOKIE['pma_collation_connection'])
            );
        } else {
            $this->set(
                'collation_connection',
                $this->get('DefaultConnectionCollation')
            );
        }
        // Now, a collation information could come from REQUEST
        // (an example of this: the collation selector in index.php)
        // so the following handles the setting of collation_connection
        // and later, in common.inc.php, the cookie will be set
        // according to this.
        $this->checkCollationConnection();

        return true;
    }

    /**
     * Loads user preferences and merges them with current config
     * must be called after control connection has been estabilished
     *
     * @return boolean
     */
    function loadUserPreferences()
    {
        // index.php should load these settings, so that phpmyadmin.css.php
        // will have everything avaiable in session cache
        $server = isset($GLOBALS['server'])
            ? $GLOBALS['server']
            : (!empty($GLOBALS['cfg']['ServerDefault'])
                ? $GLOBALS['cfg']['ServerDefault']
                : 0);
        $cache_key = 'server_' . $server;
        if ($server > 0 && !defined('PMA_MINIMUM_COMMON')) {
            $config_mtime = max($this->default_source_mtime, $this->source_mtime);
            // cache user preferences, use database only when needed
            if (! isset($_SESSION['cache'][$cache_key]['userprefs'])
                || $_SESSION['cache'][$cache_key]['config_mtime'] < $config_mtime
            ) {
                // load required libraries
                include_once './libraries/user_preferences.lib.php';
                $prefs = PMA_loadUserprefs();
                $_SESSION['cache'][$cache_key]['userprefs']
                    = PMA_applyUserprefs($prefs['config_data']);
                $_SESSION['cache'][$cache_key]['userprefs_mtime'] = $prefs['mtime'];
                $_SESSION['cache'][$cache_key]['userprefs_type'] = $prefs['type'];
                $_SESSION['cache'][$cache_key]['config_mtime'] = $config_mtime;
            }
        } elseif ($server == 0
            || ! isset($_SESSION['cache'][$cache_key]['userprefs'])
        ) {
            $this->set('user_preferences', false);
            return;
        }
        $config_data = $_SESSION['cache'][$cache_key]['userprefs'];
        // type is 'db' or 'session'
        $this->set(
            'user_preferences',
            $_SESSION['cache'][$cache_key]['userprefs_type']
        );
        $this->set(
            'user_preferences_mtime',
            $_SESSION['cache'][$cache_key]['userprefs_mtime']
        );

        // backup some settings
        $org_fontsize = '';
        if (isset($this->settings['fontsize'])) {
            $org_fontsize = $this->settings['fontsize'];
        }
        // load config array
        $this->settings = PMA_arrayMergeRecursive($this->settings, $config_data);
        $GLOBALS['cfg'] = PMA_arrayMergeRecursive($GLOBALS['cfg'], $config_data);
        if (defined('PMA_MINIMUM_COMMON')) {
            return;
        }

        // settings below start really working on next page load, but
        // changes are made only in index.php so everything is set when
        // in frames

        // save theme
        $tmanager = $_SESSION['PMA_Theme_Manager'];
        if ($tmanager->getThemeCookie() || isset($_REQUEST['set_theme'])) {
            if ((! isset($config_data['ThemeDefault'])
                && $tmanager->theme->getId() != 'original')
                || isset($config_data['ThemeDefault'])
                && $config_data['ThemeDefault'] != $tmanager->theme->getId()
            ) {
                // new theme was set in common.inc.php
                $this->setUserValue(
                    null,
                    'ThemeDefault',
                    $tmanager->theme->getId(),
                    'original'
                );
            }
        } else {
            // no cookie - read default from settings
            if ($this->settings['ThemeDefault'] != $tmanager->theme->getId()
                && $tmanager->checkTheme($this->settings['ThemeDefault'])
            ) {
                $tmanager->setActiveTheme($this->settings['ThemeDefault']);
                $tmanager->setThemeCookie();
            }
        }

        // save font size
        if ((! isset($config_data['fontsize'])
            && $org_fontsize != '82%')
            || isset($config_data['fontsize'])
            && $org_fontsize != $config_data['fontsize']
        ) {
            $this->setUserValue(null, 'fontsize', $org_fontsize, '82%');
        }

        // save language
        if (isset($_COOKIE['pma_lang']) || isset($_POST['lang'])) {
            if ((! isset($config_data['lang'])
                && $GLOBALS['lang'] != 'en')
                || isset($config_data['lang'])
                && $GLOBALS['lang'] != $config_data['lang']
            ) {
                $this->setUserValue(null, 'lang', $GLOBALS['lang'], 'en');
            }
        } else {
            // read language from settings
            if (isset($config_data['lang']) && PMA_langSet($config_data['lang'])) {
                $this->setCookie('pma_lang', $GLOBALS['lang']);
            }
        }

        // save connection collation
        if (isset($_COOKIE['pma_collation_connection'])
            || isset($_POST['collation_connection'])
        ) {
            if ((! isset($config_data['collation_connection'])
                && $GLOBALS['collation_connection'] != 'utf8_general_ci')
                || isset($config_data['collation_connection'])
                && $GLOBALS['collation_connection'] != $config_data['collation_connection']
            ) {
                $this->setUserValue(
                    null,
                    'collation_connection',
                    $GLOBALS['collation_connection'],
                    'utf8_general_ci'
                );
            }
        } else {
            // read collation from settings
            if (isset($config_data['collation_connection'])) {
                $GLOBALS['collation_connection']
                    = $config_data['collation_connection'];
                $this->setCookie(
                    'pma_collation_connection',
                    $GLOBALS['collation_connection']
                );
            }
        }
    }

    /**
     * Sets config value which is stored in user preferences (if available)
     * or in a cookie.
     *
     * If user preferences are not yet initialized, option is applied to
     * global config and added to a update queue, which is processed
     * by {@link loadUserPreferences()}
     *
     * @param string $cookie_name   can be null
     * @param string $cfg_path      configuration path
     * @param mixed  $new_cfg_value new value
     * @param mixed  $default_value default value
     *
     * @return void
     */
    function setUserValue($cookie_name, $cfg_path, $new_cfg_value,
        $default_value = null
    ) {
        // use permanent user preferences if possible
        $prefs_type = $this->get('user_preferences');
        if ($prefs_type) {
            include_once './libraries/user_preferences.lib.php';
            if ($default_value === null) {
                $default_value = PMA_arrayRead($cfg_path, $this->default);
            }
            PMA_persistOption($cfg_path, $new_cfg_value, $default_value);
        }
        if ($prefs_type != 'db' && $cookie_name) {
            // fall back to cookies
            if ($default_value === null) {
                $default_value = PMA_arrayRead($cfg_path, $this->settings);
            }
            $this->setCookie($cookie_name, $new_cfg_value, $default_value);
        }
        PMA_arrayWrite($cfg_path, $GLOBALS['cfg'], $new_cfg_value);
        PMA_arrayWrite($cfg_path, $this->settings, $new_cfg_value);
    }

    /**
     * Reads value stored by {@link setUserValue()}
     *
     * @param string $cookie_name cookie name
     * @param mixed  $cfg_value   config value
     *
     * @return mixed
     */
    function getUserValue($cookie_name, $cfg_value)
    {
        $cookie_exists = isset($_COOKIE) && !empty($_COOKIE[$cookie_name]);
        $prefs_type = $this->get('user_preferences');
        if ($prefs_type == 'db') {
            // permanent user preferences value exists, remove cookie
            if ($cookie_exists) {
                $this->removeCookie($cookie_name);
            }
        } else if ($cookie_exists) {
            return $_COOKIE[$cookie_name];
        }
        // return value from $cfg array
        return $cfg_value;
    }

    /**
     * set source
     *
     * @param string $source source
     *
     * @return void
     */
    function setSource($source)
    {
        $this->source = trim($source);
    }

    /**
     * check config source
     *
     * @return boolean whether source is valid or not
     */
    function checkConfigSource()
    {
        if (! $this->getSource()) {
            // no configuration file set at all
            return false;
        }

        if (! file_exists($this->getSource())) {
            $this->source_mtime = 0;
            return false;
        }

        if (! is_readable($this->getSource())) {
            // manually check if file is readable
            // might be bug #3059806 Supporting running from CIFS/Samba shares

            $contents = false;
            $handle = @fopen($this->getSource(), 'r');
            if ($handle !== false) {
                $contents = @fread($handle, 1); // reading 1 byte is enough to test
                @fclose($handle);
            }
            if ($contents === false) {
                $this->source_mtime = 0;
                PMA_fatalError(
                    sprintf(
                        function_exists('__')
                        ? __('Existing configuration file (%s) is not readable.')
                        : 'Existing configuration file (%s) is not readable.',
                        $this->getSource()
                    )
                );
                return false;
            }
        }

        return true;
    }

    /**
     * verifies the permissions on config file (if asked by configuration)
     * (must be called after config.inc.php has been merged)
     *
     * @return void
     */
    function checkPermissions()
    {
        // Check for permissions (on platforms that support it):
        if ($this->get('CheckConfigurationPermissions')) {
            $perms = @fileperms($this->getSource());
            if (!($perms === false) && ($perms & 2)) {
                // This check is normally done after loading configuration
                $this->checkWebServerOs();
                if ($this->get('PMA_IS_WINDOWS') == 0) {
                    $this->source_mtime = 0;
                    /* Gettext is possibly still not loaded */
                    if (function_exists('__')) {
                        $msg = __('Wrong permissions on configuration file, should not be world writable!');
                    } else {
                        $msg = 'Wrong permissions on configuration file, should not be world writable!';
                    }
                    PMA_fatalError($msg);
                }
            }
        }
    }

    /**
     * returns specific config setting
     *
     * @param string $setting config setting
     *
     * @return mixed value
     */
    function get($setting)
    {
        if (isset($this->settings[$setting])) {
            return $this->settings[$setting];
        }
        return null;
    }

    /**
     * sets configuration variable
     *
     * @param string $setting configuration option
     * @param mixed  $value   new value for configuration option
     *
     * @return void
     */
    function set($setting, $value)
    {
        if (! isset($this->settings[$setting])
            || $this->settings[$setting] !== $value
        ) {
            $this->settings[$setting] = $value;
            $this->set_mtime = time();
        }
    }

    /**
     * returns source for current config
     *
     * @return string  config source
     */
    function getSource()
    {
        return $this->source;
    }

    /**
     * returns a unique value to force a CSS reload if either the config
     * or the theme changes
     * must also check the pma_fontsize cookie in case there is no
     * config file
     *
     * @return int Summary of unix timestamps and fontsize,
     * to be unique on theme parameters change
     */
    function getThemeUniqueValue()
    {
        if (null !== $this->get('fontsize')) {
            $fontsize = intval($this->get('fontsize'));
        } elseif (isset($_COOKIE['pma_fontsize'])) {
            $fontsize = intval($_COOKIE['pma_fontsize']);
        } else {
            $fontsize = 0;
        }
        return (
            $fontsize +
            $this->source_mtime +
            $this->default_source_mtime +
            $this->get('user_preferences_mtime') +
            $_SESSION['PMA_Theme']->mtime_info +
            $_SESSION['PMA_Theme']->filesize_info);
    }

    /**
     * $cfg['PmaAbsoluteUri'] is a required directive else cookies won't be
     * set properly and, depending on browsers, inserting or updating a
     * record might fail
     *
     * @return bool
     */
    function checkPmaAbsoluteUri()
    {
        // Setup a default value to let the people and lazy sysadmins work anyway,
        // they'll get an error if the autodetect code doesn't work
        $pma_absolute_uri = $this->get('PmaAbsoluteUri');
        $is_https = $this->detectHttps();

        if (strlen($pma_absolute_uri) < 5) {
            $url = array();

            // If we don't have scheme, we didn't have full URL so we need to
            // dig deeper
            if (empty($url['scheme'])) {
                // Scheme
                if ($is_https) {
                    $url['scheme'] = 'https';
                } else {
                    $url['scheme'] = 'http';
                }

                // Host and port
                if (PMA_getenv('HTTP_HOST')) {
                    // Prepend the scheme before using parse_url() since this
                    // is not part of the RFC2616 Host request-header
                    $parsed_url = parse_url(
                        $url['scheme'] . '://' . PMA_getenv('HTTP_HOST')
                    );
                    if (!empty($parsed_url['host'])) {
                        $url = $parsed_url;
                    } else {
                        $url['host'] = PMA_getenv('HTTP_HOST');
                    }
                } elseif (PMA_getenv('SERVER_NAME')) {
                    $url['host'] = PMA_getenv('SERVER_NAME');
                } else {
                    $this->error_pma_uri = true;
                    return false;
                }

                // If we didn't set port yet...
                if (empty($url['port']) && PMA_getenv('SERVER_PORT')) {
                    $url['port'] = PMA_getenv('SERVER_PORT');
                }

                // And finally the path could be already set from REQUEST_URI
                if (empty($url['path'])) {
                    $path = parse_url($GLOBALS['PMA_PHP_SELF']);
                    $url['path'] = $path['path'];
                }
            }

            // Make url from parts we have
            $pma_absolute_uri = $url['scheme'] . '://';
            // Was there user information?
            if (!empty($url['user'])) {
                $pma_absolute_uri .= $url['user'];
                if (!empty($url['pass'])) {
                    $pma_absolute_uri .= ':' . $url['pass'];
                }
                $pma_absolute_uri .= '@';
            }
            // Add hostname
            $pma_absolute_uri .= $url['host'];
            // Add port, if it not the default one
            if (! empty($url['port'])
                && (($url['scheme'] == 'http' && $url['port'] != 80)
                || ($url['scheme'] == 'https' && $url['port'] != 443))
            ) {
                $pma_absolute_uri .= ':' . $url['port'];
            }
            // And finally path, without script name, the 'a' is there not to
            // strip our directory, when path is only /pmadir/ without filename.
            // Backslashes returned by Windows have to be changed.
            // Only replace backslashes by forward slashes if on Windows,
            // as the backslash could be valid on a non-Windows system.
            $this->checkWebServerOs();
            if ($this->get('PMA_IS_WINDOWS') == 1) {
                $path = str_replace("\\", "/", dirname($url['path'] . 'a'));
            } else {
                $path = dirname($url['path'] . 'a');
            }

            // To work correctly within transformations overview:
            if (defined('PMA_PATH_TO_BASEDIR') && PMA_PATH_TO_BASEDIR == '../../') {
                if ($this->get('PMA_IS_WINDOWS') == 1) {
                    $path = str_replace("\\", "/", dirname(dirname($path)));
                } else {
                    $path = dirname(dirname($path));
                }
            }

            // PHP's dirname function would have returned a dot
            // when $path contains no slash
            if ($path == '.') {
                $path = '';
            }
            // in vhost situations, there could be already an ending slash
            if (substr($path, -1) != '/') {
                $path .= '/';
            }
            $pma_absolute_uri .= $path;

            // We used to display a warning if PmaAbsoluteUri wasn't set, but now
            // the autodetect code works well enough that we don't display the
            // warning at all. The user can still set PmaAbsoluteUri manually.

        } else {
            // The URI is specified, however users do often specify this
            // wrongly, so we try to fix this.

            // Adds a trailing slash et the end of the phpMyAdmin uri if it
            // does not exist.
            if (substr($pma_absolute_uri, -1) != '/') {
                $pma_absolute_uri .= '/';
            }

            // If URI doesn't start with http:// or https://, we will add
            // this.
            if (substr($pma_absolute_uri, 0, 7) != 'http://'
                && substr($pma_absolute_uri, 0, 8) != 'https://'
            ) {
                $pma_absolute_uri
                    = ($is_https ? 'https' : 'http')
                    . ':' . (substr($pma_absolute_uri, 0, 2) == '//' ? '' : '//')
                    . $pma_absolute_uri;
            }
        }
        $this->set('PmaAbsoluteUri', $pma_absolute_uri);
    }

    /**
     * Converts currently used PmaAbsoluteUri to SSL based variant.
     *
     * @return String witch adjusted URI
     */
    function getSSLUri()
    {
        // grab current URL
        $url = $this->get('PmaAbsoluteUri');
        // Parse current URL
        $parsed = parse_url($url);
        // In case parsing has failed do stupid string replacement
        if ($parsed === false) {
            // Replace http protocol
            return preg_replace('@^http:@', 'https:', $url);
        }

        // Reconstruct URL using parsed parts
        if ($this->get('SSLPort')) {
            $port_number = $this->get('SSLPort');
        } else {
            $port_number = 443;
        }
        return 'https://' . $parsed['host'] . ':' . $port_number . $parsed['path'];
    }

    /**
     * check selected collation_connection
     *
     * @todo check validity of $_REQUEST['collation_connection']
     *
     * @return void
     */
    function checkCollationConnection()
    {
        if (! empty($_REQUEST['collation_connection'])) {
            $this->set(
                'collation_connection',
                strip_tags($_REQUEST['collation_connection'])
            );
        }
    }

    /**
     * checks for font size configuration, and sets font size as requested by user
     *
     * @return void
     */
    function checkFontsize()
    {
        $new_fontsize = '';

        if (isset($_GET['set_fontsize'])) {
            $new_fontsize = $_GET['set_fontsize'];
        } elseif (isset($_POST['set_fontsize'])) {
            $new_fontsize = $_POST['set_fontsize'];
        } elseif (isset($_COOKIE['pma_fontsize'])) {
            $new_fontsize = $_COOKIE['pma_fontsize'];
        }

        if (preg_match('/^[0-9.]+(px|em|pt|\%)$/', $new_fontsize)) {
            $this->set('fontsize', $new_fontsize);
        } elseif (! $this->get('fontsize')) {
            // 80% would correspond to the default browser font size
            // of 16, but use 82% to help read the monoface font
            $this->set('fontsize', '82%');
        }

        $this->setCookie('pma_fontsize', $this->get('fontsize'), '82%');
    }

    /**
     * checks if upload is enabled
     *
     * @return void
     */
    function checkUpload()
    {
        if (ini_get('file_uploads')) {
            $this->set('enable_upload', true);
            // if set "php_admin_value file_uploads Off" in httpd.conf
            // ini_get() also returns the string "Off" in this case:
            if ('off' == strtolower(ini_get('file_uploads'))) {
                $this->set('enable_upload', false);
            }
        } else {
            $this->set('enable_upload', false);
        }
    }

    /**
     * Maximum upload size as limited by PHP
     * Used with permission from Moodle (http://moodle.org) by Martin Dougiamas
     *
     * this section generates $max_upload_size in bytes
     *
     * @return void
     */
    function checkUploadSize()
    {
        if (! $filesize = ini_get('upload_max_filesize')) {
            $filesize = "5M";
        }

        if ($postsize = ini_get('post_max_size')) {
            $this->set(
                'max_upload_size',
                min(PMA_getRealSize($filesize), PMA_getRealSize($postsize))
            );
        } else {
            $this->set('max_upload_size', PMA_getRealSize($filesize));
        }
    }

    /**
     * Checks if protocol is https
     *
     * This function checks if the https protocol is used in the PmaAbsoluteUri
     * configuration setting, as opposed to detectHttps() which checks if the
     * https protocol is used on the active connection.
     *
     * @return bool
     */
    public function isHttps()
    {

        if (null !== $this->get('is_https')) {
            return $this->get('is_https');
        }

        $url = parse_url($this->get('PmaAbsoluteUri'));
        $is_https = null;

        if (isset($url['scheme']) && $url['scheme'] == 'https') {
            $is_https = true;
        } else {
            $is_https = false;
        }

        $this->set('is_https', $is_https);

        return $is_https;
    }

    /**
     * Detects whether https appears to be used.
     *
     * This function checks if the https protocol is used in the current connection
     * with the webserver, based on environment variables.
     * Please note that this just detects what we see, so
     * it completely ignores things like reverse proxies.
     *
     * @return bool
     */
    function detectHttps()
    {
        $is_https = false;

        $url = array();

        // At first we try to parse REQUEST_URI, it might contain full URL,
        if (PMA_getenv('REQUEST_URI')) {
            // produces E_WARNING if it cannot get parsed, e.g. '/foobar:/'
            $url = @parse_url(PMA_getenv('REQUEST_URI'));
            if ($url === false) {
                $url = array();
            }
        }

        // If we don't have scheme, we didn't have full URL so we need to
        // dig deeper
        if (empty($url['scheme'])) {
            // Scheme
            if (PMA_getenv('HTTP_SCHEME')) {
                $url['scheme'] = PMA_getenv('HTTP_SCHEME');
            } elseif (PMA_getenv('HTTPS')
                && strtolower(PMA_getenv('HTTPS')) == 'on'
            ) {
                $url['scheme'] = 'https';
            } elseif (PMA_getenv('HTTP_X_FORWARDED_PROTO')) {
                $url['scheme'] = strtolower(PMA_getenv('HTTP_X_FORWARDED_PROTO'));
            } elseif (PMA_getenv('HTTP_FRONT_END_HTTPS')
                && strtolower(PMA_getenv('HTTP_FRONT_END_HTTPS')) == 'on'
            ) {
                $url['scheme'] = 'https';
            } else {
                $url['scheme'] = 'http';
            }
        }

        if (isset($url['scheme']) && $url['scheme'] == 'https') {
            $is_https = true;
        } else {
            $is_https = false;
        }

        return $is_https;
    }

    /**
     * detect correct cookie path
     *
     * @return void
     */
    function checkCookiePath()
    {
        $this->set('cookie_path', $this->getCookiePath());
    }

    /**
     * Get cookie path
     *
     * @return string
     */
    public function getCookiePath()
    {
        static $cookie_path = null;

        if (null !== $cookie_path && !defined('TESTSUITE')) {
            return $cookie_path;
        }

        $parsed_url = parse_url($this->get('PmaAbsoluteUri'));

        $cookie_path   = $parsed_url['path'];

        return $cookie_path;
    }

    /**
     * enables backward compatibility
     *
     * @return void
     */
    function enableBc()
    {
        $GLOBALS['cfg']             = $this->settings;
        $GLOBALS['default_server']  = $this->default_server;
        unset($this->default_server);
        $GLOBALS['collation_connection'] = $this->get('collation_connection');
        $GLOBALS['is_upload']       = $this->get('enable_upload');
        $GLOBALS['max_upload_size'] = $this->get('max_upload_size');
        $GLOBALS['cookie_path']     = $this->get('cookie_path');
        $GLOBALS['is_https']        = $this->get('is_https');

        $defines = array(
            'PMA_VERSION',
            'PMA_THEME_VERSION',
            'PMA_THEME_GENERATION',
            'PMA_PHP_STR_VERSION',
            'PMA_PHP_INT_VERSION',
            'PMA_IS_WINDOWS',
            'PMA_IS_IIS',
            'PMA_IS_GD2',
            'PMA_USR_OS',
            'PMA_USR_BROWSER_VER',
            'PMA_USR_BROWSER_AGENT'
            );

        foreach ($defines as $define) {
            if (! defined($define)) {
                define($define, $this->get($define));
            }
        }
    }

    /**
     * returns options for font size selection
     *
     * @param string $current_size current selected font size with unit
     *
     * @return array selectable font sizes
     *
     * @static
     */
    static protected function getFontsizeOptions($current_size = '82%')
    {
        $unit = preg_replace('/[0-9.]*/', '', $current_size);
        $value = preg_replace('/[^0-9.]*/', '', $current_size);

        $factors = array();
        $options = array();
        $options["$value"] = $value . $unit;

        if ($unit === '%') {
            $factors[] = 1;
            $factors[] = 5;
            $factors[] = 10;
        } elseif ($unit === 'em') {
            $factors[] = 0.05;
            $factors[] = 0.2;
            $factors[] = 1;
        } elseif ($unit === 'pt') {
            $factors[] = 0.5;
            $factors[] = 2;
        } elseif ($unit === 'px') {
            $factors[] = 1;
            $factors[] = 5;
            $factors[] = 10;
        } else {
            //unknown font size unit
            $factors[] = 0.05;
            $factors[] = 0.2;
            $factors[] = 1;
            $factors[] = 5;
            $factors[] = 10;
        }

        foreach ($factors as $key => $factor) {
            $option_inc = $value + $factor;
            $option_dec = $value - $factor;
            while (count($options) < 21) {
                $options["$option_inc"] = $option_inc . $unit;
                if ($option_dec > $factors[0]) {
                    $options["$option_dec"] = $option_dec . $unit;
                }
                $option_inc += $factor;
                $option_dec -= $factor;
                if (isset($factors[$key + 1])
                    && $option_inc >= $value + $factors[$key + 1]
                ) {
                    break;
                }
            }
        }
        ksort($options);
        return $options;
    }

    /**
     * returns html selectbox for font sizes
     *
     * @static
     *
     * @return string html selectbox
     */
    static protected function getFontsizeSelection()
    {
        $current_size = $GLOBALS['PMA_Config']->get('fontsize');
        // for the case when there is no config file (this is supported)
        if (empty($current_size)) {
            if (isset($_COOKIE['pma_fontsize'])) {
                $current_size = $_COOKIE['pma_fontsize'];
            } else {
                $current_size = '82%';
            }
        }
        $options = PMA_Config::getFontsizeOptions($current_size);

        $return = '<label for="select_fontsize">' . __('Font size')
            . ':</label>' . "\n"
            . '<select name="set_fontsize" id="select_fontsize"'
            . ' class="autosubmit">' . "\n";
        foreach ($options as $option) {
            $return .= '<option value="' . $option . '"';
            if ($option == $current_size) {
                $return .= ' selected="selected"';
            }
            $return .= '>' . $option . '</option>' . "\n";
        }
        $return .= '</select>';

        return $return;
    }

    /**
     * return complete font size selection form
     *
     * @static
     *
     * @return string html selectbox
     */
    static public function getFontsizeForm()
    {
        return '<form name="form_fontsize_selection" id="form_fontsize_selection"'
            . ' method="get" action="index.php" class="disableAjax">' . "\n"
            . PMA_generate_common_hidden_inputs() . "\n"
            . PMA_Config::getFontsizeSelection() . "\n"
            . '</form>';
    }

    /**
     * removes cookie
     *
     * @param string $cookie name of cookie to remove
     *
     * @return boolean result of setcookie()
     */
    function removeCookie($cookie)
    {
        if (defined('TESTSUITE')) {
            if (isset($_COOKIE[$cookie])) {
                unset($_COOKIE[$cookie]);
            }
            return true;
        }
        return setcookie(
            $cookie,
            '',
            time() - 3600,
            $this->getCookiePath(),
            '',
            $this->isHttps()
        );
    }

    /**
     * sets cookie if value is different from current cokkie value,
     * or removes if value is equal to default
     *
     * @param string $cookie   name of cookie to remove
     * @param mixed  $value    new cookie value
     * @param string $default  default value
     * @param int    $validity validity of cookie in seconds (default is one month)
     * @param bool   $httponly whether cookie is only for HTTP (and not for scripts)
     *
     * @return boolean result of setcookie()
     */
    function setCookie($cookie, $value, $default = null, $validity = null,
        $httponly = true
    ) {
        if (strlen($value) && null !== $default && $value === $default) {
            // default value is used
            if (isset($_COOKIE[$cookie])) {
                // remove cookie
                return $this->removeCookie($cookie);
            }
            return false;
        }

        if (! strlen($value) && isset($_COOKIE[$cookie])) {
            // remove cookie, value is empty
            return $this->removeCookie($cookie);
        }

        if (! isset($_COOKIE[$cookie]) || $_COOKIE[$cookie] !== $value) {
            // set cookie with new value
            /* Calculate cookie validity */
            if ($validity === null) {
                $validity = time() + 2592000;
            } elseif ($validity == 0) {
                $validity = 0;
            } else {
                $validity = time() + $validity;
            }
            if (defined('TESTSUITE')) {
                $_COOKIE[$cookie] = $value;
                return true;
            }
            return setcookie(
                $cookie,
                $value,
                $validity,
                $this->getCookiePath(),
                '',
                $this->isHttps(),
                $httponly
            );
        }

        // cookie has already $value as value
        return true;
    }
}
?><|MERGE_RESOLUTION|>--- conflicted
+++ resolved
@@ -721,10 +721,6 @@
         }
         $ch = curl_init($link);
         curl_setopt($ch, CURLOPT_FOLLOWLOCATION, 0);
-<<<<<<< HEAD
-        curl_setopt($ch, CURLOPT_NOBODY, ! $get_body);
-=======
->>>>>>> d7782672
         curl_setopt($ch, CURLOPT_HEADER, 1);
         curl_setopt($ch, CURLOPT_RETURNTRANSFER, 1);
         curl_setopt($ch, CURLOPT_SSL_VERIFYHOST, 0);

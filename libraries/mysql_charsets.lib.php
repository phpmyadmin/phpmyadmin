--- conflicted
+++ resolved
@@ -88,19 +88,9 @@
  */
 function PMA_generateCharsetQueryPart($collation)
 {
-<<<<<<< HEAD
     list($charset) = explode('_', $collation);
-    return ' CHARACTER SET ' . $charset
+    return ' CHARSET=' . $charset
         . ($charset == $collation ? '' : ' COLLATE ' . $collation);
-=======
-    if (!PMA_DRIZZLE) {
-        list($charset) = explode('_', $collation);
-        return ' CHARSET=' . $charset
-            . ($charset == $collation ? '' : ' COLLATE ' . $collation);
-    } else {
-        return ' COLLATE ' . $collation;
-    }
->>>>>>> 99e30eff
 }
 
 /**

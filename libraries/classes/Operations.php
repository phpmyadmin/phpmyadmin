--- conflicted
+++ resolved
@@ -117,35 +117,17 @@
     /**
      * Get views as an array and create SQL view stand-in
      *
-<<<<<<< HEAD
-     * @param array     $tablesFull      array of all tables in given db or dbs
+     * @param string[]  $tables          array of all tables in given db or dbs
      * @param ExportSql $exportSqlPlugin export plugin instance
      * @param string    $db              database name
-=======
-     * @param string[]  $tables            array of all tables in given db or dbs
-     * @param ExportSql $export_sql_plugin export plugin instance
-     * @param string    $db                database name
->>>>>>> 6b358294
      *
      * @return array
      */
     public function getViewsAndCreateSqlViewStandIn(
-<<<<<<< HEAD
-        array $tablesFull,
+        array $tables,
         $exportSqlPlugin,
         $db,
         DatabaseName $newDatabaseName
-    ) {
-        $views = [];
-        foreach (array_keys($tablesFull) as $tableName) {
-            // to be able to rename a db containing views,
-            // first all the views are collected and a stand-in is created
-            // the real views are created after the tables
-            if (! $this->dbi->getTable($db, (string) $tableName)->isView()) {
-=======
-        array $tables,
-        $export_sql_plugin,
-        $db
     ) {
         $views = [];
         foreach ($tables as $table) {
@@ -153,42 +135,25 @@
             // first all the views are collected and a stand-in is created
             // the real views are created after the tables
             if (! $this->dbi->getTable($db, $table)->isView()) {
->>>>>>> 6b358294
                 continue;
             }
 
             // If view exists, and 'add drop view' is selected: Drop it!
             if ($_POST['what'] !== 'nocopy' && isset($_POST['drop_if_exists']) && $_POST['drop_if_exists'] === 'true') {
-<<<<<<< HEAD
                 $dropQuery = 'DROP VIEW IF EXISTS '
                     . Util::backquote($newDatabaseName) . '.'
-                    . Util::backquote($tableName);
+                    . Util::backquote($table);
                 $this->dbi->query($dropQuery);
-=======
-                $drop_query = 'DROP VIEW IF EXISTS '
-                    . Util::backquote($_POST['newname']) . '.'
-                    . Util::backquote($table);
-                $this->dbi->query($drop_query);
->>>>>>> 6b358294
 
                 $GLOBALS['sql_query'] .= "\n" . $dropQuery . ';';
             }
 
-<<<<<<< HEAD
-            $views[] = $tableName;
+            $views[] = $table;
             // Create stand-in definition to resolve view dependencies
-            $sqlViewStandin = $exportSqlPlugin->getTableDefStandIn($db, $tableName);
+            $sqlViewStandin = $exportSqlPlugin->getTableDefStandIn($db, $table);
             $this->dbi->selectDb($newDatabaseName);
             $this->dbi->query($sqlViewStandin);
             $GLOBALS['sql_query'] .= "\n" . $sqlViewStandin;
-=======
-            $views[] = $table;
-            // Create stand-in definition to resolve view dependencies
-            $sql_view_standin = $export_sql_plugin->getTableDefStandIn($db, $table, "\n");
-            $this->dbi->selectDb($_POST['newname']);
-            $this->dbi->query($sql_view_standin);
-            $GLOBALS['sql_query'] .= "\n" . $sql_view_standin;
->>>>>>> 6b358294
         }
 
         return $views;
@@ -197,33 +162,18 @@
     /**
      * Get sql query for copy/rename table and boolean for whether copy/rename or not
      *
-<<<<<<< HEAD
-     * @param array  $tablesFull array of all tables in given db or dbs
-     * @param bool   $move       whether database name is empty or not
-     * @param string $db         database name
-     *
-     * @return array SQL queries for the constraints
-     */
-    public function copyTables(array $tablesFull, $move, $db, DatabaseName $newDatabaseName)
-    {
-        $sqlContraints = [];
-        foreach (array_keys($tablesFull) as $tableName) {
-            // skip the views; we have created stand-in definitions
-            if ($this->dbi->getTable($db, (string) $tableName)->isView()) {
-=======
      * @param string[] $tables array of all tables in given db or dbs
      * @param bool     $move   whether database name is empty or not
      * @param string   $db     database name
      *
      * @return array SQL queries for the constraints
      */
-    public function copyTables(array $tables, $move, $db)
+    public function copyTables(array $tables, $move, $db, DatabaseName $newDatabaseName)
     {
         $sqlContraints = [];
         foreach ($tables as $table) {
             // skip the views; we have created stand-in definitions
             if ($this->dbi->getTable($db, $table)->isView()) {
->>>>>>> 6b358294
                 continue;
             }
 
@@ -232,15 +182,9 @@
 
             // do not copy the data from a Merge table
             // note: on the calling FORM, 'data' means 'structure and data'
-<<<<<<< HEAD
-            if ($this->dbi->getTable($db, (string) $tableName)->isMerge()) {
+            if ($this->dbi->getTable($db, $table)->isMerge()) {
                 if ($copyMode === 'data') {
                     $copyMode = 'structure';
-=======
-            if ($this->dbi->getTable($db, $table)->isMerge()) {
-                if ($this_what === 'data') {
-                    $this_what = 'structure';
->>>>>>> 6b358294
                 }
 
                 if ($copyMode === 'dataonly') {
@@ -255,26 +199,15 @@
             // keep the triggers from the original db+table
             // (third param is empty because delimiters are only intended
             //  for importing via the mysql client or our Import feature)
-<<<<<<< HEAD
-            $triggers = Triggers::getDetails($this->dbi, $db, (string) $tableName, '');
-=======
-            $triggers = $this->dbi->getTriggers($db, $table, '');
->>>>>>> 6b358294
+            $triggers = Triggers::getDetails($this->dbi, $db, $table, '');
 
             if (
                 ! Table::moveCopy(
                     $db,
-<<<<<<< HEAD
-                    $tableName,
+                    $table,
                     $newDatabaseName->getName(),
-                    $tableName,
+                    $table,
                     ($copyMode ?? 'data'),
-=======
-                    $table,
-                    $_POST['newname'],
-                    $table,
-                    ($this_what ?? 'data'),
->>>>>>> 6b358294
                     $move,
                     'db_copy',
                     isset($_POST['drop_if_exists']) && $_POST['drop_if_exists'] === 'true'

--- conflicted
+++ resolved
@@ -17,14 +17,11 @@
 use function file_exists;
 use function file_put_contents;
 use function htmlspecialchars;
-<<<<<<< HEAD
 use function is_array;
 use function is_readable;
 use function is_writable;
 use function mb_strlen;
-=======
 use function is_string;
->>>>>>> c19d053e
 use function rawurldecode;
 use function sprintf;
 use function trigger_error;

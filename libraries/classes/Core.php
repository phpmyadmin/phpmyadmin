--- conflicted
+++ resolved
@@ -1241,13 +1241,9 @@
     public static function signSqlQuery($sqlQuery)
     {
         global $cfg;
-<<<<<<< HEAD
-
-        return hash_hmac('sha256', $sqlQuery, $_SESSION[' HMAC_secret '] . $cfg['blowfish_secret']);
-=======
+
         $secret = $_SESSION[' HMAC_secret '] ?? '';
         return hash_hmac('sha256', $sqlQuery, $secret . $cfg['blowfish_secret']);
->>>>>>> 18df6d4a
     }
 
     /**
@@ -1261,13 +1257,9 @@
     public static function checkSqlQuerySignature($sqlQuery, $signature)
     {
         global $cfg;
-<<<<<<< HEAD
-
-        $hmac = hash_hmac('sha256', $sqlQuery, $_SESSION[' HMAC_secret '] . $cfg['blowfish_secret']);
-=======
+
         $secret = $_SESSION[' HMAC_secret '] ?? '';
         $hmac = hash_hmac('sha256', $sqlQuery, $secret . $cfg['blowfish_secret']);
->>>>>>> 18df6d4a
         return hash_equals($hmac, $signature);
     }
 }
<?php
/* vim: set expandtab sw=4 ts=4 sts=4: */
/**
 * Set of functions for the SQL executor
 *
 * @package PhpMyAdmin
 */
declare(strict_types=1);

namespace PhpMyAdmin;

use PhpMyAdmin\Bookmark;
use PhpMyAdmin\Core;
use PhpMyAdmin\DatabaseInterface;
use PhpMyAdmin\Display\Results as DisplayResults;
use PhpMyAdmin\Index;
use PhpMyAdmin\Message;
use PhpMyAdmin\Operations;
use PhpMyAdmin\ParseAnalyze;
use PhpMyAdmin\Relation;
use PhpMyAdmin\RelationCleanup;
use PhpMyAdmin\Response;
use PhpMyAdmin\SqlParser\Statements\AlterStatement;
use PhpMyAdmin\SqlParser\Statements\DropStatement;
use PhpMyAdmin\SqlParser\Statements\SelectStatement;
use PhpMyAdmin\SqlParser\Utils\Query;
use PhpMyAdmin\Table;
use PhpMyAdmin\Transformations;
use PhpMyAdmin\Url;
use PhpMyAdmin\Util;

/**
 * Set of functions for the SQL executor
 *
 * @package PhpMyAdmin
 */
class Sql
{
    /**
     * @var Relation
     */
    private $relation;

    /**
     * @var RelationCleanup
     */
    private $relationCleanup;

    /**
     * @var Transformations
     */
    private $transformations;

    /**
     * @var Operations
     */
    private $operations;

    /**
     * @var Template
     */
    private $template;

    /**
     * Constructor
     */
    public function __construct()
    {
        $this->relation = new Relation($GLOBALS['dbi']);
        $this->relationCleanup = new RelationCleanup($GLOBALS['dbi'], $this->relation);
        $this->operations = new Operations($GLOBALS['dbi'], $this->relation);
        $this->transformations = new Transformations();
        $this->template = new Template();
    }

    /**
     * Parses and analyzes the given SQL query.
     *
     * @param string $sql_query SQL query
     * @param string $db        DB name
     *
     * @return mixed
     */
    public function parseAndAnalyze($sql_query, $db = null)
    {
        if ($db === null && isset($GLOBALS['db']) && strlen($GLOBALS['db'])) {
            $db = $GLOBALS['db'];
        }
        list($analyzed_sql_results,,) = ParseAnalyze::sqlQuery($sql_query, $db);
        return $analyzed_sql_results;
    }

    /**
     * Handle remembered sorting order, only for single table query
     *
     * @param string $db                   database name
     * @param string $table                table name
     * @param array  $analyzed_sql_results the analyzed query results
     * @param string $full_sql_query       SQL query
     *
     * @return void
     */
    private function handleSortOrder(
        $db,
        $table,
        array &$analyzed_sql_results,
        &$full_sql_query
    ) {
        $pmatable = new Table($table, $db);

        if (empty($analyzed_sql_results['order'])) {
            // Retrieving the name of the column we should sort after.
            $sortCol = $pmatable->getUiProp(Table::PROP_SORTED_COLUMN);
            if (empty($sortCol)) {
                return;
            }

            // Remove the name of the table from the retrieved field name.
            $sortCol = str_replace(
                Util::backquote($table) . '.',
                '',
                $sortCol
            );

            // Create the new query.
            $full_sql_query = Query::replaceClause(
                $analyzed_sql_results['statement'],
                $analyzed_sql_results['parser']->list,
                'ORDER BY ' . $sortCol
            );

            // TODO: Avoid reparsing the query.
            $analyzed_sql_results = Query::getAll($full_sql_query);
        } else {
            // Store the remembered table into session.
            $pmatable->setUiProp(
                Table::PROP_SORTED_COLUMN,
                Query::getClause(
                    $analyzed_sql_results['statement'],
                    $analyzed_sql_results['parser']->list,
                    'ORDER BY'
                )
            );
        }
    }

    /**
     * Append limit clause to SQL query
     *
     * @param array $analyzed_sql_results the analyzed query results
     *
     * @return string limit clause appended SQL query
     */
    private function getSqlWithLimitClause(array &$analyzed_sql_results)
    {
        return Query::replaceClause(
            $analyzed_sql_results['statement'],
            $analyzed_sql_results['parser']->list,
            'LIMIT ' . $_SESSION['tmpval']['pos'] . ', '
            . $_SESSION['tmpval']['max_rows']
        );
    }

    /**
     * Verify whether the result set has columns from just one table
     *
     * @param array $fields_meta meta fields
     *
     * @return boolean whether the result set has columns from just one table
     */
    private function resultSetHasJustOneTable(array $fields_meta)
    {
        $just_one_table = true;
        $prev_table = '';
        foreach ($fields_meta as $one_field_meta) {
            if ($one_field_meta->table != ''
                && $prev_table != ''
                && $one_field_meta->table != $prev_table
            ) {
                $just_one_table = false;
            }
            if ($one_field_meta->table != '') {
                $prev_table = $one_field_meta->table;
            }
        }
        return $just_one_table && $prev_table != '';
    }

    /**
     * Verify whether the result set contains all the columns
     * of at least one unique key
     *
     * @param string $db          database name
     * @param string $table       table name
     * @param array  $fields_meta meta fields
     *
     * @return boolean whether the result set contains a unique key
     */
    private function resultSetContainsUniqueKey($db, $table, array $fields_meta)
    {
        $columns = $GLOBALS['dbi']->getColumns($db, $table);
        $resultSetColumnNames = [];
        foreach ($fields_meta as $oneMeta) {
            $resultSetColumnNames[] = $oneMeta->name;
        }
        foreach (Index::getFromTable($table, $db) as $index) {
            if ($index->isUnique()) {
                $indexColumns = $index->getColumns();
                $numberFound = 0;
                foreach ($indexColumns as $indexColumnName => $dummy) {
                    if (in_array($indexColumnName, $resultSetColumnNames)) {
                        $numberFound++;
                    } elseif (! in_array($indexColumnName, $columns)) {
                        $numberFound++;
                    } elseif (strpos($columns[$indexColumnName]['Extra'], 'INVISIBLE') !== false) {
                        $numberFound++;
                    }
                }
                if ($numberFound == count($indexColumns)) {
                    return true;
                }
            }
        }
        return false;
    }

    /**
     * Get the HTML for relational column dropdown
     * During grid edit, if we have a relational field, returns the html for the
     * dropdown
     *
     * @param string $db         current database
     * @param string $table      current table
     * @param string $column     current column
     * @param string $curr_value current selected value
     *
     * @return string html for the dropdown
     */
    private function getHtmlForRelationalColumnDropdown($db, $table, $column, $curr_value)
    {
        $foreigners = $this->relation->getForeigners($db, $table, $column);

        $foreignData = $this->relation->getForeignData(
            $foreigners,
            $column,
            false,
            '',
            ''
        );

        if ($foreignData['disp_row'] == null) {
            //Handle the case when number of values
            //is more than $cfg['ForeignKeyMaxLimit']
            $_url_params = [
                'db' => $db,
                'table' => $table,
                'field' => $column,
            ];

            $dropdown = $this->template->render('sql/relational_column_dropdown', [
                'current_value' => $_POST['curr_value'],
                'params' => $_url_params,
            ]);
        } else {
            $dropdown = $this->relation->foreignDropdown(
                $foreignData['disp_row'],
                $foreignData['foreign_field'],
                $foreignData['foreign_display'],
                $curr_value,
                $GLOBALS['cfg']['ForeignKeyMaxLimit']
            );
            $dropdown = '<select>' . $dropdown . '</select>';
        }

        return $dropdown;
    }

    /**
     * Get the HTML for the profiling table and accompanying chart if profiling is set.
     * Otherwise returns null
     *
     * @param string|null $urlQuery         url query
     * @param string      $database         current database
     * @param array       $profilingResults array containing the profiling info
     *
     * @return string html for the profiling table and chart
     */
    private function getHtmlForProfilingChart($urlQuery, $database, $profilingResults): string
    {
        if (! empty($profilingResults)) {
            $urlQuery = isset($urlQuery) ? $urlQuery : Url::getCommon(['db' => $database]);

            list(
                $detailedTable,
                $chartJson,
                $profilingStats
            ) = $this->analyzeAndGetTableHtmlForProfilingResults($profilingResults);

            return $this->template->render('sql/profiling_chart', [
                'url_query' => $urlQuery,
                'detailed_table' => $detailedTable,
                'states' => $profilingStats['states'],
                'total_time' => $profilingStats['total_time'],
                'chart_json' => $chartJson,
            ]);
        }
        return '';
    }

    /**
     * Function to get HTML for detailed profiling results table, profiling stats, and
     * $chart_json for displaying the chart.
     *
     * @param array $profiling_results profiling results
     *
     * @return mixed
     */
    private function analyzeAndGetTableHtmlForProfilingResults(
        $profiling_results
    ) {
        $profiling_stats = [
            'total_time' => 0,
            'states' => [],
        ];
        $chart_json = [];
        $i = 1;
        $table = '';
        foreach ($profiling_results as $one_result) {
            if (! isset($profiling_stats['states'][ucwords($one_result['Status'])])) {
                $profiling_stats['states'][ucwords($one_result['Status'])] = [
                    'total_time' => $one_result['Duration'],
                    'calls' => 1,
                ];
            }
            $profiling_stats['total_time'] += $one_result['Duration'];

            $table .= $this->template->render('sql/detailed_table', [
                'index' => $i++,
                'status' => $one_result['Status'],
                'duration' => $one_result['Duration'],
            ]);

            if (isset($chart_json[ucwords($one_result['Status'])])) {
                $chart_json[ucwords($one_result['Status'])]
                    += $one_result['Duration'];
            } else {
                $chart_json[ucwords($one_result['Status'])]
                    = $one_result['Duration'];
            }
        }
        return [
            $table,
            $chart_json,
            $profiling_stats,
        ];
    }

    /**
     * Get the HTML for the enum column dropdown
     * During grid edit, if we have a enum field, returns the html for the
     * dropdown
     *
     * @param string $db         current database
     * @param string $table      current table
     * @param string $column     current column
     * @param string $curr_value currently selected value
     *
     * @return string html for the dropdown
     */
    private function getHtmlForEnumColumnDropdown($db, $table, $column, $curr_value)
    {
        $values = $this->getValuesForColumn($db, $table, $column);
        return $this->template->render('sql/enum_column_dropdown', [
            'values' => $values,
            'selected_values' => [$curr_value],
        ]);
    }

    /**
     * Get value of a column for a specific row (marked by $where_clause)
     *
     * @param string $db           current database
     * @param string $table        current table
     * @param string $column       current column
     * @param string $where_clause where clause to select a particular row
     *
     * @return string with value
     */
    private function getFullValuesForSetColumn($db, $table, $column, $where_clause)
    {
        $result = $GLOBALS['dbi']->fetchSingleRow(
            "SELECT `$column` FROM `$db`.`$table` WHERE $where_clause"
        );

        return $result[$column];
    }

    /**
     * Get the HTML for the set column dropdown
     * During grid edit, if we have a set field, returns the html for the
     * dropdown
     *
     * @param string $db         current database
     * @param string $table      current table
     * @param string $column     current column
     * @param string $curr_value currently selected value
     *
     * @return string html for the set column
     */
    private function getHtmlForSetColumn($db, $table, $column, $curr_value): string
    {
        $values = $this->getValuesForColumn($db, $table, $column);

        $full_values = isset($_POST['get_full_values']) ? $_POST['get_full_values'] : false;
        $where_clause = isset($_POST['where_clause']) ? $_POST['where_clause'] : null;

        // If the $curr_value was truncated, we should
        // fetch the correct full values from the table
        if ($full_values && ! empty($where_clause)) {
            $curr_value = $this->getFullValuesForSetColumn(
                $db,
                $table,
                $column,
                $where_clause
            );
        }

        //converts characters of $curr_value to HTML entities
        $converted_curr_value = htmlentities(
            $curr_value,
            ENT_COMPAT,
            "UTF-8"
        );

        $selected_values = explode(',', $converted_curr_value);
        $select_size = (count($values) > 10) ? 10 : count($values);

        return $this->template->render('sql/set_column', [
            'size' => $select_size,
            'values' => $values,
            'selected_values' => $selected_values,
        ]);
    }

    /**
     * Get all the values for a enum column or set column in a table
     *
     * @param string $db     current database
     * @param string $table  current table
     * @param string $column current column
     *
     * @return array array containing the value list for the column
     */
    private function getValuesForColumn($db, $table, $column)
    {
        $field_info_query = $GLOBALS['dbi']->getColumnsSql($db, $table, $column);

        $field_info_result = $GLOBALS['dbi']->fetchResult(
            $field_info_query,
            null,
            null,
            DatabaseInterface::CONNECT_USER,
            DatabaseInterface::QUERY_STORE
        );

        return Util::parseEnumSetValues($field_info_result[0]['Type']);
    }

    /**
     * Function to get html for bookmark support if bookmarks are enabled. Else will
     * return null
     *
     * @param array       $displayParts   the parts to display
     * @param array       $cfgBookmark    configuration setting for bookmarking
     * @param string      $sql_query      sql query
     * @param string      $db             current database
     * @param string      $table          current table
     * @param string|null $complete_query complete query
     * @param string      $bkm_user       bookmarking user
     *
     * @return string
     */
    public function getHtmlForBookmark(
        array $displayParts,
        array $cfgBookmark,
        $sql_query,
        $db,
        $table,
        ?string $complete_query,
        $bkm_user
    ): string {
        if ($displayParts['bkm_form'] == '1'
            && (! empty($cfgBookmark) && empty($_GET['id_bookmark']))
            && ! empty($sql_query)
        ) {
            return $this->template->render('sql/bookmark', [
                'db' => $db,
                'goto' => 'sql.php' . Url::getCommon([
                    'db' => $db,
                    'table' => $table,
                    'sql_query' => $sql_query,
                    'id_bookmark' => 1,
                ]),
                'user' => $bkm_user,
                'sql_query' => isset($complete_query) ? $complete_query : $sql_query,
            ]);
        }
        return '';
    }

    /**
     * Function to check whether to remember the sorting order or not
     *
     * @param array $analyzed_sql_results the analyzed query and other variables set
     *                                    after analyzing the query
     *
     * @return boolean
     */
    private function isRememberSortingOrder(array $analyzed_sql_results)
    {
        return $GLOBALS['cfg']['RememberSorting']
            && ! ($analyzed_sql_results['is_count']
                || $analyzed_sql_results['is_export']
                || $analyzed_sql_results['is_func']
                || $analyzed_sql_results['is_analyse'])
            && $analyzed_sql_results['select_from']
            && isset($analyzed_sql_results['select_expr'])
            && isset($analyzed_sql_results['select_tables'])
            && (empty($analyzed_sql_results['select_expr'])
                || ((count($analyzed_sql_results['select_expr']) === 1)
                    && ($analyzed_sql_results['select_expr'][0] == '*')))
            && count($analyzed_sql_results['select_tables']) === 1;
    }

    /**
     * Function to check whether the LIMIT clause should be appended or not
     *
     * @param array $analyzed_sql_results the analyzed query and other variables set
     *                                    after analyzing the query
     *
     * @return boolean
     */
    private function isAppendLimitClause(array $analyzed_sql_results)
    {
        // Assigning LIMIT clause to an syntactically-wrong query
        // is not needed. Also we would want to show the true query
        // and the true error message to the query executor

        return (isset($analyzed_sql_results['parser'])
            && count($analyzed_sql_results['parser']->errors) === 0)
            && ($_SESSION['tmpval']['max_rows'] != 'all')
            && ! ($analyzed_sql_results['is_export']
            || $analyzed_sql_results['is_analyse'])
            && ($analyzed_sql_results['select_from']
                || $analyzed_sql_results['is_subquery'])
            && empty($analyzed_sql_results['limit']);
    }

    /**
     * Function to check whether this query is for just browsing
     *
     * @param array        $analyzed_sql_results the analyzed query and other variables set
     *                                           after analyzing the query
     * @param boolean|null $find_real_end        whether the real end should be found
     *
     * @return boolean
     */
    public function isJustBrowsing(array $analyzed_sql_results, ?bool $find_real_end): bool
    {
        return ! $analyzed_sql_results['is_group']
            && ! $analyzed_sql_results['is_func']
            && empty($analyzed_sql_results['union'])
            && empty($analyzed_sql_results['distinct'])
            && $analyzed_sql_results['select_from']
            && (count($analyzed_sql_results['select_tables']) === 1)
            && (empty($analyzed_sql_results['statement']->where)
                || (count($analyzed_sql_results['statement']->where) === 1
                    && $analyzed_sql_results['statement']->where[0]->expr === '1'))
            && empty($analyzed_sql_results['group'])
            && ! isset($find_real_end)
            && ! $analyzed_sql_results['is_subquery']
            && ! $analyzed_sql_results['join']
            && empty($analyzed_sql_results['having']);
    }

    /**
     * Function to check whether the related transformation information should be deleted
     *
     * @param array $analyzed_sql_results the analyzed query and other variables set
     *                                    after analyzing the query
     *
     * @return boolean
     */
    private function isDeleteTransformationInfo(array $analyzed_sql_results)
    {
        return ! empty($analyzed_sql_results['querytype'])
            && (($analyzed_sql_results['querytype'] == 'ALTER')
                || ($analyzed_sql_results['querytype'] == 'DROP'));
    }

    /**
     * Function to check whether the user has rights to drop the database
     *
     * @param array   $analyzed_sql_results  the analyzed query and other variables set
     *                                       after analyzing the query
     * @param boolean $allowUserDropDatabase whether the user is allowed to drop db
     * @param boolean $is_superuser          whether this user is a superuser
     *
     * @return boolean
     */
    public function hasNoRightsToDropDatabase(
        array $analyzed_sql_results,
        $allowUserDropDatabase,
        $is_superuser
    ) {
        return ! $allowUserDropDatabase
            && isset($analyzed_sql_results['drop_database'])
            && $analyzed_sql_results['drop_database']
            && ! $is_superuser;
    }

    /**
     * Function to set a column property
     *
     * @param Table  $pmatable      Table instance
     * @param string $request_index col_order|col_visib
     *
     * @return boolean
     */
    private function setColumnProperty($pmatable, $request_index)
    {
        $property_value = array_map('intval', explode(',', $_POST[$request_index]));
        switch ($request_index) {
            case 'col_order':
                $property_to_set = Table::PROP_COLUMN_ORDER;
                break;
            case 'col_visib':
                $property_to_set = Table::PROP_COLUMN_VISIB;
                break;
            default:
                $property_to_set = '';
        }
        $retval = $pmatable->setUiProp(
            $property_to_set,
            $property_value,
            $_POST['table_create_time']
        );
        if (gettype($retval) != 'boolean') {
            $response = Response::getInstance();
            $response->setRequestStatus(false);
            $response->addJSON('message', $retval->getString());
            exit;
        }

        return $retval;
    }

    /**
     * Function to check the request for setting the column order or visibility
     *
     * @param string $table the current table
     * @param string $db    the current database
     *
     * @return void
     */
    public function setColumnOrderOrVisibility($table, $db)
    {
        $pmatable = new Table($table, $db);
        $retval = false;

        // set column order
        if (isset($_POST['col_order'])) {
            $retval = $this->setColumnProperty($pmatable, 'col_order');
        }

        // set column visibility
        if ($retval === true && isset($_POST['col_visib'])) {
            $retval = $this->setColumnProperty($pmatable, 'col_visib');
        }

        $response = Response::getInstance();
        $response->setRequestStatus($retval === true);
        exit;
    }

    /**
     * Function to add a bookmark
     *
     * @param string $goto goto page URL
     *
     * @return void
     */
    public function addBookmark($goto)
    {
        $bookmark = Bookmark::createBookmark(
            $GLOBALS['dbi'],
            $GLOBALS['cfg']['Server']['user'],
            $_POST['bkm_fields'],
            (isset($_POST['bkm_all_users'])
                && $_POST['bkm_all_users'] == 'true' ? true : false
            )
        );
        $result = $bookmark->save();
        $response = Response::getInstance();
        if ($response->isAjax()) {
            if ($result) {
                $msg = Message::success(__('Bookmark %s has been created.'));
                $msg->addParam($_POST['bkm_fields']['bkm_label']);
                $response->addJSON('message', $msg);
            } else {
                $msg = Message::error(__('Bookmark not created!'));
                $response->setRequestStatus(false);
                $response->addJSON('message', $msg);
            }
            exit;
        } else {
            // go back to sql.php to redisplay query; do not use &amp; in this case:
            /**
             * @todo In which scenario does this happen?
             */
            Core::sendHeaderLocation(
                './' . $goto
                . '&label=' . $_POST['bkm_fields']['bkm_label']
            );
        }
    }

    /**
     * Function to find the real end of rows
     *
     * @param string $db    the current database
     * @param string $table the current table
     *
     * @return mixed the number of rows if "retain" param is true, otherwise true
     */
    public function findRealEndOfRows($db, $table)
    {
        $unlim_num_rows = $GLOBALS['dbi']->getTable($db, $table)->countRecords(true);
        $_SESSION['tmpval']['pos'] = $this->getStartPosToDisplayRow($unlim_num_rows);

        return $unlim_num_rows;
    }

    /**
     * Function to get values for the relational columns
     *
     * @param string $db    the current database
     * @param string $table the current table
     *
     * @return void
     */
    public function getRelationalValues($db, $table)
    {
        $column = $_POST['column'];
        if ($_SESSION['tmpval']['relational_display'] == 'D'
            && isset($_POST['relation_key_or_display_column'])
            && $_POST['relation_key_or_display_column']
        ) {
            $curr_value = $_POST['relation_key_or_display_column'];
        } else {
            $curr_value = $_POST['curr_value'];
        }
        $dropdown = $this->getHtmlForRelationalColumnDropdown(
            $db,
            $table,
            $column,
            $curr_value
        );
        $response = Response::getInstance();
        $response->addJSON('dropdown', $dropdown);
        exit;
    }

    /**
     * Function to get values for Enum or Set Columns
     *
     * @param string $db         the current database
     * @param string $table      the current table
     * @param string $columnType whether enum or set
     *
     * @return void
     */
    public function getEnumOrSetValues($db, $table, $columnType)
    {
        $column = $_POST['column'];
        $curr_value = $_POST['curr_value'];
        $response = Response::getInstance();
        if ($columnType == "enum") {
            $dropdown = $this->getHtmlForEnumColumnDropdown(
                $db,
                $table,
                $column,
                $curr_value
            );
            $response->addJSON('dropdown', $dropdown);
        } else {
            $select = $this->getHtmlForSetColumn(
                $db,
                $table,
                $column,
                $curr_value
            );
            $response->addJSON('select', $select);
        }
        exit;
    }

    /**
     * Function to get the default sql query for browsing page
     *
     * @param string $db    the current database
     * @param string $table the current table
     *
     * @return string the default $sql_query for browse page
     */
    public function getDefaultSqlQueryForBrowse($db, $table)
    {
        $bookmark = Bookmark::get(
            $GLOBALS['dbi'],
            $GLOBALS['cfg']['Server']['user'],
            $db,
            $table,
            'label',
            false,
            true
        );

        if (! empty($bookmark) && ! empty($bookmark->getQuery())) {
            $GLOBALS['using_bookmark_message'] = Message::notice(
                __('Using bookmark "%s" as default browse query.')
            );
            $GLOBALS['using_bookmark_message']->addParam($table);
            $GLOBALS['using_bookmark_message']->addHtml(
                Util::showDocu('faq', 'faq6-22')
            );
            $sql_query = $bookmark->getQuery();
        } else {
            $defaultOrderByClause = '';

            if (isset($GLOBALS['cfg']['TablePrimaryKeyOrder'])
                && ($GLOBALS['cfg']['TablePrimaryKeyOrder'] !== 'NONE')
            ) {
                $primaryKey     = null;
                $primary        = Index::getPrimary($table, $db);

                if ($primary !== false) {
                    $primarycols    = $primary->getColumns();

                    foreach ($primarycols as $col) {
                        $primaryKey = $col->getName();
                        break;
                    }

                    if ($primaryKey != null) {
                        $defaultOrderByClause = ' ORDER BY '
                            . Util::backquote($table) . '.'
                            . Util::backquote($primaryKey) . ' '
                            . $GLOBALS['cfg']['TablePrimaryKeyOrder'];
                    }
                }
            }

            $sql_query = 'SELECT * FROM ' . Util::backquote($table)
                . $defaultOrderByClause;
        }

        return $sql_query;
    }

    /**
     * Responds an error when an error happens when executing the query
     *
     * @param boolean $is_gotofile    whether goto file or not
     * @param string  $error          error after executing the query
     * @param string  $full_sql_query full sql query
     *
     * @return void
     */
    private function handleQueryExecuteError($is_gotofile, $error, $full_sql_query)
    {
        if ($is_gotofile) {
            $message = Message::rawError($error);
            $response = Response::getInstance();
            $response->setRequestStatus(false);
            $response->addJSON('message', $message);
        } else {
            Util::mysqlDie($error, $full_sql_query, '', '');
        }
        exit;
    }

    /**
     * Function to store the query as a bookmark
     *
     * @param string       $db                     the current database
     * @param string       $bkm_user               the bookmarking user
     * @param string       $sql_query_for_bookmark the query to be stored in bookmark
     * @param string       $bkm_label              bookmark label
     * @param boolean|null $bkm_replace            whether to replace existing bookmarks
     *
     * @return void
     */
    public function storeTheQueryAsBookmark(
        $db,
        $bkm_user,
        $sql_query_for_bookmark,
        $bkm_label,
        ?bool $bkm_replace
    ) {
        $bfields = [
            'bkm_database' => $db,
            'bkm_user'  => $bkm_user,
            'bkm_sql_query' => $sql_query_for_bookmark,
            'bkm_label' => $bkm_label,
        ];

        // Should we replace bookmark?
        if (isset($bkm_replace)) {
            $bookmarks = Bookmark::getList(
                $GLOBALS['dbi'],
                $GLOBALS['cfg']['Server']['user'],
                $db
            );
            foreach ($bookmarks as $bookmark) {
                if ($bookmark->getLabel() == $bkm_label) {
                    $bookmark->delete();
                }
            }
        }

        $bookmark = Bookmark::createBookmark(
            $GLOBALS['dbi'],
            $GLOBALS['cfg']['Server']['user'],
            $bfields,
            isset($_POST['bkm_all_users'])
        );
        $bookmark->save();
    }

    /**
     * Executes the SQL query and measures its execution time
     *
     * @param string $full_sql_query the full sql query
     *
     * @return array ($result, $querytime)
     */
    private function executeQueryAndMeasureTime($full_sql_query)
    {
        // close session in case the query takes too long
        session_write_close();

        // Measure query time.
        $querytime_before = array_sum(explode(' ', microtime()));

        $result = @$GLOBALS['dbi']->tryQuery(
            $full_sql_query,
            DatabaseInterface::CONNECT_USER,
            DatabaseInterface::QUERY_STORE
        );
        $querytime_after = array_sum(explode(' ', microtime()));

        // reopen session
        session_start();

        return [
            $result,
            $querytime_after - $querytime_before,
        ];
    }

    /**
     * Function to get the affected or changed number of rows after executing a query
     *
     * @param boolean $is_affected whether the query affected a table
     * @param mixed   $result      results of executing the query
     *
     * @return int    number of rows affected or changed
     */
    private function getNumberOfRowsAffectedOrChanged($is_affected, $result)
    {
        if (! $is_affected) {
            $num_rows = $result ? @$GLOBALS['dbi']->numRows($result) : 0;
        } else {
            $num_rows = @$GLOBALS['dbi']->affectedRows();
        }

        return $num_rows;
    }

    /**
     * Checks if the current database has changed
     * This could happen if the user sends a query like "USE `database`;"
     *
     * @param string $db the database in the query
     *
     * @return bool whether to reload the navigation(1) or not(0)
     */
    private function hasCurrentDbChanged($db): bool
    {
        if (strlen($db) > 0) {
            $current_db = $GLOBALS['dbi']->fetchValue('SELECT DATABASE()');
            // $current_db is false, except when a USE statement was sent
            return ($current_db != false) && ($db !== $current_db);
        }

        return false;
    }

    /**
     * If a table, database or column gets dropped, clean comments.
     *
     * @param string      $db     current database
     * @param string      $table  current table
     * @param string|null $column current column
     * @param bool        $purge  whether purge set or not
     *
     * @return void
     */
    private function cleanupRelations($db, $table, ?string $column, $purge)
    {
        if (! empty($purge) && strlen($db) > 0) {
            if (strlen($table) > 0) {
                if (isset($column) && strlen($column) > 0) {
                    $this->relationCleanup->column($db, $table, $column);
                } else {
                    $this->relationCleanup->table($db, $table);
                }
            } else {
                $this->relationCleanup->database($db);
            }
        }
    }

    /**
     * Function to count the total number of rows for the same 'SELECT' query without
     * the 'LIMIT' clause that may have been programatically added
     *
     * @param int    $num_rows             number of rows affected/changed by the query
     * @param bool   $justBrowsing         whether just browsing or not
     * @param string $db                   the current database
     * @param string $table                the current table
     * @param array  $analyzed_sql_results the analyzed query and other variables set
     *                                     after analyzing the query
     *
     * @return int unlimited number of rows
     */
    private function countQueryResults(
        $num_rows,
        $justBrowsing,
        $db,
        $table,
        array $analyzed_sql_results
    ) {

        /* Shortcut for not analyzed/empty query */
        if (empty($analyzed_sql_results)) {
            return 0;
        }

        if (! $this->isAppendLimitClause($analyzed_sql_results)) {
            // if we did not append a limit, set this to get a correct
            // "Showing rows..." message
            // $_SESSION['tmpval']['max_rows'] = 'all';
            $unlim_num_rows = $num_rows;
        } elseif ($this->isAppendLimitClause($analyzed_sql_results) && $_SESSION['tmpval']['max_rows'] > $num_rows) {
            // When user has not defined a limit in query and total rows in
            // result are less than max_rows to display, there is no need
            // to count total rows for that query again
            $unlim_num_rows = $_SESSION['tmpval']['pos'] + $num_rows;
        } elseif ($analyzed_sql_results['querytype'] == 'SELECT'
            || $analyzed_sql_results['is_subquery']
        ) {
            //    c o u n t    q u e r y

            // If we are "just browsing", there is only one table (and no join),
            // and no WHERE clause (or just 'WHERE 1 '),
            // we do a quick count (which uses MaxExactCount) because
            // SQL_CALC_FOUND_ROWS is not quick on large InnoDB tables

            // However, do not count again if we did it previously
            // due to $find_real_end == true
            if ($justBrowsing) {
                // Get row count (is approximate for InnoDB)
                $unlim_num_rows = $GLOBALS['dbi']->getTable($db, $table)->countRecords();
                /**
                 * @todo Can we know at this point that this is InnoDB,
                 *       (in this case there would be no need for getting
                 *       an exact count)?
                 */
                if ($unlim_num_rows < $GLOBALS['cfg']['MaxExactCount']) {
                    // Get the exact count if approximate count
                    // is less than MaxExactCount
                    /**
                     * @todo In countRecords(), MaxExactCount is also verified,
                     *       so can we avoid checking it twice?
                     */
                    $unlim_num_rows = $GLOBALS['dbi']->getTable($db, $table)
                        ->countRecords(true);
                }
            } else {
                // The SQL_CALC_FOUND_ROWS option of the SELECT statement is used.

                // For UNION statements, only a SQL_CALC_FOUND_ROWS is required
                // after the first SELECT.

                $count_query = Query::replaceClause(
                    $analyzed_sql_results['statement'],
                    $analyzed_sql_results['parser']->list,
                    'SELECT SQL_CALC_FOUND_ROWS',
                    null,
                    true
                );

                // Another LIMIT clause is added to avoid long delays.
                // A complete result will be returned anyway, but the LIMIT would
                // stop the query as soon as the result that is required has been
                // computed.

                if (empty($analyzed_sql_results['union'])) {
                    $count_query .= ' LIMIT 1';
                }

                // Running the count query.
                $GLOBALS['dbi']->tryQuery($count_query);

                $unlim_num_rows = $GLOBALS['dbi']->fetchValue('SELECT FOUND_ROWS()');
            } // end else "just browsing"
        } else {// not $is_select
            $unlim_num_rows = 0;
        }

        return $unlim_num_rows;
    }

    /**
     * Function to handle all aspects relating to executing the query
     *
     * @param array        $analyzed_sql_results   analyzed sql results
     * @param string       $full_sql_query         full sql query
     * @param boolean      $is_gotofile            whether to go to a file
     * @param string       $db                     current database
     * @param string       $table                  current table
     * @param boolean|null $find_real_end          whether to find the real end
     * @param string       $sql_query_for_bookmark sql query to be stored as bookmark
     * @param array        $extra_data             extra data
     *
     * @return mixed
     */
    private function executeTheQuery(
        array $analyzed_sql_results,
        $full_sql_query,
        $is_gotofile,
        $db,
        $table,
        ?bool $find_real_end,
        $sql_query_for_bookmark,
        $extra_data
    ) {
        $response = Response::getInstance();
        $response->getHeader()->getMenu()->setTable($table);

        // Only if we ask to see the php code
        if (isset($GLOBALS['show_as_php'])) {
            $result = null;
            $num_rows = 0;
            $unlim_num_rows = 0;
        } else { // If we don't ask to see the php code
            if (isset($_SESSION['profiling'])
                && Util::profilingSupported()
            ) {
                $GLOBALS['dbi']->query('SET PROFILING=1;');
            }

            list(
                $result,
                $GLOBALS['querytime']
            ) = $this->executeQueryAndMeasureTime($full_sql_query);

            // Displays an error message if required and stop parsing the script
            $error = $GLOBALS['dbi']->getError();
            if ($error && $GLOBALS['cfg']['IgnoreMultiSubmitErrors']) {
                $extra_data['error'] = $error;
            } elseif ($error) {
                $this->handleQueryExecuteError($is_gotofile, $error, $full_sql_query);
            }

            // If there are no errors and bookmarklabel was given,
            // store the query as a bookmark
            if (! empty($_POST['bkm_label']) && ! empty($sql_query_for_bookmark)) {
                $cfgBookmark = Bookmark::getParams($GLOBALS['cfg']['Server']['user']);
                $this->storeTheQueryAsBookmark(
                    $db,
                    $cfgBookmark['user'],
                    $sql_query_for_bookmark,
                    $_POST['bkm_label'],
                    isset($_POST['bkm_replace']) ? $_POST['bkm_replace'] : null
                );
            } // end store bookmarks

            // Gets the number of rows affected/returned
            // (This must be done immediately after the query because
            // mysql_affected_rows() reports about the last query done)
            $num_rows = $this->getNumberOfRowsAffectedOrChanged(
                $analyzed_sql_results['is_affected'],
                $result
            );

            // Grabs the profiling results
            if (isset($_SESSION['profiling'])
                && Util::profilingSupported()
            ) {
                $profiling_results = $GLOBALS['dbi']->fetchResult('SHOW PROFILE;');
            }

            $justBrowsing = $this->isJustBrowsing(
                $analyzed_sql_results,
                isset($find_real_end) ? $find_real_end : null
            );

            $unlim_num_rows = $this->countQueryResults(
                $num_rows,
                $justBrowsing,
                $db,
                $table,
                $analyzed_sql_results
            );

            $this->cleanupRelations(
                isset($db) ? $db : '',
                isset($table) ? $table : '',
                isset($_POST['dropped_column']) ? $_POST['dropped_column'] : null,
                isset($_POST['purge']) ? $_POST['purge'] : null
            );

            if (isset($_POST['dropped_column'])
                && strlen($db) > 0
                && strlen($table) > 0
            ) {
                // to refresh the list of indexes (Ajax mode)
                $extra_data['indexes_list'] = Index::getHtmlForIndexes(
                    $table,
                    $db
                );
            }
        }

        return [
            $result,
            $num_rows,
            $unlim_num_rows,
            isset($profiling_results) ? $profiling_results : null,
            $extra_data,
        ];
    }
    /**
     * Delete related transformation information
     *
     * @param string $db                   current database
     * @param string $table                current table
     * @param array  $analyzed_sql_results analyzed sql results
     *
     * @return void
     */
    private function deleteTransformationInfo($db, $table, array $analyzed_sql_results)
    {
        if (! isset($analyzed_sql_results['statement'])) {
            return;
        }
        $statement = $analyzed_sql_results['statement'];
        if ($statement instanceof AlterStatement) {
            if (! empty($statement->altered[0])
                && $statement->altered[0]->options->has('DROP')
            ) {
                if (! empty($statement->altered[0]->field->column)) {
                    $this->transformations->clear(
                        $db,
                        $table,
                        $statement->altered[0]->field->column
                    );
                }
            }
        } elseif ($statement instanceof DropStatement) {
            $this->transformations->clear($db, $table);
        }
    }

    /**
     * Function to get the message for the no rows returned case
     *
     * @param string $message_to_show      message to show
     * @param array  $analyzed_sql_results analyzed sql results
     * @param int    $num_rows             number of rows
     *
     * @return Message
     */
    private function getMessageForNoRowsReturned(
        $message_to_show,
        array $analyzed_sql_results,
        $num_rows
    ) {
        if ($analyzed_sql_results['querytype'] == 'DELETE"') {
            $message = Message::getMessageForDeletedRows($num_rows);
        } elseif ($analyzed_sql_results['is_insert']) {
            if ($analyzed_sql_results['querytype'] == 'REPLACE') {
                // For REPLACE we get DELETED + INSERTED row count,
                // so we have to call it affected
                $message = Message::getMessageForAffectedRows($num_rows);
            } else {
                $message = Message::getMessageForInsertedRows($num_rows);
            }
            $insert_id = $GLOBALS['dbi']->insertId();
            if ($insert_id != 0) {
                // insert_id is id of FIRST record inserted in one insert,
                // so if we inserted multiple rows, we had to increment this
                $message->addText('[br]');
                // need to use a temporary because the Message class
                // currently supports adding parameters only to the first
                // message
                $_inserted = Message::notice(__('Inserted row id: %1$d'));
                $_inserted->addParam($insert_id + $num_rows - 1);
                $message->addMessage($_inserted);
            }
        } elseif ($analyzed_sql_results['is_affected']) {
            $message = Message::getMessageForAffectedRows($num_rows);

            // Ok, here is an explanation for the !$is_select.
            // The form generated by PhpMyAdmin\SqlQueryForm
            // and db_sql.php has many submit buttons
            // on the same form, and some confusion arises from the
            // fact that $message_to_show is sent for every case.
            // The $message_to_show containing a success message and sent with
            // the form should not have priority over errors
        } elseif (! empty($message_to_show)
            && $analyzed_sql_results['querytype'] != 'SELECT'
        ) {
            $message = Message::rawSuccess(htmlspecialchars($message_to_show));
        } elseif (! empty($GLOBALS['show_as_php'])) {
            $message = Message::success(__('Showing as PHP code'));
        } elseif (isset($GLOBALS['show_as_php'])) {
            /* User disable showing as PHP, query is only displayed */
            $message = Message::notice(__('Showing SQL query'));
        } else {
            $message = Message::success(
                __('MySQL returned an empty result set (i.e. zero rows).')
            );
        }

        if (isset($GLOBALS['querytime'])) {
            $_querytime = Message::notice(
                '(' . __('Query took %01.4f seconds.') . ')'
            );
            $_querytime->addParam($GLOBALS['querytime']);
            $message->addMessage($_querytime);
        }

        // In case of ROLLBACK, notify the user.
        if (isset($_POST['rollback_query'])) {
            $message->addText(__('[ROLLBACK occurred.]'));
        }

        return $message;
    }

    /**
     * Function to respond back when the query returns zero rows
     * This method is called
     * 1-> When browsing an empty table
     * 2-> When executing a query on a non empty table which returns zero results
     * 3-> When executing a query on an empty table
     * 4-> When executing an INSERT, UPDATE, DELETE query from the SQL tab
     * 5-> When deleting a row from BROWSE tab
     * 6-> When searching using the SEARCH tab which returns zero results
     * 7-> When changing the structure of the table except change operation
     *
     * @param array          $analyzed_sql_results analyzed sql results
     * @param string         $db                   current database
     * @param string         $table                current table
     * @param string|null    $message_to_show      message to show
     * @param int            $num_rows             number of rows
     * @param DisplayResults $displayResultsObject DisplayResult instance
     * @param array|null     $extra_data           extra data
     * @param string         $pmaThemeImage        uri of the theme image
     * @param array|null     $profiling_results    profiling results
     * @param object         $result               executed query results
     * @param string         $sql_query            sql query
     * @param string|null    $complete_query       complete sql query
     *
     * @return string html
     */
<<<<<<< HEAD
    private function getQueryResponseForNoResultsReturned(
        array $analyzed_sql_results,
        $db,
        $table,
        ?string $message_to_show,
        $num_rows,
        $displayResultsObject,
        ?array $extra_data,
        $pmaThemeImage,
        $result,
        $sql_query,
        ?string $complete_query
=======
    private function getQueryResponseForNoResultsReturned(array $analyzed_sql_results, $db,
        $table, $message_to_show, $num_rows, $displayResultsObject, $extra_data,
        $pmaThemeImage, $profiling_results, $result, $sql_query, $complete_query
>>>>>>> 5aa55122
    ) {
        global $url_query;
        if ($this->isDeleteTransformationInfo($analyzed_sql_results)) {
            $this->deleteTransformationInfo($db, $table, $analyzed_sql_results);
        }

        if (isset($extra_data['error'])) {
            $message = Message::rawError($extra_data['error']);
        } else {
            $message = $this->getMessageForNoRowsReturned(
                isset($message_to_show) ? $message_to_show : null,
                $analyzed_sql_results,
                $num_rows
            );
        }

        $html_output = '';
        $html_message = Util::getMessage(
            $message,
            $GLOBALS['sql_query'],
            'success'
        );
        $html_output .= $html_message;
        if (! isset($GLOBALS['show_as_php'])) {
            if (! empty($GLOBALS['reload'])) {
                $extra_data['reload'] = 1;
                $extra_data['db'] = $GLOBALS['db'];
            }

            // For ajax requests add message and sql_query as JSON
            if (empty($_REQUEST['ajax_page_request'])) {
                $extra_data['message'] = $message;
                if ($GLOBALS['cfg']['ShowSQL']) {
                    $extra_data['sql_query'] = $html_message;
                }
            }

            $response = Response::getInstance();
            $response->addJSON(isset($extra_data) ? $extra_data : []);

            if (! empty($analyzed_sql_results['is_select']) &&
                    ! isset($extra_data['error'])) {
                $url_query = isset($url_query) ? $url_query : null;

                $displayParts = [
                    'edit_lnk' => null,
                    'del_lnk' => null,
                    'sort_lnk' => '1',
                    'nav_bar'  => '0',
                    'bkm_form' => '1',
                    'text_btn' => '1',
                    'pview_lnk' => '1',
                ];

                $html_output .= $this->getHtmlForSqlQueryResultsTable(
                    $displayResultsObject,
                    $pmaThemeImage,
                    $url_query,
                    $displayParts,
                    false,
                    0,
                    $num_rows,
                    true,
                    $result,
                    $analyzed_sql_results,
                    true
                );

                if (isset($profiling_results)) {
                    $header   = $response->getHeader();
                    $scripts  = $header->getScripts();
                    $scripts->addFile('sql.js');
                    $html_output .= $this->getHtmlForProfilingChart(
                        $url_query,
                        $db,
                        isset($profiling_results) ? $profiling_results : []
                    );
                }

                $html_output .= $displayResultsObject->getCreateViewQueryResultOp(
                    $analyzed_sql_results
                );

                $cfgBookmark = Bookmark::getParams($GLOBALS['cfg']['Server']['user']);
                if ($cfgBookmark) {
                    $html_output .= $this->getHtmlForBookmark(
                        $displayParts,
                        $cfgBookmark,
                        $sql_query,
                        $db,
                        $table,
                        isset($complete_query) ? $complete_query : $sql_query,
                        $cfgBookmark['user']
                    );
                }
            }
        }

        return $html_output;
    }

    /**
     * Function to send response for ajax grid edit
     *
     * @param object $result result of the executed query
     *
     * @return void
     */
    private function sendResponseForGridEdit($result)
    {
        $row = $GLOBALS['dbi']->fetchRow($result);
        $field_flags = $GLOBALS['dbi']->fieldFlags($result, 0);
        if (false !== stripos($field_flags, DisplayResults::BINARY_FIELD)) {
            $row[0] = bin2hex($row[0]);
        }
        $response = Response::getInstance();
        $response->addJSON('value', $row[0]);
        exit;
    }

    /**
     * Returns a message for successful creation of a bookmark or null if a bookmark
     * was not created
     *
     * @return string
     */
    private function getBookmarkCreatedMessage(): string
    {
        $output = '';
        if (isset($_GET['label'])) {
            $message = Message::success(
                __('Bookmark %s has been created.')
            );
            $message->addParam($_GET['label']);
            $output = $message->getDisplay();
        }

        return $output;
    }

    /**
     * Function to get html for the sql query results table
     *
     * @param DisplayResults $displayResultsObject instance of DisplayResult
     * @param string         $pmaThemeImage        theme image uri
     * @param string         $url_query            url query
     * @param array          $displayParts         the parts to display
     * @param bool           $editable             whether the result table is
     *                                             editable or not
     * @param int            $unlim_num_rows       unlimited number of rows
     * @param int            $num_rows             number of rows
     * @param bool           $showtable            whether to show table or not
     * @param object|null    $result               result of the executed query
     * @param array          $analyzed_sql_results analyzed sql results
     * @param bool           $is_limited_display   Show only limited operations or not
     *
     * @return string
     */
    private function getHtmlForSqlQueryResultsTable(
        $displayResultsObject,
        $pmaThemeImage,
        $url_query,
        array $displayParts,
        $editable,
        $unlim_num_rows,
        $num_rows,
        $showtable,
        $result,
        array $analyzed_sql_results,
        $is_limited_display = false
    ) {
        $printview = isset($_POST['printview']) && $_POST['printview'] == '1' ? '1' : null;
        $table_html = '';
        $browse_dist = ! empty($_POST['is_browse_distinct']);

        if ($analyzed_sql_results['is_procedure']) {
            do {
                if (! isset($result)) {
                    $result = $GLOBALS['dbi']->storeResult();
                }
                $num_rows = $GLOBALS['dbi']->numRows($result);

                if ($result !== false && $num_rows > 0) {
                    $fields_meta = $GLOBALS['dbi']->getFieldsMeta($result);
                    if (! is_array($fields_meta)) {
                        $fields_cnt = 0;
                    } else {
                        $fields_cnt  = count($fields_meta);
                    }

                    $displayResultsObject->setProperties(
                        $num_rows,
                        $fields_meta,
                        $analyzed_sql_results['is_count'],
                        $analyzed_sql_results['is_export'],
                        $analyzed_sql_results['is_func'],
                        $analyzed_sql_results['is_analyse'],
                        $num_rows,
                        $fields_cnt,
                        $GLOBALS['querytime'],
                        $pmaThemeImage,
                        $GLOBALS['text_dir'],
                        $analyzed_sql_results['is_maint'],
                        $analyzed_sql_results['is_explain'],
                        $analyzed_sql_results['is_show'],
                        $showtable,
                        $printview,
                        $url_query,
                        $editable,
                        $browse_dist
                    );

                    $displayParts = [
                        'edit_lnk' => $displayResultsObject::NO_EDIT_OR_DELETE,
                        'del_lnk' => $displayResultsObject::NO_EDIT_OR_DELETE,
                        'sort_lnk' => '1',
                        'nav_bar'  => '1',
                        'bkm_form' => '1',
                        'text_btn' => '1',
                        'pview_lnk' => '1',
                    ];

                    $table_html .= $displayResultsObject->getTable(
                        $result,
                        $displayParts,
                        $analyzed_sql_results,
                        $is_limited_display
                    );
                }

                $GLOBALS['dbi']->freeResult($result);
            } while ($GLOBALS['dbi']->moreResults() && $GLOBALS['dbi']->nextResult());
        } else {
            $fields_meta = [];
            if (isset($result) && ! is_bool($result)) {
                $fields_meta = $GLOBALS['dbi']->getFieldsMeta($result);
            }
            $fields_cnt = count($fields_meta);
            $_SESSION['is_multi_query'] = false;
            $displayResultsObject->setProperties(
                $unlim_num_rows,
                $fields_meta,
                $analyzed_sql_results['is_count'],
                $analyzed_sql_results['is_export'],
                $analyzed_sql_results['is_func'],
                $analyzed_sql_results['is_analyse'],
                $num_rows,
                $fields_cnt,
                $GLOBALS['querytime'],
                $pmaThemeImage,
                $GLOBALS['text_dir'],
                $analyzed_sql_results['is_maint'],
                $analyzed_sql_results['is_explain'],
                $analyzed_sql_results['is_show'],
                $showtable,
                $printview,
                $url_query,
                $editable,
                $browse_dist
            );

            if (! is_bool($result)) {
                $table_html .= $displayResultsObject->getTable(
                    $result,
                    $displayParts,
                    $analyzed_sql_results,
                    $is_limited_display
                );
            }
            $GLOBALS['dbi']->freeResult($result);
        }

        return $table_html;
    }

    /**
     * Function to get html for the previous query if there is such. If not will return
     * null
     *
     * @param string|null    $displayQuery   display query
     * @param bool           $showSql        whether to show sql
     * @param array          $sqlData        sql data
     * @param Message|string $displayMessage display message
     *
     * @return string
     */
    private function getHtmlForPreviousUpdateQuery(
        ?string $displayQuery,
        bool $showSql,
        $sqlData,
        $displayMessage
    ): string {
        $output = '';
        if (isset($displayQuery) && ($showSql === true) && empty($sqlData)) {
            $output = Util::getMessage(
                $displayMessage,
                $displayQuery,
                'success'
            );
        }

        return $output;
    }

    /**
     * To get the message if a column index is missing. If not will return null
     *
     * @param string  $table        current table
     * @param string  $database     current database
     * @param boolean $editable     whether the results table can be editable or not
     * @param boolean $hasUniqueKey whether there is a unique key
     *
     * @return string
     */
    private function getMessageIfMissingColumnIndex($table, $database, $editable, $hasUniqueKey): string
    {
        $output = '';
        if (! empty($table) && ($GLOBALS['dbi']->isSystemSchema($database) || ! $editable)) {
            $output = Message::notice(
                sprintf(
                    __(
                        'Current selection does not contain a unique column.'
                        . ' Grid edit, checkbox, Edit, Copy and Delete features'
                        . ' are not available. %s'
                    ),
                    Util::showDocu(
                        'config',
                        'cfg_RowActionLinksWithoutUnique'
                    )
                )
            )->getDisplay();
        } elseif (! empty($table) && ! $hasUniqueKey) {
            $output = Message::notice(
                sprintf(
                    __(
                        'Current selection does not contain a unique column.'
                        . ' Grid edit, Edit, Copy and Delete features may result in'
                        . ' undesired behavior. %s'
                    ),
                    Util::showDocu(
                        'config',
                        'cfg_RowActionLinksWithoutUnique'
                    )
                )
            )->getDisplay();
        }

        return $output;
    }

    /**
     * Function to get html to display problems in indexes
     *
     * @param string|null $queryType      query type
     * @param array|null  $selectedTables array of table names selected from the
     *                                    database structure page, for an action
     *                                    like check table, optimize table,
     *                                    analyze table or repair table
     * @param string      $database       current database
     *
     * @return string
     */
    private function getHtmlForIndexesProblems(?string $queryType, ?array $selectedTables, string $database): string
    {
        // BEGIN INDEX CHECK See if indexes should be checked.
        $output = '';
        if (isset($queryType)
            && $queryType == 'check_tbl'
            && isset($selectedTables)
            && is_array($selectedTables)
        ) {
            foreach ($selectedTables as $table) {
                $check = Index::findDuplicates($table, $database);
                if (! empty($check)) {
                    $output .= sprintf(
                        __('Problems with indexes of table `%s`'),
                        $table
                    );
                    $output .= $check;
                }
            }
        }

        return $output;
    }

    /**
     * Function to display results when the executed query returns non empty results
     *
     * @param object|null         $result               executed query results
     * @param array               $analyzed_sql_results analysed sql results
     * @param string              $db                   current database
     * @param string              $table                current table
     * @param string|null         $message              message to show
     * @param array|null          $sql_data             sql data
     * @param DisplayResults      $displayResultsObject Instance of DisplayResults
     * @param string              $pmaThemeImage        uri of the theme image
     * @param int                 $unlim_num_rows       unlimited number of rows
     * @param int                 $num_rows             number of rows
     * @param string|null         $disp_query           display query
     * @param Message|string|null $disp_message         display message
     * @param array|null          $profiling_results    profiling results
     * @param string|null         $query_type           query type
     * @param array|null          $selectedTables       array of table names selected
     *                                                  from the database structure page, for
     *                                                  an action like check table,
     *                                                  optimize table, analyze table or
     *                                                  repair table
     * @param string              $sql_query            sql query
     * @param string|null         $complete_query       complete sql query
     *
     * @return string html
     */
    private function getQueryResponseForResultsReturned(
        $result,
        array $analyzed_sql_results,
        $db,
        $table,
        ?string $message,
        ?array $sql_data,
        $displayResultsObject,
        $pmaThemeImage,
        $unlim_num_rows,
        $num_rows,
        ?string $disp_query,
        $disp_message,
        ?array $profiling_results,
        ?string $query_type,
        $selectedTables,
        $sql_query,
        ?string $complete_query
    ) {
        global $showtable, $url_query;
        // If we are retrieving the full value of a truncated field or the original
        // value of a transformed field, show it here
        if (isset($_POST['grid_edit']) && $_POST['grid_edit'] == true) {
            $this->sendResponseForGridEdit($result);
            // script has exited at this point
        }

        // Gets the list of fields properties
        if (isset($result) && $result) {
            $fields_meta = $GLOBALS['dbi']->getFieldsMeta($result);
        } else {
            $fields_meta = [];
        }

        // Should be initialized these parameters before parsing
        $showtable = isset($showtable) ? $showtable : null;
        $url_query = isset($url_query) ? $url_query : null;

        $response = Response::getInstance();
        $header   = $response->getHeader();
        $scripts  = $header->getScripts();

        $just_one_table = $this->resultSetHasJustOneTable($fields_meta);

        // hide edit and delete links:
        // - for information_schema
        // - if the result set does not contain all the columns of a unique key
        //   (unless this is an updatable view)
        // - if the SELECT query contains a join or a subquery

        $updatableView = false;

        $statement = isset($analyzed_sql_results['statement']) ? $analyzed_sql_results['statement'] : null;
        if ($statement instanceof SelectStatement) {
            if (! empty($statement->expr)) {
                if ($statement->expr[0]->expr === '*') {
                    $_table = new Table($table, $db);
                    $updatableView = $_table->isUpdatableView();
                }
            }

            if ($analyzed_sql_results['join']
                || $analyzed_sql_results['is_subquery']
                || count($analyzed_sql_results['select_tables']) !== 1
            ) {
                $just_one_table = false;
            }
        }

        $has_unique = $this->resultSetContainsUniqueKey(
            $db,
            $table,
            $fields_meta
        );

        $editable = ($has_unique
            || $GLOBALS['cfg']['RowActionLinksWithoutUnique']
            || $updatableView)
            && $just_one_table;

        $_SESSION['tmpval']['possible_as_geometry'] = $editable;

        $displayParts = [
            'edit_lnk' => $displayResultsObject::UPDATE_ROW,
            'del_lnk' => $displayResultsObject::DELETE_ROW,
            'sort_lnk' => '1',
            'nav_bar'  => '1',
            'bkm_form' => '1',
            'text_btn' => '0',
            'pview_lnk' => '1',
        ];

        if ($GLOBALS['dbi']->isSystemSchema($db) || ! $editable) {
            $displayParts = [
                'edit_lnk' => $displayResultsObject::NO_EDIT_OR_DELETE,
                'del_lnk' => $displayResultsObject::NO_EDIT_OR_DELETE,
                'sort_lnk' => '1',
                'nav_bar'  => '1',
                'bkm_form' => '1',
                'text_btn' => '1',
                'pview_lnk' => '1',
            ];
        }
        if (isset($_POST['printview']) && $_POST['printview'] == '1') {
            $displayParts = [
                'edit_lnk' => $displayResultsObject::NO_EDIT_OR_DELETE,
                'del_lnk' => $displayResultsObject::NO_EDIT_OR_DELETE,
                'sort_lnk' => '0',
                'nav_bar'  => '0',
                'bkm_form' => '0',
                'text_btn' => '0',
                'pview_lnk' => '0',
            ];
        }

        $tableMaintenanceHtml = '';
        if (isset($_POST['table_maintenance'])) {
            $scripts->addFile('makegrid.js');
            $scripts->addFile('sql.js');
            if (isset($message)) {
                $message = Message::success($message);
                $tableMaintenanceHtml = Util::getMessage(
                    $message,
                    $GLOBALS['sql_query'],
                    'success'
                );
            }
            $tableMaintenanceHtml .= $this->getHtmlForSqlQueryResultsTable(
                $displayResultsObject,
                $pmaThemeImage,
                $url_query,
                $displayParts,
                false,
                $unlim_num_rows,
                $num_rows,
                $showtable,
                $result,
                $analyzed_sql_results
            );
            if (empty($sql_data) || ($sql_data['valid_queries'] = 1)) {
                $response->addHTML($tableMaintenanceHtml);
                exit;
            }
        }

        if (! isset($_POST['printview']) || $_POST['printview'] != '1') {
            $scripts->addFile('makegrid.js');
            $scripts->addFile('sql.js');
            unset($GLOBALS['message']);
            //we don't need to buffer the output in getMessage here.
            //set a global variable and check against it in the function
            $GLOBALS['buffer_message'] = false;
        }

        $previousUpdateQueryHtml = $this->getHtmlForPreviousUpdateQuery(
            isset($disp_query) ? $disp_query : null,
            (bool) $GLOBALS['cfg']['ShowSQL'],
            isset($sql_data) ? $sql_data : null,
            isset($disp_message) ? $disp_message : null
        );

        $profilingChartHtml = $this->getHtmlForProfilingChart(
            $url_query,
            $db,
            isset($profiling_results) ? $profiling_results : []
        );

        $missingUniqueColumnMessage = $this->getMessageIfMissingColumnIndex(
            $table,
            $db,
            $editable,
            $has_unique
        );

        $bookmarkCreatedMessage = $this->getBookmarkCreatedMessage();

        $tableHtml = $this->getHtmlForSqlQueryResultsTable(
            $displayResultsObject,
            $pmaThemeImage,
            $url_query,
            $displayParts,
            $editable,
            $unlim_num_rows,
            $num_rows,
            $showtable,
            $result,
            $analyzed_sql_results
        );

        $indexesProblemsHtml = $this->getHtmlForIndexesProblems(
            isset($query_type) ? $query_type : null,
            isset($selectedTables) ? $selectedTables : null,
            $db
        );

        $cfgBookmark = Bookmark::getParams($GLOBALS['cfg']['Server']['user']);
        $bookmarkSupportHtml = '';
        if ($cfgBookmark) {
            $bookmarkSupportHtml = $this->getHtmlForBookmark(
                $displayParts,
                $cfgBookmark,
                $sql_query,
                $db,
                $table,
                isset($complete_query) ? $complete_query : $sql_query,
                $cfgBookmark['user']
            );
        }

        return $this->template->render('sql/sql_query_results', [
            'table_maintenance' => $tableMaintenanceHtml,
            'previous_update_query' => $previousUpdateQueryHtml,
            'profiling_chart' => $profilingChartHtml,
            'missing_unique_column_message' => $missingUniqueColumnMessage,
            'bookmark_created_message' => $bookmarkCreatedMessage,
            'table' => $tableHtml,
            'indexes_problems' => $indexesProblemsHtml,
            'bookmark_support' => $bookmarkSupportHtml,
        ]);
    }

    /**
     * Function to execute the query and send the response
     *
     * @param array          $analyzed_sql_results   analysed sql results
     * @param bool           $is_gotofile            whether goto file or not
     * @param string         $db                     current database
     * @param string         $table                  current table
     * @param bool|null      $find_real_end          whether to find real end or not
     * @param string         $sql_query_for_bookmark the sql query to be stored as bookmark
     * @param array|null     $extra_data             extra data
     * @param string         $message_to_show        message to show
     * @param string         $message                message
     * @param array|null     $sql_data               sql data
     * @param string         $goto                   goto page url
     * @param string         $pmaThemeImage          uri of the PMA theme image
     * @param string         $disp_query             display query
     * @param Message|string $disp_message           display message
     * @param string         $query_type             query type
     * @param string         $sql_query              sql query
     * @param array|null     $selectedTables         array of table names selected from the
     *                                               database structure page, for an action
     *                                               like check table, optimize table,
     *                                               analyze table or repair table
     * @param string         $complete_query         complete query
     *
     * @return void
     */
    public function executeQueryAndSendQueryResponse(
        $analyzed_sql_results,
        $is_gotofile,
        $db,
        $table,
        $find_real_end,
        $sql_query_for_bookmark,
        $extra_data,
        $message_to_show,
        $message,
        $sql_data,
        $goto,
        $pmaThemeImage,
        $disp_query,
        $disp_message,
        $query_type,
        $sql_query,
        $selectedTables,
        $complete_query
    ) {
        if ($analyzed_sql_results == null) {
            // Parse and analyze the query
            list(
                $analyzed_sql_results,
                $db,
                $table_from_sql
            ) = ParseAnalyze::sqlQuery($sql_query, $db);
            // @todo: possibly refactor
            extract($analyzed_sql_results);

            if ($table != $table_from_sql && ! empty($table_from_sql)) {
                $table = $table_from_sql;
            }
        }

        $html_output = $this->executeQueryAndGetQueryResponse(
            $analyzed_sql_results, // analyzed_sql_results
            $is_gotofile, // is_gotofile
            $db, // db
            $table, // table
            $find_real_end, // find_real_end
            $sql_query_for_bookmark, // sql_query_for_bookmark
            $extra_data, // extra_data
            $message_to_show, // message_to_show
            $message, // message
            $sql_data, // sql_data
            $goto, // goto
            $pmaThemeImage, // pmaThemeImage
            $disp_query, // disp_query
            $disp_message, // disp_message
            $query_type, // query_type
            $sql_query, // sql_query
            $selectedTables, // selectedTables
            $complete_query // complete_query
        );

        $response = Response::getInstance();
        $response->addHTML($html_output);
    }

    /**
     * Function to execute the query and send the response
     *
     * @param array               $analyzed_sql_results   analysed sql results
     * @param bool                $is_gotofile            whether goto file or not
     * @param string              $db                     current database
     * @param string              $table                  current table
     * @param bool|null           $find_real_end          whether to find real end or not
     * @param string|null         $sql_query_for_bookmark the sql query to be stored as bookmark
     * @param array|null          $extra_data             extra data
     * @param string|null         $message_to_show        message to show
     * @param Message|string|null $message                message
     * @param array|null          $sql_data               sql data
     * @param string              $goto                   goto page url
     * @param string              $pmaThemeImage          uri of the PMA theme image
     * @param string|null         $disp_query             display query
     * @param Message|string|null $disp_message           display message
     * @param string|null         $query_type             query type
     * @param string              $sql_query              sql query
     * @param array|null          $selectedTables         array of table names selected from the
     *                                                    database structure page, for an action
     *                                                    like check table, optimize table,
     *                                                    analyze table or repair table
     * @param string|null         $complete_query         complete query
     *
     * @return string html
     */
    public function executeQueryAndGetQueryResponse(
        array $analyzed_sql_results,
        $is_gotofile,
        $db,
        $table,
        $find_real_end,
        ?string $sql_query_for_bookmark,
        $extra_data,
        ?string $message_to_show,
        $message,
        $sql_data,
        $goto,
        $pmaThemeImage,
        ?string $disp_query,
        $disp_message,
        ?string $query_type,
        $sql_query,
        $selectedTables,
        ?string $complete_query
    ) {
        // Handle disable/enable foreign key checks
        $default_fk_check = Util::handleDisableFKCheckInit();

        // Handle remembered sorting order, only for single table query.
        // Handling is not required when it's a union query
        // (the parser never sets the 'union' key to 0).
        // Handling is also not required if we came from the "Sort by key"
        // drop-down.
        if (! empty($analyzed_sql_results)
            && $this->isRememberSortingOrder($analyzed_sql_results)
            && empty($analyzed_sql_results['union'])
            && ! isset($_POST['sort_by_key'])
        ) {
            if (! isset($_SESSION['sql_from_query_box'])) {
                $this->handleSortOrder($db, $table, $analyzed_sql_results, $sql_query);
            } else {
                unset($_SESSION['sql_from_query_box']);
            }
        }

        $displayResultsObject = new DisplayResults(
            $GLOBALS['db'],
            $GLOBALS['table'],
            $GLOBALS['server'],
            $goto,
            $sql_query
        );
        $displayResultsObject->setConfigParamsForDisplayTable();

        // assign default full_sql_query
        $full_sql_query = $sql_query;

        // Do append a "LIMIT" clause?
        if ($this->isAppendLimitClause($analyzed_sql_results)) {
            $full_sql_query = $this->getSqlWithLimitClause($analyzed_sql_results);
        }

        $GLOBALS['reload'] = $this->hasCurrentDbChanged($db);
        $GLOBALS['dbi']->selectDb($db);

        list(
            $result,
            $num_rows,
            $unlim_num_rows,
            $profiling_results,
            $extra_data
        ) = $this->executeTheQuery(
            $analyzed_sql_results,
            $full_sql_query,
            $is_gotofile,
            $db,
            $table,
            isset($find_real_end) ? $find_real_end : null,
            isset($sql_query_for_bookmark) ? $sql_query_for_bookmark : null,
            isset($extra_data) ? $extra_data : null
        );

        if ($GLOBALS['dbi']->moreResults()) {
            $GLOBALS['dbi']->nextResult();
        }

        $warning_messages = $this->operations->getWarningMessagesArray();

        // No rows returned -> move back to the calling page
        if ((0 == $num_rows && 0 == $unlim_num_rows)
            || $analyzed_sql_results['is_affected']
        ) {
            $html_output = $this->getQueryResponseForNoResultsReturned(
                $analyzed_sql_results,
                $db,
                $table,
                isset($message_to_show) ? $message_to_show : null,
<<<<<<< HEAD
                $num_rows,
                $displayResultsObject,
                $extra_data,
                $pmaThemeImage,
                isset($result) ? $result : null,
                $sql_query,
                isset($complete_query) ? $complete_query : null
=======
                $num_rows, $displayResultsObject, $extra_data,
                $pmaThemeImage, $profiling_results, isset($result) ? $result : null,
                $sql_query, isset($complete_query) ? $complete_query : null
>>>>>>> 5aa55122
            );
        } else {
            // At least one row is returned -> displays a table with results
            $html_output = $this->getQueryResponseForResultsReturned(
                isset($result) ? $result : null,
                $analyzed_sql_results,
                $db,
                $table,
                isset($message) ? $message : null,
                isset($sql_data) ? $sql_data : null,
                $displayResultsObject,
                $pmaThemeImage,
                $unlim_num_rows,
                $num_rows,
                isset($disp_query) ? $disp_query : null,
                isset($disp_message) ? $disp_message : null,
                $profiling_results,
                isset($query_type) ? $query_type : null,
                isset($selectedTables) ? $selectedTables : null,
                $sql_query,
                isset($complete_query) ? $complete_query : null
            );
        }

        // Handle disable/enable foreign key checks
        Util::handleDisableFKCheckCleanup($default_fk_check);

        foreach ($warning_messages as $warning) {
            $message = Message::notice(Message::sanitize($warning));
            $html_output .= $message->getDisplay();
        }

        return $html_output;
    }

    /**
     * Function to define pos to display a row
     *
     * @param int $number_of_line Number of the line to display
     * @param int $max_rows       Number of rows by page
     *
     * @return int Start position to display the line
     */
    private function getStartPosToDisplayRow($number_of_line, $max_rows = null)
    {
        if (null === $max_rows) {
            $max_rows = $_SESSION['tmpval']['max_rows'];
        }

        return @((ceil($number_of_line / $max_rows) - 1) * $max_rows);
    }

    /**
     * Function to calculate new pos if pos is higher than number of rows
     * of displayed table
     *
     * @param string   $db    Database name
     * @param string   $table Table name
     * @param int|null $pos   Initial position
     *
     * @return int Number of pos to display last page
     */
    public function calculatePosForLastPage($db, $table, $pos)
    {
        if (null === $pos) {
            $pos = $_SESSION['tmpval']['pos'];
        }

        $_table = new Table($table, $db);
        $unlim_num_rows = $_table->countRecords(true);
        //If position is higher than number of rows
        if ($unlim_num_rows <= $pos && 0 != $pos) {
            $pos = $this->getStartPosToDisplayRow($unlim_num_rows);
        }

        return $pos;
    }
}<|MERGE_RESOLUTION|>--- conflicted
+++ resolved
@@ -1387,7 +1387,6 @@
      *
      * @return string html
      */
-<<<<<<< HEAD
     private function getQueryResponseForNoResultsReturned(
         array $analyzed_sql_results,
         $db,
@@ -1397,14 +1396,10 @@
         $displayResultsObject,
         ?array $extra_data,
         $pmaThemeImage,
+        ?array $profiling_results,
         $result,
         $sql_query,
         ?string $complete_query
-=======
-    private function getQueryResponseForNoResultsReturned(array $analyzed_sql_results, $db,
-        $table, $message_to_show, $num_rows, $displayResultsObject, $extra_data,
-        $pmaThemeImage, $profiling_results, $result, $sql_query, $complete_query
->>>>>>> 5aa55122
     ) {
         global $url_query;
         if ($this->isDeleteTransformationInfo($analyzed_sql_results)) {
@@ -1473,14 +1468,14 @@
                     true
                 );
 
-                if (isset($profiling_results)) {
+                if (is_array($profiling_results)) {
                     $header   = $response->getHeader();
                     $scripts  = $header->getScripts();
                     $scripts->addFile('sql.js');
                     $html_output .= $this->getHtmlForProfilingChart(
                         $url_query,
                         $db,
-                        isset($profiling_results) ? $profiling_results : []
+                        $profiling_results
                     );
                 }
 
@@ -2245,19 +2240,14 @@
                 $db,
                 $table,
                 isset($message_to_show) ? $message_to_show : null,
-<<<<<<< HEAD
                 $num_rows,
                 $displayResultsObject,
                 $extra_data,
                 $pmaThemeImage,
+                $profiling_results,
                 isset($result) ? $result : null,
                 $sql_query,
                 isset($complete_query) ? $complete_query : null
-=======
-                $num_rows, $displayResultsObject, $extra_data,
-                $pmaThemeImage, $profiling_results, isset($result) ? $result : null,
-                $sql_query, isset($complete_query) ? $complete_query : null
->>>>>>> 5aa55122
             );
         } else {
             // At least one row is returned -> displays a table with results

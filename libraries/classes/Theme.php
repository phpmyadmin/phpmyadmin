<?php
/* vim: set expandtab sw=4 ts=4 sts=4: */
/**
 * hold Theme class
 *
 * @package PhpMyAdmin
 */
declare(strict_types=1);

namespace PhpMyAdmin;

use PhpMyAdmin\Template;
use PhpMyAdmin\ThemeManager;
use PhpMyAdmin\Url;

/**
 * handles theme
 *
 * @todo add the possibility to make a theme depend on another theme
 * and by default on original
 * @todo make all components optional - get missing components from 'parent' theme
 *
 * @package PhpMyAdmin
 */
class Theme
{
    /**
     * @var string theme version
     * @access  protected
     */
    public $version = '0.0.0.0';

    /**
     * @var string theme name
     * @access  protected
     */
    public $name = '';

    /**
     * @var string theme id
     * @access  protected
     */
    public $id = '';

    /**
     * @var string theme path
     * @access  protected
     */
    public $path = '';

    /**
     * @var string image path
     * @access  protected
     */
    public $img_path = '';

    /**
     * @var integer last modification time for info file
     * @access  protected
     */
    public $mtime_info = 0;

    /**
     * needed because sometimes, the mtime for different themes
     * is identical
     * @var integer filesize for info file
     * @access  protected
     */
    public $filesize_info = 0;

    /**
     * @var array List of css files to load
     * @access private
     */
    public $_cssFiles = [
        'common',
        'enum_editor',
        'gis',
        'navigation',
        'designer',
        'rte',
        'codemirror',
        'jqplot',
        'resizable-menu',
        'icons',
<<<<<<< HEAD
        'theme_generator',
    );
=======
    ];
>>>>>>> e91ea4c1

    /**
     * Loads theme information
     *
     * @return boolean whether loading them info was successful or not
     * @access  public
     */
    public function loadInfo()
    {
        $infofile = $this->getPath() . '/theme.json';
        if (! @file_exists($infofile)) {
            return false;
        }

        if ($this->mtime_info === filemtime($infofile)) {
            return true;
        }
        $content = @file_get_contents($infofile);
        if ($content === false) {
            return false;
        }
        $data = json_decode($content, true);

        // Did we get expected data?
        if (! is_array($data)) {
            return false;
        }
        // Check that all required data are there
        $members = ['name', 'version', 'supports'];
        foreach ($members as $member) {
            if (! isset($data[$member])) {
                return false;
            }
        }

        // Version check
        if (! is_array($data['supports'])) {
            return false;
        }
        if (! in_array(PMA_MAJOR_VERSION, $data['supports'])) {
            return false;
        }

        $this->mtime_info = filemtime($infofile);
        $this->filesize_info = filesize($infofile);

        $this->setVersion($data['version']);
        $this->setName($data['name']);

        return true;
    }

    /**
     * returns theme object loaded from given folder
     * or false if theme is invalid
     *
     * @param string $folder path to theme
     *
     * @return Theme|false
     * @static
     * @access public
     */
    public static function load($folder)
    {
        $theme = new Theme();

        $theme->setPath($folder);

        if (! $theme->loadInfo()) {
            return false;
        }

        $theme->checkImgPath();

        return $theme;
    }

    /**
     * checks image path for existence - if not found use img from fallback theme
     *
     * @access public
     * @return bool
     */
    public function checkImgPath()
    {
        // try current theme first
        if (is_dir($this->getPath() . '/img/')) {
            $this->setImgPath($this->getPath() . '/img/');
            return true;
        }

        // try fallback theme
        $fallback = './themes/' . ThemeManager::FALLBACK_THEME . '/img/';
        if (is_dir($fallback)) {
            $this->setImgPath($fallback);
            return true;
        }

        // we failed
        trigger_error(
            sprintf(
                __('No valid image path for theme %s found!'),
                $this->getName()
            ),
            E_USER_ERROR
        );
        return false;
    }

    /**
     * returns path to theme
     *
     * @access public
     * @return string path to theme
     */
    public function getPath()
    {
        return $this->path;
    }

    /**
     * returns layout file
     *
     * @access public
     * @return string layout file
     */
    public function getLayoutFile()
    {
        return $this->getPath() . '/layout.inc.php';
    }

    /**
     * set path to theme
     *
     * @param string $path path to theme
     *
     * @return void
     * @access public
     */
    public function setPath($path)
    {
        $this->path = trim($path);
    }

    /**
     * sets version
     *
     * @param string $version version to set
     *
     * @return void
     * @access public
     */
    public function setVersion($version)
    {
        $this->version = trim($version);
    }

    /**
     * returns version
     *
     * @return string version
     * @access public
     */
    public function getVersion()
    {
        return $this->version;
    }

    /**
     * checks theme version against $version
     * returns true if theme version is equal or higher to $version
     *
     * @param string $version version to compare to
     *
     * @return boolean true if theme version is equal or higher to $version
     * @access public
     */
    public function checkVersion($version)
    {
        return version_compare($this->getVersion(), $version, 'lt');
    }

    /**
     * sets name
     *
     * @param string $name name to set
     *
     * @return void
     * @access public
     */
    public function setName($name)
    {
        $this->name = trim($name);
    }

    /**
     * returns name
     *
     * @access  public
     * @return string name
     */
    public function getName()
    {
        return $this->name;
    }

    /**
     * sets id
     *
     * @param string $id new id
     *
     * @return void
     * @access public
     */
    public function setId($id)
    {
        $this->id = trim($id);
    }

    /**
     * returns id
     *
     * @return string id
     * @access public
     */
    public function getId()
    {
        return $this->id;
    }

    /**
     * Sets path to images for the theme
     *
     * @param string $path path to images for this theme
     *
     * @return void
     * @access public
     */
    public function setImgPath($path)
    {
        $this->img_path = $path;
    }

    /**
     * Returns the path to image for the theme.
     * If filename is given, it possibly fallbacks to fallback
     * theme for it if image does not exist.
     *
     * @param string $file     file name for image
     * @param string $fallback fallback image
     *
     * @access public
     * @return string image path for this theme
     */
    public function getImgPath($file = null, $fallback = null)
    {
        if (is_null($file)) {
            return $this->img_path;
        }

        if (is_readable($this->img_path . $file)) {
            return $this->img_path . $file;
        }

        if (! is_null($fallback)) {
            return $this->getImgPath($fallback);
        }

        return './themes/' . ThemeManager::FALLBACK_THEME . '/img/' . $file;
    }

    /**
     * load css (send to stdout, normally the browser)
     *
     * @return bool
     * @access  public
     */
    public function loadCss()
    {
        $success = true;

        /* Variables to be used by the themes: */
        $theme = $this;
        if ($GLOBALS['text_dir'] === 'ltr') {
            $right = 'right';
            $left = 'left';
        } else {
            $right = 'left';
            $left = 'right';
        }

        foreach ($this->_cssFiles as $file) {
            $path = $this->getPath() . "/css/$file.css.php";
            $fallback = "./themes/"
                . ThemeManager::FALLBACK_THEME . "/css/$file.css.php";

            if (is_readable($path)) {
                echo "\n/* FILE: " , $file , ".css.php */\n";
                include $path;
            } elseif (is_readable($fallback)) {
                echo "\n/* FILE: " , $file , ".css.php */\n";
                include $fallback;
            } else {
                $success = false;
            }
        }
        return $success;
    }

    /**
     * Renders the preview for this theme
     *
     * @return string
     * @access public
     */
    public function getPrintPreview()
    {
        $url_params = ['set_theme' => $this->getId()];
        $screen = null;
        $path = $this->getPath() . '/screen.png';
        if (@file_exists($path)) {
            $screen = $path;
        }

        return Template::get('theme_preview')->render([
            'url_params' => $url_params,
            'name' => $this->getName(),
            'version' => $this->getVersion(),
            'id' => $this->getId(),
            'screen' => $screen,
        ]);
    }

    /**
     * Generates code for CSS gradient using various browser extensions.
     *
     * @param string $start_color Color of gradient start, hex value without #
     * @param string $end_color   Color of gradient end, hex value without #
     *
     * @return string CSS code.
     */
    public function getCssGradient($start_color, $end_color)
    {
        $result = [];
        // Opera 9.5+, IE 9
        $result[] = 'background-image: url(./themes/svg_gradient.php?from='
            . $start_color . '&to=' . $end_color . ');';
        $result[] = 'background-size: 100% 100%;';
        // Safari 4-5, Chrome 1-9
        $result[] = 'background: '
            . '-webkit-gradient(linear, left top, left bottom, from(#'
            . $start_color . '), to(#' . $end_color . '));';
        // Safari 5.1, Chrome 10+
        $result[] = 'background: -webkit-linear-gradient(top, #'
            . $start_color . ', #' . $end_color . ');';
        // Firefox 3.6+
        $result[] = 'background: -moz-linear-gradient(top, #'
            . $start_color . ', #' . $end_color . ');';
        // IE 10
        $result[] = 'background: -ms-linear-gradient(top, #'
            . $start_color . ', #' . $end_color . ');';
        // Opera 11.10
        $result[] = 'background: -o-linear-gradient(top, #'
            . $start_color . ', #' . $end_color . ');';
        return implode("\n", $result);
    }
}<|MERGE_RESOLUTION|>--- conflicted
+++ resolved
@@ -83,12 +83,8 @@
         'jqplot',
         'resizable-menu',
         'icons',
-<<<<<<< HEAD
         'theme_generator',
-    );
-=======
     ];
->>>>>>> e91ea4c1
 
     /**
      * Loads theme information

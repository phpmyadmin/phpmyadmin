<?php
/**
 * file upload functions
 *
 * @package PhpMyAdmin
 */
declare(strict_types=1);

namespace PhpMyAdmin;

use PhpMyAdmin\Core;
use PhpMyAdmin\Message;
use PhpMyAdmin\Util;
use PhpMyAdmin\ZipExtension;

/**
 * File wrapper class
 *
 * @todo when uploading a file into a blob field, should we also consider using
 *       chunks like in import? UPDATE `table` SET `field` = `field` + [chunk]
 *
 * @package PhpMyAdmin
 */
class File
{
    /**
     * @var string the temporary file name
     * @access protected
     */
    protected $_name = null;

    /**
     * @var string the content
     * @access protected
     */
    protected $_content = null;

    /**
     * @var Message|null the error message
     * @access protected
     */
    protected $_error_message = null;

    /**
     * @var bool whether the file is temporary or not
     * @access protected
     */
    protected $_is_temp = false;

    /**
     * @var string type of compression
     * @access protected
     */
    protected $_compression = null;

    /**
     * @var integer
     */
    protected $_offset = 0;

    /**
     * @var integer size of chunk to read with every step
     */
    protected $_chunk_size = 32768;

    /**
     * @var resource|null file handle
     */
    protected $_handle = null;

    /**
     * @var boolean whether to decompress content before returning
     */
    protected $_decompress = false;

    /**
     * @var string charset of file
     */
    protected $_charset = null;

    /**
     * @var ZipExtension
     */
    private $zipExtension;

    /**
     * constructor
     *
     * @param boolean|string $name file name or false
     *
     * @access public
     */
    public function __construct($name = false)
    {
        if ($name && is_string($name)) {
            $this->setName($name);
        }

        if (extension_loaded('zip')) {
            $this->zipExtension = new ZipExtension();
        }
    }

    /**
     * destructor
     *
     * @see     File::cleanUp()
     * @access  public
     */
    public function __destruct()
    {
        $this->cleanUp();
    }

    /**
     * deletes file if it is temporary, usually from a moved upload file
     *
     * @access  public
     * @return boolean success
     */
    public function cleanUp(): bool
    {
        if ($this->isTemp()) {
            return $this->delete();
        }

        return true;
    }

    /**
     * deletes the file
     *
     * @access  public
     * @return boolean success
     */
    public function delete(): bool
    {
        return unlink($this->getName());
    }

    /**
     * checks or sets the temp flag for this file
     * file objects with temp flags are deleted with object destruction
     *
     * @param boolean $is_temp sets the temp flag
     *
     * @return boolean File::$_is_temp
     * @access  public
     */
    public function isTemp(?bool $is_temp = null): bool
    {
        if (null !== $is_temp) {
            $this->_is_temp = $is_temp;
        }

        return $this->_is_temp;
    }

    /**
     * accessor
     *
     * @param string|null $name file name
     *
     * @return void
     * @access  public
     */
    public function setName(?string $name): void
    {
        $this->_name = trim($name);
    }

    /**
     * Gets file content
     *
     * @return string|false the binary file content,
     *                      or false if no content
     *
     * @access  public
     */
    public function getRawContent()
    {
        if (null === $this->_content) {
            if ($this->isUploaded() && ! $this->checkUploadedFile()) {
                return false;
            }

            if (! $this->isReadable()) {
                return false;
            }

            if (function_exists('file_get_contents')) {
                $this->_content = file_get_contents($this->getName());
            } elseif ($size = filesize($this->getName())) {
                $handle = fopen($this->getName(), 'rb');
                $this->_content = fread($handle, $size);
                fclose($handle);
            }
        }

        return $this->_content;
    }

    /**
     * Gets file content
     *
     * @return string|false the binary file content as a string,
     *                      or false if no content
     *
     * @access  public
     */
    public function getContent()
    {
        $result = $this->getRawContent();
        if ($result === false) {
            return false;
        }
        return '0x' . bin2hex($result);
    }

    /**
     * Whether file is uploaded.
     *
     * @access  public
     *
     * @return bool
     */
    public function isUploaded(): bool
    {
<<<<<<< HEAD
        if (null === $this->getName()) {
            return false;
        }
        return is_uploaded_file($this->getName());
=======
        if (! is_string($this->getName())) {
            return false;
        } else {
            return is_uploaded_file($this->getName());
        }
>>>>>>> 5a83a289
    }

    /**
     * accessor
     *
     * @access public
     * @return string|null File::$_name
     */
    public function getName(): ?string
    {
        return $this->_name;
    }

    /**
     * Initializes object from uploaded file.
     *
     * @param string $name name of file uploaded
     *
     * @return boolean success
     * @access  public
     */
    public function setUploadedFile(string $name): bool
    {
        $this->setName($name);

        if (! $this->isUploaded()) {
            $this->setName(null);
            $this->_error_message = Message::error(__('File was not an uploaded file.'));
            return false;
        }

        return true;
    }

    /**
     * Loads uploaded file from table change request.
     *
     * @param string $key       the md5 hash of the column name
     * @param string $rownumber number of row to process
     *
     * @return boolean success
     * @access  public
     */
    public function setUploadedFromTblChangeRequest(
        string $key,
        string $rownumber
    ): bool {
        if (! isset($_FILES['fields_upload'])
            || empty($_FILES['fields_upload']['name']['multi_edit'][$rownumber][$key])
        ) {
            return false;
        }
        $file = $this->fetchUploadedFromTblChangeRequestMultiple(
            $_FILES['fields_upload'],
            $rownumber,
            $key
        );

        // check for file upload errors
        switch ($file['error']) {
        // we do not use the PHP constants here cause not all constants
        // are defined in all versions of PHP - but the correct constants names
        // are given as comment
            case 0: //UPLOAD_ERR_OK:
                return $this->setUploadedFile($file['tmp_name']);
            case 4: //UPLOAD_ERR_NO_FILE:
                break;
            case 1: //UPLOAD_ERR_INI_SIZE:
                $this->_error_message = Message::error(__(
                    'The uploaded file exceeds the upload_max_filesize directive in '
                    . 'php.ini.'
                ));
                break;
            case 2: //UPLOAD_ERR_FORM_SIZE:
                $this->_error_message = Message::error(__(
                    'The uploaded file exceeds the MAX_FILE_SIZE directive that was '
                    . 'specified in the HTML form.'
                ));
                break;
            case 3: //UPLOAD_ERR_PARTIAL:
                $this->_error_message = Message::error(__(
                    'The uploaded file was only partially uploaded.'
                ));
                break;
            case 6: //UPLOAD_ERR_NO_TMP_DIR:
                $this->_error_message = Message::error(__('Missing a temporary folder.'));
                break;
            case 7: //UPLOAD_ERR_CANT_WRITE:
                $this->_error_message = Message::error(__('Failed to write file to disk.'));
                break;
            case 8: //UPLOAD_ERR_EXTENSION:
                $this->_error_message = Message::error(__('File upload stopped by extension.'));
                break;
            default:
                $this->_error_message = Message::error(__('Unknown error in file upload.'));
        } // end switch

        return false;
    }

    /**
     * strips some dimension from the multi-dimensional array from $_FILES
     *
     * <code>
     * $file['name']['multi_edit'][$rownumber][$key] = [value]
     * $file['type']['multi_edit'][$rownumber][$key] = [value]
     * $file['size']['multi_edit'][$rownumber][$key] = [value]
     * $file['tmp_name']['multi_edit'][$rownumber][$key] = [value]
     * $file['error']['multi_edit'][$rownumber][$key] = [value]
     *
     * // becomes:
     *
     * $file['name'] = [value]
     * $file['type'] = [value]
     * $file['size'] = [value]
     * $file['tmp_name'] = [value]
     * $file['error'] = [value]
     * </code>
     *
     * @param array  $file      the array
     * @param string $rownumber number of row to process
     * @param string $key       key to process
     *
     * @return array
     * @access  public
     * @static
     */
    public function fetchUploadedFromTblChangeRequestMultiple(
        array $file,
        string $rownumber,
        string $key
    ): array {
        $new_file = [
            'name' => $file['name']['multi_edit'][$rownumber][$key],
            'type' => $file['type']['multi_edit'][$rownumber][$key],
            'size' => $file['size']['multi_edit'][$rownumber][$key],
            'tmp_name' => $file['tmp_name']['multi_edit'][$rownumber][$key],
            'error' => $file['error']['multi_edit'][$rownumber][$key],
        ];

        return $new_file;
    }

    /**
     * sets the name if the file to the one selected in the tbl_change form
     *
     * @param string $key       the md5 hash of the column name
     * @param string $rownumber number of row to process
     *
     * @return boolean success
     * @access  public
     */
    public function setSelectedFromTblChangeRequest(
        string $key,
        ?string $rownumber = null
    ): bool {
        if (! empty($_REQUEST['fields_uploadlocal']['multi_edit'][$rownumber][$key])
            && is_string($_REQUEST['fields_uploadlocal']['multi_edit'][$rownumber][$key])
        ) {
            // ... whether with multiple rows ...
            return $this->setLocalSelectedFile(
                $_REQUEST['fields_uploadlocal']['multi_edit'][$rownumber][$key]
            );
        }

        return false;
    }

    /**
     * Returns possible error message.
     *
     * @access  public
     * @return Message|null error message
     */
    public function getError(): ?Message
    {
        return $this->_error_message;
    }

    /**
     * Checks whether there was any error.
     *
     * @access  public
     * @return boolean whether an error occurred or not
     */
    public function isError(): bool
    {
        return $this->_error_message !== null;
    }

    /**
     * checks the superglobals provided if the tbl_change form is submitted
     * and uses the submitted/selected file
     *
     * @param string $key       the md5 hash of the column name
     * @param string $rownumber number of row to process
     *
     * @return boolean success
     * @access  public
     */
    public function checkTblChangeForm(string $key, string $rownumber): bool
    {
        if ($this->setUploadedFromTblChangeRequest($key, $rownumber)) {
            // well done ...
            $this->_error_message = null;
            return true;
        } elseif ($this->setSelectedFromTblChangeRequest($key, $rownumber)) {
            // well done ...
            $this->_error_message = null;
            return true;
        }
        // all failed, whether just no file uploaded/selected or an error

        return false;
    }

    /**
     * Sets named file to be read from UploadDir.
     *
     * @param string $name file name
     *
     * @return boolean success
     * @access  public
     */
    public function setLocalSelectedFile(string $name): bool
    {
        if (empty($GLOBALS['cfg']['UploadDir'])) {
            return false;
        }

        $this->setName(
            Util::userDir($GLOBALS['cfg']['UploadDir']) . Core::securePath($name)
        );
        if (@is_link($this->getName())) {
            $this->_error_message = Message::error(__('File is a symbolic link'));
            $this->setName(null);
            return false;
        }
        if (! $this->isReadable()) {
            $this->_error_message = Message::error(__('File could not be read!'));
            $this->setName(null);
            return false;
        }

        return true;
    }

    /**
     * Checks whether file can be read.
     *
     * @access  public
     * @return boolean whether the file is readable or not
     */
    public function isReadable(): bool
    {
        // suppress warnings from being displayed, but not from being logged
        // any file access outside of open_basedir will issue a warning
        return @is_readable((string) $this->getName());
    }

    /**
     * If we are on a server with open_basedir, we must move the file
     * before opening it. The FAQ 1.11 explains how to create the "./tmp"
     * directory - if needed
     *
     * @todo move check of $cfg['TempDir'] into Config?
     * @access  public
     * @return boolean whether uploaded file is fine or not
     */
    public function checkUploadedFile(): bool
    {
        if ($this->isReadable()) {
            return true;
        }

        $tmp_subdir = $GLOBALS['PMA_Config']->getUploadTempDir();
        if ($tmp_subdir === null) {
            // cannot create directory or access, point user to FAQ 1.11
            $this->_error_message = Message::error(__(
                'Error moving the uploaded file, see [doc@faq1-11]FAQ 1.11[/doc].'
            ));
            return false;
        }

        $new_file_to_upload = tempnam(
            $tmp_subdir,
            basename($this->getName())
        );

        // suppress warnings from being displayed, but not from being logged
        // any file access outside of open_basedir will issue a warning
        ob_start();
        $move_uploaded_file_result = move_uploaded_file(
            $this->getName(),
            $new_file_to_upload
        );
        ob_end_clean();
        if (! $move_uploaded_file_result) {
            $this->_error_message = Message::error(__('Error while moving uploaded file.'));
            return false;
        }

        $this->setName($new_file_to_upload);
        $this->isTemp(true);

        if (! $this->isReadable()) {
            $this->_error_message = Message::error(__('Cannot read uploaded file.'));
            return false;
        }

        return true;
    }

    /**
     * Detects what compression the file uses
     *
     * @todo    move file read part into readChunk() or getChunk()
     * @todo    add support for compression plugins
     * @access  protected
     * @return  string|false false on error, otherwise string MIME type of
     *                       compression, none for none
     */
    protected function detectCompression()
    {
        // suppress warnings from being displayed, but not from being logged
        // f.e. any file access outside of open_basedir will issue a warning
        ob_start();
        $file = fopen($this->getName(), 'rb');
        ob_end_clean();

        if (! $file) {
            $this->_error_message = Message::error(__('File could not be read!'));
            return false;
        }

        $this->_compression = Util::getCompressionMimeType($file);
        return $this->_compression;
    }

    /**
     * Sets whether the content should be decompressed before returned
     *
     * @param boolean $decompress whether to decompress
     *
     * @return void
     */
    public function setDecompressContent(bool $decompress): void
    {
        $this->_decompress = $decompress;
    }

    /**
     * Returns the file handle
     *
     * @return resource file handle
     */
    public function getHandle()
    {
        if (null === $this->_handle) {
            $this->open();
        }
        return $this->_handle;
    }

    /**
     * Sets the file handle
     *
     * @param resource $handle file handle
     *
     * @return void
     */
    public function setHandle($handle): void
    {
        $this->_handle = $handle;
    }


    /**
     * Sets error message for unsupported compression.
     *
     * @return void
     */
    public function errorUnsupported(): void
    {
        $this->_error_message = Message::error(sprintf(
            __(
                'You attempted to load file with unsupported compression (%s). '
                . 'Either support for it is not implemented or disabled by your '
                . 'configuration.'
            ),
            $this->getCompression()
        ));
    }

    /**
     * Attempts to open the file.
     *
     * @return bool
     */
    public function open(): bool
    {
        if (! $this->_decompress) {
            $this->_handle = @fopen($this->getName(), 'r');
        }

        switch ($this->getCompression()) {
            case false:
                return false;
            case 'application/bzip2':
                if ($GLOBALS['cfg']['BZipDump'] && function_exists('bzopen')) {
                    $this->_handle = @bzopen($this->getName(), 'r');
                } else {
                    $this->errorUnsupported();
                    return false;
                }
                break;
            case 'application/gzip':
                if ($GLOBALS['cfg']['GZipDump'] && function_exists('gzopen')) {
                    $this->_handle = @gzopen($this->getName(), 'r');
                } else {
                    $this->errorUnsupported();
                    return false;
                }
                break;
            case 'application/zip':
                if ($GLOBALS['cfg']['ZipDump'] && function_exists('zip_open')) {
                    return $this->openZip();
                }

                $this->errorUnsupported();
                return false;
            case 'none':
                $this->_handle = @fopen($this->getName(), 'r');
                break;
            default:
                $this->errorUnsupported();
                return false;
        }

        return ($this->_handle !== false);
    }

    /**
     * Opens file from zip
     *
     * @param string|null $specific_entry Entry to open
     *
     * @return bool
     */
    public function openZip(?string $specific_entry = null): bool
    {
        $result = $this->zipExtension->getContents($this->getName(), $specific_entry);
        if (! empty($result['error'])) {
            $this->_error_message = Message::rawError($result['error']);
            return false;
        }
        $this->_content = $result['data'];
        $this->_offset = 0;
        return true;
    }

    /**
     * Checks whether we've reached end of file
     *
     * @return bool
     */
    public function eof(): bool
    {
        if ($this->_handle !== null) {
            return feof($this->_handle);
        }
        return $this->_offset == strlen($this->_content);
    }

    /**
     * Closes the file
     *
     * @return void
     */
    public function close(): void
    {
        if ($this->_handle !== null) {
            fclose($this->_handle);
            $this->_handle = null;
        } else {
            $this->_content = '';
            $this->_offset = 0;
        }
        $this->cleanUp();
    }

    /**
     * Reads data from file
     *
     * @param int $size Number of bytes to read
     *
     * @return string
     */
    public function read(int $size): string
    {
        switch ($this->_compression) {
            case 'application/bzip2':
                return bzread($this->_handle, $size);
            case 'application/gzip':
                return gzread($this->_handle, $size);
            case 'application/zip':
                $result = mb_strcut($this->_content, $this->_offset, $size);
                $this->_offset += strlen($result);
                return $result;
            case 'none':
            default:
                return fread($this->_handle, $size);
        }
    }

    /**
     * Returns the character set of the file
     *
     * @return string character set of the file
     */
    public function getCharset(): string
    {
        return $this->_charset;
    }

    /**
     * Sets the character set of the file
     *
     * @param string $charset character set of the file
     *
     * @return void
     */
    public function setCharset(string $charset): void
    {
        $this->_charset = $charset;
    }

    /**
     * Returns compression used by file.
     *
     * @return string MIME type of compression, none for none
     * @access  public
     */
    public function getCompression(): string
    {
        if (null === $this->_compression) {
            return $this->detectCompression();
        }

        return $this->_compression;
    }

    /**
     * Returns the offset
     *
     * @return integer the offset
     */
    public function getOffset(): int
    {
        return $this->_offset;
    }

    /**
     * Returns the chunk size
     *
     * @return integer the chunk size
     */
    public function getChunkSize(): int
    {
        return $this->_chunk_size;
    }

    /**
     * Sets the chunk size
     *
     * @param integer $chunk_size the chunk size
     *
     * @return void
     */
    public function setChunkSize(int $chunk_size): void
    {
        $this->_chunk_size = $chunk_size;
    }

    /**
     * Returns the length of the content in the file
     *
     * @return integer the length of the file content
     */
    public function getContentLength(): int
    {
        return strlen($this->_content);
    }
}<|MERGE_RESOLUTION|>--- conflicted
+++ resolved
@@ -226,18 +226,11 @@
      */
     public function isUploaded(): bool
     {
-<<<<<<< HEAD
-        if (null === $this->getName()) {
-            return false;
-        }
-        return is_uploaded_file($this->getName());
-=======
         if (! is_string($this->getName())) {
             return false;
         } else {
             return is_uploaded_file($this->getName());
         }
->>>>>>> 5a83a289
     }
 
     /**

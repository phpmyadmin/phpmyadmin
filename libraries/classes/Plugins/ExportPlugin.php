<?php
/**
 * Abstract class for the export plugins
 */

declare(strict_types=1);

namespace PhpMyAdmin\Plugins;

use PhpMyAdmin\ConfigStorage\Relation;
use PhpMyAdmin\Export;
use PhpMyAdmin\Properties\Plugins\ExportPluginProperties;
use PhpMyAdmin\Properties\Plugins\PluginPropertyItem;
use PhpMyAdmin\Transformations;

use function stripos;

/**
 * Provides a common interface that will have to be implemented by all of the
 * export plugins. Some of the plugins will also implement other public
 * methods, but those are not declared here, because they are not implemented
 * by all export plugins.
 */
abstract class ExportPlugin implements Plugin
{
    /**
     * Object containing the specific export plugin type properties.
     *
     * @var ExportPluginProperties
     */
    protected $properties;

    /** @var Relation */
    public $relation;

    /** @var Export */
    protected $export;

    /** @var Transformations */
    protected $transformations;

    final public function __construct(Relation $relation, Export $export, Transformations $transformations)
    {
        $this->relation = $relation;
        $this->export = $export;
        $this->transformations = $transformations;
        $this->init();
        $this->properties = $this->setProperties();
    }

    /**
     * Outputs export header
     */
    abstract public function exportHeader(): bool;

    /**
     * Outputs export footer
     */
    abstract public function exportFooter(): bool;

    /**
     * Outputs database header
     *
     * @param string $db      Database name
     * @param string $dbAlias Aliases of db
     */
    abstract public function exportDBHeader($db, $dbAlias = ''): bool;

    /**
     * Outputs database footer
     *
     * @param string $db Database name
     */
    abstract public function exportDBFooter($db): bool;

    /**
     * Outputs CREATE DATABASE statement
     *
     * @param string $db         Database name
     * @param string $exportType 'server', 'database', 'table'
     * @param string $dbAlias    Aliases of db
     */
    abstract public function exportDBCreate($db, $exportType, $dbAlias = ''): bool;

    /**
     * Outputs the content of a table
     *
     * @param string $db       database name
     * @param string $table    table name
     * @param string $errorUrl the url to go back in case of error
     * @param string $sqlQuery SQL query for obtaining data
     * @param array  $aliases  Aliases of db/table/columns
     */
    abstract public function exportData(
        $db,
        $table,
        $errorUrl,
        $sqlQuery,
        array $aliases = []
    ): bool;

    /**
     * The following methods are used in /export or in /database/operations,
     * but they are not implemented by all export plugins
     */

    /**
     * Exports routines (procedures and functions)
     *
     * @param string $db      Database
     * @param array  $aliases Aliases of db/table/columns
     */
    public function exportRoutines($db, array $aliases = []): bool
    {
        return true;
    }

    /**
     * Exports events
     *
     * @param string $db Database
     */
    public function exportEvents($db): bool
    {
        return true;
    }

    /**
     * Outputs for raw query
     *
<<<<<<< HEAD
     * @param string $errorUrl the url to go back in case of error
     * @param string $sqlQuery the rawquery to output
     */
    public function exportRawQuery(string $errorUrl, string $sqlQuery): bool
    {
=======
     * @param string      $errorUrl the url to go back in case of error
     * @param string|null $db       the database where the query is executed
     * @param string      $sqlQuery the rawquery to output
     * @param string      $crlf     the end of line sequence
     */
    public function exportRawQuery(
        string $errorUrl,
        ?string $db,
        string $sqlQuery,
        string $crlf
    ): bool {
>>>>>>> 90f9e708
        return false;
    }

    /**
     * Outputs table's structure
     *
     * @param string $db         database name
     * @param string $table      table name
     * @param string $errorUrl   the url to go back in case of error
     * @param string $exportMode 'create_table','triggers','create_view',
     *                            'stand_in'
     * @param string $exportType 'server', 'database', 'table'
     * @param bool   $relation   whether to include relation comments
     * @param bool   $comments   whether to include the pmadb-style column comments
     *                           as comments in the structure; this is deprecated
     *                           but the parameter is left here because /export
     *                           calls exportStructure() also for other export
     *                           types which use this parameter
     * @param bool   $mime       whether to include mime comments
     * @param bool   $dates      whether to include creation/update/check dates
     * @param array  $aliases    Aliases of db/table/columns
     */
    public function exportStructure(
        $db,
        $table,
        $errorUrl,
        $exportMode,
        $exportType,
        $relation = false,
        $comments = false,
        $mime = false,
        $dates = false,
        array $aliases = []
    ): bool {
        return true;
    }

    /**
     * Exports metadata from Configuration Storage
     *
     * @param string          $db            database being exported
     * @param string|string[] $tables        table(s) being exported
     * @param string[]        $metadataTypes types of metadata to export
     */
    public function exportMetadata(
        $db,
        $tables,
        array $metadataTypes
    ): bool {
        return true;
    }

    /**
     * Returns a stand-in CREATE definition to resolve view dependencies
     *
     * @param string $db      the database name
     * @param string $view    the view name
     * @param array  $aliases Aliases of db/table/columns
     *
     * @return string resulting definition
     */
    public function getTableDefStandIn($db, $view, $aliases = [])
    {
        return '';
    }

    /**
     * Outputs triggers
     *
     * @param string $db    database name
     * @param string $table table name
     *
     * @return string Formatted triggers list
     */
    protected function getTriggers($db, $table)
    {
        return '';
    }

    /**
     * Plugin specific initializations.
     */
    protected function init(): void
    {
    }

    /**
     * Gets the export specific format plugin properties
     *
     * @return ExportPluginProperties
     */
    public function getProperties(): PluginPropertyItem
    {
        return $this->properties;
    }

    /**
     * Sets the export plugins properties and is implemented by each export plugin.
     */
    abstract protected function setProperties(): ExportPluginProperties;

    /**
     * The following methods are implemented here so that they
     * can be used by all export plugin without overriding it.
     * Note: If you are creating a export plugin then don't include
     * below methods unless you want to override them.
     */

    /**
     * Initialize aliases
     *
     * @param array  $aliases Alias information for db/table/column
     * @param string $db      the database
     * @param string $table   the table
     */
    public function initAlias($aliases, &$db, &$table = null): void
    {
        if (! empty($aliases[$db]['tables'][$table]['alias'])) {
            $table = $aliases[$db]['tables'][$table]['alias'];
        }

        if (empty($aliases[$db]['alias'])) {
            return;
        }

        $db = $aliases[$db]['alias'];
    }

    /**
     * Search for alias of a identifier.
     *
     * @param array  $aliases Alias information for db/table/column
     * @param string $id      the identifier to be searched
     * @param string $type    db/tbl/col or any combination of them
     *                        representing what to be searched
     * @param string $db      the database in which search is to be done
     * @param string $tbl     the table in which search is to be done
     *
     * @return string alias of the identifier if found or ''
     */
    public function getAlias(array $aliases, $id, $type = 'dbtblcol', $db = '', $tbl = '')
    {
        if (! empty($db) && isset($aliases[$db])) {
            $aliases = [
                $db => $aliases[$db],
            ];
        }

        // search each database
        foreach ($aliases as $db_key => $db) {
            // check if id is database and has alias
            if (stripos($type, 'db') !== false && $db_key === $id && ! empty($db['alias'])) {
                return $db['alias'];
            }

            if (empty($db['tables'])) {
                continue;
            }

            if (! empty($tbl) && isset($db['tables'][$tbl])) {
                $db['tables'] = [
                    $tbl => $db['tables'][$tbl],
                ];
            }

            // search each of its tables
            foreach ($db['tables'] as $table_key => $table) {
                // check if id is table and has alias
                if (stripos($type, 'tbl') !== false && $table_key === $id && ! empty($table['alias'])) {
                    return $table['alias'];
                }

                if (empty($table['columns'])) {
                    continue;
                }

                // search each of its columns
                foreach ($table['columns'] as $col_key => $col) {
                    // check if id is column
                    if (stripos($type, 'col') !== false && $col_key === $id && ! empty($col)) {
                        return $col;
                    }
                }
            }
        }

        return '';
    }

    /**
     * Gives the relation string and
     * also substitutes with alias if required
     * in this format:
     * [Foreign Table] ([Foreign Field])
     *
     * @param array  $foreigners the foreigners array
     * @param string $fieldName  the field name
     * @param string $db         the field name
     * @param array  $aliases    Alias information for db/table/column
     *
     * @return string the Relation string
     */
    public function getRelationString(
        array $foreigners,
        $fieldName,
        $db,
        array $aliases = []
    ) {
        $foreigner = $this->relation->searchColumnInForeigners($foreigners, $fieldName);
        if ($foreigner) {
            $ftable = $foreigner['foreign_table'];
            $ffield = $foreigner['foreign_field'];
            if (! empty($aliases[$db]['tables'][$ftable]['columns'][$ffield])) {
                $ffield = $aliases[$db]['tables'][$ftable]['columns'][$ffield];
            }

            if (! empty($aliases[$db]['tables'][$ftable]['alias'])) {
                $ftable = $aliases[$db]['tables'][$ftable]['alias'];
            }

            return $ftable . ' (' . $ffield . ')';
        }

        return '';
    }

    public static function isAvailable(): bool
    {
        return true;
    }
}<|MERGE_RESOLUTION|>--- conflicted
+++ resolved
@@ -128,25 +128,12 @@
     /**
      * Outputs for raw query
      *
-<<<<<<< HEAD
-     * @param string $errorUrl the url to go back in case of error
-     * @param string $sqlQuery the rawquery to output
-     */
-    public function exportRawQuery(string $errorUrl, string $sqlQuery): bool
-    {
-=======
      * @param string      $errorUrl the url to go back in case of error
      * @param string|null $db       the database where the query is executed
      * @param string      $sqlQuery the rawquery to output
-     * @param string      $crlf     the end of line sequence
-     */
-    public function exportRawQuery(
-        string $errorUrl,
-        ?string $db,
-        string $sqlQuery,
-        string $crlf
-    ): bool {
->>>>>>> 90f9e708
+     */
+    public function exportRawQuery(string $errorUrl, ?string $db, string $sqlQuery): bool
+    {
         return false;
     }
 

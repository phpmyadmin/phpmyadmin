--- conflicted
+++ resolved
@@ -98,11 +98,7 @@
         );
         return Template::get('login/twofactor/application_configure')->render([
             'image' => $inlineUrl,
-<<<<<<< HEAD
-            'secret' => $_SESSION['2fa_application_key']
-=======
             'secret' => $secret
->>>>>>> e7a6ff8a
         ]);
     }
 

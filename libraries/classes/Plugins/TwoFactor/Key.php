<?php
/**
 * Second authentication factor handling
 */

declare(strict_types=1);

namespace PhpMyAdmin\Plugins\TwoFactor;

use PhpMyAdmin\Plugins\TwoFactorPlugin;
use PhpMyAdmin\Response;
use PhpMyAdmin\TwoFactor;
use Samyoul\U2F\U2FServer\U2FException;
use Samyoul\U2F\U2FServer\U2FServer;
use stdClass;
use Throwable;
<<<<<<< HEAD
use Twig_Error_Loader;
use Twig_Error_Runtime;
use Twig_Error_Syntax;
use function json_decode;
use function json_encode;
=======
>>>>>>> 41601a5c

/**
 * Hardware key based two-factor authentication
 *
 * Supports FIDO U2F tokens
 */
class Key extends TwoFactorPlugin
{
    /** @var string */
    public static $id = 'key';

    /**
     * Creates object
     *
     * @param TwoFactor $twofactor TwoFactor instance
     */
    public function __construct(TwoFactor $twofactor)
    {
        parent::__construct($twofactor);
        if (isset($this->_twofactor->config['settings']['registrations'])) {
            return;
        }

        $this->_twofactor->config['settings']['registrations'] = [];
    }

    /**
     * Returns array of U2F registration objects
     *
     * @return array
     */
    public function getRegistrations()
    {
        $result = [];
        foreach ($this->_twofactor->config['settings']['registrations'] as $index => $data) {
            $reg = new stdClass();
            $reg->keyHandle = $data['keyHandle'];
            $reg->publicKey = $data['publicKey'];
            $reg->certificate = $data['certificate'];
            $reg->counter = $data['counter'];
            $reg->index = $index;
            $result[] = $reg;
        }

        return $result;
    }

    /**
     * Checks authentication, returns true on success
     *
     * @return bool
     */
    public function check()
    {
        $this->_provided = false;
        if (! isset($_POST['u2f_authentication_response'], $_SESSION['authenticationRequest'])) {
            return false;
        }
        $this->_provided = true;
        try {
            $response = json_decode($_POST['u2f_authentication_response']);
            if ($response === null) {
                return false;
            }
            $auth = U2FServer::authenticate(
                $_SESSION['authenticationRequest'],
                $this->getRegistrations(),
                $response
            );
            $this->_twofactor->config['settings']['registrations'][$auth->index]['counter'] = $auth->counter;
            $this->_twofactor->save();

            return true;
        } catch (U2FException $e) {
            $this->_message = $e->getMessage();

            return false;
        }
    }

    /**
     * Loads needed javascripts into the page
     *
     * @return void
     */
    public function loadScripts()
    {
        $response = Response::getInstance();
        $scripts = $response->getHeader()->getScripts();
        $scripts->addFile('vendor/u2f-api-polyfill.js');
        $scripts->addFile('u2f.js');
    }

    /**
     * Renders user interface to enter two-factor authentication
     *
     * @return string HTML code
     */
    public function render()
    {
        $request = U2FServer::makeAuthentication(
            $this->getRegistrations(),
            $this->getAppId(true)
        );
        $_SESSION['authenticationRequest'] = $request;
        $this->loadScripts();

        return $this->template->render('login/twofactor/key', [
            'request' => json_encode($request),
            'is_https' => $GLOBALS['PMA_Config']->isHttps(),
        ]);
    }

    /**
     * Renders user interface to configure two-factor authentication
     *
     * @return string HTML code
     *
     * @throws U2FException
     * @throws Throwable
     * @throws \Twig\Error\LoaderError
     * @throws \Twig\Error\RuntimeError
     * @throws \Twig\Error\SyntaxError
     */
    public function setup()
    {
        $registrationData = U2FServer::makeRegistration(
            $this->getAppId(true),
            $this->getRegistrations()
        );
        $_SESSION['registrationRequest'] = $registrationData['request'];

        $this->loadScripts();

        return $this->template->render('login/twofactor/key_configure', [
            'request' => json_encode($registrationData['request']),
            'signatures' => json_encode($registrationData['signatures']),
            'is_https' => $GLOBALS['PMA_Config']->isHttps(),
        ]);
    }

    /**
     * Performs backend configuration
     *
     * @return bool
     */
    public function configure()
    {
        $this->_provided = false;
        if (! isset($_POST['u2f_registration_response'], $_SESSION['registrationRequest'])) {
            return false;
        }
        $this->_provided = true;
        try {
            $response = json_decode($_POST['u2f_registration_response']);
            if ($response === null) {
                return false;
            }
            $registration = U2FServer::register(
                $_SESSION['registrationRequest'],
                $response
            );
            $this->_twofactor->config['settings']['registrations'][] = [
                'keyHandle' => $registration->getKeyHandle(),
                'publicKey' => $registration->getPublicKey(),
                'certificate' => $registration->getCertificate(),
                'counter' => $registration->getCounter(),
            ];

            return true;
        } catch (U2FException $e) {
            $this->_message = $e->getMessage();

            return false;
        }
    }

    /**
     * Get user visible name
     *
     * @return string
     */
    public static function getName()
    {
        return __('Hardware Security Key (FIDO U2F)');
    }

    /**
     * Get user visible description
     *
     * @return string
     */
    public static function getDescription()
    {
        return __('Provides authentication using hardware security tokens supporting FIDO U2F.');
    }
}<|MERGE_RESOLUTION|>--- conflicted
+++ resolved
@@ -14,14 +14,8 @@
 use Samyoul\U2F\U2FServer\U2FServer;
 use stdClass;
 use Throwable;
-<<<<<<< HEAD
-use Twig_Error_Loader;
-use Twig_Error_Runtime;
-use Twig_Error_Syntax;
 use function json_decode;
 use function json_encode;
-=======
->>>>>>> 41601a5c
 
 /**
  * Hardware key based two-factor authentication

--- conflicted
+++ resolved
@@ -301,18 +301,13 @@
         echo '<p>' , "\n";
         echo '    ' , $error_message , "\n";
         echo '</p>' , "\n";
-<<<<<<< HEAD
         echo '<a href="';
         echo Url::getFromRoute('/database/designer', [
             'db' => $GLOBALS['db'],
+            'server' => $GLOBALS['server'],
             'page' => $pageNumber,
         ]);
         echo '">' . __('Back') . '</a>';
-=======
-        echo '<a href="db_designer.php'
-            , Url::getCommon(['db' => $GLOBALS['db'], 'server' => $GLOBALS['server']])
-            , '&page=' . htmlspecialchars($pageNumber) , '">' , __('Back') , '</a>';
->>>>>>> b8527d90
         echo "\n";
         exit;
     }

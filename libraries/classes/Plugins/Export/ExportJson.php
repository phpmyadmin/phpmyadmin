<?php
/**
 * Set of methods used to build dumps of tables as JSON
 */

declare(strict_types=1);

namespace PhpMyAdmin\Plugins\Export;

use PhpMyAdmin\DatabaseInterface;
use PhpMyAdmin\FieldMetadata;
use PhpMyAdmin\Plugins\ExportPlugin;
use PhpMyAdmin\Properties\Options\Groups\OptionsPropertyMainGroup;
use PhpMyAdmin\Properties\Options\Groups\OptionsPropertyRootGroup;
use PhpMyAdmin\Properties\Options\Items\BoolPropertyItem;
use PhpMyAdmin\Properties\Options\Items\HiddenPropertyItem;
use PhpMyAdmin\Properties\Plugins\ExportPluginProperties;
use PhpMyAdmin\Version;

use function bin2hex;
use function explode;
use function json_encode;
use function stripslashes;
<<<<<<< HEAD

use const JSON_PRETTY_PRINT;
use const JSON_UNESCAPED_UNICODE;
=======
>>>>>>> 07bf86b4

/**
 * Handles the export for the JSON format
 */
class ExportJson extends ExportPlugin
{
    /** @var bool */
    private $first = true;

    public function __construct()
    {
        parent::__construct();
        $this->setProperties();
    }

    /**
     * Encodes the data into JSON
     *
     * @param mixed $data Data to encode
     *
     * @return string
     */
    public function encode($data)
    {
        $options = 0;
        if (
            isset($GLOBALS['json_pretty_print'])
            && $GLOBALS['json_pretty_print']
        ) {
            $options |= JSON_PRETTY_PRINT;
        }

        if (
            isset($GLOBALS['json_unicode'])
            && $GLOBALS['json_unicode']
        ) {
            $options |= JSON_UNESCAPED_UNICODE;
        }

        return json_encode($data, $options);
    }

    /**
     * Sets the export JSON properties
     *
     * @return void
     */
    protected function setProperties()
    {
        $exportPluginProperties = new ExportPluginProperties();
        $exportPluginProperties->setText('JSON');
        $exportPluginProperties->setExtension('json');
        $exportPluginProperties->setMimeType('text/plain');
        $exportPluginProperties->setOptionsText(__('Options'));

        // create the root group that will be the options field for
        // $exportPluginProperties
        // this will be shown as "Format specific options"
        $exportSpecificOptions = new OptionsPropertyRootGroup(
            'Format Specific Options'
        );

        // general options main group
        $generalOptions = new OptionsPropertyMainGroup('general_opts');
        // create primary items and add them to the group
        $leaf = new HiddenPropertyItem('structure_or_data');
        $generalOptions->addProperty($leaf);

        $leaf = new BoolPropertyItem(
            'pretty_print',
            __('Output pretty-printed JSON (Use human-readable formatting)')
        );
        $generalOptions->addProperty($leaf);

        $leaf = new BoolPropertyItem(
            'unicode',
            __('Output unicode characters unescaped')
        );
        $generalOptions->addProperty($leaf);

        // add the main group to the root group
        $exportSpecificOptions->addProperty($generalOptions);

        // set the options for the export plugin property item
        $exportPluginProperties->setOptions($exportSpecificOptions);
        $this->properties = $exportPluginProperties;
    }

    /**
     * Outputs export header
     *
     * @return bool Whether it succeeded
     */
    public function exportHeader()
    {
        global $crlf;

        $meta = [
            'type' => 'header',
            'version' => Version::VERSION,
            'comment' => 'Export to JSON plugin for PHPMyAdmin',
        ];

        return $this->export->outputHandler(
            '[' . $crlf . $this->encode($meta) . ',' . $crlf
        );
    }

    /**
     * Outputs export footer
     *
     * @return bool Whether it succeeded
     */
    public function exportFooter()
    {
        global $crlf;

        return $this->export->outputHandler(']' . $crlf);
    }

    /**
     * Outputs database header
     *
     * @param string $db      Database name
     * @param string $dbAlias Aliases of db
     *
     * @return bool Whether it succeeded
     */
    public function exportDBHeader($db, $dbAlias = '')
    {
        global $crlf;

        if (empty($dbAlias)) {
            $dbAlias = $db;
        }

        $meta = [
            'type' => 'database',
            'name' => $dbAlias,
        ];

        return $this->export->outputHandler(
            $this->encode($meta) . ',' . $crlf
        );
    }

    /**
     * Outputs database footer
     *
     * @param string $db Database name
     *
     * @return bool Whether it succeeded
     */
    public function exportDBFooter($db)
    {
        return true;
    }

    /**
     * Outputs CREATE DATABASE statement
     *
     * @param string $db         Database name
     * @param string $exportType 'server', 'database', 'table'
     * @param string $dbAlias    Aliases of db
     *
     * @return bool Whether it succeeded
     */
    public function exportDBCreate($db, $exportType, $dbAlias = '')
    {
        return true;
    }

    /**
     * Outputs the content of a table in JSON format
     *
     * @param string $db       database name
     * @param string $table    table name
     * @param string $crlf     the end of line sequence
     * @param string $errorUrl the url to go back in case of error
     * @param string $sqlQuery SQL query for obtaining data
     * @param array  $aliases  Aliases of db/table/columns
     *
     * @return bool Whether it succeeded
     */
    public function exportData(
        $db,
        $table,
        $crlf,
        $errorUrl,
        $sqlQuery,
        array $aliases = []
    ) {
        global $dbi;

        $db_alias = $db;
        $table_alias = $table;
        $this->initAlias($aliases, $db_alias, $table_alias);

        if (! $this->first) {
            if (! $this->export->outputHandler(',')) {
                return false;
            }
        } else {
            $this->first = false;
        }

        $buffer = $this->encode(
            [
                'type' => 'table',
                'name' => $table_alias,
                'database' => $db_alias,
                'data' => '@@DATA@@',
            ]
        );

        return $this->doExportForQuery(
            $dbi,
            $sql_query,
            $buffer,
            $crlf,
            $aliases,
            $db,
            $table
        );
    }

    /**
     * Export to JSON
     *
     * @return bool False on export fail and true on export end success
     *
     * @phpstan-param array{
     * string: array{
     *           'tables': array{
     *              string: array{
     *                  'columns': array{string: string}
     *              }
     *           }
     *        }
     * }|array|null $aliases
     */
    protected function doExportForQuery(
        DatabaseInterface $dbi,
        string $sql_query,
        string $buffer,
        string $crlf,
        ?array $aliases,
        ?string $db,
        ?string $table
    ): bool {
        [$header, $footer] = explode('"@@DATA@@"', $buffer);

        if (! $this->export->outputHandler($header . $crlf . '[' . $crlf)) {
            return false;
        }

        $result = $dbi->query(
            $sqlQuery,
            DatabaseInterface::CONNECT_USER,
            DatabaseInterface::QUERY_UNBUFFERED
        );
        $columns_cnt = $dbi->numFields($result);
        $fieldsMeta = $dbi->getFieldsMeta($result) ?? [];

        $columns = [];
        for ($i = 0; $i < $columns_cnt; $i++) {
            $col_as = $dbi->fieldName($result, $i);
            if ($db !== null && $table !== null && $aliases !== null
                && ! empty($aliases[$db]['tables'][$table]['columns'][$col_as])
            ) {
                $col_as = $aliases[$db]['tables'][$table]['columns'][$col_as];
            }

            $columns[$i] = stripslashes($col_as);
        }

        $record_cnt = 0;
        while ($record = $dbi->fetchRow($result)) {
            $record_cnt++;

            // Output table name as comment if this is the first record of the table
            if ($record_cnt > 1) {
                if (! $this->export->outputHandler(',' . $crlf)) {
                    return false;
                }
            }

            $data = [];

            for ($i = 0; $i < $columns_cnt; $i++) {
<<<<<<< HEAD
                if (
                    isset($fieldsMeta[$i]) && ($fieldsMeta[$i]->isMappedTypeGeometry
                    || $fieldsMeta[$i]->isType(FieldMetadata::TYPE_BLOB))
=======
                // 63 is the binary charset, see: https://dev.mysql.com/doc/internals/en/charsets.html
                $isBlobAndIsBinaryCharset = $fieldsMeta[$i]->type === 'blob' && $fieldsMeta[$i]->charsetnr === 63;
                // This can occur for binary fields
                $isBinaryString = $fieldsMeta[$i]->type === 'string' && $fieldsMeta[$i]->charsetnr === 63;
                if (
                    (
                        $fieldsMeta[$i]->type === 'geometry'
                        || $isBlobAndIsBinaryCharset
                        || $isBinaryString
                    )
                    && $record[$i] !== null
>>>>>>> 07bf86b4
                ) {
                    // export GIS and blob types as hex
                    $record[$i] = '0x' . bin2hex($record[$i]);
                }

                $data[$columns[$i]] = $record[$i];
            }

            $encodedData = $this->encode($data);
            if (! $encodedData) {
                return false;
            }

            if (! $this->export->outputHandler($encodedData)) {
                return false;
            }
        }

        if (! $this->export->outputHandler($crlf . ']' . $crlf . $footer . $crlf)) {
            return false;
        }

        $dbi->freeResult($result);

        return true;
    }

    /**
     * Outputs result raw query in JSON format
     *
     * @param string $errorUrl the url to go back in case of error
     * @param string $sqlQuery the rawquery to output
     * @param string $crlf     the end of line sequence
     *
     * @return bool if succeeded
     */
    public function exportRawQuery(string $errorUrl, string $sqlQuery, string $crlf): bool
    {
        global $dbi;

        $buffer = $this->encode(
            [
                'type' => 'raw',
                'data' => '@@DATA@@',
            ]
        );

<<<<<<< HEAD
        if (! $this->export->outputHandler($header . $crlf . '[' . $crlf)) {
            return false;
        }

        $result = $dbi->query(
            $sqlQuery,
            DatabaseInterface::CONNECT_USER,
            DatabaseInterface::QUERY_UNBUFFERED
        );
        $columns_cnt = $dbi->numFields($result);

        $columns = [];
        for ($i = 0; $i < $columns_cnt; $i++) {
            $col_as = $dbi->fieldName($result, $i);
            $columns[$i] = stripslashes($col_as);
        }

        $record_cnt = 0;
        while ($record = $dbi->fetchRow($result)) {
            $record_cnt++;

            if ($record_cnt > 1) {
                if (! $this->export->outputHandler(',' . $crlf)) {
                    return false;
                }
            }

            $data = [];

            for ($i = 0; $i < $columns_cnt; $i++) {
                $data[$columns[$i]] = $record[$i];
            }

            $encodedData = $this->encode($data);
            if (! $encodedData) {
                return false;
            }

            if (! $this->export->outputHandler($encodedData)) {
                return false;
            }
        }

        if (! $this->export->outputHandler($crlf . ']' . $crlf . $footer . $crlf)) {
            return false;
        }

        $dbi->freeResult($result);

        return true;
=======
        return $this->doExportForQuery(
            $dbi,
            $sql_query,
            $buffer,
            $crlf,
            null,
            null,
            null
        );
>>>>>>> 07bf86b4
    }
}<|MERGE_RESOLUTION|>--- conflicted
+++ resolved
@@ -21,12 +21,9 @@
 use function explode;
 use function json_encode;
 use function stripslashes;
-<<<<<<< HEAD
 
 use const JSON_PRETTY_PRINT;
 use const JSON_UNESCAPED_UNICODE;
-=======
->>>>>>> 07bf86b4
 
 /**
  * Handles the export for the JSON format
@@ -244,7 +241,7 @@
 
         return $this->doExportForQuery(
             $dbi,
-            $sql_query,
+            $sqlQuery,
             $buffer,
             $crlf,
             $aliases,
@@ -255,8 +252,6 @@
 
     /**
      * Export to JSON
-     *
-     * @return bool False on export fail and true on export end success
      *
      * @phpstan-param array{
      * string: array{
@@ -267,10 +262,12 @@
      *           }
      *        }
      * }|array|null $aliases
+     *
+     * @return bool False on export fail and true on export end success
      */
     protected function doExportForQuery(
         DatabaseInterface $dbi,
-        string $sql_query,
+        string $sqlQuery,
         string $buffer,
         string $crlf,
         ?array $aliases,
@@ -294,7 +291,8 @@
         $columns = [];
         for ($i = 0; $i < $columns_cnt; $i++) {
             $col_as = $dbi->fieldName($result, $i);
-            if ($db !== null && $table !== null && $aliases !== null
+            if (
+                $db !== null && $table !== null && $aliases !== null
                 && ! empty($aliases[$db]['tables'][$table]['columns'][$col_as])
             ) {
                 $col_as = $aliases[$db]['tables'][$table]['columns'][$col_as];
@@ -317,23 +315,22 @@
             $data = [];
 
             for ($i = 0; $i < $columns_cnt; $i++) {
-<<<<<<< HEAD
+                // 63 is the binary charset, see: https://dev.mysql.com/doc/internals/en/charsets.html
+                $isBlobAndIsBinaryCharset = isset($fieldsMeta[$i])
+                                                && $fieldsMeta[$i]->isType(FieldMetadata::TYPE_BLOB)
+                                                && $fieldsMeta[$i]->charsetnr === 63;
+                // This can occur for binary fields
+                $isBinaryString = isset($fieldsMeta[$i])
+                                    && $fieldsMeta[$i]->isType(FieldMetadata::TYPE_STRING)
+                                    && $fieldsMeta[$i]->charsetnr === 63;
                 if (
-                    isset($fieldsMeta[$i]) && ($fieldsMeta[$i]->isMappedTypeGeometry
-                    || $fieldsMeta[$i]->isType(FieldMetadata::TYPE_BLOB))
-=======
-                // 63 is the binary charset, see: https://dev.mysql.com/doc/internals/en/charsets.html
-                $isBlobAndIsBinaryCharset = $fieldsMeta[$i]->type === 'blob' && $fieldsMeta[$i]->charsetnr === 63;
-                // This can occur for binary fields
-                $isBinaryString = $fieldsMeta[$i]->type === 'string' && $fieldsMeta[$i]->charsetnr === 63;
-                if (
+                    isset($fieldsMeta[$i]) &&
                     (
-                        $fieldsMeta[$i]->type === 'geometry'
-                        || $isBlobAndIsBinaryCharset
-                        || $isBinaryString
-                    )
-                    && $record[$i] !== null
->>>>>>> 07bf86b4
+                        $fieldsMeta[$i]->isMappedTypeGeometry ||
+                        $isBlobAndIsBinaryCharset ||
+                        $isBinaryString
+                    ) &&
+                    $record[$i] !== null
                 ) {
                     // export GIS and blob types as hex
                     $record[$i] = '0x' . bin2hex($record[$i]);
@@ -381,67 +378,14 @@
             ]
         );
 
-<<<<<<< HEAD
-        if (! $this->export->outputHandler($header . $crlf . '[' . $crlf)) {
-            return false;
-        }
-
-        $result = $dbi->query(
-            $sqlQuery,
-            DatabaseInterface::CONNECT_USER,
-            DatabaseInterface::QUERY_UNBUFFERED
-        );
-        $columns_cnt = $dbi->numFields($result);
-
-        $columns = [];
-        for ($i = 0; $i < $columns_cnt; $i++) {
-            $col_as = $dbi->fieldName($result, $i);
-            $columns[$i] = stripslashes($col_as);
-        }
-
-        $record_cnt = 0;
-        while ($record = $dbi->fetchRow($result)) {
-            $record_cnt++;
-
-            if ($record_cnt > 1) {
-                if (! $this->export->outputHandler(',' . $crlf)) {
-                    return false;
-                }
-            }
-
-            $data = [];
-
-            for ($i = 0; $i < $columns_cnt; $i++) {
-                $data[$columns[$i]] = $record[$i];
-            }
-
-            $encodedData = $this->encode($data);
-            if (! $encodedData) {
-                return false;
-            }
-
-            if (! $this->export->outputHandler($encodedData)) {
-                return false;
-            }
-        }
-
-        if (! $this->export->outputHandler($crlf . ']' . $crlf . $footer . $crlf)) {
-            return false;
-        }
-
-        $dbi->freeResult($result);
-
-        return true;
-=======
         return $this->doExportForQuery(
             $dbi,
-            $sql_query,
+            $sqlQuery,
             $buffer,
             $crlf,
             null,
             null,
             null
         );
->>>>>>> 07bf86b4
     }
 }
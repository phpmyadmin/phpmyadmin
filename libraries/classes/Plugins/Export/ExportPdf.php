--- conflicted
+++ resolved
@@ -196,22 +196,12 @@
     /**
      * Outputs result of raw query in PDF format
      *
-<<<<<<< HEAD
-     * @param string $errorUrl the url to go back in case of error
-     * @param string $sqlQuery the rawquery to output
-     */
-    public function exportRawQuery(string $errorUrl, string $sqlQuery): bool
-=======
      * @param string      $errorUrl the url to go back in case of error
      * @param string|null $db       the database where the query is executed
      * @param string      $sqlQuery the rawquery to output
-     * @param string      $crlf     the end of line sequence
-     */
-    public function exportRawQuery(string $errorUrl, ?string $db, string $sqlQuery, string $crlf): bool
->>>>>>> 90f9e708
-    {
-        global $dbi;
-
+     */
+    public function exportRawQuery(string $errorUrl, ?string $db, string $sqlQuery): bool
+    {
         $pdf = $this->getPdf();
         $pdf->setDbAlias('----');
         $pdf->setTableAlias('----');
@@ -219,7 +209,7 @@
 
         if ($db !== null) {
             $pdf->setCurrentDb($db);
-            $dbi->selectDb($db);
+            $GLOBALS['dbi']->selectDb($db);
         }
 
         $pdf->mysqlReport($sqlQuery);

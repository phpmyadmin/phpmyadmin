--- conflicted
+++ resolved
@@ -157,11 +157,7 @@
         }
         $GLOBALS['dbi']->freeResult($result);
 
-<<<<<<< HEAD
-        $html_output .= '<fieldset id="fieldset_add_user_group" class="form-group">';
-=======
-        $html_output .= '<div class="row"><fieldset id="fieldset_add_user_group">';
->>>>>>> e4982d67
+        $html_output .= '<div class="row"><fieldset id="fieldset_add_user_group" class="form-group">';
         $html_output .= '<a href="server_user_groups.php'
             . Url::getCommon(['addUserGroup' => 1]) . '">'
             . Util::getIcon('b_usradd')

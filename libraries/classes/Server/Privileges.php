<?php
/**
 * set of functions with the Privileges section in pma
 */

declare(strict_types=1);

namespace PhpMyAdmin\Server;

use PhpMyAdmin\Core;
use PhpMyAdmin\DatabaseInterface;
use PhpMyAdmin\Html\Generator;
use PhpMyAdmin\Html\MySQLDocumentation;
use PhpMyAdmin\Message;
use PhpMyAdmin\Query\Compatibility;
use PhpMyAdmin\Relation;
use PhpMyAdmin\RelationCleanup;
use PhpMyAdmin\Response;
use PhpMyAdmin\Template;
use PhpMyAdmin\Url;
use PhpMyAdmin\Util;

use function array_map;
use function array_merge;
use function array_unique;
use function count;
use function explode;
use function htmlspecialchars;
use function implode;
use function in_array;
use function is_array;
use function ksort;
use function max;
use function mb_chr;
use function mb_strpos;
use function mb_strrpos;
use function mb_strtolower;
use function mb_strtoupper;
use function mb_substr;
use function preg_match;
use function preg_replace;
use function sprintf;
use function str_replace;
use function strlen;
use function strpos;
use function trim;
use function uksort;

/**
 * Privileges class
 */
class Privileges
{
    /** @var Template */
    public $template;

    /** @var RelationCleanup */
    private $relationCleanup;

    /** @var DatabaseInterface */
    public $dbi;

    /** @var Relation */
    public $relation;

    /** @var Plugins */
    private $plugins;

    /**
     * @param Template          $template        Template object
     * @param DatabaseInterface $dbi             DatabaseInterface object
     * @param Relation          $relation        Relation object
     * @param RelationCleanup   $relationCleanup RelationCleanup object
     */
    public function __construct(
        Template $template,
        $dbi,
        Relation $relation,
        RelationCleanup $relationCleanup,
        Plugins $plugins
    ) {
        $this->template = $template;
        $this->dbi = $dbi;
        $this->relation = $relation;
        $this->relationCleanup = $relationCleanup;
        $this->plugins = $plugins;
    }

    /**
     * Escapes wildcard in a database+table specification
     * before using it in a GRANT statement.
     *
     * Escaping a wildcard character in a GRANT is only accepted at the global
     * or database level, not at table level; this is why I remove
     * the escaping character. Internally, in mysql.tables_priv.Db there are
     * no escaping (for example test_db) but in mysql.db you'll see test\_db
     * for a db-specific privilege.
     *
     * @param string $dbname    Database name
     * @param string $tablename Table name
     *
     * @return string the escaped (if necessary) database.table
     */
    public function wildcardEscapeForGrant(string $dbname, string $tablename): string
    {
        if (strlen($dbname) === 0) {
            return '*.*';
        }

        if (strlen($tablename) > 0) {
            return Util::backquote(
                Util::unescapeMysqlWildcards($dbname)
            )
            . '.' . Util::backquote($tablename);
        }

        return Util::backquote($dbname) . '.*';
    }

    /**
     * Generates a condition on the user name
     *
     * @param string $initial the user's initial
     *
     * @return string   the generated condition
     */
    public function rangeOfUsers($initial = '')
    {
        // strtolower() is used because the User field
        // might be BINARY, so LIKE would be case sensitive
        if ($initial === null || $initial === '') {
            return '';
        }

        return " WHERE `User` LIKE '"
            . $this->dbi->escapeString($initial) . "%'"
            . " OR `User` LIKE '"
            . $this->dbi->escapeString(mb_strtolower($initial))
            . "%'";
    }

    /**
     * Parses privileges into an array, it modifies the array
     *
     * @param array $row Results row from
     *
     * @return void
     */
    public function fillInTablePrivileges(array &$row)
    {
        $row1 = $this->dbi->fetchSingleRow(
            'SHOW COLUMNS FROM `mysql`.`tables_priv` LIKE \'Table_priv\';',
            'ASSOC'
        );
        // note: in MySQL 5.0.3 we get "Create View', 'Show view';
        // the View for Create is spelled with uppercase V
        // the view for Show is spelled with lowercase v
        // and there is a space between the words

        $avGrants = explode(
            '\',\'',
            mb_substr(
                $row1['Type'],
                mb_strpos($row1['Type'], '(') + 2,
                mb_strpos($row1['Type'], ')')
                - mb_strpos($row1['Type'], '(') - 3
            )
        );

        $usersGrants = explode(',', $row['Table_priv']);

        foreach ($avGrants as $currentGrant) {
            $row[$currentGrant . '_priv']
                = in_array($currentGrant, $usersGrants) ? 'Y' : 'N';
        }

        unset($row['Table_priv']);
    }

    /**
     * Extracts the privilege information of a priv table row
     *
     * @param array|null $row        the row
     * @param bool       $enableHTML add <dfn> tag with tooltips
     * @param bool       $tablePrivs whether row contains table privileges
     *
     * @return array
     *
     * @global resource $user_link the database connection
     */
    public function extractPrivInfo($row = null, $enableHTML = false, $tablePrivs = false)
    {
        if ($tablePrivs) {
            $grants = $this->getTableGrantsArray();
        } else {
            $grants = $this->getGrantsArray();
        }

        if ($row !== null && isset($row['Table_priv'])) {
            $this->fillInTablePrivileges($row);
        }

        $privs = [];
        $allPrivileges = true;
        foreach ($grants as $currentGrant) {
            if (
                ($row === null || ! isset($row[$currentGrant[0]]))
                && ($row !== null || ! isset($GLOBALS[$currentGrant[0]]))
            ) {
                continue;
            }

            if (
                ($row !== null && $row[$currentGrant[0]] === 'Y')
                || ($row === null
                && ($GLOBALS[$currentGrant[0]] === 'Y'
                || (is_array($GLOBALS[$currentGrant[0]])
                && count($GLOBALS[$currentGrant[0]]) == $_REQUEST['column_count']
                && empty($GLOBALS[$currentGrant[0] . '_none']))))
            ) {
                if ($enableHTML) {
                    $privs[] = '<dfn title="' . $currentGrant[2] . '">'
                    . $currentGrant[1] . '</dfn>';
                } else {
                    $privs[] = $currentGrant[1];
                }
            } elseif (
                ! empty($GLOBALS[$currentGrant[0]])
                && is_array($GLOBALS[$currentGrant[0]])
                && empty($GLOBALS[$currentGrant[0] . '_none'])
            ) {
                // Required for proper escaping of ` (backtick) in a column name
                $grantCols = array_map(
                    /** @param string $val */
                    static function ($val) {
                        return Util::backquote($val);
                    },
                    $GLOBALS[$currentGrant[0]]
                );

                if ($enableHTML) {
                    $privs[] = '<dfn title="' . $currentGrant[2] . '">'
                        . $currentGrant[1] . '</dfn>'
                        . ' (' . implode(', ', $grantCols) . ')';
                } else {
                    $privs[] = $currentGrant[1]
                        . ' (' . implode(', ', $grantCols) . ')';
                }
            } else {
                $allPrivileges = false;
            }
        }

        if (empty($privs)) {
            if ($enableHTML) {
                $privs[] = '<dfn title="' . __('No privileges.') . '">USAGE</dfn>';
            } else {
                $privs[] = 'USAGE';
            }
        } elseif (
            $allPrivileges
            && (! isset($_POST['grant_count']) || count($privs) == $_POST['grant_count'])
        ) {
            if ($enableHTML) {
                $privs = [
                    '<dfn title="'
                    . __('Includes all privileges except GRANT.')
                    . '">ALL PRIVILEGES</dfn>',
                ];
            } else {
                $privs = ['ALL PRIVILEGES'];
            }
        }

        return $privs;
    }

    /**
     * Returns an array of table grants and their descriptions
     *
     * @return array array of table grants
     */
    public function getTableGrantsArray()
    {
        return [
            [
                'Delete',
                'DELETE',
                __('Allows deleting data.'),
            ],
            [
                'Create',
                'CREATE',
                __('Allows creating new tables.'),
            ],
            [
                'Drop',
                'DROP',
                __('Allows dropping tables.'),
            ],
            [
                'Index',
                'INDEX',
                __('Allows creating and dropping indexes.'),
            ],
            [
                'Alter',
                'ALTER',
                __('Allows altering the structure of existing tables.'),
            ],
            [
                'Create View',
                'CREATE_VIEW',
                __('Allows creating new views.'),
            ],
            [
                'Show view',
                'SHOW_VIEW',
                __('Allows performing SHOW CREATE VIEW queries.'),
            ],
            [
                'Trigger',
                'TRIGGER',
                __('Allows creating and dropping triggers.'),
            ],
        ];
    }

    /**
     * Get the grants array which contains all the privilege types
     * and relevant grant messages
     *
     * @return array
     */
    public function getGrantsArray()
    {
        return [
            [
                'Select_priv',
                'SELECT',
                __('Allows reading data.'),
            ],
            [
                'Insert_priv',
                'INSERT',
                __('Allows inserting and replacing data.'),
            ],
            [
                'Update_priv',
                'UPDATE',
                __('Allows changing data.'),
            ],
            [
                'Delete_priv',
                'DELETE',
                __('Allows deleting data.'),
            ],
            [
                'Create_priv',
                'CREATE',
                __('Allows creating new databases and tables.'),
            ],
            [
                'Drop_priv',
                'DROP',
                __('Allows dropping databases and tables.'),
            ],
            [
                'Reload_priv',
                'RELOAD',
                __('Allows reloading server settings and flushing the server\'s caches.'),
            ],
            [
                'Shutdown_priv',
                'SHUTDOWN',
                __('Allows shutting down the server.'),
            ],
            [
                'Process_priv',
                'PROCESS',
                __('Allows viewing processes of all users.'),
            ],
            [
                'File_priv',
                'FILE',
                __('Allows importing data from and exporting data into files.'),
            ],
            [
                'References_priv',
                'REFERENCES',
                __('Has no effect in this MySQL version.'),
            ],
            [
                'Index_priv',
                'INDEX',
                __('Allows creating and dropping indexes.'),
            ],
            [
                'Alter_priv',
                'ALTER',
                __('Allows altering the structure of existing tables.'),
            ],
            [
                'Show_db_priv',
                'SHOW DATABASES',
                __('Gives access to the complete list of databases.'),
            ],
            [
                'Super_priv',
                'SUPER',
                __(
                    'Allows connecting, even if maximum number of connections '
                    . 'is reached; required for most administrative operations '
                    . 'like setting global variables or killing threads of other users.'
                ),
            ],
            [
                'Create_tmp_table_priv',
                'CREATE TEMPORARY TABLES',
                __('Allows creating temporary tables.'),
            ],
            [
                'Lock_tables_priv',
                'LOCK TABLES',
                __('Allows locking tables for the current thread.'),
            ],
            [
                'Repl_slave_priv',
                'REPLICATION SLAVE',
                __('Needed for the replication slaves.'),
            ],
            [
                'Repl_client_priv',
                'REPLICATION CLIENT',
                __('Allows the user to ask where the slaves / masters are.'),
            ],
            [
                'Create_view_priv',
                'CREATE VIEW',
                __('Allows creating new views.'),
            ],
            [
                'Event_priv',
                'EVENT',
                __('Allows to set up events for the event scheduler.'),
            ],
            [
                'Trigger_priv',
                'TRIGGER',
                __('Allows creating and dropping triggers.'),
            ],
            // for table privs:
            [
                'Create View_priv',
                'CREATE VIEW',
                __('Allows creating new views.'),
            ],
            [
                'Show_view_priv',
                'SHOW VIEW',
                __('Allows performing SHOW CREATE VIEW queries.'),
            ],
            // for table privs:
            [
                'Show view_priv',
                'SHOW VIEW',
                __('Allows performing SHOW CREATE VIEW queries.'),
            ],
            [
                'Delete_history_priv',
                'DELETE HISTORY',
                // phpcs:ignore Generic.Files.LineLength.TooLong
                /* l10n: https://mariadb.com/kb/en/library/grant/#table-privileges "Remove historical rows from a table using the DELETE HISTORY statement" */
                __('Allows deleting historical rows.'),
            ],
            [
                'Delete versioning rows_priv',
                'DELETE HISTORY',
                // phpcs:ignore Generic.Files.LineLength.TooLong
                /* l10n: https://mariadb.com/kb/en/library/grant/#table-privileges "Remove historical rows from a table using the DELETE HISTORY statement" */
                __('Allows deleting historical rows.'),
            ],
            [
                'Create_routine_priv',
                'CREATE ROUTINE',
                __('Allows creating stored routines.'),
            ],
            [
                'Alter_routine_priv',
                'ALTER ROUTINE',
                __('Allows altering and dropping stored routines.'),
            ],
            [
                'Create_user_priv',
                'CREATE USER',
                __('Allows creating, dropping and renaming user accounts.'),
            ],
            [
                'Execute_priv',
                'EXECUTE',
                __('Allows executing stored routines.'),
            ],
        ];
    }

    /**
     * Get sql query for display privileges table
     *
     * @param string $db       the database
     * @param string $table    the table
     * @param string $username username for database connection
     * @param string $hostname hostname for database connection
     *
     * @return string sql query
     */
    public function getSqlQueryForDisplayPrivTable($db, $table, $username, $hostname)
    {
        if ($db === '*') {
            return 'SELECT * FROM `mysql`.`user`'
                . " WHERE `User` = '" . $this->dbi->escapeString($username) . "'"
                . " AND `Host` = '" . $this->dbi->escapeString($hostname) . "';";
        }

        if ($table === '*') {
            return 'SELECT * FROM `mysql`.`db`'
                . " WHERE `User` = '" . $this->dbi->escapeString($username) . "'"
                . " AND `Host` = '" . $this->dbi->escapeString($hostname) . "'"
                . " AND '" . $this->dbi->escapeString(Util::unescapeMysqlWildcards($db)) . "'"
                . ' LIKE `Db`;';
        }

        return 'SELECT `Table_priv`'
            . ' FROM `mysql`.`tables_priv`'
            . " WHERE `User` = '" . $this->dbi->escapeString($username) . "'"
            . " AND `Host` = '" . $this->dbi->escapeString($hostname) . "'"
            . " AND `Db` = '" . $this->dbi->escapeString(Util::unescapeMysqlWildcards($db)) . "'"
            . " AND `Table_name` = '" . $this->dbi->escapeString($table) . "';";
    }

    /**
     * Displays a dropdown to select the user group
     * with menu items configured to each of them.
     *
     * @param string $username username
     *
     * @return string html to select the user group
     */
    public function getHtmlToChooseUserGroup($username)
    {
        $cfgRelation = $this->relation->getRelationsParam();
        $groupTable = Util::backquote($cfgRelation['db'])
            . '.' . Util::backquote($cfgRelation['usergroups']);
        $userTable = Util::backquote($cfgRelation['db'])
            . '.' . Util::backquote($cfgRelation['users']);

        $userGroup = '';
        if (isset($GLOBALS['username'])) {
            $sqlQuery = 'SELECT `usergroup` FROM ' . $userTable
                . " WHERE `username` = '" . $this->dbi->escapeString($username) . "'";
            $userGroup = $this->dbi->fetchValue(
                $sqlQuery,
                0,
                0,
                DatabaseInterface::CONNECT_CONTROL
            );
        }

        $allUserGroups = [];
        $sqlQuery = 'SELECT DISTINCT `usergroup` FROM ' . $groupTable;
        $result = $this->relation->queryAsControlUser($sqlQuery, false);
        if ($result) {
            while ($row = $this->dbi->fetchRow($result)) {
                $allUserGroups[$row[0]] = $row[0];
            }
        }

        $this->dbi->freeResult($result);

        return $this->template->render('server/privileges/choose_user_group', [
            'all_user_groups' => $allUserGroups,
            'user_group' => $userGroup,
            'params' => ['username' => $username],
        ]);
    }

    /**
     * Sets the user group from request values
     *
     * @param string $username  username
     * @param string $userGroup user group to set
     *
     * @return void
     */
    public function setUserGroup($username, $userGroup)
    {
        $userGroup = $userGroup ?? '';
        $cfgRelation = $this->relation->getRelationsParam();
        if (empty($cfgRelation['db']) || empty($cfgRelation['users']) || empty($cfgRelation['usergroups'])) {
            return;
        }

        $userTable = Util::backquote($cfgRelation['db'])
            . '.' . Util::backquote($cfgRelation['users']);

        $sqlQuery = 'SELECT `usergroup` FROM ' . $userTable
            . " WHERE `username` = '" . $this->dbi->escapeString($username) . "'";
        $oldUserGroup = $this->dbi->fetchValue(
            $sqlQuery,
            0,
            0,
            DatabaseInterface::CONNECT_CONTROL
        );

        if ($oldUserGroup === false) {
            $updQuery = 'INSERT INTO ' . $userTable . '(`username`, `usergroup`)'
                . " VALUES ('" . $this->dbi->escapeString($username) . "', "
                . "'" . $this->dbi->escapeString($userGroup) . "')";
        } else {
            if (empty($userGroup)) {
                $updQuery = 'DELETE FROM ' . $userTable
                    . " WHERE `username`='" . $this->dbi->escapeString($username) . "'";
            } elseif ($oldUserGroup != $userGroup) {
                $updQuery = 'UPDATE ' . $userTable
                    . " SET `usergroup`='" . $this->dbi->escapeString($userGroup) . "'"
                    . " WHERE `username`='" . $this->dbi->escapeString($username) . "'";
            }
        }

        if (! isset($updQuery)) {
            return;
        }

        $this->relation->queryAsControlUser($updQuery);
    }

    /**
     * Displays the privileges form table
     *
     * @param string $db     the database
     * @param string $table  the table
     * @param bool   $submit whether to display the submit button or not
     *
     * @return string html snippet
     *
     * @global array     $cfg         the phpMyAdmin configuration
     * @global resource  $user_link   the database connection
     */
    public function getHtmlToDisplayPrivilegesTable(
        $db = '*',
        $table = '*',
        $submit = true
    ) {
        $sqlQuery = '';

        if ($db === '*') {
            $table = '*';
        }

        $username = '';
        $hostname = '';
        $row = [];
        if (isset($GLOBALS['username'])) {
            $username = $GLOBALS['username'];
            $hostname = $GLOBALS['hostname'];
            $sqlQuery = $this->getSqlQueryForDisplayPrivTable(
                $db,
                $table,
                $username,
                $hostname
            );
            $row = $this->dbi->fetchSingleRow($sqlQuery);
        }

        if (empty($row)) {
            if ($table === '*' && $this->dbi->isSuperUser()) {
                $row = [];
                if ($db === '*') {
                    $sqlQuery = 'SHOW COLUMNS FROM `mysql`.`user`;';
                } elseif ($table === '*') {
                    $sqlQuery = 'SHOW COLUMNS FROM `mysql`.`db`;';
                }

                $res = $this->dbi->query($sqlQuery);
                while ($row1 = $this->dbi->fetchRow($res)) {
                    if (mb_substr($row1[0], 0, 4) === 'max_') {
                        $row[$row1[0]] = 0;
                    } elseif (
                        mb_substr($row1[0], 0, 5) === 'x509_'
                        || mb_substr($row1[0], 0, 4) === 'ssl_'
                    ) {
                        $row[$row1[0]] = '';
                    } else {
                        $row[$row1[0]] = 'N';
                    }
                }

                $this->dbi->freeResult($res);
            } elseif ($table === '*') {
                $row = [];
            } else {
                $row = ['Table_priv' => ''];
            }
        }

        if (isset($row['Table_priv'])) {
            $this->fillInTablePrivileges($row);

            // get columns
            $res = $this->dbi->tryQuery(
                'SHOW COLUMNS FROM '
                . Util::backquote(
                    Util::unescapeMysqlWildcards($db)
                )
                . '.' . Util::backquote($table) . ';'
            );
            $columns = [];
            if ($res) {
                while ($row1 = $this->dbi->fetchRow($res)) {
                    $columns[$row1[0]] = [
                        'Select' => false,
                        'Insert' => false,
                        'Update' => false,
                        'References' => false,
                    ];
                }

                $this->dbi->freeResult($res);
            }
        }

        if (! empty($columns)) {
            $res = $this->dbi->query(
                'SELECT `Column_name`, `Column_priv`'
                . ' FROM `mysql`.`columns_priv`'
                . ' WHERE `User`'
                . ' = \'' . $this->dbi->escapeString($username) . "'"
                . ' AND `Host`'
                . ' = \'' . $this->dbi->escapeString($hostname) . "'"
                . ' AND `Db`'
                . ' = \'' . $this->dbi->escapeString(
                    Util::unescapeMysqlWildcards($db)
                ) . "'"
                . ' AND `Table_name`'
                . ' = \'' . $this->dbi->escapeString($table) . '\';'
            );

            while ($row1 = $this->dbi->fetchRow($res)) {
                $row1[1] = explode(',', $row1[1]);
                foreach ($row1[1] as $current) {
                    $columns[$row1[0]][$current] = true;
                }
            }

            $this->dbi->freeResult($res);
        }

        return $this->template->render('server/privileges/privileges_table', [
            'is_global' => $db === '*',
            'is_database' => $table === '*',
            'row' => $row,
            'columns' => $columns ?? [],
            'has_submit' => $submit,
            'supports_references_privilege' => Compatibility::supportsReferencesPrivilege($this->dbi),
            'is_mariadb' => $this->dbi->isMariaDB(),
        ]);
    }

    /**
     * Get the HTML snippet for routine specific privileges
     *
     * @param string $username  username for database connection
     * @param string $hostname  hostname for database connection
     * @param string $db        the database
     * @param string $routine   the routine
     * @param string $urlDbname url encoded db name
     *
     * @return string
     */
    public function getHtmlForRoutineSpecificPrivileges(
        $username,
        $hostname,
        $db,
        $routine,
        $urlDbname
    ) {
        $privileges = $this->getRoutinePrivileges($username, $hostname, $db, $routine);

        return $this->template->render('server/privileges/edit_routine_privileges', [
            'username' => $username,
            'hostname' => $hostname,
            'database' => $db,
            'routine' => $routine,
            'privileges' => $privileges,
            'dbname' => $urlDbname,
            'current_user' => $this->dbi->getCurrentUser(),
        ]);
    }

    /**
     * Displays the fields used by the "new user" form as well as the
     * "change login information / copy user" form.
     *
     * @param string $mode are we creating a new user or are we just
     *                     changing  one? (allowed values: 'new', 'change')
     * @param string $user User name
     * @param string $host Host name
     *
     * @return string  a HTML snippet
     */
    public function getHtmlForLoginInformationFields(
        $mode = 'new',
        $user = null,
        $host = null
    ) {
        global $pred_username, $pred_hostname, $username, $hostname, $new_username;

        [$usernameLength, $hostnameLength] = $this->getUsernameAndHostnameLength();

        if (isset($username) && strlen($username) === 0) {
            $pred_username = 'any';
        }

        $currentUser = $this->dbi->fetchValue('SELECT USER();');
        $thisHost = null;
        if (! empty($currentUser)) {
            $thisHost = str_replace(
                '\'',
                '',
                mb_substr(
                    $currentUser,
                    mb_strrpos($currentUser, '@') + 1
                )
            );
        }

        if (! isset($pred_hostname) && isset($hostname)) {
            switch (mb_strtolower($hostname)) {
                case 'localhost':
                case '127.0.0.1':
                    $pred_hostname = 'localhost';
                    break;
                case '%':
                    $pred_hostname = 'any';
                    break;
                default:
                    $pred_hostname = 'userdefined';
                    break;
            }
        }

        $serverType = Util::getServerType();
        $serverVersion = $this->dbi->getVersion();
        $authPlugin = $this->getCurrentAuthenticationPlugin(
            $mode,
            $user,
            $host
        );

        $isNew = ($serverType === 'MySQL' && $serverVersion >= 50507)
            || ($serverType === 'MariaDB' && $serverVersion >= 50200);

        $activeAuthPlugins = ['mysql_native_password' => __('Native MySQL authentication')];
        if ($isNew) {
            $activeAuthPlugins = $this->plugins->getAuthentication();
            if (isset($activeAuthPlugins['mysql_old_password'])) {
                unset($activeAuthPlugins['mysql_old_password']);
            }
        }

        return $this->template->render('server/privileges/login_information_fields', [
            'pred_username' => $pred_username ?? null,
            'pred_hostname' => $pred_hostname ?? null,
            'username_length' => $usernameLength,
            'hostname_length' => $hostnameLength,
            'username' => $username ?? null,
            'new_username' => $new_username ?? null,
            'hostname' => $hostname ?? null,
            'this_host' => $thisHost,
            'is_change' => $mode === 'change',
            'auth_plugin' => $authPlugin,
            'active_auth_plugins' => $activeAuthPlugins,
            'is_new' => $isNew,
        ]);
    }

    /**
     * Get username and hostname length
     *
     * @return array username length and hostname length
     */
    public function getUsernameAndHostnameLength()
    {
        /* Fallback values */
        $usernameLength = 16;
        $hostnameLength = 41;

        /* Try to get real lengths from the database */
        $fieldsInfo = $this->dbi->fetchResult(
            'SELECT COLUMN_NAME, CHARACTER_MAXIMUM_LENGTH '
            . 'FROM information_schema.columns '
            . "WHERE table_schema = 'mysql' AND table_name = 'user' "
            . "AND COLUMN_NAME IN ('User', 'Host')"
        );
        foreach ($fieldsInfo as $val) {
            if ($val['COLUMN_NAME'] === 'User') {
                $usernameLength = $val['CHARACTER_MAXIMUM_LENGTH'];
            } elseif ($val['COLUMN_NAME'] === 'Host') {
                $hostnameLength = $val['CHARACTER_MAXIMUM_LENGTH'];
            }
        }

        return [
            $usernameLength,
            $hostnameLength,
        ];
    }

    /**
     * Get current authentication plugin in use - for a user or globally
     *
     * @param string $mode     are we creating a new user or are we just
     *                         changing  one? (allowed values: 'new', 'change')
     * @param string $username User name
     * @param string $hostname Host name
     *
     * @return string authentication plugin in use
     */
    public function getCurrentAuthenticationPlugin(
        $mode = 'new',
        $username = null,
        $hostname = null
    ) {
        global $dbi;

        /* Fallback (standard) value */
        $authenticationPlugin = 'mysql_native_password';
        $serverVersion = $this->dbi->getVersion();

        if (isset($username, $hostname) && $mode === 'change') {
            $row = $this->dbi->fetchSingleRow(
                'SELECT `plugin` FROM `mysql`.`user` WHERE `User` = "'
                . $dbi->escapeString($username)
                . '" AND `Host` = "'
                . $dbi->escapeString($hostname)
                . '" LIMIT 1'
            );
            // Table 'mysql'.'user' may not exist for some previous
            // versions of MySQL - in that case consider fallback value
            if (is_array($row) && isset($row['plugin'])) {
                $authenticationPlugin = $row['plugin'];
            }
        } elseif ($mode === 'change') {
            [$username, $hostname] = $this->dbi->getCurrentUserAndHost();

            $row = $this->dbi->fetchSingleRow(
                'SELECT `plugin` FROM `mysql`.`user` WHERE `User` = "'
                . $dbi->escapeString($username)
                . '" AND `Host` = "'
                . $dbi->escapeString($hostname)
                . '"'
            );
            if (is_array($row) && isset($row['plugin'])) {
                $authenticationPlugin = $row['plugin'];
            }
        } elseif ($serverVersion >= 50702) {
            $row = $this->dbi->fetchSingleRow(
                'SELECT @@default_authentication_plugin'
            );
            $authenticationPlugin = is_array($row) ? $row['@@default_authentication_plugin'] : null;
        }

        return $authenticationPlugin;
    }

    /**
     * Returns all the grants for a certain user on a certain host
     * Used in the export privileges for all users section
     *
     * @param string $user User name
     * @param string $host Host name
     *
     * @return string containing all the grants text
     */
    public function getGrants($user, $host)
    {
        $grants = $this->dbi->fetchResult(
            "SHOW GRANTS FOR '"
            . $this->dbi->escapeString($user) . "'@'"
            . $this->dbi->escapeString($host) . "'"
        );
        $response = '';
        foreach ($grants as $oneGrant) {
            $response .= $oneGrant . ";\n\n";
        }

        return $response;
    }

    /**
     * Update password and get message for password updating
     *
     * @param string $errorUrl error url
     * @param string $username username
     * @param string $hostname hostname
     *
     * @return Message success or error message after updating password
     */
    public function updatePassword($errorUrl, $username, $hostname)
    {
        global $dbi;

        // similar logic in /user-password
        $message = null;

        if (isset($_POST['pma_pw'], $_POST['pma_pw2']) && empty($_POST['nopass'])) {
            if ($_POST['pma_pw'] != $_POST['pma_pw2']) {
                $message = Message::error(__('The passwords aren\'t the same!'));
            } elseif (empty($_POST['pma_pw']) || empty($_POST['pma_pw2'])) {
                $message = Message::error(__('The password is empty!'));
            }
        }

        // here $nopass could be == 1
        if ($message === null) {
            $hashingFunction = 'PASSWORD';
            $serverType = Util::getServerType();
            $serverVersion = $this->dbi->getVersion();
            $authenticationPlugin
                = ($_POST['authentication_plugin'] ?? $this->getCurrentAuthenticationPlugin(
                    'change',
                    $username,
                    $hostname
                ));

            // Use 'ALTER USER ...' syntax for MySQL 5.7.6+
            if (
                $serverType === 'MySQL'
                && $serverVersion >= 50706
            ) {
                if ($authenticationPlugin !== 'mysql_old_password') {
                    $queryPrefix = "ALTER USER '"
                        . $this->dbi->escapeString($username)
                        . "'@'" . $this->dbi->escapeString($hostname) . "'"
                        . ' IDENTIFIED WITH '
                        . $authenticationPlugin
                        . " BY '";
                } else {
                    $queryPrefix = "ALTER USER '"
                        . $this->dbi->escapeString($username)
                        . "'@'" . $this->dbi->escapeString($hostname) . "'"
                        . " IDENTIFIED BY '";
                }

                // in $sql_query which will be displayed, hide the password
                $sqlQuery = $queryPrefix . "*'";

                $localQuery = $queryPrefix
                    . $this->dbi->escapeString($_POST['pma_pw']) . "'";
            } elseif ($serverType === 'MariaDB' && $serverVersion >= 10000) {
                // MariaDB uses "SET PASSWORD" syntax to change user password.
                // On Galera cluster only DDL queries are replicated, since
                // users are stored in MyISAM storage engine.
                $queryPrefix = "SET PASSWORD FOR  '"
                    . $this->dbi->escapeString($username)
                    . "'@'" . $this->dbi->escapeString($hostname) . "'"
                    . " = PASSWORD ('";
                $sqlQuery = $localQuery = $queryPrefix
                    . $this->dbi->escapeString($_POST['pma_pw']) . "')";
            } elseif (
                $serverType === 'MariaDB'
                && $serverVersion >= 50200
                && $this->dbi->isSuperUser()
            ) {
                // Use 'UPDATE `mysql`.`user` ...' Syntax for MariaDB 5.2+
                if ($authenticationPlugin === 'mysql_native_password') {
                    // Set the hashing method used by PASSWORD()
                    // to be 'mysql_native_password' type
                    $this->dbi->tryQuery('SET old_passwords = 0;');
                } elseif ($authenticationPlugin === 'sha256_password') {
                    // Set the hashing method used by PASSWORD()
                    // to be 'sha256_password' type
                    $this->dbi->tryQuery('SET `old_passwords` = 2;');
                }

                $hashedPassword = $this->getHashedPassword($_POST['pma_pw']);

                $sqlQuery        = 'SET PASSWORD FOR \''
                    . $this->dbi->escapeString($username)
                    . '\'@\'' . $this->dbi->escapeString($hostname) . '\' = '
                    . ($_POST['pma_pw'] == ''
                        ? '\'\''
                        : $hashingFunction . '(\''
                        . preg_replace('@.@s', '*', $_POST['pma_pw']) . '\')');

                $localQuery = 'UPDATE `mysql`.`user` SET '
                    . " `authentication_string` = '" . $hashedPassword
                    . "', `Password` = '', "
                    . " `plugin` = '" . $authenticationPlugin . "'"
                    . " WHERE `User` = '" . $dbi->escapeString($username)
                    . "' AND Host = '" . $dbi->escapeString($hostname) . "';";
            } else {
                // USE 'SET PASSWORD ...' syntax for rest of the versions
                // Backup the old value, to be reset later
                $row = $this->dbi->fetchSingleRow(
                    'SELECT @@old_passwords;'
                );
                $origValue = $row['@@old_passwords'];
                $updatePluginQuery = 'UPDATE `mysql`.`user` SET'
                    . " `plugin` = '" . $authenticationPlugin . "'"
                    . " WHERE `User` = '" . $dbi->escapeString($username)
                    . "' AND Host = '" . $dbi->escapeString($hostname) . "';";

                // Update the plugin for the user
                if (! $this->dbi->tryQuery($updatePluginQuery)) {
                    Generator::mysqlDie(
                        $this->dbi->getError(),
                        $updatePluginQuery,
                        false,
                        $errorUrl
                    );
                }

                $this->dbi->tryQuery('FLUSH PRIVILEGES;');

                if ($authenticationPlugin === 'mysql_native_password') {
                    // Set the hashing method used by PASSWORD()
                    // to be 'mysql_native_password' type
                    $this->dbi->tryQuery('SET old_passwords = 0;');
                } elseif ($authenticationPlugin === 'sha256_password') {
                    // Set the hashing method used by PASSWORD()
                    // to be 'sha256_password' type
                    $this->dbi->tryQuery('SET `old_passwords` = 2;');
                }

                $sqlQuery        = 'SET PASSWORD FOR \''
                    . $this->dbi->escapeString($username)
                    . '\'@\'' . $this->dbi->escapeString($hostname) . '\' = '
                    . ($_POST['pma_pw'] == ''
                        ? '\'\''
                        : $hashingFunction . '(\''
                        . preg_replace('@.@s', '*', $_POST['pma_pw']) . '\')');

                $localQuery      = 'SET PASSWORD FOR \''
                    . $this->dbi->escapeString($username)
                    . '\'@\'' . $this->dbi->escapeString($hostname) . '\' = '
                    . ($_POST['pma_pw'] == '' ? '\'\'' : $hashingFunction
                    . '(\'' . $this->dbi->escapeString($_POST['pma_pw']) . '\')');
            }

            if (! $this->dbi->tryQuery($localQuery)) {
                Generator::mysqlDie(
                    $this->dbi->getError(),
                    $sqlQuery,
                    false,
                    $errorUrl
                );
            }

            // Flush privileges after successful password change
            $this->dbi->tryQuery('FLUSH PRIVILEGES;');

            $message = Message::success(
                __('The password for %s was changed successfully.')
            );
            $message->addParam('\'' . $username . '\'@\'' . $hostname . '\'');
            if (isset($origValue)) {
                $this->dbi->tryQuery(
                    'SET `old_passwords` = ' . $origValue . ';'
                );
            }
        }

        return $message;
    }

    /**
     * Revokes privileges and get message and SQL query for privileges revokes
     *
     * @param string $dbname    database name
     * @param string $tablename table name
     * @param string $username  username
     * @param string $hostname  host name
     * @param string $itemType  item type
     *
     * @return array ($message, $sql_query)
     */
    public function getMessageAndSqlQueryForPrivilegesRevoke(
        string $dbname,
        string $tablename,
        $username,
        $hostname,
        $itemType
    ) {
        $dbAndTable = $this->wildcardEscapeForGrant($dbname, $tablename);

        $sqlQuery0 = 'REVOKE ALL PRIVILEGES ON ' . $itemType . ' ' . $dbAndTable
            . ' FROM \''
            . $this->dbi->escapeString($username) . '\'@\''
            . $this->dbi->escapeString($hostname) . '\';';

        $sqlQuery1 = 'REVOKE GRANT OPTION ON ' . $itemType . ' ' . $dbAndTable
            . ' FROM \'' . $this->dbi->escapeString($username) . '\'@\''
            . $this->dbi->escapeString($hostname) . '\';';

        $this->dbi->query($sqlQuery0);
        if (! $this->dbi->tryQuery($sqlQuery1)) {
            // this one may fail, too...
            $sqlQuery1 = '';
        }

        $sqlQuery = $sqlQuery0 . ' ' . $sqlQuery1;
        $message = Message::success(
            __('You have revoked the privileges for %s.')
        );
        $message->addParam('\'' . $username . '\'@\'' . $hostname . '\'');

        return [
            $message,
            $sqlQuery,
        ];
    }

    /**
     * Get REQUIRE clause
     *
     * @return string REQUIRE clause
     */
    public function getRequireClause()
    {
        $arr = isset($_POST['ssl_type']) ? $_POST : $GLOBALS;
        if (isset($arr['ssl_type']) && $arr['ssl_type'] === 'SPECIFIED') {
            $require = [];
            if (! empty($arr['ssl_cipher'])) {
                $require[] = "CIPHER '"
                        . $this->dbi->escapeString($arr['ssl_cipher']) . "'";
            }

            if (! empty($arr['x509_issuer'])) {
                $require[] = "ISSUER '"
                        . $this->dbi->escapeString($arr['x509_issuer']) . "'";
            }

            if (! empty($arr['x509_subject'])) {
                $require[] = "SUBJECT '"
                        . $this->dbi->escapeString($arr['x509_subject']) . "'";
            }

            if (count($require)) {
                $requireClause = ' REQUIRE ' . implode(' AND ', $require);
            } else {
                $requireClause = ' REQUIRE NONE';
            }
        } elseif (isset($arr['ssl_type']) && $arr['ssl_type'] === 'X509') {
            $requireClause = ' REQUIRE X509';
        } elseif (isset($arr['ssl_type']) && $arr['ssl_type'] === 'ANY') {
            $requireClause = ' REQUIRE SSL';
        } else {
            $requireClause = ' REQUIRE NONE';
        }

        return $requireClause;
    }

    /**
     * Get a WITH clause for 'update privileges' and 'add user'
     *
     * @return string
     */
    public function getWithClauseForAddUserAndUpdatePrivs()
    {
        $sqlQuery = '';
        if (
            ((isset($_POST['Grant_priv']) && $_POST['Grant_priv'] === 'Y')
            || (isset($GLOBALS['Grant_priv']) && $GLOBALS['Grant_priv'] === 'Y'))
            && ! ((Util::getServerType() === 'MySQL' || Util::getServerType() === 'Percona Server')
                && $this->dbi->getVersion() >= 80011)
        ) {
            $sqlQuery .= ' GRANT OPTION';
        }

        if (isset($_POST['max_questions']) || isset($GLOBALS['max_questions'])) {
            $maxQuestions = isset($_POST['max_questions'])
                ? (int) $_POST['max_questions'] : (int) $GLOBALS['max_questions'];
            $maxQuestions = max(0, $maxQuestions);
            $sqlQuery .= ' MAX_QUERIES_PER_HOUR ' . $maxQuestions;
        }

        if (isset($_POST['max_connections']) || isset($GLOBALS['max_connections'])) {
            $maxConnections = isset($_POST['max_connections'])
                ? (int) $_POST['max_connections'] : (int) $GLOBALS['max_connections'];
            $maxConnections = max(0, $maxConnections);
            $sqlQuery .= ' MAX_CONNECTIONS_PER_HOUR ' . $maxConnections;
        }

        if (isset($_POST['max_updates']) || isset($GLOBALS['max_updates'])) {
            $maxUpdates = isset($_POST['max_updates'])
                ? (int) $_POST['max_updates'] : (int) $GLOBALS['max_updates'];
            $maxUpdates = max(0, $maxUpdates);
            $sqlQuery .= ' MAX_UPDATES_PER_HOUR ' . $maxUpdates;
        }

        if (
            isset($_POST['max_user_connections'])
            || isset($GLOBALS['max_user_connections'])
        ) {
            $maxUserConnections = isset($_POST['max_user_connections'])
                ? (int) $_POST['max_user_connections']
                : (int) $GLOBALS['max_user_connections'];
            $maxUserConnections = max(0, $maxUserConnections);
            $sqlQuery .= ' MAX_USER_CONNECTIONS ' . $maxUserConnections;
        }

        return ! empty($sqlQuery) ? ' WITH' . $sqlQuery : '';
    }

    /**
     * Get HTML for addUsersForm, This function call if isset($_GET['adduser'])
     *
     * @param string $dbname database name
     *
     * @return string HTML for addUserForm
     */
    public function getHtmlForAddUser($dbname)
    {
        $isGrantUser = $this->dbi->isGrantUser();
        $loginInformationFieldsNew = $this->getHtmlForLoginInformationFields('new');
        $privilegesTable = '';
        if ($isGrantUser) {
            $privilegesTable = $this->getHtmlToDisplayPrivilegesTable('*', '*', false);
        }

        return $this->template->render('server/privileges/add_user', [
            'database' => $dbname,
            'login_information_fields_new' => $loginInformationFieldsNew,
            'is_grant_user' => $isGrantUser,
            'privileges_table' => $privilegesTable,
        ]);
    }

    /**
     * @param string $db    database name
     * @param string $table table name
     *
     * @return array
     */
    public function getAllPrivileges(string $db, string $table = ''): array
    {
        $databasePrivileges = $this->getGlobalAndDatabasePrivileges($db);
        $tablePrivileges = [];
        if ($table !== '') {
            $tablePrivileges = $this->getTablePrivileges($db, $table);
        }

        $routinePrivileges = $this->getRoutinesPrivileges($db);
        $allPrivileges = array_merge($databasePrivileges, $tablePrivileges, $routinePrivileges);

        $privileges = [];
        foreach ($allPrivileges as $privilege) {
            $userHost = $privilege['User'] . '@' . $privilege['Host'];
            $privileges[$userHost] = $privileges[$userHost] ?? [];
            $privileges[$userHost]['user'] = (string) $privilege['User'];
            $privileges[$userHost]['host'] = (string) $privilege['Host'];
            $privileges[$userHost]['privileges'] = $privileges[$userHost]['privileges'] ?? [];
            $privileges[$userHost]['privileges'][] = $this->getSpecificPrivilege($privilege);
        }

        return $privileges;
    }

    /**
     * @param array $row Array with user privileges
     *
     * @return array
     */
    private function getSpecificPrivilege(array $row): array
    {
        $privilege = [
            'type' => $row['Type'],
            'database' => $row['Db'],
        ];
        if ($row['Type'] === 'r') {
            $privilege['routine'] = $row['Routine_name'];
            $privilege['has_grant'] = strpos($row['Proc_priv'], 'Grant') !== false;
            $privilege['privileges'] = explode(',', $row['Proc_priv']);
        } elseif ($row['Type'] === 't') {
            $privilege['table'] = $row['Table_name'];
            $privilege['has_grant'] = strpos($row['Table_priv'], 'Grant') !== false;
            $tablePrivs = explode(',', $row['Table_priv']);
            $specificPrivileges = [];
            $grantsArr = $this->getTableGrantsArray();
            foreach ($grantsArr as $grant) {
                $specificPrivileges[$grant[0]] = 'N';
                foreach ($tablePrivs as $tablePriv) {
                    if ($grant[0] != $tablePriv) {
                        continue;
                    }

                    $specificPrivileges[$grant[0]] = 'Y';
                }
            }

            $privilege['privileges'] = $this->extractPrivInfo(
                $specificPrivileges,
                true,
                true
            );
        } else {
            $privilege['has_grant'] = $row['Grant_priv'] === 'Y';
            $privilege['privileges'] = $this->extractPrivInfo($row, true);
        }

        return $privilege;
    }

    /**
     * @param string $db database name
     *
     * @return array
     */
    private function getGlobalAndDatabasePrivileges(string $db): array
    {
        $listOfPrivileges = '`Select_priv`,
            `Insert_priv`,
            `Update_priv`,
            `Delete_priv`,
            `Create_priv`,
            `Drop_priv`,
            `Grant_priv`,
            `Index_priv`,
            `Alter_priv`,
            `References_priv`,
            `Create_tmp_table_priv`,
            `Lock_tables_priv`,
            `Create_view_priv`,
            `Show_view_priv`,
            `Create_routine_priv`,
            `Alter_routine_priv`,
            `Execute_priv`,
            `Event_priv`,
            `Trigger_priv`,';

        $listOfComparedPrivileges = 'BINARY `Select_priv` = \'N\' AND
            BINARY `Insert_priv` = \'N\' AND
            BINARY `Update_priv` = \'N\' AND
            BINARY `Delete_priv` = \'N\' AND
            BINARY `Create_priv` = \'N\' AND
            BINARY `Drop_priv` = \'N\' AND
            BINARY `Grant_priv` = \'N\' AND
            BINARY `References_priv` = \'N\' AND
            BINARY `Create_tmp_table_priv` = \'N\' AND
            BINARY `Lock_tables_priv` = \'N\' AND
            BINARY `Create_view_priv` = \'N\' AND
            BINARY `Show_view_priv` = \'N\' AND
            BINARY `Create_routine_priv` = \'N\' AND
            BINARY `Alter_routine_priv` = \'N\' AND
            BINARY `Execute_priv` = \'N\' AND
            BINARY `Event_priv` = \'N\' AND
            BINARY `Trigger_priv` = \'N\'';

        $query = '
            (
                SELECT `User`, `Host`, ' . $listOfPrivileges . ' \'*\' AS `Db`, \'g\' AS `Type`
                FROM `mysql`.`user`
                WHERE NOT (' . $listOfComparedPrivileges . ')
            )
            UNION
            (
                SELECT `User`, `Host`, ' . $listOfPrivileges . ' `Db`, \'d\' AS `Type`
                FROM `mysql`.`db`
                WHERE \'' . $this->dbi->escapeString($db) . '\' LIKE `Db` AND NOT (' . $listOfComparedPrivileges . ')
            )
            ORDER BY `User` ASC, `Host` ASC, `Db` ASC;
        ';
        $result = $this->dbi->query($query);
        if ($result === false) {
            return [];
        }

        $privileges = [];
        while ($row = $this->dbi->fetchAssoc($result)) {
            $privileges[] = $row;
        }

        return $privileges;
    }

    /**
     * @param string $db    database name
     * @param string $table table name
     *
     * @return array
     */
    private function getTablePrivileges(string $db, string $table): array
    {
        $query = '
            SELECT `User`, `Host`, `Db`, \'t\' AS `Type`, `Table_name`, `Table_priv`
            FROM `mysql`.`tables_priv`
            WHERE
                ? LIKE `Db` AND
                ? LIKE `Table_name` AND
                NOT (`Table_priv` = \'\' AND Column_priv = \'\')
            ORDER BY `User` ASC, `Host` ASC, `Db` ASC, `Table_priv` ASC;
        ';
        $statement = $this->dbi->prepare($query);
        if (
            $statement === false
            || ! $statement->bind_param('ss', $db, $table)
            || ! $statement->execute()
        ) {
            return [];
        }

        $result = $statement->get_result();
        $statement->close();
        if ($result === false) {
            return [];
        }

        $privileges = [];
        while ($row = $this->dbi->fetchAssoc($result)) {
            $privileges[] = $row;
        }

        return $privileges;
    }

    /**
     * @param string $db database name
     *
     * @return array
     */
    private function getRoutinesPrivileges(string $db): array
    {
        $query = '
            SELECT *, \'r\' AS `Type`
            FROM `mysql`.`procs_priv`
            WHERE Db = \'' . $this->dbi->escapeString($db) . '\';
        ';
        $result = $this->dbi->query($query);
        if ($result === false) {
            return [];
        }

        $privileges = [];
        while ($row = $this->dbi->fetchAssoc($result)) {
            $privileges[] = $row;
        }

        return $privileges;
    }

    /**
     * Get HTML error for View Users form
     * For non superusers such as grant/create users
     *
     * @return string
     */
    public function getHtmlForViewUsersError()
    {
        return Message::error(
            __('Not enough privilege to view users.')
        )->getDisplay();
    }

    /**
     * Returns edit, revoke or export link for a user.
     *
     * @param string $linktype    The link type (edit | revoke | export)
     * @param string $username    User name
     * @param string $hostname    Host name
     * @param string $dbname      Database name
     * @param string $tablename   Table name
     * @param string $routinename Routine name
     * @param string $initial     Initial value
     *
     * @return string HTML code with link
     */
    public function getUserLink(
        $linktype,
        $username,
        $hostname,
        $dbname = '',
        $tablename = '',
        $routinename = '',
        $initial = ''
    ) {
        $html = '<a';
        switch ($linktype) {
            case 'edit':
                $html .= ' class="edit_user_anchor"';
                break;
            case 'export':
                $html .= ' class="export_user_anchor ajax"';
                break;
        }

        $params = [
            'username' => $username,
            'hostname' => $hostname,
        ];
        switch ($linktype) {
            case 'edit':
                $params['dbname'] = Util::escapeMysqlWildcards($dbname);
                $params['tablename'] = $tablename;
                $params['routinename'] = $routinename;
                break;
            case 'revoke':
                $params['dbname'] = Util::escapeMysqlWildcards($dbname);
                $params['tablename'] = $tablename;
                $params['routinename'] = $routinename;
                $params['revokeall'] = 1;
                break;
            case 'export':
                $params['initial'] = $initial;
                $params['export'] = 1;
                break;
        }

        $html .= ' href="' . Url::getFromRoute('/server/privileges');
        if ($linktype === 'revoke') {
            $html .= '" data-post="' . Url::getCommon($params, '');
        } else {
            $html .= Url::getCommon($params, '&');
        }

        $html .= '">';

        switch ($linktype) {
            case 'edit':
                $html .= Generator::getIcon('b_usredit', __('Edit privileges'));
                break;
            case 'revoke':
                $html .= Generator::getIcon('b_usrdrop', __('Revoke'));
                break;
            case 'export':
                $html .= Generator::getIcon('b_tblexport', __('Export'));
                break;
        }

        return $html . '</a>';
    }

    /**
     * Returns number of defined user groups
     *
     * @return int
     */
    public function getUserGroupCount()
    {
        $cfgRelation = $this->relation->getRelationsParam();
        $userGroupTable = Util::backquote($cfgRelation['db'])
            . '.' . Util::backquote($cfgRelation['usergroups']);
        $sqlQuery = 'SELECT COUNT(*) FROM ' . $userGroupTable;

        return $this->dbi->fetchValue(
            $sqlQuery,
            0,
            0,
            DatabaseInterface::CONNECT_CONTROL
        );
    }

    /**
     * Returns name of user group that user is part of
     *
     * @param string $username User name
     *
     * @return mixed|null usergroup if found or null if not found
     */
    public function getUserGroupForUser($username)
    {
        $cfgRelation = $this->relation->getRelationsParam();

        if (
            empty($cfgRelation['db'])
            || empty($cfgRelation['users'])
        ) {
            return null;
        }

        $userTable = Util::backquote($cfgRelation['db'])
            . '.' . Util::backquote($cfgRelation['users']);
        $sqlQuery = 'SELECT `usergroup` FROM ' . $userTable
            . ' WHERE `username` = \'' . $username . '\''
            . ' LIMIT 1';

        $usergroup = $this->dbi->fetchValue(
            $sqlQuery,
            0,
            0,
            DatabaseInterface::CONNECT_CONTROL
        );

        if ($usergroup === false) {
            return null;
        }

        return $usergroup;
    }

    /**
     * This function return the extra data array for the ajax behavior
     *
     * @param string $password password
     * @param string $sqlQuery sql query
     * @param string $hostname hostname
     * @param string $username username
     *
     * @return array
     */
    public function getExtraDataForAjaxBehavior(
        $password,
        $sqlQuery,
        $hostname,
        $username
    ) {
        if (isset($GLOBALS['dbname'])) {
            //if (preg_match('/\\\\(?:_|%)/i', $dbname)) {
            if (preg_match('/(?<!\\\\)(?:_|%)/', $GLOBALS['dbname'])) {
                $dbnameIsWildcard = true;
            } else {
                $dbnameIsWildcard = false;
            }
        }

        $userGroupCount = 0;
        if ($GLOBALS['cfgRelation']['menuswork']) {
            $userGroupCount = $this->getUserGroupCount();
        }

        $extraData = [];
        if (strlen($sqlQuery) > 0) {
            $extraData['sql_query'] = Generator::getMessage('', $sqlQuery);
        }

        if (isset($_POST['change_copy'])) {
            $cfgRelation = $this->relation->getRelationsParam();
            $user = [
                'name' => $username,
                'host' => $hostname,
                'has_password' => ! empty($password) || isset($_POST['pma_pw']),
                'privileges' => implode(', ', $this->extractPrivInfo(null, true)),
                'has_group' => ! empty($cfgRelation['users']) && ! empty($cfgRelation['usergroups']),
                'has_group_edit' => $cfgRelation['menuswork'] && $userGroupCount > 0,
                'has_grant' => isset($_POST['Grant_priv']) && $_POST['Grant_priv'] === 'Y',
            ];
            $extraData['new_user_string'] = $this->template->render('server/privileges/new_user_ajax', [
                'user' => $user,
                'is_grantuser' => $this->dbi->isGrantUser(),
                'initial' => $_GET['initial'] ?? '',
            ]);

            /**
             * Generate the string for this alphabet's initial, to update the user
             * pagination
             */
            $newUserInitial = mb_strtoupper(
                mb_substr($username, 0, 1)
            );
            $newUserInitialString = '<a href="';
            $newUserInitialString .= Url::getFromRoute('/server/privileges', ['initial' => $newUserInitial]);
            $newUserInitialString .= '">' . $newUserInitial . '</a>';
            $extraData['new_user_initial'] = $newUserInitial;
            $extraData['new_user_initial_string'] = $newUserInitialString;
        }

        if (isset($_POST['update_privs'])) {
            $extraData['db_specific_privs'] = false;
            $extraData['db_wildcard_privs'] = false;
            if (isset($dbnameIsWildcard)) {
                $extraData['db_specific_privs'] = ! $dbnameIsWildcard;
                $extraData['db_wildcard_privs'] = $dbnameIsWildcard;
            }

            $newPrivileges = implode(', ', $this->extractPrivInfo(null, true));

            $extraData['new_privileges'] = $newPrivileges;
        }

        if (isset($_GET['validate_username'])) {
            $sqlQuery = "SELECT * FROM `mysql`.`user` WHERE `User` = '"
                . $this->dbi->escapeString($_GET['username']) . "';";
            $res = $this->dbi->query($sqlQuery);
            $row = $this->dbi->fetchRow($res);
            if (empty($row)) {
                $extraData['user_exists'] = false;
            } else {
                $extraData['user_exists'] = true;
            }
        }

        return $extraData;
    }

    /**
     * no db name given, so we want all privs for the given user
     * db name was given, so we want all user specific rights for this db
     * So this function returns user rights as an array
     *
     * @param string $username username
     * @param string $hostname host name
     * @param string $type     database or table
     * @param string $dbname   database name
     *
     * @return array database rights
     */
    public function getUserSpecificRights($username, $hostname, $type, $dbname = '')
    {
        $userHostCondition = ' WHERE `User`'
            . " = '" . $this->dbi->escapeString($username) . "'"
            . ' AND `Host`'
            . " = '" . $this->dbi->escapeString($hostname) . "'";

        if ($type === 'database') {
            $tablesToSearchForUsers = [
                'tables_priv',
                'columns_priv',
                'procs_priv',
            ];
            $dbOrTableName = 'Db';
        } elseif ($type === 'table') {
            $userHostCondition .= " AND `Db` LIKE '"
                . $this->dbi->escapeString($dbname) . "'";
            $tablesToSearchForUsers = ['columns_priv'];
            $dbOrTableName = 'Table_name';
        } else { // routine
            $userHostCondition .= " AND `Db` LIKE '"
                . $this->dbi->escapeString($dbname) . "'";
            $tablesToSearchForUsers = ['procs_priv'];
            $dbOrTableName = 'Routine_name';
        }

        // we also want privileges for this user not in table `db` but in other table
        $tables = $this->dbi->fetchResult('SHOW TABLES FROM `mysql`;');

        $dbRightsSqls = [];
        foreach ($tablesToSearchForUsers as $tableSearchIn) {
            if (! in_array($tableSearchIn, $tables)) {
                continue;
            }

            $dbRightsSqls[] = '
                SELECT DISTINCT `' . $dbOrTableName . '`
                FROM `mysql`.' . Util::backquote($tableSearchIn)
               . $userHostCondition;
        }

        $userDefaults = [
            $dbOrTableName  => '',
            'Grant_priv'    => 'N',
            'privs'         => ['USAGE'],
            'Column_priv'   => true,
        ];

        // for the rights
        $dbRights = [];

        $dbRightsSql = '(' . implode(') UNION (', $dbRightsSqls) . ')'
            . ' ORDER BY `' . $dbOrTableName . '` ASC';

        $dbRightsResult = $this->dbi->query($dbRightsSql);

        while ($dbRightsRow = $this->dbi->fetchAssoc($dbRightsResult)) {
            $dbRightsRow = array_merge($userDefaults, $dbRightsRow);
            if ($type === 'database') {
                // only Db names in the table `mysql`.`db` uses wildcards
                // as we are in the db specific rights display we want
                // all db names escaped, also from other sources
                $dbRightsRow['Db'] = Util::escapeMysqlWildcards(
                    $dbRightsRow['Db']
                );
            }

            $dbRights[$dbRightsRow[$dbOrTableName]] = $dbRightsRow;
        }

        $this->dbi->freeResult($dbRightsResult);

        if ($type === 'database') {
            $sqlQuery = 'SELECT * FROM `mysql`.`db`'
                . $userHostCondition . ' ORDER BY `Db` ASC';
        } elseif ($type === 'table') {
            $sqlQuery = 'SELECT `Table_name`,'
                . ' `Table_priv`,'
                . ' IF(`Column_priv` = _latin1 \'\', 0, 1)'
                . ' AS \'Column_priv\''
                . ' FROM `mysql`.`tables_priv`'
                . $userHostCondition
                . ' ORDER BY `Table_name` ASC;';
        } else {
            $sqlQuery = 'SELECT `Routine_name`, `Proc_priv`'
                . ' FROM `mysql`.`procs_priv`'
                . $userHostCondition
                . ' ORDER BY `Routine_name`';
        }

        $result = $this->dbi->query($sqlQuery);

        while ($row = $this->dbi->fetchAssoc($result)) {
            if (isset($dbRights[$row[$dbOrTableName]])) {
                $dbRights[$row[$dbOrTableName]]
                    = array_merge($dbRights[$row[$dbOrTableName]], $row);
            } else {
                $dbRights[$row[$dbOrTableName]] = $row;
            }

            if ($type !== 'database') {
                continue;
            }

            // there are db specific rights for this user
            // so we can drop this db rights
            $dbRights[$row['Db']]['can_delete'] = true;
        }

        $this->dbi->freeResult($result);

        return $dbRights;
    }

    /**
     * Parses Proc_priv data
     *
     * @param string $privs Proc_priv
     *
     * @return array
     */
    public function parseProcPriv($privs)
    {
        $result = [
            'Alter_routine_priv' => 'N',
            'Execute_priv'       => 'N',
            'Grant_priv'         => 'N',
        ];
        foreach (explode(',', (string) $privs) as $priv) {
            if ($priv === 'Alter Routine') {
                $result['Alter_routine_priv'] = 'Y';
            } else {
                $result[$priv . '_priv'] = 'Y';
            }
        }

        return $result;
    }

    /**
     * Get a HTML table for display user's tabel specific or database specific rights
     *
     * @param string $username username
     * @param string $hostname host name
     * @param string $type     database, table or routine
     * @param string $dbname   database name
     *
     * @return string
     */
    public function getHtmlForAllTableSpecificRights(
        $username,
        $hostname,
        $type,
        $dbname = ''
    ) {
        $uiData = [
            'database' => [
                'form_id'        => 'database_specific_priv',
                'sub_menu_label' => __('Database'),
                'legend'         => __('Database-specific privileges'),
                'type_label'     => __('Database'),
            ],
            'table' => [
                'form_id'        => 'table_specific_priv',
                'sub_menu_label' => __('Table'),
                'legend'         => __('Table-specific privileges'),
                'type_label'     => __('Table'),
            ],
            'routine' => [
                'form_id'        => 'routine_specific_priv',
                'sub_menu_label' => __('Routine'),
                'legend'         => __('Routine-specific privileges'),
                'type_label'     => __('Routine'),
            ],
        ];

        /**
         * no db name given, so we want all privs for the given user
         * db name was given, so we want all user specific rights for this db
         */
        $dbRights = $this->getUserSpecificRights($username, $hostname, $type, $dbname);
        ksort($dbRights);

        $foundRows = [];
        $privileges = [];
        foreach ($dbRights as $row) {
            $onePrivilege = [];

            $paramTableName = '';
            $paramRoutineName = '';

            if ($type === 'database') {
                $name = $row['Db'];
                $onePrivilege['grant']        = $row['Grant_priv'] === 'Y';
                $onePrivilege['table_privs']   = ! empty($row['Table_priv'])
                    || ! empty($row['Column_priv']);
                $onePrivilege['privileges'] = implode(',', $this->extractPrivInfo($row, true));

                $paramDbName = $row['Db'];
            } elseif ($type === 'table') {
                $name = $row['Table_name'];
                $onePrivilege['grant'] = in_array(
                    'Grant',
                    explode(',', $row['Table_priv'])
                );
                $onePrivilege['column_privs']  = ! empty($row['Column_priv']);
                $onePrivilege['privileges'] = implode(',', $this->extractPrivInfo($row, true));

                $paramDbName = $dbname;
                $paramTableName = $row['Table_name'];
            } else { // routine
                $name = $row['Routine_name'];
                $onePrivilege['grant'] = in_array(
                    'Grant',
                    explode(',', $row['Proc_priv'])
                );

                $privs = $this->parseProcPriv($row['Proc_priv']);
                $onePrivilege['privileges'] = implode(
                    ',',
                    $this->extractPrivInfo($privs, true)
                );

                $paramDbName = $dbname;
                $paramRoutineName = $row['Routine_name'];
            }

            $foundRows[] = $name;
            $onePrivilege['name'] = $name;

            $onePrivilege['edit_link'] = '';
            if ($this->dbi->isGrantUser()) {
                $onePrivilege['edit_link'] = $this->getUserLink(
                    'edit',
                    $username,
                    $hostname,
                    $paramDbName,
                    $paramTableName,
                    $paramRoutineName
                );
            }

            $onePrivilege['revoke_link'] = '';
            if ($type !== 'database' || ! empty($row['can_delete'])) {
                $onePrivilege['revoke_link'] = $this->getUserLink(
                    'revoke',
                    $username,
                    $hostname,
                    $paramDbName,
                    $paramTableName,
                    $paramRoutineName
                );
            }

            $privileges[] = $onePrivilege;
        }

        $data = $uiData[$type];
        $data['privileges'] = $privileges;
        $data['username']   = $username;
        $data['hostname']   = $hostname;
        $data['database']   = $dbname;
        $data['type']       = $type;

        if ($type === 'database') {
            // we already have the list of databases from libraries/common.inc.php
            // via $pma = new PMA;
            $predDbArray = $GLOBALS['dblist']->databases;
            $databasesToSkip = [
                'information_schema',
                'performance_schema',
            ];

            $databases = [];
            $escapedDatabases = [];
            if (! empty($predDbArray)) {
                foreach ($predDbArray as $currentDb) {
                    if (in_array($currentDb, $databasesToSkip)) {
                        continue;
                    }

                    $currentDbEscaped = Util::escapeMysqlWildcards($currentDb);
                    // cannot use array_diff() once, outside of the loop,
                    // because the list of databases has special characters
                    // already escaped in $foundRows,
                    // contrary to the output of SHOW DATABASES
                    if (in_array($currentDbEscaped, $foundRows)) {
                        continue;
                    }

                    $databases[] = $currentDb;
                    $escapedDatabases[] = $currentDbEscaped;
                }
            }

            $data['databases'] = $databases;
            $data['escaped_databases'] = $escapedDatabases;
        } elseif ($type === 'table') {
            $result = @$this->dbi->tryQuery(
                'SHOW TABLES FROM ' . Util::backquote($dbname),
                DatabaseInterface::CONNECT_USER,
                DatabaseInterface::QUERY_STORE
            );

            $tables = [];
            if ($result) {
                while ($row = $this->dbi->fetchRow($result)) {
                    if (in_array($row[0], $foundRows)) {
                        continue;
                    }

                    $tables[] = $row[0];
                }

                $this->dbi->freeResult($result);
            }

            $data['tables'] = $tables;
        } else { // routine
            $routineData = $this->dbi->getRoutines($dbname);

            $routines = [];
            foreach ($routineData as $routine) {
                if (in_array($routine['name'], $foundRows)) {
                    continue;
                }

                $routines[] = $routine['name'];
            }

            $data['routines'] = $routines;
        }

        return $this->template->render('server/privileges/privileges_summary', $data);
    }

    /**
     * Get HTML for display the users overview
     * (if less than 50 users, display them immediately)
     *
     * @param array  $result   ran sql query
     * @param array  $dbRights user's database rights array
     * @param string $textDir  text directory
     *
     * @return string HTML snippet
     */
    public function getUsersOverview($result, array $dbRights, $textDir)
    {
        $cfgRelation = $this->relation->getRelationsParam();

        while ($row = $this->dbi->fetchAssoc($result)) {
            $row['privs'] = $this->extractPrivInfo($row, true);
            $dbRights[$row['User']][$row['Host']] = $row;
        }

        $this->dbi->freeResult($result);

        $userGroupCount = 0;
        if ($cfgRelation['menuswork']) {
            $sqlQuery = 'SELECT * FROM ' . Util::backquote($cfgRelation['db'])
                . '.' . Util::backquote($cfgRelation['users']);
            $result = $this->relation->queryAsControlUser($sqlQuery, false);
            $groupAssignment = [];
            if ($result) {
                while ($row = $this->dbi->fetchAssoc($result)) {
                    $groupAssignment[$row['username']] = $row['usergroup'];
                }
            }

            $this->dbi->freeResult($result);

            $userGroupCount = $this->getUserGroupCount();
        }

        $hosts = [];
        foreach ($dbRights as $user) {
            ksort($user);
            foreach ($user as $host) {
                $checkPluginQuery = 'SELECT * FROM `mysql`.`user` WHERE '
                    . "`User` = '" . $host['User'] . "' AND `Host` = '"
                    . $host['Host'] . "'";
                $res = $this->dbi->fetchSingleRow($checkPluginQuery);

                $hasPassword = false;
                if (
                    (isset($res['authentication_string'])
                    && ! empty($res['authentication_string']))
                    || (isset($res['Password'])
                    && ! empty($res['Password']))
                ) {
                    $hasPassword = true;
                }

                $hosts[] = [
                    'user' => $host['User'],
                    'host' => $host['Host'],
                    'has_password' => $hasPassword,
                    'has_select_priv' => isset($host['Select_priv']),
                    'privileges' => $host['privs'],
                    'group' => $groupAssignment[$host['User']] ?? '',
                    'has_grant' => $host['Grant_priv'] === 'Y',
                ];
            }
        }

        return $this->template->render('server/privileges/users_overview', [
            'menus_work' => $cfgRelation['menuswork'],
            'user_group_count' => $userGroupCount,
            'text_dir' => $textDir,
            'initial' => $_GET['initial'] ?? '',
            'hosts' => $hosts,
            'is_grantuser' => $this->dbi->isGrantUser(),
            'is_createuser' => $this->dbi->isCreateUser(),
        ]);
    }

    /**
     * Get HTML for Displays the initials
     *
     * @param array $arrayInitials array for all initials, even non A-Z
     *
     * @return string HTML snippet
     */
    public function getHtmlForInitials(array $arrayInitials)
    {
        // initialize to false the letters A-Z
        for ($letterCounter = 1; $letterCounter < 27; $letterCounter++) {
            if (isset($arrayInitials[mb_chr($letterCounter + 64)])) {
                continue;
            }

            $arrayInitials[mb_chr($letterCounter + 64)] = false;
        }

        $initials = $this->dbi->tryQuery(
            'SELECT DISTINCT UPPER(LEFT(`User`,1)) FROM `user`'
            . ' ORDER BY UPPER(LEFT(`User`,1)) ASC',
            DatabaseInterface::CONNECT_USER,
            DatabaseInterface::QUERY_STORE
        );
        if ($initials) {
            while ([$tmpInitial] = $this->dbi->fetchRow($initials)) {
                $arrayInitials[$tmpInitial] = true;
            }
        }

        // Display the initials, which can be any characters, not
        // just letters. For letters A-Z, we add the non-used letters
        // as greyed out.

        uksort($arrayInitials, 'strnatcasecmp');

        return $this->template->render('server/privileges/initials_row', [
            'array_initials' => $arrayInitials,
            'initial' => $_GET['initial'] ?? null,
            'viewing_mode' => $_GET['viewing_mode'] ?? null,
        ]);
    }

    /**
     * Get the database rights array for Display user overview
     *
     * @return array    database rights array
     */
    public function getDbRightsForUserOverview()
    {
        // we also want users not in table `user` but in other table
        $tables = $this->dbi->fetchResult('SHOW TABLES FROM `mysql`;');

        $tablesSearchForUsers = [
            'user',
            'db',
            'tables_priv',
            'columns_priv',
            'procs_priv',
        ];

        $dbRightsSqls = [];
        foreach ($tablesSearchForUsers as $tableSearchIn) {
            if (! in_array($tableSearchIn, $tables)) {
                continue;
            }

            $dbRightsSqls[] = 'SELECT DISTINCT `User`, `Host` FROM `mysql`.`'
                . $tableSearchIn . '` '
                . (isset($_GET['initial'])
                ? $this->rangeOfUsers($_GET['initial'])
                : '');
        }

        $userDefaults = [
            'User'       => '',
            'Host'       => '%',
            'Password'   => '?',
            'Grant_priv' => 'N',
            'privs'      => ['USAGE'],
        ];

        // for the rights
        $dbRights = [];

        $dbRightsSql = '(' . implode(') UNION (', $dbRightsSqls) . ')'
            . ' ORDER BY `User` ASC, `Host` ASC';

        $dbRightsResult = $this->dbi->query($dbRightsSql);

        while ($dbRightsRow = $this->dbi->fetchAssoc($dbRightsResult)) {
            $dbRightsRow = array_merge($userDefaults, $dbRightsRow);
            $dbRights[$dbRightsRow['User']][$dbRightsRow['Host']]
                = $dbRightsRow;
        }

        $this->dbi->freeResult($dbRightsResult);
        ksort($dbRights);

        return $dbRights;
    }

    /**
     * Delete user and get message and sql query for delete user in privileges
     *
     * @param array $queries queries
     *
     * @return array Message
     */
    public function deleteUser(array $queries)
    {
        $sqlQuery = '';
        if (empty($queries)) {
            $message = Message::error(__('No users selected for deleting!'));
        } else {
            if ($_POST['mode'] == 3) {
                $queries[] = '# ' . __('Reloading the privileges') . ' …';
                $queries[] = 'FLUSH PRIVILEGES;';
            }

            $dropUserError = '';
            foreach ($queries as $sqlQuery) {
                if ($sqlQuery[0] === '#') {
                    continue;
                }

                if ($this->dbi->tryQuery($sqlQuery)) {
                    continue;
                }

                $dropUserError .= $this->dbi->getError() . "\n";
            }

            // tracking sets this, causing the deleted db to be shown in navi
            unset($GLOBALS['db']);

            $sqlQuery = implode("\n", $queries);
            if (! empty($dropUserError)) {
                $message = Message::rawError($dropUserError);
            } else {
                $message = Message::success(
                    __('The selected users have been deleted successfully.')
                );
            }
        }

        return [
            $sqlQuery,
            $message,
        ];
    }

    /**
     * Update the privileges and return the success or error message
     *
     * @return array success message or error message for update
     */
    public function updatePrivileges(
        string $username,
        string $hostname,
        string $tablename,
        string $dbname,
        string $itemType
    ): array {
        $dbAndTable = $this->wildcardEscapeForGrant($dbname, $tablename);

        $sqlQuery0 = 'REVOKE ALL PRIVILEGES ON ' . $itemType . ' ' . $dbAndTable
            . ' FROM \'' . $this->dbi->escapeString($username)
            . '\'@\'' . $this->dbi->escapeString($hostname) . '\';';

        if (! isset($_POST['Grant_priv']) || $_POST['Grant_priv'] !== 'Y') {
            $sqlQuery1 = 'REVOKE GRANT OPTION ON ' . $itemType . ' ' . $dbAndTable
                . ' FROM \'' . $this->dbi->escapeString($username) . '\'@\''
                . $this->dbi->escapeString($hostname) . '\';';
        } else {
            $sqlQuery1 = '';
        }

        $grantBackQuery = null;
        $alterUserQuery = null;

        // Should not do a GRANT USAGE for a table-specific privilege, it
        // causes problems later (cannot revoke it)
        if (
            ! (strlen($tablename) > 0
            && implode('', $this->extractPrivInfo()) === 'USAGE')
        ) {
            [$grantBackQuery, $alterUserQuery] = $this->generateQueriesForUpdatePrivileges(
                $itemType,
                $dbAndTable,
                $username,
                $hostname,
                $dbname
            );
        }

        if (! $this->dbi->tryQuery($sqlQuery0)) {
            // This might fail when the executing user does not have
            // ALL PRIVILEGES themselves.
            // See https://github.com/phpmyadmin/phpmyadmin/issues/9673
            $sqlQuery0 = '';
        }

        if (! empty($sqlQuery1) && ! $this->dbi->tryQuery($sqlQuery1)) {
            // this one may fail, too...
            $sqlQuery1 = '';
        }

        if ($grantBackQuery !== null) {
            $this->dbi->query($grantBackQuery);
        } else {
            $grantBackQuery = '';
        }

        if ($alterUserQuery !== null) {
            $this->dbi->query($alterUserQuery);
        } else {
            $alterUserQuery = '';
        }

        $sqlQuery = $sqlQuery0 . ' ' . $sqlQuery1 . ' ' . $grantBackQuery . ' ' . $alterUserQuery;
        $message = Message::success(__('You have updated the privileges for %s.'));
        $message->addParam('\'' . $username . '\'@\'' . $hostname . '\'');

        return [
            $sqlQuery,
            $message,
        ];
    }

    /**
     * Generate the query for the GRANTS and requirements + limits
     *
     * @return array<int,string|null>
     */
    private function generateQueriesForUpdatePrivileges(
        string $itemType,
        string $dbAndTable,
        string $username,
        string $hostname,
        string $dbname
    ): array {
        $alterUserQuery = null;

        $grantBackQuery = 'GRANT ' . implode(', ', $this->extractPrivInfo())
            . ' ON ' . $itemType . ' ' . $dbAndTable
            . ' TO \'' . $this->dbi->escapeString($username) . '\'@\''
            . $this->dbi->escapeString($hostname) . '\'';

        $isMySqlOrPercona = Util::getServerType() === 'MySQL' || Util::getServerType() === 'Percona Server';
        $needsToUseAlter = $isMySqlOrPercona && $this->dbi->getVersion() >= 80011;

        if ($needsToUseAlter) {
            $alterUserQuery = 'ALTER USER \'' . $this->dbi->escapeString($username) . '\'@\''
            . $this->dbi->escapeString($hostname) . '\' ';
        }

        if (strlen($dbname) === 0) {
            // add REQUIRE clause
            if ($needsToUseAlter) {
                $alterUserQuery .= $this->getRequireClause();
            } else {
                $grantBackQuery .= $this->getRequireClause();
            }
        }

        if (
            (isset($_POST['Grant_priv']) && $_POST['Grant_priv'] === 'Y')
            || (strlen($dbname) === 0
            && (isset($_POST['max_questions']) || isset($_POST['max_connections'])
            || isset($_POST['max_updates'])
            || isset($_POST['max_user_connections'])))
        ) {
            if ($needsToUseAlter) {
                $alterUserQuery .= $this->getWithClauseForAddUserAndUpdatePrivs();
            } else {
                $grantBackQuery .= $this->getWithClauseForAddUserAndUpdatePrivs();
            }
        }

        $grantBackQuery .= ';';

        if ($needsToUseAlter) {
            $alterUserQuery .= ';';
        }

        return [$grantBackQuery, $alterUserQuery];
    }

    /**
     * Get List of information: Changes / copies a user
     *
     * @return array
     */
    public function getDataForChangeOrCopyUser()
    {
        $queries = null;
        $password = null;

        if (isset($_POST['change_copy'])) {
            $userHostCondition = ' WHERE `User` = '
                . "'" . $this->dbi->escapeString($_POST['old_username']) . "'"
                . ' AND `Host` = '
                . "'" . $this->dbi->escapeString($_POST['old_hostname']) . "';";
            $row = $this->dbi->fetchSingleRow(
                'SELECT * FROM `mysql`.`user` ' . $userHostCondition
            );
            if (! $row) {
                $response = Response::getInstance();
                $response->addHTML(
                    Message::notice(__('No user found.'))->getDisplay()
                );
                unset($_POST['change_copy']);
            } else {
                foreach ($row as $key => $value) {
                    $GLOBALS[$key] = $value;
                }

                $serverVersion = $this->dbi->getVersion();
                // Recent MySQL versions have the field "Password" in mysql.user,
                // so the previous extract creates $row['Password'] but this script
                // uses $password
                if (! isset($row['password']) && isset($row['Password'])) {
                    $row['password'] = $row['Password'];
                }

                if (
                    Util::getServerType() === 'MySQL'
                    && $serverVersion >= 50606
                    && $serverVersion < 50706
                    && ((isset($row['authentication_string'])
                    && empty($row['password']))
                    || (isset($row['plugin'])
                    && $row['plugin'] === 'sha256_password'))
                ) {
                    $row['password'] = $row['authentication_string'];
                }

                if (
                    Util::getServerType() === 'MariaDB'
                    && $serverVersion >= 50500
                    && isset($row['authentication_string'])
                    && empty($row['password'])
                ) {
                    $row['password'] = $row['authentication_string'];
                }

                // Always use 'authentication_string' column
                // for MySQL 5.7.6+ since it does not have
                // the 'password' column at all
                if (
                    in_array(Util::getServerType(), ['MySQL', 'Percona Server'])
                    && $serverVersion >= 50706
                    && isset($row['authentication_string'])
                ) {
                    $row['password'] = $row['authentication_string'];
                }

                $password = $row['password'];
                $queries = [];
            }
        }

        return [
            $queries,
            $password,
        ];
    }

    /**
     * Update Data for information: Deletes users
     *
     * @param array $queries queries array
     *
     * @return array
     */
    public function getDataForDeleteUsers($queries)
    {
        if (isset($_POST['change_copy'])) {
            $selectedUsr = [
                $_POST['old_username'] . '&amp;#27;' . $_POST['old_hostname'],
            ];
        } else {
            // null happens when no user was selected
            $selectedUsr = $_POST['selected_usr'] ?? null;
            $queries = [];
        }

        // this happens, was seen in https://reports.phpmyadmin.net/reports/view/17146
        if (! is_array($selectedUsr)) {
            return [];
        }

        foreach ($selectedUsr as $eachUser) {
            [$thisUser, $thisHost] = explode('&amp;#27;', $eachUser);
            $queries[] = '# '
                . sprintf(
                    __('Deleting %s'),
                    '\'' . $thisUser . '\'@\'' . $thisHost . '\''
                )
                . ' ...';
            $queries[] = 'DROP USER \''
                . $this->dbi->escapeString($thisUser)
                . '\'@\'' . $this->dbi->escapeString($thisHost) . '\';';
            $this->relationCleanup->user($thisUser);

            if (! isset($_POST['drop_users_db'])) {
                continue;
            }

            $queries[] = 'DROP DATABASE IF EXISTS '
                . Util::backquote($thisUser) . ';';
            $GLOBALS['reload'] = true;
        }

        return $queries;
    }

    /**
     * update Message For Reload
     */
    public function updateMessageForReload(): ?Message
    {
        $message = null;
        if (isset($_GET['flush_privileges'])) {
            $sqlQuery = 'FLUSH PRIVILEGES;';
            $this->dbi->query($sqlQuery);
            $message = Message::success(
                __('The privileges were reloaded successfully.')
            );
        }

        if (isset($_GET['validate_username'])) {
            $message = Message::success();
        }

        return $message;
    }

    /**
     * update Data For Queries from queries_for_display
     *
     * @param array      $queries           queries array
     * @param array|null $queriesForDisplay queries array for display
     *
     * @return array
     */
    public function getDataForQueries(array $queries, $queriesForDisplay)
    {
        $tmpCount = 0;
        foreach ($queries as $sqlQuery) {
            if ($sqlQuery[0] !== '#') {
                $this->dbi->query($sqlQuery);
            }

            // when there is a query containing a hidden password, take it
            // instead of the real query sent
            if (isset($queriesForDisplay[$tmpCount])) {
                $queries[$tmpCount] = $queriesForDisplay[$tmpCount];
            }

            $tmpCount++;
        }

        return $queries;
    }

    /**
     * update Data for information: Adds a user
     *
     * @param string|array|null $dbname     db name
     * @param string            $username   user name
     * @param string            $hostname   host name
     * @param string|null       $password   password
     * @param bool              $isMenuwork is_menuwork set?
     *
     * @return array
     */
    public function addUser(
        $dbname,
        $username,
        $hostname,
        ?string $password,
        $isMenuwork
    ) {
<<<<<<< HEAD
        $addUserError = false;
=======
>>>>>>> 2b8468cb
        $message = null;
        $queries = null;
        $queriesForDisplay = null;
        $sqlQuery = null;

        if (! isset($_POST['adduser_submit']) && ! isset($_POST['change_copy'])) {
            return [
                $message,
                $queries,
<<<<<<< HEAD
                $queriesForDisplay,
                $sqlQuery,
                $addUserError,
=======
                $queries_for_display,
                $sql_query,
                false, // Add user error
>>>>>>> 2b8468cb
            ];
        }

        $sqlQuery = '';
        // Some reports where sent to the error reporting server with phpMyAdmin 5.1.0
        // pred_username was reported to be not defined
        $predUsername = $_POST['pred_username'] ?? '';
        if ($predUsername === 'any') {
            $username = '';
        }

        switch ($_POST['pred_hostname']) {
            case 'any':
                $hostname = '%';
                break;
            case 'localhost':
                $hostname = 'localhost';
                break;
            case 'hosttable':
                $hostname = '';
                break;
            case 'thishost':
                $currentUserName = $this->dbi->fetchValue('SELECT USER()');
                $hostname = mb_substr(
                    $currentUserName,
                    mb_strrpos($currentUserName, '@') + 1
                );
                unset($currentUserName);
                break;
        }

        $sql = "SELECT '1' FROM `mysql`.`user`"
            . " WHERE `User` = '" . $this->dbi->escapeString($username) . "'"
            . " AND `Host` = '" . $this->dbi->escapeString($hostname) . "';";
        if ($this->dbi->fetchValue($sql) == 1) {
            $message = Message::error(__('The user %s already exists!'));
            $message->addParam('[em]\'' . $username . '\'@\'' . $hostname . '\'[/em]');
            $_GET['adduser'] = true;
<<<<<<< HEAD
            $addUserError = true;
=======
>>>>>>> 2b8468cb

            return [
                $message,
                $queries,
<<<<<<< HEAD
                $queriesForDisplay,
                $sqlQuery,
                $addUserError,
=======
                $queries_for_display,
                $sql_query,
                true, // Add user error
>>>>>>> 2b8468cb
            ];
        }

        [
            $createUserReal,
            $createUserShow,
            $realSqlQuery,
            $sqlQuery,
            $passwordSetReal,
            $passwordSetShow,
            $alterRealSqlQuery,
            $alterSqlQuery,
        ] = $this->getSqlQueriesForDisplayAndAddUser(
            $username,
            $hostname,
            ($password ?? '')
        );

        if (empty($_POST['change_copy'])) {
            $error = false;

            if ($createUserReal !== null) {
                if (! $this->dbi->tryQuery($createUserReal)) {
                    $error = true;
                }

                if (isset($passwordSetReal, $_POST['authentication_plugin']) && ! empty($passwordSetReal)) {
                    $this->setProperPasswordHashing(
                        $_POST['authentication_plugin']
                    );
                    if ($this->dbi->tryQuery($passwordSetReal)) {
                        $sqlQuery .= $passwordSetShow;
                    }
                }

                $sqlQuery = $createUserShow . $sqlQuery;
            }

            [$sqlQuery, $message] = $this->addUserAndCreateDatabase(
                $error,
                $realSqlQuery,
                $sqlQuery,
                $username,
                $hostname,
                $dbname,
                $alterRealSqlQuery,
                $alterSqlQuery
            );
            if (! empty($_POST['userGroup']) && $isMenuwork) {
                $this->setUserGroup($GLOBALS['username'], $_POST['userGroup']);
            }

            return [
                $message,
                $queries,
<<<<<<< HEAD
                $queriesForDisplay,
                $sqlQuery,
                $addUserError,
=======
                $queries_for_display,
                $sql_query,
                $_error, // Add user error if the query fails
>>>>>>> 2b8468cb
            ];
        }

        // Copy the user group while copying a user
        $oldUserGroup =
            $_POST['old_usergroup'] ?? null;
        $this->setUserGroup($_POST['username'], $oldUserGroup);

        if ($createUserReal !== null) {
            $queries[] = $createUserReal;
        }

        $queries[] = $realSqlQuery;

        if (isset($passwordSetReal, $_POST['authentication_plugin']) && ! empty($passwordSetReal)) {
            $this->setProperPasswordHashing(
                $_POST['authentication_plugin']
            );

            $queries[] = $passwordSetReal;
        }

        // we put the query containing the hidden password in
        // $queries_for_display, at the same position occupied
        // by the real query in $queries
        $tmpCount = count($queries);
        if (isset($createUserReal)) {
            $queriesForDisplay[$tmpCount - 2] = $createUserShow;
        }

        if (isset($passwordSetReal) && ! empty($passwordSetReal)) {
            $queriesForDisplay[$tmpCount - 3] = $createUserShow;
            $queriesForDisplay[$tmpCount - 2] = $sqlQuery;
            $queriesForDisplay[$tmpCount - 1] = $passwordSetShow;
        } else {
            $queriesForDisplay[$tmpCount - 1] = $sqlQuery;
        }

        return [
            $message,
            $queries,
<<<<<<< HEAD
            $queriesForDisplay,
            $sqlQuery,
            $addUserError,
=======
            $queries_for_display,
            $sql_query,
            false, // Add user error
>>>>>>> 2b8468cb
        ];
    }

    /**
     * Sets proper value of `old_passwords` according to
     * the authentication plugin selected
     *
     * @param string $authPlugin authentication plugin selected
     *
     * @return void
     */
    public function setProperPasswordHashing($authPlugin)
    {
        // Set the hashing method used by PASSWORD()
        // to be of type depending upon $authentication_plugin
        if ($authPlugin === 'sha256_password') {
            $this->dbi->tryQuery('SET `old_passwords` = 2;');
        } elseif ($authPlugin === 'mysql_old_password') {
            $this->dbi->tryQuery('SET `old_passwords` = 1;');
        } else {
            $this->dbi->tryQuery('SET `old_passwords` = 0;');
        }
    }

    /**
     * Update DB information: DB, Table, isWildcard
     *
     * @return array
     */
    public function getDataForDBInfo()
    {
        $username = null;
        $hostname = null;
        $dbname = null;
        $tablename = null;
        $routinename = null;
        $returnDb = null;

        if (isset($_REQUEST['username'])) {
            $username = (string) $_REQUEST['username'];
        }

        if (isset($_REQUEST['hostname'])) {
            $hostname = (string) $_REQUEST['hostname'];
        }

        /**
         * Checks if a dropdown box has been used for selecting a database / table
         */
        if (Core::isValid($_POST['pred_tablename'])) {
            $tablename = $_POST['pred_tablename'];
        } elseif (Core::isValid($_REQUEST['tablename'])) {
            $tablename = $_REQUEST['tablename'];
        } else {
            unset($tablename);
        }

        if (Core::isValid($_POST['pred_routinename'])) {
            $routinename = $_POST['pred_routinename'];
        } elseif (Core::isValid($_REQUEST['routinename'])) {
            $routinename = $_REQUEST['routinename'];
        } else {
            unset($routinename);
        }

        if (isset($_POST['pred_dbname'])) {
            $isValidPredDbname = true;
            foreach ($_POST['pred_dbname'] as $key => $dbName) {
                if (! Core::isValid($dbName)) {
                    $isValidPredDbname = false;
                    break;
                }
            }
        }

        if (isset($_REQUEST['dbname'])) {
            $isValidDbname = true;
            if (is_array($_REQUEST['dbname'])) {
                foreach ($_REQUEST['dbname'] as $key => $dbName) {
                    if (! Core::isValid($dbName)) {
                        $isValidDbname = false;
                        break;
                    }
                }
            } else {
                if (! Core::isValid($_REQUEST['dbname'])) {
                    $isValidDbname = false;
                }
            }
        }

        if (isset($isValidPredDbname) && $isValidPredDbname) {
            $dbname = $_POST['pred_dbname'];
            // If dbname contains only one database.
            if (count($dbname) === 1) {
                $dbname = $dbname[0];
            }
        } elseif (isset($isValidDbname) && $isValidDbname) {
            $dbname = $_REQUEST['dbname'];
        } else {
            unset($dbname, $tablename);
        }

        if (isset($dbname)) {
            if (is_array($dbname)) {
                $dbAndTable = $dbname;
                $returnDb = $dbname;
                foreach ($dbAndTable as $key => $dbName) {
                    $dbAndTable[$key] .= '.';
                }
            } else {
                $unescapedDb = Util::unescapeMysqlWildcards($dbname);
                $dbAndTable = Util::backquote($unescapedDb) . '.';
                $returnDb = $unescapedDb;
            }

            if (isset($tablename)) {
                $dbAndTable .= Util::backquote($tablename);
            } else {
                if (is_array($dbAndTable)) {
                    foreach ($dbAndTable as $key => $dbName) {
                        $dbAndTable[$key] .= '*';
                    }
                } else {
                    $dbAndTable .= '*';
                }
            }
        } else {
            $dbAndTable = '*.*';
        }

        // check if given $dbname is a wildcard or not
        $databaseNameIsWildcard = ! is_array($dbname ?? '') && preg_match(
            '/(?<!\\\\)(?:_|%)/',
            $dbname ?? ''
        );

        return [
            $username,
            $hostname,
            $returnDb,
            $tablename ?? null,
            $routinename ?? null,
            $dbAndTable,
            $databaseNameIsWildcard,
        ];
    }

    /**
     * Get title and textarea for export user definition in Privileges
     *
     * @param string $username username
     * @param string $hostname host name
     *
     * @return array ($title, $export)
     */
    public function getListForExportUserDefinition($username, $hostname)
    {
        $export = '<textarea class="export" cols="60" rows="15">';

        if (isset($_POST['selected_usr'])) {
            // export privileges for selected users
            $title = __('Privileges');

            //For removing duplicate entries of users
            $_POST['selected_usr'] = array_unique($_POST['selected_usr']);

            foreach ($_POST['selected_usr'] as $exportUser) {
                $exportUsername = mb_substr(
                    $exportUser,
                    0,
                    (int) mb_strpos($exportUser, '&')
                );
                $exportHostname = mb_substr(
                    $exportUser,
                    mb_strrpos($exportUser, ';') + 1
                );
                $export .= '# '
                    . sprintf(
                        __('Privileges for %s'),
                        '`' . htmlspecialchars($exportUsername)
                        . '`@`' . htmlspecialchars($exportHostname) . '`'
                    )
                    . "\n\n";
                $export .= $this->getGrants($exportUsername, $exportHostname) . "\n";
            }
        } else {
            // export privileges for a single user
            $title = __('User') . ' `' . htmlspecialchars($username)
                . '`@`' . htmlspecialchars($hostname) . '`';
            $export .= $this->getGrants($username, $hostname);
        }

        // remove trailing whitespace
        $export = trim($export);

        $export .= '</textarea>';

        return [
            $title,
            $export,
        ];
    }

    /**
     * Get HTML for display Add userfieldset
     *
     * @param string $db    the database
     * @param string $table the table name
     *
     * @return string html output
     */
    public function getAddUserHtmlFieldset($db = '', $table = '')
    {
        if (! $this->dbi->isCreateUser()) {
            return '';
        }

        $relParams = [];
        $urlParams = ['adduser' => 1];
        if (! empty($db)) {
            $urlParams['dbname']
                = $relParams['checkprivsdb']
                    = $db;
        }

        if (! empty($table)) {
            $urlParams['tablename']
                = $relParams['checkprivstable']
                    = $table;
        }

        return $this->template->render('server/privileges/add_user_fieldset', [
            'url_params' => $urlParams,
            'rel_params' => $relParams,
        ]);
    }

    /**
     * Get HTML snippet for display user overview page
     *
     * @param string $textDir text directory
     *
     * @return string
     */
    public function getHtmlForUserOverview($textDir)
    {
        $passwordColumn = 'Password';
        $serverType = Util::getServerType();
        $serverVersion = $this->dbi->getVersion();
        if (
            ($serverType === 'MySQL' || $serverType === 'Percona Server')
            && $serverVersion >= 50706
        ) {
            $passwordColumn = 'authentication_string';
        }

        // $sql_query is for the initial-filtered,
        // $sql_query_all is for counting the total no. of users

        $sqlQuery = $sqlQueryAll = 'SELECT *,' .
            ' IF(`' . $passwordColumn . "` = _latin1 '', 'N', 'Y') AS 'Password'" .
            ' FROM `mysql`.`user`';

        $sqlQuery .= (isset($_GET['initial'])
            ? $this->rangeOfUsers($_GET['initial'])
            : '');

        $sqlQuery .= ' ORDER BY `User` ASC, `Host` ASC;';
        $sqlQueryAll .= ' ;';

        $res = $this->dbi->tryQuery(
            $sqlQuery,
            DatabaseInterface::CONNECT_USER,
            DatabaseInterface::QUERY_STORE
        );
        $resAll = $this->dbi->tryQuery(
            $sqlQueryAll,
            DatabaseInterface::CONNECT_USER,
            DatabaseInterface::QUERY_STORE
        );

        $errorMessages = '';
        if (! $res) {
            // the query failed! This may have two reasons:
            // - the user does not have enough privileges
            // - the privilege tables use a structure of an earlier version.
            // so let's try a more simple query

            $this->dbi->freeResult($res);
            $this->dbi->freeResult($resAll);
            $sqlQuery = 'SELECT * FROM `mysql`.`user`';
            $res = $this->dbi->tryQuery(
                $sqlQuery,
                DatabaseInterface::CONNECT_USER,
                DatabaseInterface::QUERY_STORE
            );

            if (! $res) {
                $errorMessages .= $this->getHtmlForViewUsersError();
                $errorMessages .= $this->getAddUserHtmlFieldset();
            } else {
                // This message is hardcoded because I will replace it by
                // a automatic repair feature soon.
                $raw = 'Your privilege table structure seems to be older than'
                    . ' this MySQL version!<br>'
                    . 'Please run the <code>mysql_upgrade</code> command'
                    . ' that should be included in your MySQL server distribution'
                    . ' to solve this problem!';
                $errorMessages .= Message::rawError($raw)->getDisplay();
            }

            $this->dbi->freeResult($res);
        } else {
            $dbRights = $this->getDbRightsForUserOverview();
            // for all initials, even non A-Z
            $arrayInitials = [];

            foreach ($dbRights as $right) {
                foreach ($right as $account) {
                    if (empty($account['User']) && $account['Host'] === 'localhost') {
                        $emptyUserNotice = Message::notice(
                            __(
                                'A user account allowing any user from localhost to '
                                . 'connect is present. This will prevent other users '
                                . 'from connecting if the host part of their account '
                                . 'allows a connection from any (%) host.'
                            )
                            . MySQLDocumentation::show('problems-connecting')
                        )->getDisplay();
                        break 2;
                    }
                }
            }

            /**
             * Displays the initials
             * Also not necessary if there is less than 20 privileges
             */
            if ($this->dbi->numRows($resAll) > 20) {
                $initials = $this->getHtmlForInitials($arrayInitials);
            }

            /**
            * Display the user overview
            * (if less than 50 users, display them immediately)
            */
            if (
                isset($_GET['initial'])
                || isset($_GET['showall'])
                || $this->dbi->numRows($res) < 50
            ) {
                $usersOverview = $this->getUsersOverview(
                    $res,
                    $dbRights,
                    $textDir
                );
            }

            $response = Response::getInstance();
            if (
                ! $response->isAjax()
                || ! empty($_REQUEST['ajax_page_request'])
            ) {
                if ($GLOBALS['is_reload_priv']) {
                    $flushnote = new Message(
                        __(
                            'Note: phpMyAdmin gets the users’ privileges directly '
                            . 'from MySQL’s privilege tables. The content of these '
                            . 'tables may differ from the privileges the server uses, '
                            . 'if they have been changed manually. In this case, '
                            . 'you should %sreload the privileges%s before you continue.'
                        ),
                        Message::NOTICE
                    );
                    $flushnote->addParamHtml(
                        '<a href="' . Url::getFromRoute('/server/privileges', ['flush_privileges' => 1])
                        . '" id="reload_privileges_anchor">'
                    );
                    $flushnote->addParamHtml('</a>');
                } else {
                    $flushnote = new Message(
                        __(
                            'Note: phpMyAdmin gets the users’ privileges directly '
                            . 'from MySQL’s privilege tables. The content of these '
                            . 'tables may differ from the privileges the server uses, '
                            . 'if they have been changed manually. In this case, '
                            . 'the privileges have to be reloaded but currently, you '
                            . 'don\'t have the RELOAD privilege.'
                        )
                        . MySQLDocumentation::show(
                            'privileges-provided',
                            false,
                            null,
                            null,
                            'priv_reload'
                        ),
                        Message::NOTICE
                    );
                }

                $flushNotice = $flushnote->getDisplay();
            }
        }

        return $this->template->render('server/privileges/user_overview', [
            'error_messages' => $errorMessages,
            'empty_user_notice' => $emptyUserNotice ?? '',
            'initials' => $initials ?? '',
            'users_overview' => $usersOverview ?? '',
            'is_createuser' => $this->dbi->isCreateUser(),
            'flush_notice' => $flushNotice ?? '',
        ]);
    }

    /**
     * Get HTML snippet for display user properties
     *
     * @param bool         $dbnameIsWildcard whether database name is wildcard or not
     * @param string       $urlDbname        url database name that urlencode() string
     * @param string       $username         username
     * @param string       $hostname         host name
     * @param string|array $dbname           database name
     * @param string       $tablename        table name
     *
     * @return string
     */
    public function getHtmlForUserProperties(
        $dbnameIsWildcard,
        $urlDbname,
        $username,
        $hostname,
        $dbname,
        $tablename
    ) {
        global $cfg;

        $sql = "SELECT '1' FROM `mysql`.`user`"
            . " WHERE `User` = '" . $this->dbi->escapeString($username) . "'"
            . " AND `Host` = '" . $this->dbi->escapeString($hostname) . "';";

        $userDoesNotExists = (bool) ! $this->dbi->fetchValue($sql);

        $loginInformationFields = '';
        if ($userDoesNotExists) {
            $loginInformationFields = $this->getHtmlForLoginInformationFields();
        }

        $params = [
            'username' => $username,
            'hostname' => $hostname,
        ];
        if (! is_array($dbname) && strlen($dbname) > 0) {
            $params['dbname'] = $dbname;
            if (strlen($tablename) > 0) {
                $params['tablename'] = $tablename;
            }
        } else {
            $params['dbname'] = $dbname;
        }

        $privilegesTable = $this->getHtmlToDisplayPrivilegesTable(
            // If $dbname is an array, pass any one db as all have same privs.
            Core::ifSetOr($dbname, is_array($dbname) ? $dbname[0] : '*', 'length'),
            Core::ifSetOr($tablename, '*', 'length')
        );

        $tableSpecificRights = '';
        if (
            ! is_array($dbname) && strlen($tablename) === 0
            && empty($dbnameIsWildcard)
        ) {
            // no table name was given, display all table specific rights
            // but only if $dbname contains no wildcards
            if (strlen($dbname) === 0) {
                $tableSpecificRights .= $this->getHtmlForAllTableSpecificRights(
                    $username,
                    $hostname,
                    'database'
                );
            } else {
                // unescape wildcards in dbname at table level
                $unescapedDb = Util::unescapeMysqlWildcards($dbname);

                $tableSpecificRights .= $this->getHtmlForAllTableSpecificRights(
                    $username,
                    $hostname,
                    'table',
                    $unescapedDb
                );
                $tableSpecificRights .= $this->getHtmlForAllTableSpecificRights(
                    $username,
                    $hostname,
                    'routine',
                    $unescapedDb
                );
            }
        }

        $databaseUrl = Util::getScriptNameForOption(
            $cfg['DefaultTabDatabase'],
            'database'
        );
        $databaseUrlTitle = Util::getTitleForTarget(
            $cfg['DefaultTabDatabase']
        );
        $tableUrl = Util::getScriptNameForOption(
            $cfg['DefaultTabTable'],
            'table'
        );
        $tableUrlTitle = Util::getTitleForTarget(
            $cfg['DefaultTabTable']
        );

        $changePassword = '';
        $userGroup = '';
        $changeLoginInfoFields = '';
        if (! is_array($dbname) && strlen($dbname) === 0 && ! $userDoesNotExists) {
            //change login information
            $changePassword = $this->getFormForChangePassword($username, $hostname, true);
            $userGroup = $this->getUserGroupForUser($username);
            $changeLoginInfoFields = $this->getHtmlForLoginInformationFields('change', $username, $hostname);
        }

        return $this->template->render('server/privileges/user_properties', [
            'user_does_not_exists' => $userDoesNotExists,
            'login_information_fields' => $loginInformationFields,
            'params' => $params,
            'privileges_table' => $privilegesTable,
            'table_specific_rights' => $tableSpecificRights,
            'change_password' => $changePassword,
            'database' => $dbname,
            'dbname' => $urlDbname,
            'username' => $username,
            'hostname' => $hostname,
            'is_databases' => $dbnameIsWildcard || is_array($dbname) && count($dbname) > 1,
            'is_wildcard' => $dbnameIsWildcard,
            'table' => $tablename,
            'current_user' => $this->dbi->getCurrentUser(),
            'user_group' => $userGroup,
            'change_login_info_fields' => $changeLoginInfoFields,
            'database_url' => $databaseUrl,
            'database_url_title' => $databaseUrlTitle,
            'table_url' => $tableUrl,
            'table_url_title' => $tableUrlTitle,
        ]);
    }

    /**
     * Get queries for Table privileges to change or copy user
     *
     * @param string $userHostCondition user host condition to
     *                                    select relevant table privileges
     * @param array  $queries           queries array
     * @param string $username          username
     * @param string $hostname          host name
     *
     * @return array
     */
    public function getTablePrivsQueriesForChangeOrCopyUser(
        $userHostCondition,
        array $queries,
        $username,
        $hostname
    ) {
        $res = $this->dbi->query(
            'SELECT `Db`, `Table_name`, `Table_priv` FROM `mysql`.`tables_priv`'
            . $userHostCondition,
            DatabaseInterface::CONNECT_USER,
            DatabaseInterface::QUERY_STORE
        );
        while ($row = $this->dbi->fetchAssoc($res)) {
            $res2 = $this->dbi->query(
                'SELECT `Column_name`, `Column_priv`'
                . ' FROM `mysql`.`columns_priv`'
                . ' WHERE `User`'
                . ' = \'' . $this->dbi->escapeString($_POST['old_username']) . "'"
                . ' AND `Host`'
                . ' = \'' . $this->dbi->escapeString($_POST['old_username']) . '\''
                . ' AND `Db`'
                . ' = \'' . $this->dbi->escapeString($row['Db']) . "'"
                . ' AND `Table_name`'
                . ' = \'' . $this->dbi->escapeString($row['Table_name']) . "'"
                . ';',
                DatabaseInterface::CONNECT_USER,
                DatabaseInterface::QUERY_STORE
            );

            $tmpPrivs1 = $this->extractPrivInfo($row);
            $tmpPrivs2 = [
                'Select' => [],
                'Insert' => [],
                'Update' => [],
                'References' => [],
            ];

            while ($row2 = $this->dbi->fetchAssoc($res2)) {
                $tmpArray = explode(',', $row2['Column_priv']);
                if (in_array('Select', $tmpArray)) {
                    $tmpPrivs2['Select'][] = $row2['Column_name'];
                }

                if (in_array('Insert', $tmpArray)) {
                    $tmpPrivs2['Insert'][] = $row2['Column_name'];
                }

                if (in_array('Update', $tmpArray)) {
                    $tmpPrivs2['Update'][] = $row2['Column_name'];
                }

                if (! in_array('References', $tmpArray)) {
                    continue;
                }

                $tmpPrivs2['References'][] = $row2['Column_name'];
            }

            if (count($tmpPrivs2['Select']) > 0 && ! in_array('SELECT', $tmpPrivs1)) {
                $tmpPrivs1[] = 'SELECT (`' . implode('`, `', $tmpPrivs2['Select']) . '`)';
            }

            if (count($tmpPrivs2['Insert']) > 0 && ! in_array('INSERT', $tmpPrivs1)) {
                $tmpPrivs1[] = 'INSERT (`' . implode('`, `', $tmpPrivs2['Insert']) . '`)';
            }

            if (count($tmpPrivs2['Update']) > 0 && ! in_array('UPDATE', $tmpPrivs1)) {
                $tmpPrivs1[] = 'UPDATE (`' . implode('`, `', $tmpPrivs2['Update']) . '`)';
            }

            if (
                count($tmpPrivs2['References']) > 0
                && ! in_array('REFERENCES', $tmpPrivs1)
            ) {
                $tmpPrivs1[]
                    = 'REFERENCES (`' . implode('`, `', $tmpPrivs2['References']) . '`)';
            }

            $queries[] = 'GRANT ' . implode(', ', $tmpPrivs1)
                . ' ON ' . Util::backquote($row['Db']) . '.'
                . Util::backquote($row['Table_name'])
                . ' TO \'' . $this->dbi->escapeString($username)
                . '\'@\'' . $this->dbi->escapeString($hostname) . '\''
                . (in_array('Grant', explode(',', $row['Table_priv']))
                ? ' WITH GRANT OPTION;'
                : ';');
        }

        return $queries;
    }

    /**
     * Get queries for database specific privileges for change or copy user
     *
     * @param array  $queries  queries array with string
     * @param string $username username
     * @param string $hostname host name
     *
     * @return array
     */
    public function getDbSpecificPrivsQueriesForChangeOrCopyUser(
        array $queries,
        $username,
        $hostname
    ) {
        $userHostCondition = ' WHERE `User`'
            . ' = \'' . $this->dbi->escapeString($_POST['old_username']) . "'"
            . ' AND `Host`'
            . ' = \'' . $this->dbi->escapeString($_POST['old_hostname']) . '\';';

        $res = $this->dbi->query(
            'SELECT * FROM `mysql`.`db`' . $userHostCondition
        );

        while ($row = $this->dbi->fetchAssoc($res)) {
            $queries[] = 'GRANT ' . implode(', ', $this->extractPrivInfo($row))
                . ' ON ' . Util::backquote($row['Db']) . '.*'
                . ' TO \'' . $this->dbi->escapeString($username)
                . '\'@\'' . $this->dbi->escapeString($hostname) . '\''
                . ($row['Grant_priv'] === 'Y' ? ' WITH GRANT OPTION;' : ';');
        }

        $this->dbi->freeResult($res);

        $queries = $this->getTablePrivsQueriesForChangeOrCopyUser(
            $userHostCondition,
            $queries,
            $username,
            $hostname
        );

        return $queries;
    }

    /**
     * Prepares queries for adding users and
     * also create database and return query and message
     *
     * @param bool   $error             whether user create or not
     * @param string $realSqlQuery      SQL query for add a user
     * @param string $sqlQuery          SQL query to be displayed
     * @param string $username          username
     * @param string $hostname          host name
     * @param string $dbname            database name
     * @param string $alterRealSqlQuery SQL query for ALTER USER
     * @param string $alterSqlQuery     SQL query for ALTER USER to be displayed
     *
     * @return array<int,string|Message>
     */
    public function addUserAndCreateDatabase(
        $error,
        $realSqlQuery,
        $sqlQuery,
        $username,
        $hostname,
        $dbname,
        $alterRealSqlQuery,
        $alterSqlQuery
    ): array {
        if (
            $error || (! empty($realSqlQuery)
            && ! $this->dbi->tryQuery($realSqlQuery))
        ) {
            $_POST['createdb-1'] = $_POST['createdb-2']
                = $_POST['createdb-3'] = null;
            $message = Message::rawError((string) $this->dbi->getError());
        } elseif ($alterRealSqlQuery !== '' && ! $this->dbi->tryQuery($alterRealSqlQuery)) {
            $_POST['createdb-1'] = $_POST['createdb-2']
                = $_POST['createdb-3'] = null;
            $message = Message::rawError((string) $this->dbi->getError());
        } else {
            $sqlQuery .= $alterSqlQuery;
            $message = Message::success(__('You have added a new user.'));
        }

        if (isset($_POST['createdb-1'])) {
            // Create database with same name and grant all privileges
            $query = 'CREATE DATABASE IF NOT EXISTS '
                . Util::backquote(
                    $this->dbi->escapeString($username)
                ) . ';';
            $sqlQuery .= $query;
            if (! $this->dbi->tryQuery($query)) {
                $message = Message::rawError((string) $this->dbi->getError());
            }

            /**
             * Reload the navigation
             */
            $GLOBALS['reload'] = true;
            $GLOBALS['db'] = $username;

            $query = 'GRANT ALL PRIVILEGES ON '
                . Util::backquote(
                    Util::escapeMysqlWildcards(
                        $this->dbi->escapeString($username)
                    )
                ) . '.* TO \''
                . $this->dbi->escapeString($username)
                . '\'@\'' . $this->dbi->escapeString($hostname) . '\';';
            $sqlQuery .= $query;
            if (! $this->dbi->tryQuery($query)) {
                $message = Message::rawError((string) $this->dbi->getError());
            }
        }

        if (isset($_POST['createdb-2'])) {
            // Grant all privileges on wildcard name (username\_%)
            $query = 'GRANT ALL PRIVILEGES ON '
                . Util::backquote(
                    Util::escapeMysqlWildcards(
                        $this->dbi->escapeString($username)
                    ) . '\_%'
                ) . '.* TO \''
                . $this->dbi->escapeString($username)
                . '\'@\'' . $this->dbi->escapeString($hostname) . '\';';
            $sqlQuery .= $query;
            if (! $this->dbi->tryQuery($query)) {
                $message = Message::rawError((string) $this->dbi->getError());
            }
        }

        if (isset($_POST['createdb-3'])) {
            // Grant all privileges on the specified database to the new user
            $query = 'GRANT ALL PRIVILEGES ON '
            . Util::backquote(
                $this->dbi->escapeString($dbname)
            ) . '.* TO \''
            . $this->dbi->escapeString($username)
            . '\'@\'' . $this->dbi->escapeString($hostname) . '\';';
            $sqlQuery .= $query;
            if (! $this->dbi->tryQuery($query)) {
                $message = Message::rawError((string) $this->dbi->getError());
            }
        }

        return [
            $sqlQuery,
            $message,
        ];
    }

    /**
     * Get the hashed string for password
     *
     * @param string $password password
     *
     * @return string
     */
    public function getHashedPassword($password)
    {
        $password = $this->dbi->escapeString($password);
        $result = $this->dbi->fetchSingleRow(
            "SELECT PASSWORD('" . $password . "') AS `password`;"
        );

        return $result['password'];
    }

    /**
     * Check if MariaDB's 'simple_password_check'
     * OR 'cracklib_password_check' is ACTIVE
     *
     * @return bool if atleast one of the plugins is ACTIVE
     */
    public function checkIfMariaDBPwdCheckPluginActive()
    {
        $serverVersion = $this->dbi->getVersion();
        if (! (Util::getServerType() === 'MariaDB' && $serverVersion >= 100002)) {
            return false;
        }

        $result = $this->dbi->tryQuery(
            'SHOW PLUGINS SONAME LIKE \'%_password_check%\''
        );

        /* Plugins are not working, for example directory does not exists */
        if ($result === false) {
            return false;
        }

        while ($row = $this->dbi->fetchAssoc($result)) {
            if ($row['Status'] === 'ACTIVE') {
                return true;
            }
        }

        return false;
    }

    /**
     * Get SQL queries for Display and Add user
     *
     * @param string $username username
     * @param string $hostname host name
     * @param string $password password
     *
     * @return array ($create_user_real, $create_user_show, $real_sql_query, $sql_query
     *                $password_set_real, $password_set_show, $alter_real_sql_query, $alter_sql_query)
     */
    public function getSqlQueriesForDisplayAndAddUser($username, $hostname, $password)
    {
        $slashedUsername = $this->dbi->escapeString($username);
        $slashedHostname = $this->dbi->escapeString($hostname);
        $slashedPassword = $this->dbi->escapeString($password);
        $serverType = Util::getServerType();
        $serverVersion = $this->dbi->getVersion();

        $createUserStmt = sprintf(
            'CREATE USER \'%s\'@\'%s\'',
            $slashedUsername,
            $slashedHostname
        );
        $isMariaDBPwdPluginActive = $this->checkIfMariaDBPwdCheckPluginActive();

        // See https://github.com/phpmyadmin/phpmyadmin/pull/11560#issuecomment-147158219
        // for details regarding details of syntax usage for various versions

        // 'IDENTIFIED WITH auth_plugin'
        // is supported by MySQL 5.5.7+
        if (
            ($serverType === 'MySQL' || $serverType === 'Percona Server')
            && $serverVersion >= 50507
            && isset($_POST['authentication_plugin'])
        ) {
            $createUserStmt .= ' IDENTIFIED WITH '
                . $_POST['authentication_plugin'];
        }

        // 'IDENTIFIED VIA auth_plugin'
        // is supported by MariaDB 5.2+
        if (
            $serverType === 'MariaDB'
            && $serverVersion >= 50200
            && isset($_POST['authentication_plugin'])
            && ! $isMariaDBPwdPluginActive
        ) {
            $createUserStmt .= ' IDENTIFIED VIA '
                . $_POST['authentication_plugin'];
        }

        $createUserReal = $createUserStmt;
        $createUserShow = $createUserStmt;

        $passwordSetStmt = 'SET PASSWORD FOR \'%s\'@\'%s\' = \'%s\'';
        $passwordSetShow = sprintf(
            $passwordSetStmt,
            $slashedUsername,
            $slashedHostname,
            '***'
        );

        $sqlQueryStmt = sprintf(
            'GRANT %s ON *.* TO \'%s\'@\'%s\'',
            implode(', ', $this->extractPrivInfo()),
            $slashedUsername,
            $slashedHostname
        );
        $realSqlQuery = $sqlQuery = $sqlQueryStmt;

        // Set the proper hashing method
        if (isset($_POST['authentication_plugin'])) {
            $this->setProperPasswordHashing(
                $_POST['authentication_plugin']
            );
        }

        // Use 'CREATE USER ... WITH ... AS ..' syntax for
        // newer MySQL versions
        // and 'CREATE USER ... VIA .. USING ..' syntax for
        // newer MariaDB versions
        if (
            (($serverType == 'MySQL' || $serverType == 'Percona Server')
            && $serverVersion >= 50706)
            || ($serverType == 'MariaDB'
            && $serverVersion >= 50200)
        ) {
            $passwordSetReal = null;

            // Required for binding '%' with '%s'
            $createUserStmt = str_replace(
                '%',
                '%%',
                $createUserStmt
            );

            // MariaDB uses 'USING' whereas MySQL uses 'AS'
            // but MariaDB with validation plugin needs cleartext password
            if (
                $serverType == 'MariaDB'
                && ! $isMariaDBPwdPluginActive
            ) {
                $createUserStmt .= ' USING \'%s\'';
            } elseif ($serverType == 'MariaDB') {
                $createUserStmt .= ' IDENTIFIED BY \'%s\'';
            } elseif (($serverType == 'MySQL' || $serverType == 'Percona Server') && $serverVersion >= 80011) {
                if (mb_strpos($createUserStmt, 'IDENTIFIED') === false) {
                    // Maybe the authentication_plugin was not posted and then a part is missing
                    $createUserStmt .= ' IDENTIFIED BY \'%s\'';
                } else {
                    $createUserStmt .= ' BY \'%s\'';
                }
            } else {
                $createUserStmt .= ' AS \'%s\'';
            }

            if ($_POST['pred_password'] === 'keep') {
                $createUserReal = sprintf(
                    $createUserStmt,
                    $slashedPassword
                );
                $createUserShow = sprintf(
                    $createUserStmt,
                    '***'
                );
            } elseif ($_POST['pred_password'] === 'none') {
                $createUserReal = sprintf(
                    $createUserStmt,
                    null
                );
                $createUserShow = sprintf(
                    $createUserStmt,
                    '***'
                );
            } else {
                if (
                    ! (($serverType === 'MariaDB' && $isMariaDBPwdPluginActive)
                    || ($serverType === 'MySQL' || $serverType === 'Percona Server') && $serverVersion >= 80011)
                ) {
                    $hashedPassword = $this->getHashedPassword($_POST['pma_pw']);
                } else {
                    // MariaDB with validation plugin needs cleartext password
                    $hashedPassword = $_POST['pma_pw'];
                }

                $createUserReal = sprintf(
                    $createUserStmt,
                    $hashedPassword
                );
                $createUserShow = sprintf(
                    $createUserStmt,
                    '***'
                );
            }
        } else {
            // Use 'SET PASSWORD' syntax for pre-5.7.6 MySQL versions
            // and pre-5.2.0 MariaDB versions
            if ($_POST['pred_password'] === 'keep') {
                $passwordSetReal = sprintf(
                    $passwordSetStmt,
                    $slashedUsername,
                    $slashedHostname,
                    $slashedPassword
                );
            } elseif ($_POST['pred_password'] === 'none') {
                $passwordSetReal = sprintf(
                    $passwordSetStmt,
                    $slashedUsername,
                    $slashedHostname,
                    null
                );
            } else {
                $hashedPassword = $this->getHashedPassword($_POST['pma_pw']);
                $passwordSetReal = sprintf(
                    $passwordSetStmt,
                    $slashedUsername,
                    $slashedHostname,
                    $hashedPassword
                );
            }
        }

        $alterRealSqlQuery = '';
        $alterSqlQuery = '';
        if (($serverType === 'MySQL' || $serverType === 'Percona Server') && $serverVersion >= 80011) {
            $sqlQueryStmt = '';
            if (
                (isset($_POST['Grant_priv']) && $_POST['Grant_priv'] === 'Y')
                || (isset($GLOBALS['Grant_priv']) && $GLOBALS['Grant_priv'] === 'Y')
            ) {
                $sqlQueryStmt = ' WITH GRANT OPTION';
            }

            $realSqlQuery .= $sqlQueryStmt;
            $sqlQuery .= $sqlQueryStmt;

            $alterSqlQueryStmt = sprintf(
                'ALTER USER \'%s\'@\'%s\'',
                $slashedUsername,
                $slashedHostname
            );
            $alterRealSqlQuery = $alterSqlQueryStmt;
            $alterSqlQuery = $alterSqlQueryStmt;
        }

        // add REQUIRE clause
        $requireClause = $this->getRequireClause();
        $withClause = $this->getWithClauseForAddUserAndUpdatePrivs();

        if (($serverType === 'MySQL' || $serverType === 'Percona Server') && $serverVersion >= 80011) {
            $alterRealSqlQuery .= $requireClause;
            $alterSqlQuery .= $requireClause;
            $alterRealSqlQuery .= $withClause;
            $alterSqlQuery .= $withClause;
        } else {
            $realSqlQuery .= $requireClause;
            $sqlQuery .= $requireClause;
            $realSqlQuery .= $withClause;
            $sqlQuery .= $withClause;
        }

        if ($alterRealSqlQuery !== '') {
            $alterRealSqlQuery .= ';';
            $alterSqlQuery .= ';';
        }

        $createUserReal .= ';';
        $createUserShow .= ';';
        $realSqlQuery .= ';';
        $sqlQuery .= ';';
        // No Global GRANT_OPTION privilege
        if (! $this->dbi->isGrantUser()) {
            $realSqlQuery = '';
            $sqlQuery = '';
        }

        // Use 'SET PASSWORD' for pre-5.7.6 MySQL versions
        // and pre-5.2.0 MariaDB
        if (
            ($serverType === 'MySQL'
            && $serverVersion >= 50706)
            || ($serverType === 'MariaDB'
            && $serverVersion >= 50200)
        ) {
            $passwordSetReal = null;
            $passwordSetShow = null;
        } else {
            if ($passwordSetReal !== null) {
                $passwordSetReal .= ';';
            }

            $passwordSetShow .= ';';
        }

        return [
            $createUserReal,
            $createUserShow,
            $realSqlQuery,
            $sqlQuery,
            $passwordSetReal,
            $passwordSetShow,
            $alterRealSqlQuery,
            $alterSqlQuery,
        ];
    }

    /**
     * Returns the type ('PROCEDURE' or 'FUNCTION') of the routine
     *
     * @param string $dbname      database
     * @param string $routineName routine
     *
     * @return string type
     */
    public function getRoutineType($dbname, $routineName)
    {
        $routineData = $this->dbi->getRoutines($dbname);

        foreach ($routineData as $routine) {
            if ($routine['name'] === $routineName) {
                return $routine['type'];
            }
        }

        return '';
    }

    /**
     * @param string $username User name
     * @param string $hostname Host name
     * @param string $database Database name
     * @param string $routine  Routine name
     *
     * @return array
     */
    private function getRoutinePrivileges(
        string $username,
        string $hostname,
        string $database,
        string $routine
    ): array {
        $sql = 'SELECT `Proc_priv`'
            . ' FROM `mysql`.`procs_priv`'
            . " WHERE `User` = '" . $this->dbi->escapeString($username) . "'"
            . " AND `Host` = '" . $this->dbi->escapeString($hostname) . "'"
            . " AND `Db` = '"
            . $this->dbi->escapeString(Util::unescapeMysqlWildcards($database)) . "'"
            . " AND `Routine_name` LIKE '" . $this->dbi->escapeString($routine) . "';";
        $privileges = $this->dbi->fetchValue($sql);
        if ($privileges === false) {
            $privileges = '';
        }

        return $this->parseProcPriv($privileges);
    }

    public function getFormForChangePassword(string $username, string $hostname, bool $editOthers): string
    {
        global $route;

        $isPrivileges = $route === '/server/privileges';

        $serverType = Util::getServerType();
        $serverVersion = $this->dbi->getVersion();
        $origAuthPlugin = $this->getCurrentAuthenticationPlugin(
            'change',
            $username,
            $hostname
        );

        $isNew = ($serverType === 'MySQL' && $serverVersion >= 50507)
            || ($serverType === 'MariaDB' && $serverVersion >= 50200);
        $hasMoreAuthPlugins = ($serverType === 'MySQL' && $serverVersion >= 50706)
            || ($this->dbi->isSuperUser() && $editOthers);

        $activeAuthPlugins = ['mysql_native_password' => __('Native MySQL authentication')];

        if ($isNew && $hasMoreAuthPlugins) {
            $activeAuthPlugins = $this->plugins->getAuthentication();
            if (isset($activeAuthPlugins['mysql_old_password'])) {
                unset($activeAuthPlugins['mysql_old_password']);
            }
        }

        return $this->template->render('server/privileges/change_password', [
            'username' => $username,
            'hostname' => $hostname,
            'is_privileges' => $isPrivileges,
            'is_new' => $isNew,
            'has_more_auth_plugins' => $hasMoreAuthPlugins,
            'active_auth_plugins' => $activeAuthPlugins,
            'orig_auth_plugin' => $origAuthPlugin,
        ]);
    }
}<|MERGE_RESOLUTION|>--- conflicted
+++ resolved
@@ -2705,10 +2705,6 @@
         ?string $password,
         $isMenuwork
     ) {
-<<<<<<< HEAD
-        $addUserError = false;
-=======
->>>>>>> 2b8468cb
         $message = null;
         $queries = null;
         $queriesForDisplay = null;
@@ -2718,15 +2714,9 @@
             return [
                 $message,
                 $queries,
-<<<<<<< HEAD
                 $queriesForDisplay,
                 $sqlQuery,
-                $addUserError,
-=======
-                $queries_for_display,
-                $sql_query,
                 false, // Add user error
->>>>>>> 2b8468cb
             ];
         }
 
@@ -2765,23 +2755,13 @@
             $message = Message::error(__('The user %s already exists!'));
             $message->addParam('[em]\'' . $username . '\'@\'' . $hostname . '\'[/em]');
             $_GET['adduser'] = true;
-<<<<<<< HEAD
-            $addUserError = true;
-=======
->>>>>>> 2b8468cb
 
             return [
                 $message,
                 $queries,
-<<<<<<< HEAD
                 $queriesForDisplay,
                 $sqlQuery,
-                $addUserError,
-=======
-                $queries_for_display,
-                $sql_query,
                 true, // Add user error
->>>>>>> 2b8468cb
             ];
         }
 
@@ -2837,15 +2817,9 @@
             return [
                 $message,
                 $queries,
-<<<<<<< HEAD
                 $queriesForDisplay,
                 $sqlQuery,
-                $addUserError,
-=======
-                $queries_for_display,
-                $sql_query,
-                $_error, // Add user error if the query fails
->>>>>>> 2b8468cb
+                $error, // Add user error if the query fails
             ];
         }
 
@@ -2887,15 +2861,9 @@
         return [
             $message,
             $queries,
-<<<<<<< HEAD
             $queriesForDisplay,
             $sqlQuery,
-            $addUserError,
-=======
-            $queries_for_display,
-            $sql_query,
             false, // Add user error
->>>>>>> 2b8468cb
         ];
     }
 

<?php
/**
 * set of functions with the Privileges section in pma
 */

declare(strict_types=1);

namespace PhpMyAdmin\Server;

use mysqli_stmt;
use PhpMyAdmin\Core;
use PhpMyAdmin\DatabaseInterface;
use PhpMyAdmin\Html\Generator;
use PhpMyAdmin\Html\MySQLDocumentation;
use PhpMyAdmin\Message;
use PhpMyAdmin\Query\Compatibility;
use PhpMyAdmin\Relation;
use PhpMyAdmin\RelationCleanup;
use PhpMyAdmin\ResponseRenderer;
use PhpMyAdmin\Template;
use PhpMyAdmin\Url;
use PhpMyAdmin\Util;

use function __;
use function array_map;
use function array_merge;
use function array_unique;
use function count;
use function explode;
use function htmlspecialchars;
use function implode;
use function in_array;
use function is_array;
use function ksort;
use function max;
use function mb_chr;
use function mb_strpos;
use function mb_strrpos;
use function mb_strtolower;
use function mb_strtoupper;
use function mb_substr;
use function preg_match;
use function preg_replace;
use function sprintf;
use function str_contains;
use function str_replace;
use function strlen;
use function trim;
use function uksort;

/**
 * Privileges class
 */
class Privileges
{
    /** @var Template */
    public $template;

    /** @var RelationCleanup */
    private $relationCleanup;

    /** @var DatabaseInterface */
    public $dbi;

    /** @var Relation */
    public $relation;

    /** @var Plugins */
    private $plugins;

    /**
     * @param Template          $template        Template object
     * @param DatabaseInterface $dbi             DatabaseInterface object
     * @param Relation          $relation        Relation object
     * @param RelationCleanup   $relationCleanup RelationCleanup object
     */
    public function __construct(
        Template $template,
        $dbi,
        Relation $relation,
        RelationCleanup $relationCleanup,
        Plugins $plugins
    ) {
        $this->template = $template;
        $this->dbi = $dbi;
        $this->relation = $relation;
        $this->relationCleanup = $relationCleanup;
        $this->plugins = $plugins;
    }

    /**
     * Escapes wildcard in a database+table specification
     * before using it in a GRANT statement.
     *
     * Escaping a wildcard character in a GRANT is only accepted at the global
     * or database level, not at table level; this is why I remove
     * the escaping character. Internally, in mysql.tables_priv.Db there are
     * no escaping (for example test_db) but in mysql.db you'll see test\_db
     * for a db-specific privilege.
     *
     * @param string $dbname    Database name
     * @param string $tablename Table name
     *
     * @return string the escaped (if necessary) database.table
     */
    public function wildcardEscapeForGrant(string $dbname, string $tablename): string
    {
        if (strlen($dbname) === 0) {
            return '*.*';
        }

        if (strlen($tablename) > 0) {
            return Util::backquote(
                Util::unescapeMysqlWildcards($dbname)
            )
            . '.' . Util::backquote($tablename);
        }

        return Util::backquote($dbname) . '.*';
    }

    /**
     * Generates a condition on the user name
     *
     * @param string|null $initial the user's initial
     *
     * @return string   the generated condition
     */
    public function rangeOfUsers($initial = '')
    {
        // strtolower() is used because the User field
        // might be BINARY, so LIKE would be case sensitive
        if ($initial === null || $initial === '') {
            return '';
        }

        return " WHERE `User` LIKE '"
            . $this->dbi->escapeString($initial) . "%'"
            . " OR `User` LIKE '"
            . $this->dbi->escapeString(mb_strtolower($initial))
            . "%'";
    }

    /**
     * Parses privileges into an array, it modifies the array
     *
     * @param array $row Results row from
     *
     * @return void
     */
    public function fillInTablePrivileges(array &$row)
    {
        $row1 = $this->dbi->fetchSingleRow(
            'SHOW COLUMNS FROM `mysql`.`tables_priv` LIKE \'Table_priv\';',
            'ASSOC'
        );
        // note: in MySQL 5.0.3 we get "Create View', 'Show view';
        // the View for Create is spelled with uppercase V
        // the view for Show is spelled with lowercase v
        // and there is a space between the words

        $avGrants = explode(
            '\',\'',
            mb_substr(
                $row1['Type'],
                mb_strpos($row1['Type'], '(') + 2,
                mb_strpos($row1['Type'], ')')
                - mb_strpos($row1['Type'], '(') - 3
            )
        );

        $usersGrants = explode(',', $row['Table_priv']);

        foreach ($avGrants as $currentGrant) {
            $row[$currentGrant . '_priv'] = in_array($currentGrant, $usersGrants) ? 'Y' : 'N';
        }

        unset($row['Table_priv']);
    }

    /**
     * Extracts the privilege information of a priv table row
     *
     * @param array|null $row        the row
     * @param bool       $enableHTML add <dfn> tag with tooltips
     * @param bool       $tablePrivs whether row contains table privileges
     *
     * @return array
     *
     * @global resource $user_link the database connection
     */
    public function extractPrivInfo($row = null, $enableHTML = false, $tablePrivs = false)
    {
        if ($tablePrivs) {
            $grants = $this->getTableGrantsArray();
        } else {
            $grants = $this->getGrantsArray();
        }

        if ($row !== null && isset($row['Table_priv'])) {
            $this->fillInTablePrivileges($row);
        }

        $privs = [];
        $allPrivileges = true;
        foreach ($grants as $currentGrant) {
            if (
                ($row === null || ! isset($row[$currentGrant[0]]))
                && ($row !== null || ! isset($GLOBALS[$currentGrant[0]]))
            ) {
                continue;
            }

            if (
                ($row !== null && $row[$currentGrant[0]] === 'Y')
                || ($row === null
                && ($GLOBALS[$currentGrant[0]] === 'Y'
                || (is_array($GLOBALS[$currentGrant[0]])
                && count($GLOBALS[$currentGrant[0]]) == $_REQUEST['column_count']
                && empty($GLOBALS[$currentGrant[0] . '_none']))))
            ) {
                if ($enableHTML) {
                    $privs[] = '<dfn title="' . $currentGrant[2] . '">'
                    . $currentGrant[1] . '</dfn>';
                } else {
                    $privs[] = $currentGrant[1];
                }
            } elseif (
                ! empty($GLOBALS[$currentGrant[0]])
                && is_array($GLOBALS[$currentGrant[0]])
                && empty($GLOBALS[$currentGrant[0] . '_none'])
            ) {
                // Required for proper escaping of ` (backtick) in a column name
                $grantCols = array_map(
                    /**
                     * @param string $val
                     *
                     * @return string
                     */
                    static function ($val) {
                        return Util::backquote($val);
                    },
                    $GLOBALS[$currentGrant[0]]
                );

                if ($enableHTML) {
                    $privs[] = '<dfn title="' . $currentGrant[2] . '">'
                        . $currentGrant[1] . '</dfn>'
                        . ' (' . implode(', ', $grantCols) . ')';
                } else {
                    $privs[] = $currentGrant[1]
                        . ' (' . implode(', ', $grantCols) . ')';
                }
            } else {
                $allPrivileges = false;
            }
        }

        if (empty($privs)) {
            if ($enableHTML) {
                $privs[] = '<dfn title="' . __('No privileges.') . '">USAGE</dfn>';
            } else {
                $privs[] = 'USAGE';
            }
        } elseif (
            $allPrivileges
            && (! isset($_POST['grant_count']) || count($privs) == $_POST['grant_count'])
        ) {
            if ($enableHTML) {
                $privs = [
                    '<dfn title="'
                    . __('Includes all privileges except GRANT.')
                    . '">ALL PRIVILEGES</dfn>',
                ];
            } else {
                $privs = ['ALL PRIVILEGES'];
            }
        }

        return $privs;
    }

    /**
     * Returns an array of table grants and their descriptions
     *
     * @return array array of table grants
     */
    public function getTableGrantsArray()
    {
        return [
            [
                'Delete',
                'DELETE',
                __('Allows deleting data.'),
            ],
            [
                'Create',
                'CREATE',
                __('Allows creating new tables.'),
            ],
            [
                'Drop',
                'DROP',
                __('Allows dropping tables.'),
            ],
            [
                'Index',
                'INDEX',
                __('Allows creating and dropping indexes.'),
            ],
            [
                'Alter',
                'ALTER',
                __('Allows altering the structure of existing tables.'),
            ],
            [
                'Create View',
                'CREATE_VIEW',
                __('Allows creating new views.'),
            ],
            [
                'Show view',
                'SHOW_VIEW',
                __('Allows performing SHOW CREATE VIEW queries.'),
            ],
            [
                'Trigger',
                'TRIGGER',
                __('Allows creating and dropping triggers.'),
            ],
        ];
    }

    /**
     * Get the grants array which contains all the privilege types
     * and relevant grant messages
     *
     * @return array
     */
    public function getGrantsArray()
    {
        return [
            [
                'Select_priv',
                'SELECT',
                __('Allows reading data.'),
            ],
            [
                'Insert_priv',
                'INSERT',
                __('Allows inserting and replacing data.'),
            ],
            [
                'Update_priv',
                'UPDATE',
                __('Allows changing data.'),
            ],
            [
                'Delete_priv',
                'DELETE',
                __('Allows deleting data.'),
            ],
            [
                'Create_priv',
                'CREATE',
                __('Allows creating new databases and tables.'),
            ],
            [
                'Drop_priv',
                'DROP',
                __('Allows dropping databases and tables.'),
            ],
            [
                'Reload_priv',
                'RELOAD',
                __('Allows reloading server settings and flushing the server\'s caches.'),
            ],
            [
                'Shutdown_priv',
                'SHUTDOWN',
                __('Allows shutting down the server.'),
            ],
            [
                'Process_priv',
                'PROCESS',
                __('Allows viewing processes of all users.'),
            ],
            [
                'File_priv',
                'FILE',
                __('Allows importing data from and exporting data into files.'),
            ],
            [
                'References_priv',
                'REFERENCES',
                __('Has no effect in this MySQL version.'),
            ],
            [
                'Index_priv',
                'INDEX',
                __('Allows creating and dropping indexes.'),
            ],
            [
                'Alter_priv',
                'ALTER',
                __('Allows altering the structure of existing tables.'),
            ],
            [
                'Show_db_priv',
                'SHOW DATABASES',
                __('Gives access to the complete list of databases.'),
            ],
            [
                'Super_priv',
                'SUPER',
                __(
                    'Allows connecting, even if maximum number of connections '
                    . 'is reached; required for most administrative operations '
                    . 'like setting global variables or killing threads of other users.'
                ),
            ],
            [
                'Create_tmp_table_priv',
                'CREATE TEMPORARY TABLES',
                __('Allows creating temporary tables.'),
            ],
            [
                'Lock_tables_priv',
                'LOCK TABLES',
                __('Allows locking tables for the current thread.'),
            ],
            [
                'Repl_slave_priv',
                'REPLICATION SLAVE',
                __('Needed for the replication slaves.'),
            ],
            [
                'Repl_client_priv',
                'REPLICATION CLIENT',
                __('Allows the user to ask where the slaves / masters are.'),
            ],
            [
                'Create_view_priv',
                'CREATE VIEW',
                __('Allows creating new views.'),
            ],
            [
                'Event_priv',
                'EVENT',
                __('Allows to set up events for the event scheduler.'),
            ],
            [
                'Trigger_priv',
                'TRIGGER',
                __('Allows creating and dropping triggers.'),
            ],
            // for table privs:
            [
                'Create View_priv',
                'CREATE VIEW',
                __('Allows creating new views.'),
            ],
            [
                'Show_view_priv',
                'SHOW VIEW',
                __('Allows performing SHOW CREATE VIEW queries.'),
            ],
            // for table privs:
            [
                'Show view_priv',
                'SHOW VIEW',
                __('Allows performing SHOW CREATE VIEW queries.'),
            ],
            [
                'Delete_history_priv',
                'DELETE HISTORY',
                // phpcs:ignore Generic.Files.LineLength.TooLong
                /* l10n: https://mariadb.com/kb/en/library/grant/#table-privileges "Remove historical rows from a table using the DELETE HISTORY statement" */
                __('Allows deleting historical rows.'),
            ],
            [
                // This was finally removed in the following MariaDB versions
                // @see https://jira.mariadb.org/browse/MDEV-20382
                'Delete versioning rows_priv',
                'DELETE HISTORY',
                // phpcs:ignore Generic.Files.LineLength.TooLong
                /* l10n: https://mariadb.com/kb/en/library/grant/#table-privileges "Remove historical rows from a table using the DELETE HISTORY statement" */
                __('Allows deleting historical rows.'),
            ],
            [
                'Create_routine_priv',
                'CREATE ROUTINE',
                __('Allows creating stored routines.'),
            ],
            [
                'Alter_routine_priv',
                'ALTER ROUTINE',
                __('Allows altering and dropping stored routines.'),
            ],
            [
                'Create_user_priv',
                'CREATE USER',
                __('Allows creating, dropping and renaming user accounts.'),
            ],
            [
                'Execute_priv',
                'EXECUTE',
                __('Allows executing stored routines.'),
            ],
        ];
    }

    /**
     * Get sql query for display privileges table
     *
     * @param string $db       the database
     * @param string $table    the table
     * @param string $username username for database connection
     * @param string $hostname hostname for database connection
     *
     * @return string sql query
     */
    public function getSqlQueryForDisplayPrivTable($db, $table, $username, $hostname)
    {
        if ($db === '*') {
            return 'SELECT * FROM `mysql`.`user`'
                . " WHERE `User` = '" . $this->dbi->escapeString($username) . "'"
                . " AND `Host` = '" . $this->dbi->escapeString($hostname) . "';";
        }

        if ($table === '*') {
            return 'SELECT * FROM `mysql`.`db`'
                . " WHERE `User` = '" . $this->dbi->escapeString($username) . "'"
                . " AND `Host` = '" . $this->dbi->escapeString($hostname) . "'"
                . " AND `Db` = '" . $this->dbi->escapeString($db) . "'";
        }

        return 'SELECT `Table_priv`'
            . ' FROM `mysql`.`tables_priv`'
            . " WHERE `User` = '" . $this->dbi->escapeString($username) . "'"
            . " AND `Host` = '" . $this->dbi->escapeString($hostname) . "'"
            . " AND `Db` = '" . $this->dbi->escapeString(Util::unescapeMysqlWildcards($db)) . "'"
            . " AND `Table_name` = '" . $this->dbi->escapeString($table) . "';";
    }

    /**
     * Sets the user group from request values
     *
     * @param string $username  username
     * @param string $userGroup user group to set
     *
     * @return void
     */
    public function setUserGroup($username, $userGroup)
    {
        $userGroup = $userGroup ?? '';
        $cfgRelation = $this->relation->getRelationsParam();
        if (empty($cfgRelation['db']) || empty($cfgRelation['users']) || empty($cfgRelation['usergroups'])) {
            return;
        }

        $userTable = Util::backquote($cfgRelation['db'])
            . '.' . Util::backquote($cfgRelation['users']);

        $sqlQuery = 'SELECT `usergroup` FROM ' . $userTable
            . " WHERE `username` = '" . $this->dbi->escapeString($username) . "'";
        $oldUserGroup = $this->dbi->fetchValue(
            $sqlQuery,
            0,
            0,
            DatabaseInterface::CONNECT_CONTROL
        );

        if ($oldUserGroup === false) {
            $updQuery = 'INSERT INTO ' . $userTable . '(`username`, `usergroup`)'
                . " VALUES ('" . $this->dbi->escapeString($username) . "', "
                . "'" . $this->dbi->escapeString($userGroup) . "')";
        } else {
            if (empty($userGroup)) {
                $updQuery = 'DELETE FROM ' . $userTable
                    . " WHERE `username`='" . $this->dbi->escapeString($username) . "'";
            } elseif ($oldUserGroup != $userGroup) {
                $updQuery = 'UPDATE ' . $userTable
                    . " SET `usergroup`='" . $this->dbi->escapeString($userGroup) . "'"
                    . " WHERE `username`='" . $this->dbi->escapeString($username) . "'";
            }
        }

        if (! isset($updQuery)) {
            return;
        }

        $this->relation->queryAsControlUser($updQuery);
    }

    /**
     * Displays the privileges form table
     *
     * @param string $db     the database
     * @param string $table  the table
     * @param bool   $submit whether to display the submit button or not
     *
     * @return string html snippet
     *
     * @global array     $cfg         the phpMyAdmin configuration
     * @global resource  $user_link   the database connection
     */
    public function getHtmlToDisplayPrivilegesTable(
        $db = '*',
        $table = '*',
        $submit = true
    ) {
        $sqlQuery = '';

        if ($db === '*') {
            $table = '*';
        }

        $username = '';
        $hostname = '';
        $row = [];
        if (isset($GLOBALS['username'])) {
            $username = $GLOBALS['username'];
            $hostname = $GLOBALS['hostname'];
            $sqlQuery = $this->getSqlQueryForDisplayPrivTable(
                $db,
                $table,
                $username,
                $hostname
            );
            $row = $this->dbi->fetchSingleRow($sqlQuery);
        }

        if (empty($row)) {
            if ($table === '*' && $this->dbi->isSuperUser()) {
                $row = [];
                if ($db === '*') {
                    $sqlQuery = 'SHOW COLUMNS FROM `mysql`.`user`;';
                } elseif ($table === '*') {
                    $sqlQuery = 'SHOW COLUMNS FROM `mysql`.`db`;';
                }

                $res = $this->dbi->query($sqlQuery);
                while ($row1 = $this->dbi->fetchRow($res)) {
                    if (mb_substr($row1[0], 0, 4) === 'max_') {
                        $row[$row1[0]] = 0;
                    } elseif (
                        mb_substr($row1[0], 0, 5) === 'x509_'
                        || mb_substr($row1[0], 0, 4) === 'ssl_'
                    ) {
                        $row[$row1[0]] = '';
                    } else {
                        $row[$row1[0]] = 'N';
                    }
                }

                $this->dbi->freeResult($res);
            } elseif ($table === '*') {
                $row = [];
            } else {
                $row = ['Table_priv' => ''];
            }
        }

        if (isset($row['Table_priv'])) {
            $this->fillInTablePrivileges($row);

            // get columns
            $res = $this->dbi->tryQuery(
                'SHOW COLUMNS FROM '
                . Util::backquote(
                    Util::unescapeMysqlWildcards($db)
                )
                . '.' . Util::backquote($table) . ';'
            );
            $columns = [];
            if ($res) {
                while ($row1 = $this->dbi->fetchRow($res)) {
                    $columns[$row1[0]] = [
                        'Select' => false,
                        'Insert' => false,
                        'Update' => false,
                        'References' => false,
                    ];
                }

                $this->dbi->freeResult($res);
            }
        }

        if (! empty($columns)) {
            $res = $this->dbi->query(
                'SELECT `Column_name`, `Column_priv`'
                . ' FROM `mysql`.`columns_priv`'
                . ' WHERE `User`'
                . ' = \'' . $this->dbi->escapeString($username) . "'"
                . ' AND `Host`'
                . ' = \'' . $this->dbi->escapeString($hostname) . "'"
                . ' AND `Db`'
                . ' = \'' . $this->dbi->escapeString(
                    Util::unescapeMysqlWildcards($db)
                ) . "'"
                . ' AND `Table_name`'
                . ' = \'' . $this->dbi->escapeString($table) . '\';'
            );

            while ($row1 = $this->dbi->fetchRow($res)) {
                $row1[1] = explode(',', $row1[1]);
                foreach ($row1[1] as $current) {
                    $columns[$row1[0]][$current] = true;
                }
            }

            $this->dbi->freeResult($res);
        }

        return $this->template->render('server/privileges/privileges_table', [
            'is_global' => $db === '*',
            'is_database' => $table === '*',
            'row' => $row,
            'columns' => $columns ?? [],
            'has_submit' => $submit,
            'supports_references_privilege' => Compatibility::supportsReferencesPrivilege($this->dbi),
            'is_mariadb' => $this->dbi->isMariaDB(),
        ]);
    }

    /**
     * Get the HTML snippet for routine specific privileges
     *
     * @param string $username  username for database connection
     * @param string $hostname  hostname for database connection
     * @param string $db        the database
     * @param string $routine   the routine
     * @param string $urlDbname url encoded db name
     *
     * @return string
     */
    public function getHtmlForRoutineSpecificPrivileges(
        $username,
        $hostname,
        $db,
        $routine,
        $urlDbname
    ) {
        $privileges = $this->getRoutinePrivileges($username, $hostname, $db, $routine);

        return $this->template->render('server/privileges/edit_routine_privileges', [
            'username' => $username,
            'hostname' => $hostname,
            'database' => $db,
            'routine' => $routine,
            'privileges' => $privileges,
            'dbname' => $urlDbname,
            'current_user' => $this->dbi->getCurrentUser(),
        ]);
    }

    /**
     * Displays the fields used by the "new user" form as well as the
     * "change login information / copy user" form.
     *
     * @param string $mode are we creating a new user or are we just
     *                     changing  one? (allowed values: 'new', 'change')
     * @param string $user User name
     * @param string $host Host name
     *
     * @return string  a HTML snippet
     */
    public function getHtmlForLoginInformationFields(
        $mode = 'new',
        $user = null,
        $host = null
    ) {
        global $pred_username, $pred_hostname, $username, $hostname, $new_username;

        [$usernameLength, $hostnameLength] = $this->getUsernameAndHostnameLength();

        if (isset($username) && strlen($username) === 0) {
            $pred_username = 'any';
        }

        $currentUser = $this->dbi->fetchValue('SELECT USER();');
        $thisHost = null;
        if (! empty($currentUser)) {
            $thisHost = str_replace(
                '\'',
                '',
                mb_substr(
                    $currentUser,
                    mb_strrpos($currentUser, '@') + 1
                )
            );
        }

        if (! isset($pred_hostname) && isset($hostname)) {
            switch (mb_strtolower($hostname)) {
                case 'localhost':
                case '127.0.0.1':
                    $pred_hostname = 'localhost';
                    break;
                case '%':
                    $pred_hostname = 'any';
                    break;
                default:
                    $pred_hostname = 'userdefined';
                    break;
            }
        }

        $serverVersion = $this->dbi->getVersion();
        $authPlugin = $this->getCurrentAuthenticationPlugin(
            $mode,
            $user,
            $host
        );

        $isNew = (Compatibility::isMySql() && $serverVersion >= 50507)
            || (Compatibility::isMariaDb() && $serverVersion >= 50200);

        $activeAuthPlugins = ['mysql_native_password' => __('Native MySQL authentication')];
        if ($isNew) {
            $activeAuthPlugins = $this->plugins->getAuthentication();
            if (isset($activeAuthPlugins['mysql_old_password'])) {
                unset($activeAuthPlugins['mysql_old_password']);
            }
        }

        return $this->template->render('server/privileges/login_information_fields', [
            'pred_username' => $pred_username ?? null,
            'pred_hostname' => $pred_hostname ?? null,
            'username_length' => $usernameLength,
            'hostname_length' => $hostnameLength,
            'username' => $username ?? null,
            'new_username' => $new_username ?? null,
            'hostname' => $hostname ?? null,
            'this_host' => $thisHost,
            'is_change' => $mode === 'change',
            'auth_plugin' => $authPlugin,
            'active_auth_plugins' => $activeAuthPlugins,
            'is_new' => $isNew,
        ]);
    }

    /**
     * Get username and hostname length
     *
     * @return array username length and hostname length
     */
    public function getUsernameAndHostnameLength()
    {
        /* Fallback values */
        $usernameLength = 16;
        $hostnameLength = 41;

        /* Try to get real lengths from the database */
        $fieldsInfo = $this->dbi->fetchResult(
            'SELECT COLUMN_NAME, CHARACTER_MAXIMUM_LENGTH '
            . 'FROM information_schema.columns '
            . "WHERE table_schema = 'mysql' AND table_name = 'user' "
            . "AND COLUMN_NAME IN ('User', 'Host')"
        );
        foreach ($fieldsInfo as $val) {
            if ($val['COLUMN_NAME'] === 'User') {
                $usernameLength = $val['CHARACTER_MAXIMUM_LENGTH'];
            } elseif ($val['COLUMN_NAME'] === 'Host') {
                $hostnameLength = $val['CHARACTER_MAXIMUM_LENGTH'];
            }
        }

        return [
            $usernameLength,
            $hostnameLength,
        ];
    }

    /**
     * Get current authentication plugin in use - for a user or globally
     *
     * @param string $mode     are we creating a new user or are we just
     *                         changing  one? (allowed values: 'new', 'change')
     * @param string $username User name
     * @param string $hostname Host name
     *
     * @return string authentication plugin in use
     */
    public function getCurrentAuthenticationPlugin(
        $mode = 'new',
        $username = null,
        $hostname = null
    ) {
        global $dbi;

        /* Fallback (standard) value */
        $authenticationPlugin = 'mysql_native_password';
        $serverVersion = $this->dbi->getVersion();

        if (isset($username, $hostname) && $mode === 'change') {
            $row = $this->dbi->fetchSingleRow(
                'SELECT `plugin` FROM `mysql`.`user` WHERE `User` = "'
                . $dbi->escapeString($username)
                . '" AND `Host` = "'
                . $dbi->escapeString($hostname)
                . '" LIMIT 1'
            );
            // Table 'mysql'.'user' may not exist for some previous
            // versions of MySQL - in that case consider fallback value
            if (is_array($row) && isset($row['plugin'])) {
                $authenticationPlugin = $row['plugin'];
            }
        } elseif ($mode === 'change') {
            [$username, $hostname] = $this->dbi->getCurrentUserAndHost();

            $row = $this->dbi->fetchSingleRow(
                'SELECT `plugin` FROM `mysql`.`user` WHERE `User` = "'
                . $dbi->escapeString($username)
                . '" AND `Host` = "'
                . $dbi->escapeString($hostname)
                . '"'
            );
            if (is_array($row) && isset($row['plugin'])) {
                $authenticationPlugin = $row['plugin'];
            }
        } elseif ($serverVersion >= 50702) {
            $row = $this->dbi->fetchSingleRow(
                'SELECT @@default_authentication_plugin'
            );
            $authenticationPlugin = is_array($row) ? $row['@@default_authentication_plugin'] : null;
        }

        return $authenticationPlugin;
    }

    /**
     * Returns all the grants for a certain user on a certain host
     * Used in the export privileges for all users section
     *
     * @param string $user User name
     * @param string $host Host name
     *
     * @return string containing all the grants text
     */
    public function getGrants($user, $host)
    {
        $grants = $this->dbi->fetchResult(
            "SHOW GRANTS FOR '"
            . $this->dbi->escapeString($user) . "'@'"
            . $this->dbi->escapeString($host) . "'"
        );
        $response = '';
        foreach ($grants as $oneGrant) {
            $response .= $oneGrant . ";\n\n";
        }

        return $response;
    }

    /**
     * Update password and get message for password updating
     *
     * @param string $errorUrl error url
     * @param string $username username
     * @param string $hostname hostname
     *
     * @return Message success or error message after updating password
     */
    public function updatePassword($errorUrl, $username, $hostname)
    {
        global $dbi;

        // similar logic in /user-password
        $message = null;

        if (isset($_POST['pma_pw'], $_POST['pma_pw2']) && empty($_POST['nopass'])) {
            if ($_POST['pma_pw'] != $_POST['pma_pw2']) {
                $message = Message::error(__('The passwords aren\'t the same!'));
            } elseif (empty($_POST['pma_pw']) || empty($_POST['pma_pw2'])) {
                $message = Message::error(__('The password is empty!'));
            }
        }

        // here $nopass could be == 1
        if ($message === null) {
            $hashingFunction = 'PASSWORD';
            $serverVersion = $this->dbi->getVersion();
            $authenticationPlugin = ($_POST['authentication_plugin'] ?? $this->getCurrentAuthenticationPlugin(
                'change',
                $username,
                $hostname
            ));

            // Use 'ALTER USER ...' syntax for MySQL 5.7.6+
            if (
                Compatibility::isMySqlOrPerconaDb()
                && $serverVersion >= 50706
            ) {
                if ($authenticationPlugin !== 'mysql_old_password') {
                    $queryPrefix = "ALTER USER '"
                        . $this->dbi->escapeString($username)
                        . "'@'" . $this->dbi->escapeString($hostname) . "'"
                        . ' IDENTIFIED WITH '
                        . $authenticationPlugin
                        . " BY '";
                } else {
                    $queryPrefix = "ALTER USER '"
                        . $this->dbi->escapeString($username)
                        . "'@'" . $this->dbi->escapeString($hostname) . "'"
                        . " IDENTIFIED BY '";
                }

                // in $sql_query which will be displayed, hide the password
                $sqlQuery = $queryPrefix . "*'";

                $localQuery = $queryPrefix
                    . $this->dbi->escapeString($_POST['pma_pw']) . "'";
            } elseif (Compatibility::isMariaDb() && $serverVersion >= 10000) {
                // MariaDB uses "SET PASSWORD" syntax to change user password.
                // On Galera cluster only DDL queries are replicated, since
                // users are stored in MyISAM storage engine.
                $queryPrefix = "SET PASSWORD FOR  '"
                    . $this->dbi->escapeString($username)
                    . "'@'" . $this->dbi->escapeString($hostname) . "'"
                    . " = PASSWORD ('";
                $sqlQuery = $localQuery = $queryPrefix
                    . $this->dbi->escapeString($_POST['pma_pw']) . "')";
            } elseif (
                Compatibility::isMariaDb()
                && $serverVersion >= 50200
                && $this->dbi->isSuperUser()
            ) {
                // Use 'UPDATE `mysql`.`user` ...' Syntax for MariaDB 5.2+
                if ($authenticationPlugin === 'mysql_native_password') {
                    // Set the hashing method used by PASSWORD()
                    // to be 'mysql_native_password' type
                    $this->dbi->tryQuery('SET old_passwords = 0;');
                } elseif ($authenticationPlugin === 'sha256_password') {
                    // Set the hashing method used by PASSWORD()
                    // to be 'sha256_password' type
                    $this->dbi->tryQuery('SET `old_passwords` = 2;');
                }

                $hashedPassword = $this->getHashedPassword($_POST['pma_pw']);

                $sqlQuery        = 'SET PASSWORD FOR \''
                    . $this->dbi->escapeString($username)
                    . '\'@\'' . $this->dbi->escapeString($hostname) . '\' = '
                    . ($_POST['pma_pw'] == ''
                        ? '\'\''
                        : $hashingFunction . '(\''
                        . preg_replace('@.@s', '*', $_POST['pma_pw']) . '\')');

                $localQuery = 'UPDATE `mysql`.`user` SET '
                    . " `authentication_string` = '" . $hashedPassword
                    . "', `Password` = '', "
                    . " `plugin` = '" . $authenticationPlugin . "'"
                    . " WHERE `User` = '" . $dbi->escapeString($username)
                    . "' AND Host = '" . $dbi->escapeString($hostname) . "';";
            } else {
                // USE 'SET PASSWORD ...' syntax for rest of the versions
                // Backup the old value, to be reset later
                $row = $this->dbi->fetchSingleRow(
                    'SELECT @@old_passwords;'
                );
                $origValue = $row['@@old_passwords'];
                $updatePluginQuery = 'UPDATE `mysql`.`user` SET'
                    . " `plugin` = '" . $authenticationPlugin . "'"
                    . " WHERE `User` = '" . $dbi->escapeString($username)
                    . "' AND Host = '" . $dbi->escapeString($hostname) . "';";

                // Update the plugin for the user
                if (! $this->dbi->tryQuery($updatePluginQuery)) {
                    Generator::mysqlDie(
                        $this->dbi->getError(),
                        $updatePluginQuery,
                        false,
                        $errorUrl
                    );
                }

                $this->dbi->tryQuery('FLUSH PRIVILEGES;');

                if ($authenticationPlugin === 'mysql_native_password') {
                    // Set the hashing method used by PASSWORD()
                    // to be 'mysql_native_password' type
                    $this->dbi->tryQuery('SET old_passwords = 0;');
                } elseif ($authenticationPlugin === 'sha256_password') {
                    // Set the hashing method used by PASSWORD()
                    // to be 'sha256_password' type
                    $this->dbi->tryQuery('SET `old_passwords` = 2;');
                }

                $sqlQuery        = 'SET PASSWORD FOR \''
                    . $this->dbi->escapeString($username)
                    . '\'@\'' . $this->dbi->escapeString($hostname) . '\' = '
                    . ($_POST['pma_pw'] == ''
                        ? '\'\''
                        : $hashingFunction . '(\''
                        . preg_replace('@.@s', '*', $_POST['pma_pw']) . '\')');

                $localQuery      = 'SET PASSWORD FOR \''
                    . $this->dbi->escapeString($username)
                    . '\'@\'' . $this->dbi->escapeString($hostname) . '\' = '
                    . ($_POST['pma_pw'] == '' ? '\'\'' : $hashingFunction
                    . '(\'' . $this->dbi->escapeString($_POST['pma_pw']) . '\')');
            }

            if (! $this->dbi->tryQuery($localQuery)) {
                Generator::mysqlDie(
                    $this->dbi->getError(),
                    $sqlQuery,
                    false,
                    $errorUrl
                );
            }

            // Flush privileges after successful password change
            $this->dbi->tryQuery('FLUSH PRIVILEGES;');

            $message = Message::success(
                __('The password for %s was changed successfully.')
            );
            $message->addParam('\'' . $username . '\'@\'' . $hostname . '\'');
            if (isset($origValue)) {
                $this->dbi->tryQuery(
                    'SET `old_passwords` = ' . $origValue . ';'
                );
            }
        }

        return $message;
    }

    /**
     * Revokes privileges and get message and SQL query for privileges revokes
     *
     * @param string $dbname    database name
     * @param string $tablename table name
     * @param string $username  username
     * @param string $hostname  host name
     * @param string $itemType  item type
     *
     * @return array ($message, $sql_query)
     */
    public function getMessageAndSqlQueryForPrivilegesRevoke(
        string $dbname,
        string $tablename,
        $username,
        $hostname,
        $itemType
    ) {
        $dbAndTable = $this->wildcardEscapeForGrant($dbname, $tablename);

        $sqlQuery0 = 'REVOKE ALL PRIVILEGES ON ' . $itemType . ' ' . $dbAndTable
            . ' FROM \''
            . $this->dbi->escapeString($username) . '\'@\''
            . $this->dbi->escapeString($hostname) . '\';';

        $sqlQuery1 = 'REVOKE GRANT OPTION ON ' . $itemType . ' ' . $dbAndTable
            . ' FROM \'' . $this->dbi->escapeString($username) . '\'@\''
            . $this->dbi->escapeString($hostname) . '\';';

        $this->dbi->query($sqlQuery0);
        if (! $this->dbi->tryQuery($sqlQuery1)) {
            // this one may fail, too...
            $sqlQuery1 = '';
        }

        $sqlQuery = $sqlQuery0 . ' ' . $sqlQuery1;
        $message = Message::success(
            __('You have revoked the privileges for %s.')
        );
        $message->addParam('\'' . $username . '\'@\'' . $hostname . '\'');

        return [
            $message,
            $sqlQuery,
        ];
    }

    /**
     * Get REQUIRE clause
     *
     * @return string REQUIRE clause
     */
    public function getRequireClause()
    {
        $arr = isset($_POST['ssl_type']) ? $_POST : $GLOBALS;
        if (isset($arr['ssl_type']) && $arr['ssl_type'] === 'SPECIFIED') {
            $require = [];
            if (! empty($arr['ssl_cipher'])) {
                $require[] = "CIPHER '"
                        . $this->dbi->escapeString($arr['ssl_cipher']) . "'";
            }

            if (! empty($arr['x509_issuer'])) {
                $require[] = "ISSUER '"
                        . $this->dbi->escapeString($arr['x509_issuer']) . "'";
            }

            if (! empty($arr['x509_subject'])) {
                $require[] = "SUBJECT '"
                        . $this->dbi->escapeString($arr['x509_subject']) . "'";
            }

            if (count($require)) {
                $requireClause = ' REQUIRE ' . implode(' AND ', $require);
            } else {
                $requireClause = ' REQUIRE NONE';
            }
        } elseif (isset($arr['ssl_type']) && $arr['ssl_type'] === 'X509') {
            $requireClause = ' REQUIRE X509';
        } elseif (isset($arr['ssl_type']) && $arr['ssl_type'] === 'ANY') {
            $requireClause = ' REQUIRE SSL';
        } else {
            $requireClause = ' REQUIRE NONE';
        }

        return $requireClause;
    }

    /**
     * Get a WITH clause for 'update privileges' and 'add user'
     *
     * @return string
     */
    public function getWithClauseForAddUserAndUpdatePrivs()
    {
        $sqlQuery = '';
        if (
            ((isset($_POST['Grant_priv']) && $_POST['Grant_priv'] === 'Y')
            || (isset($GLOBALS['Grant_priv']) && $GLOBALS['Grant_priv'] === 'Y'))
            && ! (Compatibility::isMySqlOrPerconaDb() && $this->dbi->getVersion() >= 80011)
        ) {
            $sqlQuery .= ' GRANT OPTION';
        }

        if (isset($_POST['max_questions']) || isset($GLOBALS['max_questions'])) {
            $maxQuestions = isset($_POST['max_questions'])
                ? (int) $_POST['max_questions'] : (int) $GLOBALS['max_questions'];
            $maxQuestions = max(0, $maxQuestions);
            $sqlQuery .= ' MAX_QUERIES_PER_HOUR ' . $maxQuestions;
        }

        if (isset($_POST['max_connections']) || isset($GLOBALS['max_connections'])) {
            $maxConnections = isset($_POST['max_connections'])
                ? (int) $_POST['max_connections'] : (int) $GLOBALS['max_connections'];
            $maxConnections = max(0, $maxConnections);
            $sqlQuery .= ' MAX_CONNECTIONS_PER_HOUR ' . $maxConnections;
        }

        if (isset($_POST['max_updates']) || isset($GLOBALS['max_updates'])) {
            $maxUpdates = isset($_POST['max_updates'])
                ? (int) $_POST['max_updates'] : (int) $GLOBALS['max_updates'];
            $maxUpdates = max(0, $maxUpdates);
            $sqlQuery .= ' MAX_UPDATES_PER_HOUR ' . $maxUpdates;
        }

        if (
            isset($_POST['max_user_connections'])
            || isset($GLOBALS['max_user_connections'])
        ) {
            $maxUserConnections = isset($_POST['max_user_connections'])
                ? (int) $_POST['max_user_connections']
                : (int) $GLOBALS['max_user_connections'];
            $maxUserConnections = max(0, $maxUserConnections);
            $sqlQuery .= ' MAX_USER_CONNECTIONS ' . $maxUserConnections;
        }

        return ! empty($sqlQuery) ? ' WITH' . $sqlQuery : '';
    }

    /**
     * Get HTML for addUsersForm, This function call if isset($_GET['adduser'])
     *
     * @param string $dbname database name
     *
     * @return string HTML for addUserForm
     */
    public function getHtmlForAddUser($dbname)
    {
        $isGrantUser = $this->dbi->isGrantUser();
        $loginInformationFieldsNew = $this->getHtmlForLoginInformationFields('new');
        $privilegesTable = '';
        if ($isGrantUser) {
            $privilegesTable = $this->getHtmlToDisplayPrivilegesTable('*', '*', false);
        }

        return $this->template->render('server/privileges/add_user', [
            'database' => $dbname,
            'login_information_fields_new' => $loginInformationFieldsNew,
            'is_grant_user' => $isGrantUser,
            'privileges_table' => $privilegesTable,
        ]);
    }

    /**
     * @param string $db    database name
     * @param string $table table name
     *
     * @return array
     */
    public function getAllPrivileges(string $db, string $table = ''): array
    {
        $databasePrivileges = $this->getGlobalAndDatabasePrivileges($db);
        $tablePrivileges = [];
        if ($table !== '') {
            $tablePrivileges = $this->getTablePrivileges($db, $table);
        }

        $routinePrivileges = $this->getRoutinesPrivileges($db);
        $allPrivileges = array_merge($databasePrivileges, $tablePrivileges, $routinePrivileges);

        $privileges = [];
        foreach ($allPrivileges as $privilege) {
            $userHost = $privilege['User'] . '@' . $privilege['Host'];
            $privileges[$userHost] = $privileges[$userHost] ?? [];
            $privileges[$userHost]['user'] = (string) $privilege['User'];
            $privileges[$userHost]['host'] = (string) $privilege['Host'];
            $privileges[$userHost]['privileges'] = $privileges[$userHost]['privileges'] ?? [];
            $privileges[$userHost]['privileges'][] = $this->getSpecificPrivilege($privilege);
        }

        return $privileges;
    }

    /**
     * @param array $row Array with user privileges
     *
     * @return array
     */
    private function getSpecificPrivilege(array $row): array
    {
        $privilege = [
            'type' => $row['Type'],
            'database' => $row['Db'],
        ];
        if ($row['Type'] === 'r') {
            $privilege['routine'] = $row['Routine_name'];
            $privilege['has_grant'] = str_contains($row['Proc_priv'], 'Grant');
            $privilege['privileges'] = explode(',', $row['Proc_priv']);
        } elseif ($row['Type'] === 't') {
            $privilege['table'] = $row['Table_name'];
            $privilege['has_grant'] = str_contains($row['Table_priv'], 'Grant');
            $tablePrivs = explode(',', $row['Table_priv']);
            $specificPrivileges = [];
            $grantsArr = $this->getTableGrantsArray();
            foreach ($grantsArr as $grant) {
                $specificPrivileges[$grant[0]] = 'N';
                foreach ($tablePrivs as $tablePriv) {
                    if ($grant[0] != $tablePriv) {
                        continue;
                    }

                    $specificPrivileges[$grant[0]] = 'Y';
                }
            }

            $privilege['privileges'] = $this->extractPrivInfo(
                $specificPrivileges,
                true,
                true
            );
        } else {
            $privilege['has_grant'] = $row['Grant_priv'] === 'Y';
            $privilege['privileges'] = $this->extractPrivInfo($row, true);
        }

        return $privilege;
    }

    /**
     * @param string $db database name
     *
     * @return array
     */
    private function getGlobalAndDatabasePrivileges(string $db): array
    {
        $listOfPrivileges = '`Select_priv`,
            `Insert_priv`,
            `Update_priv`,
            `Delete_priv`,
            `Create_priv`,
            `Drop_priv`,
            `Grant_priv`,
            `Index_priv`,
            `Alter_priv`,
            `References_priv`,
            `Create_tmp_table_priv`,
            `Lock_tables_priv`,
            `Create_view_priv`,
            `Show_view_priv`,
            `Create_routine_priv`,
            `Alter_routine_priv`,
            `Execute_priv`,
            `Event_priv`,
            `Trigger_priv`,';

        $listOfComparedPrivileges = 'BINARY `Select_priv` = \'N\' AND
            BINARY `Insert_priv` = \'N\' AND
            BINARY `Update_priv` = \'N\' AND
            BINARY `Delete_priv` = \'N\' AND
            BINARY `Create_priv` = \'N\' AND
            BINARY `Drop_priv` = \'N\' AND
            BINARY `Grant_priv` = \'N\' AND
            BINARY `References_priv` = \'N\' AND
            BINARY `Create_tmp_table_priv` = \'N\' AND
            BINARY `Lock_tables_priv` = \'N\' AND
            BINARY `Create_view_priv` = \'N\' AND
            BINARY `Show_view_priv` = \'N\' AND
            BINARY `Create_routine_priv` = \'N\' AND
            BINARY `Alter_routine_priv` = \'N\' AND
            BINARY `Execute_priv` = \'N\' AND
            BINARY `Event_priv` = \'N\' AND
            BINARY `Trigger_priv` = \'N\'';

        $query = '
            (
                SELECT `User`, `Host`, ' . $listOfPrivileges . ' \'*\' AS `Db`, \'g\' AS `Type`
                FROM `mysql`.`user`
                WHERE NOT (' . $listOfComparedPrivileges . ')
            )
            UNION
            (
                SELECT `User`, `Host`, ' . $listOfPrivileges . ' `Db`, \'d\' AS `Type`
                FROM `mysql`.`db`
                WHERE \'' . $this->dbi->escapeString($db) . '\' LIKE `Db` AND NOT (' . $listOfComparedPrivileges . ')
            )
            ORDER BY `User` ASC, `Host` ASC, `Db` ASC;
        ';
        $result = $this->dbi->query($query);
        if ($result === false) {
            return [];
        }

        $privileges = [];
        while ($row = $this->dbi->fetchAssoc($result)) {
            $privileges[] = $row;
        }

        return $privileges;
    }

    /**
     * @param string $db    database name
     * @param string $table table name
     *
     * @return array
     */
    private function getTablePrivileges(string $db, string $table): array
    {
        $query = '
            SELECT `User`, `Host`, `Db`, \'t\' AS `Type`, `Table_name`, `Table_priv`
            FROM `mysql`.`tables_priv`
            WHERE
                ? LIKE `Db` AND
                ? LIKE `Table_name` AND
                NOT (`Table_priv` = \'\' AND Column_priv = \'\')
            ORDER BY `User` ASC, `Host` ASC, `Db` ASC, `Table_priv` ASC;
        ';
        /** @var mysqli_stmt|false $statement */
        $statement = $this->dbi->prepare($query);
        if (
            $statement === false
            || ! $statement->bind_param('ss', $db, $table)
            || ! $statement->execute()
        ) {
            return [];
        }

        $result = $statement->get_result();
        $statement->close();
        if ($result === false) {
            return [];
        }

        $privileges = [];
        while ($row = $this->dbi->fetchAssoc($result)) {
            $privileges[] = $row;
        }

        return $privileges;
    }

    /**
     * @param string $db database name
     *
     * @return array
     */
    private function getRoutinesPrivileges(string $db): array
    {
        $query = '
            SELECT *, \'r\' AS `Type`
            FROM `mysql`.`procs_priv`
            WHERE Db = \'' . $this->dbi->escapeString($db) . '\';
        ';
        $result = $this->dbi->query($query);
        if ($result === false) {
            return [];
        }

        $privileges = [];
        while ($row = $this->dbi->fetchAssoc($result)) {
            $privileges[] = $row;
        }

        return $privileges;
    }

    /**
     * Get HTML error for View Users form
     * For non superusers such as grant/create users
     *
     * @return string
     */
    public function getHtmlForViewUsersError()
    {
        return Message::error(
            __('Not enough privilege to view users.')
        )->getDisplay();
    }

    /**
     * Returns edit, revoke or export link for a user.
     *
     * @param string $linktype    The link type (edit | revoke | export)
     * @param string $username    User name
     * @param string $hostname    Host name
     * @param string $dbname      Database name
     * @param string $tablename   Table name
     * @param string $routinename Routine name
     * @param string $initial     Initial value
     *
     * @return string HTML code with link
     */
    public function getUserLink(
        $linktype,
        $username,
        $hostname,
        $dbname = '',
        $tablename = '',
        $routinename = '',
        $initial = ''
    ) {
        $html = '<a';
        switch ($linktype) {
            case 'edit':
                $html .= ' class="edit_user_anchor"';
                break;
            case 'export':
                $html .= ' class="export_user_anchor ajax"';
                break;
        }

        $params = [
            'username' => $username,
            'hostname' => $hostname,
        ];
        switch ($linktype) {
            case 'edit':
                $params['dbname'] = $dbname;
                $params['tablename'] = $tablename;
                $params['routinename'] = $routinename;
                break;
            case 'revoke':
                $params['dbname'] = $dbname;
                $params['tablename'] = $tablename;
                $params['routinename'] = $routinename;
                $params['revokeall'] = 1;
                break;
            case 'export':
                $params['initial'] = $initial;
                $params['export'] = 1;
                break;
        }

        $html .= ' href="' . Url::getFromRoute('/server/privileges');
        if ($linktype === 'revoke') {
            $html .= '" data-post="' . Url::getCommon($params, '');
        } else {
            $html .= Url::getCommon($params, '&');
        }

        $html .= '">';

        switch ($linktype) {
            case 'edit':
                $html .= Generator::getIcon('b_usredit', __('Edit privileges'));
                break;
            case 'revoke':
                $html .= Generator::getIcon('b_usrdrop', __('Revoke'));
                break;
            case 'export':
                $html .= Generator::getIcon('b_tblexport', __('Export'));
                break;
        }

        return $html . '</a>';
    }

    /**
     * Returns number of defined user groups
     */
    public function getUserGroupCount(): int
    {
        $cfgRelation = $this->relation->getRelationsParam();
        $userGroupTable = Util::backquote($cfgRelation['db'])
            . '.' . Util::backquote($cfgRelation['usergroups']);
        $sqlQuery = 'SELECT COUNT(*) FROM ' . $userGroupTable;

        return (int) $this->dbi->fetchValue(
            $sqlQuery,
            0,
            0,
            DatabaseInterface::CONNECT_CONTROL
        );
    }

    /**
     * Returns name of user group that user is part of
     *
     * @param string $username User name
     *
     * @return mixed|null usergroup if found or null if not found
     */
    public function getUserGroupForUser($username)
    {
        $cfgRelation = $this->relation->getRelationsParam();

        if (
            empty($cfgRelation['db'])
            || empty($cfgRelation['users'])
        ) {
            return null;
        }

        $userTable = Util::backquote($cfgRelation['db'])
            . '.' . Util::backquote($cfgRelation['users']);
        $sqlQuery = 'SELECT `usergroup` FROM ' . $userTable
            . ' WHERE `username` = \'' . $username . '\''
            . ' LIMIT 1';

        $usergroup = $this->dbi->fetchValue(
            $sqlQuery,
            0,
            0,
            DatabaseInterface::CONNECT_CONTROL
        );

        if ($usergroup === false) {
            return null;
        }

        return $usergroup;
    }

    /**
     * This function return the extra data array for the ajax behavior
     *
     * @param string $password password
     * @param string $sqlQuery sql query
     * @param string $hostname hostname
     * @param string $username username
     *
     * @return array
     */
    public function getExtraDataForAjaxBehavior(
        $password,
        $sqlQuery,
        $hostname,
        $username
    ) {
        if (isset($GLOBALS['dbname'])) {
            //if (preg_match('/\\\\(?:_|%)/i', $dbname)) {
            if (preg_match('/(?<!\\\\)(?:_|%)/', $GLOBALS['dbname'])) {
                $dbnameIsWildcard = true;
            } else {
                $dbnameIsWildcard = false;
            }
        }

        $userGroupCount = 0;
        if ($GLOBALS['cfgRelation']['menuswork']) {
            $userGroupCount = $this->getUserGroupCount();
        }

        $extraData = [];
        if (strlen($sqlQuery) > 0) {
            $extraData['sql_query'] = Generator::getMessage('', $sqlQuery);
        }

        if (isset($_POST['change_copy'])) {
            $cfgRelation = $this->relation->getRelationsParam();
            $user = [
                'name' => $username,
                'host' => $hostname,
                'has_password' => ! empty($password) || isset($_POST['pma_pw']),
                'privileges' => implode(', ', $this->extractPrivInfo(null, true)),
                'has_group' => ! empty($cfgRelation['users']) && ! empty($cfgRelation['usergroups']),
                'has_group_edit' => $cfgRelation['menuswork'] && $userGroupCount > 0,
                'has_grant' => isset($_POST['Grant_priv']) && $_POST['Grant_priv'] === 'Y',
            ];
            $extraData['new_user_string'] = $this->template->render('server/privileges/new_user_ajax', [
                'user' => $user,
                'is_grantuser' => $this->dbi->isGrantUser(),
                'initial' => $_GET['initial'] ?? '',
            ]);

            /**
             * Generate the string for this alphabet's initial, to update the user
             * pagination
             */
            $newUserInitial = mb_strtoupper(
                mb_substr($username, 0, 1)
            );
            $newUserInitialString = '<a href="';
            $newUserInitialString .= Url::getFromRoute('/server/privileges', ['initial' => $newUserInitial]);
            $newUserInitialString .= '">' . $newUserInitial . '</a>';
            $extraData['new_user_initial'] = $newUserInitial;
            $extraData['new_user_initial_string'] = $newUserInitialString;
        }

        if (isset($_POST['update_privs'])) {
            $extraData['db_specific_privs'] = false;
            $extraData['db_wildcard_privs'] = false;
            if (isset($dbnameIsWildcard)) {
                $extraData['db_specific_privs'] = ! $dbnameIsWildcard;
                $extraData['db_wildcard_privs'] = $dbnameIsWildcard;
            }

            $newPrivileges = implode(', ', $this->extractPrivInfo(null, true));

            $extraData['new_privileges'] = $newPrivileges;
        }

        if (isset($_GET['validate_username'])) {
            $sqlQuery = "SELECT * FROM `mysql`.`user` WHERE `User` = '"
                . $this->dbi->escapeString($_GET['username']) . "';";
            $res = $this->dbi->query($sqlQuery);
            $row = $this->dbi->fetchRow($res);
            if (empty($row)) {
                $extraData['user_exists'] = false;
            } else {
                $extraData['user_exists'] = true;
            }
        }

        return $extraData;
    }

    /**
     * no db name given, so we want all privs for the given user
     * db name was given, so we want all user specific rights for this db
     * So this function returns user rights as an array
     *
     * @param string $username username
     * @param string $hostname host name
     * @param string $type     database or table
     * @param string $dbname   database name
     *
     * @return array database rights
     */
    public function getUserSpecificRights($username, $hostname, $type, $dbname = '')
    {
        $userHostCondition = ' WHERE `User`'
            . " = '" . $this->dbi->escapeString($username) . "'"
            . ' AND `Host`'
            . " = '" . $this->dbi->escapeString($hostname) . "'";

        if ($type === 'database') {
            $tablesToSearchForUsers = [
                'tables_priv',
                'columns_priv',
                'procs_priv',
            ];
            $dbOrTableName = 'Db';
        } elseif ($type === 'table') {
            $userHostCondition .= " AND `Db` LIKE '"
                . $this->dbi->escapeString($dbname) . "'";
            $tablesToSearchForUsers = ['columns_priv'];
            $dbOrTableName = 'Table_name';
        } else { // routine
            $userHostCondition .= " AND `Db` LIKE '"
                . $this->dbi->escapeString($dbname) . "'";
            $tablesToSearchForUsers = ['procs_priv'];
            $dbOrTableName = 'Routine_name';
        }

        // we also want privileges for this user not in table `db` but in other table
        $tables = $this->dbi->fetchResult('SHOW TABLES FROM `mysql`;');

        $dbRightsSqls = [];
        foreach ($tablesToSearchForUsers as $tableSearchIn) {
            if (! in_array($tableSearchIn, $tables)) {
                continue;
            }

            $dbRightsSqls[] = '
                SELECT DISTINCT `' . $dbOrTableName . '`
                FROM `mysql`.' . Util::backquote($tableSearchIn)
               . $userHostCondition;
        }

        $userDefaults = [
            $dbOrTableName  => '',
            'Grant_priv'    => 'N',
            'privs'         => ['USAGE'],
            'Column_priv'   => true,
        ];

        // for the rights
        $dbRights = [];

        $dbRightsSql = '(' . implode(') UNION (', $dbRightsSqls) . ')'
            . ' ORDER BY `' . $dbOrTableName . '` ASC';

        $dbRightsResult = $this->dbi->query($dbRightsSql);

        while ($dbRightsRow = $this->dbi->fetchAssoc($dbRightsResult)) {
            $dbRightsRow = array_merge($userDefaults, $dbRightsRow);
            if ($type === 'database') {
                // only Db names in the table `mysql`.`db` uses wildcards
                // as we are in the db specific rights display we want
                // all db names escaped, also from other sources
                $dbRightsRow['Db'] = Util::escapeMysqlWildcards(
                    $dbRightsRow['Db']
                );
            }

            $dbRights[$dbRightsRow[$dbOrTableName]] = $dbRightsRow;
        }

        $this->dbi->freeResult($dbRightsResult);

        if ($type === 'database') {
            $sqlQuery = 'SELECT * FROM `mysql`.`db`'
                . $userHostCondition . ' ORDER BY `Db` ASC';
        } elseif ($type === 'table') {
            $sqlQuery = 'SELECT `Table_name`,'
                . ' `Table_priv`,'
                . ' IF(`Column_priv` = _latin1 \'\', 0, 1)'
                . ' AS \'Column_priv\''
                . ' FROM `mysql`.`tables_priv`'
                . $userHostCondition
                . ' ORDER BY `Table_name` ASC;';
        } else {
            $sqlQuery = 'SELECT `Routine_name`, `Proc_priv`'
                . ' FROM `mysql`.`procs_priv`'
                . $userHostCondition
                . ' ORDER BY `Routine_name`';
        }

        $result = $this->dbi->query($sqlQuery);

        while ($row = $this->dbi->fetchAssoc($result)) {
            if (isset($dbRights[$row[$dbOrTableName]])) {
                $dbRights[$row[$dbOrTableName]] = array_merge($dbRights[$row[$dbOrTableName]], $row);
            } else {
                $dbRights[$row[$dbOrTableName]] = $row;
            }

            if ($type !== 'database') {
                continue;
            }

            // there are db specific rights for this user
            // so we can drop this db rights
            $dbRights[$row['Db']]['can_delete'] = true;
        }

        $this->dbi->freeResult($result);

        return $dbRights;
    }

    /**
     * Parses Proc_priv data
     *
     * @param string $privs Proc_priv
     *
     * @return array
     */
    public function parseProcPriv($privs)
    {
        $result = [
            'Alter_routine_priv' => 'N',
            'Execute_priv'       => 'N',
            'Grant_priv'         => 'N',
        ];
        foreach (explode(',', (string) $privs) as $priv) {
            if ($priv === 'Alter Routine') {
                $result['Alter_routine_priv'] = 'Y';
            } else {
                $result[$priv . '_priv'] = 'Y';
            }
        }

        return $result;
    }

    /**
     * Get a HTML table for display user's table specific or database specific rights
     *
     * @param string $username username
     * @param string $hostname host name
     * @param string $type     database, table or routine
     * @param string $dbname   database name
     *
     * @return string
     */
    public function getHtmlForAllTableSpecificRights(
        $username,
        $hostname,
        $type,
        $dbname = ''
    ) {
        $uiData = [
            'database' => [
                'form_id'        => 'database_specific_priv',
                'sub_menu_label' => __('Database'),
                'legend'         => __('Database-specific privileges'),
                'type_label'     => __('Database'),
            ],
            'table' => [
                'form_id'        => 'table_specific_priv',
                'sub_menu_label' => __('Table'),
                'legend'         => __('Table-specific privileges'),
                'type_label'     => __('Table'),
            ],
            'routine' => [
                'form_id'        => 'routine_specific_priv',
                'sub_menu_label' => __('Routine'),
                'legend'         => __('Routine-specific privileges'),
                'type_label'     => __('Routine'),
            ],
        ];

        /**
         * no db name given, so we want all privs for the given user
         * db name was given, so we want all user specific rights for this db
         */
        $dbRights = $this->getUserSpecificRights($username, $hostname, $type, $dbname);
        ksort($dbRights);

        $foundRows = [];
        $privileges = [];
        foreach ($dbRights as $row) {
            $onePrivilege = [];

            $paramTableName = '';
            $paramRoutineName = '';

            if ($type === 'database') {
                $name = $row['Db'];
                $onePrivilege['grant']        = $row['Grant_priv'] === 'Y';
                $onePrivilege['table_privs']   = ! empty($row['Table_priv'])
                    || ! empty($row['Column_priv']);
                $onePrivilege['privileges'] = implode(',', $this->extractPrivInfo($row, true));

                $paramDbName = $row['Db'];
            } elseif ($type === 'table') {
                $name = $row['Table_name'];
                $onePrivilege['grant'] = in_array(
                    'Grant',
                    explode(',', $row['Table_priv'])
                );
                $onePrivilege['column_privs']  = ! empty($row['Column_priv']);
                $onePrivilege['privileges'] = implode(',', $this->extractPrivInfo($row, true));

                $paramDbName = $dbname;
                $paramTableName = $row['Table_name'];
            } else { // routine
                $name = $row['Routine_name'];
                $onePrivilege['grant'] = in_array(
                    'Grant',
                    explode(',', $row['Proc_priv'])
                );

                $privs = $this->parseProcPriv($row['Proc_priv']);
                $onePrivilege['privileges'] = implode(
                    ',',
                    $this->extractPrivInfo($privs, true)
                );

                $paramDbName = $dbname;
                $paramRoutineName = $row['Routine_name'];
            }

            $foundRows[] = $name;
            $onePrivilege['name'] = $name;

            $onePrivilege['edit_link'] = '';
            if ($this->dbi->isGrantUser()) {
                $onePrivilege['edit_link'] = $this->getUserLink(
                    'edit',
                    $username,
                    $hostname,
                    $paramDbName,
                    $paramTableName,
                    $paramRoutineName
                );
            }

            $onePrivilege['revoke_link'] = '';
            if ($type !== 'database' || ! empty($row['can_delete'])) {
                $onePrivilege['revoke_link'] = $this->getUserLink(
                    'revoke',
                    $username,
                    $hostname,
                    $paramDbName,
                    $paramTableName,
                    $paramRoutineName
                );
            }

            $privileges[] = $onePrivilege;
        }

        $data = $uiData[$type];
        $data['privileges'] = $privileges;
        $data['username']   = $username;
        $data['hostname']   = $hostname;
        $data['database']   = $dbname;
        $data['type']       = $type;

        if ($type === 'database') {
            $predDbArray = $GLOBALS['dblist']->databases;
            $databasesToSkip = [
                'information_schema',
                'performance_schema',
            ];

            $databases = [];
            $escapedDatabases = [];
            if (! empty($predDbArray)) {
                foreach ($predDbArray as $currentDb) {
                    if (in_array($currentDb, $databasesToSkip)) {
                        continue;
                    }

                    $currentDbEscaped = Util::escapeMysqlWildcards($currentDb);
                    // cannot use array_diff() once, outside of the loop,
                    // because the list of databases has special characters
                    // already escaped in $foundRows,
                    // contrary to the output of SHOW DATABASES
                    if (in_array($currentDbEscaped, $foundRows)) {
                        continue;
                    }

                    $databases[] = $currentDb;
                    $escapedDatabases[] = $currentDbEscaped;
                }
            }

            $data['databases'] = $databases;
            $data['escaped_databases'] = $escapedDatabases;
        } elseif ($type === 'table') {
            $result = @$this->dbi->tryQuery(
                'SHOW TABLES FROM ' . Util::backquote($dbname),
                DatabaseInterface::CONNECT_USER,
                DatabaseInterface::QUERY_STORE
            );

            $tables = [];
            if ($result) {
                while ($row = $this->dbi->fetchRow($result)) {
                    if (in_array($row[0], $foundRows)) {
                        continue;
                    }

                    $tables[] = $row[0];
                }

                $this->dbi->freeResult($result);
            }

            $data['tables'] = $tables;
        } else { // routine
            $routineData = $this->dbi->getRoutines($dbname);

            $routines = [];
            foreach ($routineData as $routine) {
                if (in_array($routine['name'], $foundRows)) {
                    continue;
                }

                $routines[] = $routine['name'];
            }

            $data['routines'] = $routines;
        }

        return $this->template->render('server/privileges/privileges_summary', $data);
    }

    /**
     * Get HTML for display the users overview
     * (if less than 50 users, display them immediately)
     *
     * @param array  $result   ran sql query
     * @param array  $dbRights user's database rights array
     * @param string $textDir  text directory
     *
     * @return string HTML snippet
     */
    public function getUsersOverview($result, array $dbRights, $textDir)
    {
        $cfgRelation = $this->relation->getRelationsParam();

        while ($row = $this->dbi->fetchAssoc($result)) {
            $row['privs'] = $this->extractPrivInfo($row, true);
            $dbRights[$row['User']][$row['Host']] = $row;
        }

        $this->dbi->freeResult($result);

        $userGroupCount = 0;
        if ($cfgRelation['menuswork']) {
            $sqlQuery = 'SELECT * FROM ' . Util::backquote($cfgRelation['db'])
                . '.' . Util::backquote($cfgRelation['users']);
            $result = $this->relation->queryAsControlUser($sqlQuery, false);
            $groupAssignment = [];
            if ($result) {
                while ($row = $this->dbi->fetchAssoc($result)) {
                    $groupAssignment[$row['username']] = $row['usergroup'];
                }
            }

            $this->dbi->freeResult($result);

            $userGroupCount = $this->getUserGroupCount();
        }

        $hosts = [];
        foreach ($dbRights as $user) {
            ksort($user);
            foreach ($user as $host) {
                $checkPluginQuery = 'SELECT * FROM `mysql`.`user` WHERE '
                    . "`User` = '" . $host['User'] . "' AND `Host` = '"
                    . $host['Host'] . "'";
                $res = $this->dbi->fetchSingleRow($checkPluginQuery);

                $hasPassword = false;
                if (
                    (isset($res['authentication_string'])
                    && ! empty($res['authentication_string']))
                    || (isset($res['Password'])
                    && ! empty($res['Password']))
                ) {
                    $hasPassword = true;
                }

                $hosts[] = [
                    'user' => $host['User'],
                    'host' => $host['Host'],
                    'has_password' => $hasPassword,
                    'has_select_priv' => isset($host['Select_priv']),
                    'privileges' => $host['privs'],
                    'group' => $groupAssignment[$host['User']] ?? '',
                    'has_grant' => $host['Grant_priv'] === 'Y',
                ];
            }
        }

        return $this->template->render('server/privileges/users_overview', [
            'menus_work' => $cfgRelation['menuswork'],
            'user_group_count' => $userGroupCount,
            'text_dir' => $textDir,
            'initial' => $_GET['initial'] ?? '',
            'hosts' => $hosts,
            'is_grantuser' => $this->dbi->isGrantUser(),
            'is_createuser' => $this->dbi->isCreateUser(),
        ]);
    }

    /**
     * Get HTML for Displays the initials
     *
     * @param array $arrayInitials array for all initials, even non A-Z
     *
     * @return string HTML snippet
     */
    public function getHtmlForInitials(array $arrayInitials)
    {
        // initialize to false the letters A-Z
        for ($letterCounter = 1; $letterCounter < 27; $letterCounter++) {
            if (isset($arrayInitials[mb_chr($letterCounter + 64)])) {
                continue;
            }

            $arrayInitials[mb_chr($letterCounter + 64)] = false;
        }

        $initials = $this->dbi->tryQuery(
            'SELECT DISTINCT UPPER(LEFT(`User`,1)) FROM `user`'
            . ' ORDER BY UPPER(LEFT(`User`,1)) ASC',
            DatabaseInterface::CONNECT_USER,
            DatabaseInterface::QUERY_STORE
        );
        if ($initials) {
            while ([$tmpInitial] = $this->dbi->fetchRow($initials)) {
                $arrayInitials[$tmpInitial] = true;
            }
        }

        // Display the initials, which can be any characters, not
        // just letters. For letters A-Z, we add the non-used letters
        // as greyed out.

        uksort($arrayInitials, 'strnatcasecmp');

        return $this->template->render('server/privileges/initials_row', [
            'array_initials' => $arrayInitials,
            'initial' => $_GET['initial'] ?? null,
            'viewing_mode' => $_GET['viewing_mode'] ?? null,
        ]);
    }

    /**
     * Get the database rights array for Display user overview
     *
     * @return array    database rights array
     */
    public function getDbRightsForUserOverview()
    {
        // we also want users not in table `user` but in other table
        $tables = $this->dbi->fetchResult('SHOW TABLES FROM `mysql`;');

        $tablesSearchForUsers = [
            'user',
            'db',
            'tables_priv',
            'columns_priv',
            'procs_priv',
        ];

        $dbRightsSqls = [];
        foreach ($tablesSearchForUsers as $tableSearchIn) {
            if (! in_array($tableSearchIn, $tables)) {
                continue;
            }

            $dbRightsSqls[] = 'SELECT DISTINCT `User`, `Host` FROM `mysql`.`'
                . $tableSearchIn . '` '
                . (isset($_GET['initial'])
                ? $this->rangeOfUsers($_GET['initial'])
                : '');
        }

        $userDefaults = [
            'User'       => '',
            'Host'       => '%',
            'Password'   => '?',
            'Grant_priv' => 'N',
            'privs'      => ['USAGE'],
        ];

        // for the rights
        $dbRights = [];

        $dbRightsSql = '(' . implode(') UNION (', $dbRightsSqls) . ')'
            . ' ORDER BY `User` ASC, `Host` ASC';

        $dbRightsResult = $this->dbi->query($dbRightsSql);

        while ($dbRightsRow = $this->dbi->fetchAssoc($dbRightsResult)) {
            $dbRightsRow = array_merge($userDefaults, $dbRightsRow);
            $dbRights[$dbRightsRow['User']][$dbRightsRow['Host']] = $dbRightsRow;
        }

        $this->dbi->freeResult($dbRightsResult);
        ksort($dbRights);

        return $dbRights;
    }

    /**
     * Delete user and get message and sql query for delete user in privileges
     *
     * @param array $queries queries
     *
     * @return array Message
     */
    public function deleteUser(array $queries)
    {
        $sqlQuery = '';
        if (empty($queries)) {
            $message = Message::error(__('No users selected for deleting!'));
        } else {
            if ($_POST['mode'] == 3) {
                $queries[] = '# ' . __('Reloading the privileges') . ' …';
                $queries[] = 'FLUSH PRIVILEGES;';
            }

            $dropUserError = '';
            foreach ($queries as $sqlQuery) {
                if ($sqlQuery[0] === '#') {
                    continue;
                }

                if ($this->dbi->tryQuery($sqlQuery)) {
                    continue;
                }

                $dropUserError .= $this->dbi->getError() . "\n";
            }

            // tracking sets this, causing the deleted db to be shown in navi
            unset($GLOBALS['db']);

            $sqlQuery = implode("\n", $queries);
            if (! empty($dropUserError)) {
                $message = Message::rawError($dropUserError);
            } else {
                $message = Message::success(
                    __('The selected users have been deleted successfully.')
                );
            }
        }

        return [
            $sqlQuery,
            $message,
        ];
    }

    /**
     * Update the privileges and return the success or error message
     *
     * @return array success message or error message for update
     */
    public function updatePrivileges(
        string $username,
        string $hostname,
        string $tablename,
        string $dbname,
        string $itemType
    ): array {
        $dbAndTable = $this->wildcardEscapeForGrant($dbname, $tablename);

        $sqlQuery0 = 'REVOKE ALL PRIVILEGES ON ' . $itemType . ' ' . $dbAndTable
            . ' FROM \'' . $this->dbi->escapeString($username)
            . '\'@\'' . $this->dbi->escapeString($hostname) . '\';';

        if (! isset($_POST['Grant_priv']) || $_POST['Grant_priv'] !== 'Y') {
            $sqlQuery1 = 'REVOKE GRANT OPTION ON ' . $itemType . ' ' . $dbAndTable
                . ' FROM \'' . $this->dbi->escapeString($username) . '\'@\''
                . $this->dbi->escapeString($hostname) . '\';';
        } else {
            $sqlQuery1 = '';
        }

        $grantBackQuery = null;
        $alterUserQuery = null;

        // Should not do a GRANT USAGE for a table-specific privilege, it
        // causes problems later (cannot revoke it)
        if (
            ! (strlen($tablename) > 0
            && implode('', $this->extractPrivInfo()) === 'USAGE')
        ) {
            [$grantBackQuery, $alterUserQuery] = $this->generateQueriesForUpdatePrivileges(
                $itemType,
                $dbAndTable,
                $username,
                $hostname,
                $dbname
            );
        }

        if (! $this->dbi->tryQuery($sqlQuery0)) {
            // This might fail when the executing user does not have
            // ALL PRIVILEGES themselves.
            // See https://github.com/phpmyadmin/phpmyadmin/issues/9673
            $sqlQuery0 = '';
        }

        if (! empty($sqlQuery1) && ! $this->dbi->tryQuery($sqlQuery1)) {
            // this one may fail, too...
            $sqlQuery1 = '';
        }

        if ($grantBackQuery !== null) {
            $this->dbi->query($grantBackQuery);
        } else {
            $grantBackQuery = '';
        }

        if ($alterUserQuery !== null) {
            $this->dbi->query($alterUserQuery);
        } else {
            $alterUserQuery = '';
        }

        $sqlQuery = $sqlQuery0 . ' ' . $sqlQuery1 . ' ' . $grantBackQuery . ' ' . $alterUserQuery;
        $message = Message::success(__('You have updated the privileges for %s.'));
        $message->addParam('\'' . $username . '\'@\'' . $hostname . '\'');

        return [
            $sqlQuery,
            $message,
        ];
    }

    /**
     * Generate the query for the GRANTS and requirements + limits
     *
     * @return array<int,string|null>
     */
    private function generateQueriesForUpdatePrivileges(
        string $itemType,
        string $dbAndTable,
        string $username,
        string $hostname,
        string $dbname
    ): array {
        $alterUserQuery = null;

        $grantBackQuery = 'GRANT ' . implode(', ', $this->extractPrivInfo())
            . ' ON ' . $itemType . ' ' . $dbAndTable
            . ' TO \'' . $this->dbi->escapeString($username) . '\'@\''
            . $this->dbi->escapeString($hostname) . '\'';

        $isMySqlOrPercona = Compatibility::isMySqlOrPerconaDb();
        $needsToUseAlter = $isMySqlOrPercona && $this->dbi->getVersion() >= 80011;

        if ($needsToUseAlter) {
            $alterUserQuery = 'ALTER USER \'' . $this->dbi->escapeString($username) . '\'@\''
            . $this->dbi->escapeString($hostname) . '\' ';
        }

        if (strlen($dbname) === 0) {
            // add REQUIRE clause
            if ($needsToUseAlter) {
                $alterUserQuery .= $this->getRequireClause();
            } else {
                $grantBackQuery .= $this->getRequireClause();
            }
        }

        if (
            (isset($_POST['Grant_priv']) && $_POST['Grant_priv'] === 'Y')
            || (strlen($dbname) === 0
            && (isset($_POST['max_questions']) || isset($_POST['max_connections'])
            || isset($_POST['max_updates'])
            || isset($_POST['max_user_connections'])))
        ) {
            if ($needsToUseAlter) {
                $alterUserQuery .= $this->getWithClauseForAddUserAndUpdatePrivs();
            } else {
                $grantBackQuery .= $this->getWithClauseForAddUserAndUpdatePrivs();
            }
        }

        $grantBackQuery .= ';';

        if ($needsToUseAlter) {
            $alterUserQuery .= ';';
        }

        return [$grantBackQuery, $alterUserQuery];
    }

    /**
     * Get List of information: Changes / copies a user
     *
     * @return array
     */
    public function getDataForChangeOrCopyUser()
    {
        $queries = null;
        $password = null;

        if (isset($_POST['change_copy'])) {
            $userHostCondition = ' WHERE `User` = '
                . "'" . $this->dbi->escapeString($_POST['old_username']) . "'"
                . ' AND `Host` = '
                . "'" . $this->dbi->escapeString($_POST['old_hostname']) . "';";
            $row = $this->dbi->fetchSingleRow(
                'SELECT * FROM `mysql`.`user` ' . $userHostCondition
            );
            if (! $row) {
                $response = ResponseRenderer::getInstance();
                $response->addHTML(
                    Message::notice(__('No user found.'))->getDisplay()
                );
                unset($_POST['change_copy']);
            } else {
                foreach ($row as $key => $value) {
                    $GLOBALS[$key] = $value;
                }

                $serverVersion = $this->dbi->getVersion();
                // Recent MySQL versions have the field "Password" in mysql.user,
                // so the previous extract creates $row['Password'] but this script
                // uses $password
                if (! isset($row['password']) && isset($row['Password'])) {
                    $row['password'] = $row['Password'];
                }

                if (
                    Compatibility::isMySql()
                    && $serverVersion >= 50606
                    && $serverVersion < 50706
                    && ((isset($row['authentication_string'])
                    && empty($row['password']))
                    || (isset($row['plugin'])
                    && $row['plugin'] === 'sha256_password'))
                ) {
                    $row['password'] = $row['authentication_string'];
                }

                if (
                    Compatibility::isMariaDb()
                    && $serverVersion >= 50500
                    && isset($row['authentication_string'])
                    && empty($row['password'])
                ) {
                    $row['password'] = $row['authentication_string'];
                }

                // Always use 'authentication_string' column
                // for MySQL 5.7.6+ since it does not have
                // the 'password' column at all
                if (
                    Compatibility::isMySqlOrPerconaDb()
                    && $serverVersion >= 50706
                    && isset($row['authentication_string'])
                ) {
                    $row['password'] = $row['authentication_string'];
                }

                $password = $row['password'];
                $queries = [];
            }
        }

        return [
            $queries,
            $password,
        ];
    }

    /**
     * Update Data for information: Deletes users
     *
     * @param array $queries queries array
     *
     * @return array
     */
    public function getDataForDeleteUsers($queries)
    {
        if (isset($_POST['change_copy'])) {
            $selectedUsr = [
                $_POST['old_username'] . '&amp;#27;' . $_POST['old_hostname'],
            ];
        } else {
            // null happens when no user was selected
            $selectedUsr = $_POST['selected_usr'] ?? null;
            $queries = [];
        }

        // this happens, was seen in https://reports.phpmyadmin.net/reports/view/17146
        if (! is_array($selectedUsr)) {
            return [];
        }

        foreach ($selectedUsr as $eachUser) {
            [$thisUser, $thisHost] = explode('&amp;#27;', $eachUser);
            $queries[] = '# '
                . sprintf(
                    __('Deleting %s'),
                    '\'' . $thisUser . '\'@\'' . $thisHost . '\''
                )
                . ' ...';
            $queries[] = 'DROP USER \''
                . $this->dbi->escapeString($thisUser)
                . '\'@\'' . $this->dbi->escapeString($thisHost) . '\';';
            $this->relationCleanup->user($thisUser);

            if (! isset($_POST['drop_users_db'])) {
                continue;
            }

            $queries[] = 'DROP DATABASE IF EXISTS '
                . Util::backquote($thisUser) . ';';
            $GLOBALS['reload'] = true;
        }

        return $queries;
    }

    /**
     * update Message For Reload
     */
    public function updateMessageForReload(): ?Message
    {
        $message = null;
        if (isset($_GET['flush_privileges'])) {
            $sqlQuery = 'FLUSH PRIVILEGES;';
            $this->dbi->query($sqlQuery);
            $message = Message::success(
                __('The privileges were reloaded successfully.')
            );
        }

        if (isset($_GET['validate_username'])) {
            $message = Message::success();
        }

        return $message;
    }

    /**
     * update Data For Queries from queries_for_display
     *
     * @param array      $queries           queries array
     * @param array|null $queriesForDisplay queries array for display
     *
     * @return array
     */
    public function getDataForQueries(array $queries, $queriesForDisplay)
    {
        $tmpCount = 0;
        foreach ($queries as $sqlQuery) {
            if ($sqlQuery[0] !== '#') {
                $this->dbi->query($sqlQuery);
            }

            // when there is a query containing a hidden password, take it
            // instead of the real query sent
            if (isset($queriesForDisplay[$tmpCount])) {
                $queries[$tmpCount] = $queriesForDisplay[$tmpCount];
            }

            $tmpCount++;
        }

        return $queries;
    }

    /**
     * update Data for information: Adds a user
     *
     * @param string|array|null $dbname     db name
     * @param string            $username   user name
     * @param string            $hostname   host name
     * @param string|null       $password   password
     * @param bool              $isMenuwork is_menuwork set?
     *
     * @return array
     */
    public function addUser(
        $dbname,
        $username,
        $hostname,
        ?string $password,
        $isMenuwork
    ) {
        $message = null;
        $queries = null;
        $queriesForDisplay = null;
        $sqlQuery = null;

        if (! isset($_POST['adduser_submit']) && ! isset($_POST['change_copy'])) {
            return [
                $message,
                $queries,
                $queriesForDisplay,
                $sqlQuery,
                false, // Add user error
            ];
        }

        $sqlQuery = '';
        // Some reports where sent to the error reporting server with phpMyAdmin 5.1.0
        // pred_username was reported to be not defined
        $predUsername = $_POST['pred_username'] ?? '';
        if ($predUsername === 'any') {
            $username = '';
        }

        switch ($_POST['pred_hostname']) {
            case 'any':
                $hostname = '%';
                break;
            case 'localhost':
                $hostname = 'localhost';
                break;
            case 'hosttable':
                $hostname = '';
                break;
            case 'thishost':
                $currentUserName = $this->dbi->fetchValue('SELECT USER()');
                if ($currentUserName !== false) {
                    $hostname = mb_substr($currentUserName, mb_strrpos($currentUserName, '@') + 1);
                    unset($currentUserName);
                }

                break;
        }

        $sql = "SELECT '1' FROM `mysql`.`user`"
            . " WHERE `User` = '" . $this->dbi->escapeString($username) . "'"
            . " AND `Host` = '" . $this->dbi->escapeString($hostname) . "';";
        if ($this->dbi->fetchValue($sql) == 1) {
            $message = Message::error(__('The user %s already exists!'));
            $message->addParam('[em]\'' . $username . '\'@\'' . $hostname . '\'[/em]');
            $_GET['adduser'] = true;

            return [
                $message,
                $queries,
                $queriesForDisplay,
                $sqlQuery,
                true, // Add user error
            ];
        }

        [
            $createUserReal,
            $createUserShow,
            $realSqlQuery,
            $sqlQuery,
            $passwordSetReal,
            $passwordSetShow,
            $alterRealSqlQuery,
            $alterSqlQuery,
        ] = $this->getSqlQueriesForDisplayAndAddUser(
            $username,
            $hostname,
            ($password ?? '')
        );

        if (empty($_POST['change_copy'])) {
            $error = false;

            if ($createUserReal !== null) {
                if (! $this->dbi->tryQuery($createUserReal)) {
                    $error = true;
                }

                if (isset($passwordSetReal, $_POST['authentication_plugin']) && ! empty($passwordSetReal)) {
                    $this->setProperPasswordHashing(
                        $_POST['authentication_plugin']
                    );
                    if ($this->dbi->tryQuery($passwordSetReal)) {
                        $sqlQuery .= $passwordSetShow;
                    }
                }

                $sqlQuery = $createUserShow . $sqlQuery;
            }

            [$sqlQuery, $message] = $this->addUserAndCreateDatabase(
                $error,
                $realSqlQuery,
                $sqlQuery,
                $username,
                $hostname,
                $dbname,
                $alterRealSqlQuery,
                $alterSqlQuery
            );
            if (! empty($_POST['userGroup']) && $isMenuwork) {
                $this->setUserGroup($GLOBALS['username'], $_POST['userGroup']);
            }

            return [
                $message,
                $queries,
                $queriesForDisplay,
                $sqlQuery,
                $error, // Add user error if the query fails
            ];
        }

        // Copy the user group while copying a user
        $oldUserGroup = $_POST['old_usergroup'] ?? null;
        $this->setUserGroup($_POST['username'], $oldUserGroup);

        if ($createUserReal !== null) {
            $queries[] = $createUserReal;
        }

        $queries[] = $realSqlQuery;

        if (isset($passwordSetReal, $_POST['authentication_plugin']) && ! empty($passwordSetReal)) {
            $this->setProperPasswordHashing(
                $_POST['authentication_plugin']
            );

            $queries[] = $passwordSetReal;
        }

        // we put the query containing the hidden password in
        // $queries_for_display, at the same position occupied
        // by the real query in $queries
        $tmpCount = count($queries);
        if (isset($createUserReal)) {
            $queriesForDisplay[$tmpCount - 2] = $createUserShow;
        }

        if (isset($passwordSetReal) && ! empty($passwordSetReal)) {
            $queriesForDisplay[$tmpCount - 3] = $createUserShow;
            $queriesForDisplay[$tmpCount - 2] = $sqlQuery;
            $queriesForDisplay[$tmpCount - 1] = $passwordSetShow;
        } else {
            $queriesForDisplay[$tmpCount - 1] = $sqlQuery;
        }

        return [
            $message,
            $queries,
            $queriesForDisplay,
            $sqlQuery,
            false, // Add user error
        ];
    }

    /**
     * Sets proper value of `old_passwords` according to
     * the authentication plugin selected
     *
     * @param string $authPlugin authentication plugin selected
     *
     * @return void
     */
    public function setProperPasswordHashing($authPlugin)
    {
        // Set the hashing method used by PASSWORD()
        // to be of type depending upon $authentication_plugin
        if ($authPlugin === 'sha256_password') {
            $this->dbi->tryQuery('SET `old_passwords` = 2;');
        } elseif ($authPlugin === 'mysql_old_password') {
            $this->dbi->tryQuery('SET `old_passwords` = 1;');
        } else {
            $this->dbi->tryQuery('SET `old_passwords` = 0;');
        }
    }

    /**
     * Update DB information: DB, Table, isWildcard
     *
     * @return array
     */
    public function getDataForDBInfo()
    {
        $username = null;
        $hostname = null;
        $dbname = null;
        $tablename = null;
        $routinename = null;
        $returnDb = null;

        if (isset($_REQUEST['username'])) {
            $username = (string) $_REQUEST['username'];
        }

        if (isset($_REQUEST['hostname'])) {
            $hostname = (string) $_REQUEST['hostname'];
        }

        /**
         * Checks if a dropdown box has been used for selecting a database / table
         */
        if (Core::isValid($_POST['pred_tablename'])) {
            $tablename = $_POST['pred_tablename'];
        } elseif (Core::isValid($_REQUEST['tablename'])) {
            $tablename = $_REQUEST['tablename'];
        } else {
            unset($tablename);
        }

        if (Core::isValid($_POST['pred_routinename'])) {
            $routinename = $_POST['pred_routinename'];
        } elseif (Core::isValid($_REQUEST['routinename'])) {
            $routinename = $_REQUEST['routinename'];
        } else {
            unset($routinename);
        }

        if (isset($_POST['pred_dbname'])) {
            $isValidPredDbname = true;
            foreach ($_POST['pred_dbname'] as $key => $dbName) {
                if (! Core::isValid($dbName)) {
                    $isValidPredDbname = false;
                    break;
                }
            }
        }

        if (isset($_REQUEST['dbname'])) {
            $isValidDbname = true;
            if (is_array($_REQUEST['dbname'])) {
                foreach ($_REQUEST['dbname'] as $key => $dbName) {
                    if (! Core::isValid($dbName)) {
                        $isValidDbname = false;
                        break;
                    }
                }
            } else {
                if (! Core::isValid($_REQUEST['dbname'])) {
                    $isValidDbname = false;
                }
            }
        }

        if (isset($isValidPredDbname) && $isValidPredDbname) {
            $dbname = $_POST['pred_dbname'];
            // If dbname contains only one database.
            if (count($dbname) === 1) {
                $dbname = $dbname[0];
            }
        } elseif (isset($isValidDbname) && $isValidDbname) {
            $dbname = $_REQUEST['dbname'];
        } else {
            unset($dbname, $tablename);
        }

        if (isset($dbname)) {
            if (is_array($dbname)) {
                $dbAndTable = $dbname;
                $returnDb = $dbname;
                foreach ($dbAndTable as $key => $dbName) {
                    $dbAndTable[$key] .= '.';
                }
            } else {
<<<<<<< HEAD
                $unescapedDb = Util::unescapeMysqlWildcards($dbname);
                $dbAndTable = Util::backquote($unescapedDb) . '.';
                $returnDb = $unescapedDb;
=======
                $unescaped_db = Util::unescapeMysqlWildcards($dbname);
                $db_and_table = Util::backquote($unescaped_db) . '.';
                $return_db = $dbname;
>>>>>>> 6d5c5e69
            }

            if (isset($tablename)) {
                $dbAndTable .= Util::backquote($tablename);
            } else {
                if (is_array($dbAndTable)) {
                    foreach ($dbAndTable as $key => $dbName) {
                        $dbAndTable[$key] .= '*';
                    }
                } else {
                    $dbAndTable .= '*';
                }
            }
        } else {
            $dbAndTable = '*.*';
        }

        // check if given $dbname is a wildcard or not
        $databaseNameIsWildcard = ! is_array($dbname ?? '') && preg_match(
            '/(?<!\\\\)(?:_|%)/',
            $dbname ?? ''
        );

        return [
            $username,
            $hostname,
            $returnDb,
            $tablename ?? null,
            $routinename ?? null,
            $dbAndTable,
            $databaseNameIsWildcard,
        ];
    }

    /**
     * Get title and textarea for export user definition in Privileges
     *
     * @param string $username username
     * @param string $hostname host name
     *
     * @return array ($title, $export)
     */
    public function getListForExportUserDefinition($username, $hostname)
    {
        $export = '<textarea class="export" cols="60" rows="15">';

        if (isset($_POST['selected_usr'])) {
            // export privileges for selected users
            $title = __('Privileges');

            //For removing duplicate entries of users
            $_POST['selected_usr'] = array_unique($_POST['selected_usr']);

            foreach ($_POST['selected_usr'] as $exportUser) {
                $exportUsername = mb_substr(
                    $exportUser,
                    0,
                    (int) mb_strpos($exportUser, '&')
                );
                $exportHostname = mb_substr(
                    $exportUser,
                    mb_strrpos($exportUser, ';') + 1
                );
                $export .= '# '
                    . sprintf(
                        __('Privileges for %s'),
                        '`' . htmlspecialchars($exportUsername)
                        . '`@`' . htmlspecialchars($exportHostname) . '`'
                    )
                    . "\n\n";
                $export .= $this->getGrants($exportUsername, $exportHostname) . "\n";
            }
        } else {
            // export privileges for a single user
            $title = __('User') . ' `' . htmlspecialchars($username)
                . '`@`' . htmlspecialchars($hostname) . '`';
            $export .= $this->getGrants($username, $hostname);
        }

        // remove trailing whitespace
        $export = trim($export);

        $export .= '</textarea>';

        return [
            $title,
            $export,
        ];
    }

    /**
     * Get HTML for display Add userfieldset
     *
     * @param string $db    the database
     * @param string $table the table name
     *
     * @return string html output
     */
    public function getAddUserHtmlFieldset($db = '', $table = '')
    {
        if (! $this->dbi->isCreateUser()) {
            return '';
        }

        $relParams = [];
        $urlParams = ['adduser' => 1];
        if (! empty($db)) {
            $urlParams['dbname'] = $relParams['checkprivsdb'] = $db;
        }

        if (! empty($table)) {
            $urlParams['tablename'] = $relParams['checkprivstable'] = $table;
        }

        return $this->template->render('server/privileges/add_user_fieldset', [
            'url_params' => $urlParams,
            'rel_params' => $relParams,
        ]);
    }

    /**
     * Get HTML snippet for display user overview page
     *
     * @param string $textDir text directory
     *
     * @return string
     */
    public function getHtmlForUserOverview($textDir)
    {
        $passwordColumn = 'Password';
        $serverVersion = $this->dbi->getVersion();
        if (
            Compatibility::isMySqlOrPerconaDb()
            && $serverVersion >= 50706
        ) {
            $passwordColumn = 'authentication_string';
        }

        // $sql_query is for the initial-filtered,
        // $sql_query_all is for counting the total no. of users

        $sqlQuery = $sqlQueryAll = 'SELECT *,' .
            ' IF(`' . $passwordColumn . "` = _latin1 '', 'N', 'Y') AS 'Password'" .
            ' FROM `mysql`.`user`';

        $sqlQuery .= (isset($_GET['initial'])
            ? $this->rangeOfUsers($_GET['initial'])
            : '');

        $sqlQuery .= ' ORDER BY `User` ASC, `Host` ASC;';
        $sqlQueryAll .= ' ;';

        $res = $this->dbi->tryQuery(
            $sqlQuery,
            DatabaseInterface::CONNECT_USER,
            DatabaseInterface::QUERY_STORE
        );
        $resAll = $this->dbi->tryQuery(
            $sqlQueryAll,
            DatabaseInterface::CONNECT_USER,
            DatabaseInterface::QUERY_STORE
        );

        $errorMessages = '';
        if (! $res) {
            // the query failed! This may have two reasons:
            // - the user does not have enough privileges
            // - the privilege tables use a structure of an earlier version.
            // so let's try a more simple query

            $this->dbi->freeResult($res);
            $this->dbi->freeResult($resAll);
            $sqlQuery = 'SELECT * FROM `mysql`.`user`';
            $res = $this->dbi->tryQuery(
                $sqlQuery,
                DatabaseInterface::CONNECT_USER,
                DatabaseInterface::QUERY_STORE
            );

            if (! $res) {
                $errorMessages .= $this->getHtmlForViewUsersError();
                $errorMessages .= $this->getAddUserHtmlFieldset();
            } else {
                // This message is hardcoded because I will replace it by
                // a automatic repair feature soon.
                $raw = 'Your privilege table structure seems to be older than'
                    . ' this MySQL version!<br>'
                    . 'Please run the <code>mysql_upgrade</code> command'
                    . ' that should be included in your MySQL server distribution'
                    . ' to solve this problem!';
                $errorMessages .= Message::rawError($raw)->getDisplay();
            }

            $this->dbi->freeResult($res);
        } else {
            $dbRights = $this->getDbRightsForUserOverview();
            // for all initials, even non A-Z
            $arrayInitials = [];

            foreach ($dbRights as $right) {
                foreach ($right as $account) {
                    if (empty($account['User']) && $account['Host'] === 'localhost') {
                        $emptyUserNotice = Message::notice(
                            __(
                                'A user account allowing any user from localhost to '
                                . 'connect is present. This will prevent other users '
                                . 'from connecting if the host part of their account '
                                . 'allows a connection from any (%) host.'
                            )
                            . MySQLDocumentation::show('problems-connecting')
                        )->getDisplay();
                        break 2;
                    }
                }
            }

            /**
             * Displays the initials
             * Also not necessary if there is less than 20 privileges
             */
            if ($this->dbi->numRows($resAll) > 20) {
                $initials = $this->getHtmlForInitials($arrayInitials);
            }

            /**
            * Display the user overview
            * (if less than 50 users, display them immediately)
            */
            if (
                isset($_GET['initial'])
                || isset($_GET['showall'])
                || $this->dbi->numRows($res) < 50
            ) {
                $usersOverview = $this->getUsersOverview(
                    $res,
                    $dbRights,
                    $textDir
                );
            }

            $response = ResponseRenderer::getInstance();
            if (
                ! $response->isAjax()
                || ! empty($_REQUEST['ajax_page_request'])
            ) {
                if ($GLOBALS['is_reload_priv']) {
                    $flushnote = new Message(
                        __(
                            'Note: phpMyAdmin gets the users’ privileges directly '
                            . 'from MySQL’s privilege tables. The content of these '
                            . 'tables may differ from the privileges the server uses, '
                            . 'if they have been changed manually. In this case, '
                            . 'you should %sreload the privileges%s before you continue.'
                        ),
                        Message::NOTICE
                    );
                    $flushnote->addParamHtml(
                        '<a href="' . Url::getFromRoute('/server/privileges', ['flush_privileges' => 1])
                        . '" id="reload_privileges_anchor">'
                    );
                    $flushnote->addParamHtml('</a>');
                } else {
                    $flushnote = new Message(
                        __(
                            'Note: phpMyAdmin gets the users’ privileges directly '
                            . 'from MySQL’s privilege tables. The content of these '
                            . 'tables may differ from the privileges the server uses, '
                            . 'if they have been changed manually. In this case, '
                            . 'the privileges have to be reloaded but currently, you '
                            . 'don\'t have the RELOAD privilege.'
                        )
                        . MySQLDocumentation::show(
                            'privileges-provided',
                            false,
                            null,
                            null,
                            'priv_reload'
                        ),
                        Message::NOTICE
                    );
                }

                $flushNotice = $flushnote->getDisplay();
            }
        }

        return $this->template->render('server/privileges/user_overview', [
            'error_messages' => $errorMessages,
            'empty_user_notice' => $emptyUserNotice ?? '',
            'initials' => $initials ?? '',
            'users_overview' => $usersOverview ?? '',
            'is_createuser' => $this->dbi->isCreateUser(),
            'flush_notice' => $flushNotice ?? '',
        ]);
    }

    /**
     * Get HTML snippet for display user properties
     *
     * @param bool         $dbnameIsWildcard whether database name is wildcard or not
     * @param string       $urlDbname        url database name that urlencode() string
     * @param string       $username         username
     * @param string       $hostname         host name
     * @param string|array $dbname           database name
     * @param string       $tablename        table name
     *
     * @return string
     */
    public function getHtmlForUserProperties(
        $dbnameIsWildcard,
        $urlDbname,
        $username,
        $hostname,
        $dbname,
        $tablename
    ) {
        global $cfg;

        $sql = "SELECT '1' FROM `mysql`.`user`"
            . " WHERE `User` = '" . $this->dbi->escapeString($username) . "'"
            . " AND `Host` = '" . $this->dbi->escapeString($hostname) . "';";

        $userDoesNotExists = (bool) ! $this->dbi->fetchValue($sql);

        $loginInformationFields = '';
        if ($userDoesNotExists) {
            $loginInformationFields = $this->getHtmlForLoginInformationFields();
        }

        $params = [
            'username' => $username,
            'hostname' => $hostname,
        ];
        if (! is_array($dbname) && strlen($dbname) > 0) {
            $params['dbname'] = $dbname;
            if (strlen($tablename) > 0) {
                $params['tablename'] = $tablename;
            }
        } else {
            $params['dbname'] = $dbname;
        }

        $privilegesTable = $this->getHtmlToDisplayPrivilegesTable(
            // If $dbname is an array, pass any one db as all have same privs.
            Core::ifSetOr($dbname, is_array($dbname) ? $dbname[0] : '*', 'length'),
            Core::ifSetOr($tablename, '*', 'length')
        );

        $tableSpecificRights = '';
        if (
            ! is_array($dbname) && strlen($tablename) === 0
            && empty($dbnameIsWildcard)
        ) {
            // no table name was given, display all table specific rights
            // but only if $dbname contains no wildcards
            if (strlen($dbname) === 0) {
                $tableSpecificRights .= $this->getHtmlForAllTableSpecificRights(
                    $username,
                    $hostname,
                    'database'
                );
            } else {
                // unescape wildcards in dbname at table level
                $unescapedDb = Util::unescapeMysqlWildcards($dbname);

                $tableSpecificRights .= $this->getHtmlForAllTableSpecificRights(
                    $username,
                    $hostname,
                    'table',
                    $unescapedDb
                );
                $tableSpecificRights .= $this->getHtmlForAllTableSpecificRights(
                    $username,
                    $hostname,
                    'routine',
                    $unescapedDb
                );
            }
        }

        $databaseUrl = Util::getScriptNameForOption(
            $cfg['DefaultTabDatabase'],
            'database'
        );
        $databaseUrlTitle = Util::getTitleForTarget(
            $cfg['DefaultTabDatabase']
        );
        $tableUrl = Util::getScriptNameForOption(
            $cfg['DefaultTabTable'],
            'table'
        );
        $tableUrlTitle = Util::getTitleForTarget(
            $cfg['DefaultTabTable']
        );

        $changePassword = '';
        $userGroup = '';
        $changeLoginInfoFields = '';
        if (! is_array($dbname) && strlen($dbname) === 0 && ! $userDoesNotExists) {
            //change login information
            $changePassword = $this->getFormForChangePassword($username, $hostname, true);
            $userGroup = $this->getUserGroupForUser($username);
            $changeLoginInfoFields = $this->getHtmlForLoginInformationFields('change', $username, $hostname);
        }

        return $this->template->render('server/privileges/user_properties', [
            'user_does_not_exists' => $userDoesNotExists,
            'login_information_fields' => $loginInformationFields,
            'params' => $params,
            'privileges_table' => $privilegesTable,
            'table_specific_rights' => $tableSpecificRights,
            'change_password' => $changePassword,
            'database' => $dbname,
            'dbname' => $urlDbname,
            'username' => $username,
            'hostname' => $hostname,
            'is_databases' => $dbnameIsWildcard || is_array($dbname) && count($dbname) > 1,
            'is_wildcard' => $dbnameIsWildcard,
            'table' => $tablename,
            'current_user' => $this->dbi->getCurrentUser(),
            'user_group' => $userGroup,
            'change_login_info_fields' => $changeLoginInfoFields,
            'database_url' => $databaseUrl,
            'database_url_title' => $databaseUrlTitle,
            'table_url' => $tableUrl,
            'table_url_title' => $tableUrlTitle,
        ]);
    }

    /**
     * Get queries for Table privileges to change or copy user
     *
     * @param string $userHostCondition user host condition to
     *                                    select relevant table privileges
     * @param array  $queries           queries array
     * @param string $username          username
     * @param string $hostname          host name
     *
     * @return array
     */
    public function getTablePrivsQueriesForChangeOrCopyUser(
        $userHostCondition,
        array $queries,
        $username,
        $hostname
    ) {
        $res = $this->dbi->query(
            'SELECT `Db`, `Table_name`, `Table_priv` FROM `mysql`.`tables_priv`'
            . $userHostCondition,
            DatabaseInterface::CONNECT_USER,
            DatabaseInterface::QUERY_STORE
        );
        while ($row = $this->dbi->fetchAssoc($res)) {
            $res2 = $this->dbi->query(
                'SELECT `Column_name`, `Column_priv`'
                . ' FROM `mysql`.`columns_priv`'
                . ' WHERE `User`'
                . ' = \'' . $this->dbi->escapeString($_POST['old_username']) . "'"
                . ' AND `Host`'
                . ' = \'' . $this->dbi->escapeString($_POST['old_username']) . '\''
                . ' AND `Db`'
                . ' = \'' . $this->dbi->escapeString($row['Db']) . "'"
                . ' AND `Table_name`'
                . ' = \'' . $this->dbi->escapeString($row['Table_name']) . "'"
                . ';',
                DatabaseInterface::CONNECT_USER,
                DatabaseInterface::QUERY_STORE
            );

            $tmpPrivs1 = $this->extractPrivInfo($row);
            $tmpPrivs2 = [
                'Select' => [],
                'Insert' => [],
                'Update' => [],
                'References' => [],
            ];

            while ($row2 = $this->dbi->fetchAssoc($res2)) {
                $tmpArray = explode(',', $row2['Column_priv']);
                if (in_array('Select', $tmpArray)) {
                    $tmpPrivs2['Select'][] = $row2['Column_name'];
                }

                if (in_array('Insert', $tmpArray)) {
                    $tmpPrivs2['Insert'][] = $row2['Column_name'];
                }

                if (in_array('Update', $tmpArray)) {
                    $tmpPrivs2['Update'][] = $row2['Column_name'];
                }

                if (! in_array('References', $tmpArray)) {
                    continue;
                }

                $tmpPrivs2['References'][] = $row2['Column_name'];
            }

            if (count($tmpPrivs2['Select']) > 0 && ! in_array('SELECT', $tmpPrivs1)) {
                $tmpPrivs1[] = 'SELECT (`' . implode('`, `', $tmpPrivs2['Select']) . '`)';
            }

            if (count($tmpPrivs2['Insert']) > 0 && ! in_array('INSERT', $tmpPrivs1)) {
                $tmpPrivs1[] = 'INSERT (`' . implode('`, `', $tmpPrivs2['Insert']) . '`)';
            }

            if (count($tmpPrivs2['Update']) > 0 && ! in_array('UPDATE', $tmpPrivs1)) {
                $tmpPrivs1[] = 'UPDATE (`' . implode('`, `', $tmpPrivs2['Update']) . '`)';
            }

            if (
                count($tmpPrivs2['References']) > 0
                && ! in_array('REFERENCES', $tmpPrivs1)
            ) {
                $tmpPrivs1[] = 'REFERENCES (`' . implode('`, `', $tmpPrivs2['References']) . '`)';
            }

            $queries[] = 'GRANT ' . implode(', ', $tmpPrivs1)
                . ' ON ' . Util::backquote($row['Db']) . '.'
                . Util::backquote($row['Table_name'])
                . ' TO \'' . $this->dbi->escapeString($username)
                . '\'@\'' . $this->dbi->escapeString($hostname) . '\''
                . (in_array('Grant', explode(',', $row['Table_priv']))
                ? ' WITH GRANT OPTION;'
                : ';');
        }

        return $queries;
    }

    /**
     * Get queries for database specific privileges for change or copy user
     *
     * @param array  $queries  queries array with string
     * @param string $username username
     * @param string $hostname host name
     *
     * @return array
     */
    public function getDbSpecificPrivsQueriesForChangeOrCopyUser(
        array $queries,
        $username,
        $hostname
    ) {
        $userHostCondition = ' WHERE `User`'
            . ' = \'' . $this->dbi->escapeString($_POST['old_username']) . "'"
            . ' AND `Host`'
            . ' = \'' . $this->dbi->escapeString($_POST['old_hostname']) . '\';';

        $res = $this->dbi->query(
            'SELECT * FROM `mysql`.`db`' . $userHostCondition
        );

        while ($row = $this->dbi->fetchAssoc($res)) {
            $queries[] = 'GRANT ' . implode(', ', $this->extractPrivInfo($row))
                . ' ON ' . Util::backquote($row['Db']) . '.*'
                . ' TO \'' . $this->dbi->escapeString($username)
                . '\'@\'' . $this->dbi->escapeString($hostname) . '\''
                . ($row['Grant_priv'] === 'Y' ? ' WITH GRANT OPTION;' : ';');
        }

        $this->dbi->freeResult($res);

        $queries = $this->getTablePrivsQueriesForChangeOrCopyUser(
            $userHostCondition,
            $queries,
            $username,
            $hostname
        );

        return $queries;
    }

    /**
     * Prepares queries for adding users and
     * also create database and return query and message
     *
     * @param bool   $error             whether user create or not
     * @param string $realSqlQuery      SQL query for add a user
     * @param string $sqlQuery          SQL query to be displayed
     * @param string $username          username
     * @param string $hostname          host name
     * @param string $dbname            database name
     * @param string $alterRealSqlQuery SQL query for ALTER USER
     * @param string $alterSqlQuery     SQL query for ALTER USER to be displayed
     *
     * @return array<int,string|Message>
     */
    public function addUserAndCreateDatabase(
        $error,
        $realSqlQuery,
        $sqlQuery,
        $username,
        $hostname,
        $dbname,
        $alterRealSqlQuery,
        $alterSqlQuery
    ): array {
        if (
            $error || (! empty($realSqlQuery)
            && ! $this->dbi->tryQuery($realSqlQuery))
        ) {
            $_POST['createdb-1'] = $_POST['createdb-2'] = $_POST['createdb-3'] = null;
            $message = Message::rawError((string) $this->dbi->getError());
        } elseif ($alterRealSqlQuery !== '' && ! $this->dbi->tryQuery($alterRealSqlQuery)) {
            $_POST['createdb-1'] = $_POST['createdb-2'] = $_POST['createdb-3'] = null;
            $message = Message::rawError((string) $this->dbi->getError());
        } else {
            $sqlQuery .= $alterSqlQuery;
            $message = Message::success(__('You have added a new user.'));
        }

        if (isset($_POST['createdb-1'])) {
            // Create database with same name and grant all privileges
            $query = 'CREATE DATABASE IF NOT EXISTS '
                . Util::backquote(
                    $this->dbi->escapeString($username)
                ) . ';';
            $sqlQuery .= $query;
            if (! $this->dbi->tryQuery($query)) {
                $message = Message::rawError((string) $this->dbi->getError());
            }

            /**
             * Reload the navigation
             */
            $GLOBALS['reload'] = true;
            $GLOBALS['db'] = $username;

            $query = 'GRANT ALL PRIVILEGES ON '
                . Util::backquote(
                    Util::escapeMysqlWildcards(
                        $this->dbi->escapeString($username)
                    )
                ) . '.* TO \''
                . $this->dbi->escapeString($username)
                . '\'@\'' . $this->dbi->escapeString($hostname) . '\';';
            $sqlQuery .= $query;
            if (! $this->dbi->tryQuery($query)) {
                $message = Message::rawError((string) $this->dbi->getError());
            }
        }

        if (isset($_POST['createdb-2'])) {
            // Grant all privileges on wildcard name (username\_%)
            $query = 'GRANT ALL PRIVILEGES ON '
                . Util::backquote(
                    Util::escapeMysqlWildcards(
                        $this->dbi->escapeString($username)
                    ) . '\_%'
                ) . '.* TO \''
                . $this->dbi->escapeString($username)
                . '\'@\'' . $this->dbi->escapeString($hostname) . '\';';
            $sqlQuery .= $query;
            if (! $this->dbi->tryQuery($query)) {
                $message = Message::rawError((string) $this->dbi->getError());
            }
        }

        if (isset($_POST['createdb-3'])) {
            // Grant all privileges on the specified database to the new user
            $query = 'GRANT ALL PRIVILEGES ON '
            . Util::backquote(
                $this->dbi->escapeString($dbname)
            ) . '.* TO \''
            . $this->dbi->escapeString($username)
            . '\'@\'' . $this->dbi->escapeString($hostname) . '\';';
            $sqlQuery .= $query;
            if (! $this->dbi->tryQuery($query)) {
                $message = Message::rawError((string) $this->dbi->getError());
            }
        }

        return [
            $sqlQuery,
            $message,
        ];
    }

    /**
     * Get the hashed string for password
     *
     * @param string $password password
     *
     * @return string
     */
    public function getHashedPassword($password)
    {
        $password = $this->dbi->escapeString($password);
        $result = $this->dbi->fetchSingleRow(
            "SELECT PASSWORD('" . $password . "') AS `password`;"
        );

        return $result['password'];
    }

    /**
     * Check if MariaDB's 'simple_password_check'
     * OR 'cracklib_password_check' is ACTIVE
     *
     * @return bool if at least one of the plugins is ACTIVE
     */
    public function checkIfMariaDBPwdCheckPluginActive()
    {
        $serverVersion = $this->dbi->getVersion();
        if (! (Compatibility::isMariaDb() && $serverVersion >= 100002)) {
            return false;
        }

        $result = $this->dbi->tryQuery(
            'SHOW PLUGINS SONAME LIKE \'%_password_check%\''
        );

        /* Plugins are not working, for example directory does not exists */
        if ($result === false) {
            return false;
        }

        while ($row = $this->dbi->fetchAssoc($result)) {
            if ($row['Status'] === 'ACTIVE') {
                return true;
            }
        }

        return false;
    }

    /**
     * Get SQL queries for Display and Add user
     *
     * @param string $username username
     * @param string $hostname host name
     * @param string $password password
     *
     * @return array ($create_user_real, $create_user_show, $real_sql_query, $sql_query
     *                $password_set_real, $password_set_show, $alter_real_sql_query, $alter_sql_query)
     */
    public function getSqlQueriesForDisplayAndAddUser($username, $hostname, $password)
    {
        $slashedUsername = $this->dbi->escapeString($username);
        $slashedHostname = $this->dbi->escapeString($hostname);
        $slashedPassword = $this->dbi->escapeString($password);
        $serverVersion = $this->dbi->getVersion();

        $createUserStmt = sprintf(
            'CREATE USER \'%s\'@\'%s\'',
            $slashedUsername,
            $slashedHostname
        );
        $isMariaDBPwdPluginActive = $this->checkIfMariaDBPwdCheckPluginActive();

        // See https://github.com/phpmyadmin/phpmyadmin/pull/11560#issuecomment-147158219
        // for details regarding details of syntax usage for various versions

        // 'IDENTIFIED WITH auth_plugin'
        // is supported by MySQL 5.5.7+
        if (
            Compatibility::isMySqlOrPerconaDb()
            && $serverVersion >= 50507
            && isset($_POST['authentication_plugin'])
        ) {
            $createUserStmt .= ' IDENTIFIED WITH '
                . $_POST['authentication_plugin'];
        }

        // 'IDENTIFIED VIA auth_plugin'
        // is supported by MariaDB 5.2+
        if (
            Compatibility::isMariaDb()
            && $serverVersion >= 50200
            && isset($_POST['authentication_plugin'])
            && ! $isMariaDBPwdPluginActive
        ) {
            $createUserStmt .= ' IDENTIFIED VIA '
                . $_POST['authentication_plugin'];
        }

        $createUserReal = $createUserStmt;
        $createUserShow = $createUserStmt;

        $passwordSetStmt = 'SET PASSWORD FOR \'%s\'@\'%s\' = \'%s\'';
        $passwordSetShow = sprintf(
            $passwordSetStmt,
            $slashedUsername,
            $slashedHostname,
            '***'
        );

        $sqlQueryStmt = sprintf(
            'GRANT %s ON *.* TO \'%s\'@\'%s\'',
            implode(', ', $this->extractPrivInfo()),
            $slashedUsername,
            $slashedHostname
        );
        $realSqlQuery = $sqlQuery = $sqlQueryStmt;

        // Set the proper hashing method
        if (isset($_POST['authentication_plugin'])) {
            $this->setProperPasswordHashing(
                $_POST['authentication_plugin']
            );
        }

        // Use 'CREATE USER ... WITH ... AS ..' syntax for
        // newer MySQL versions
        // and 'CREATE USER ... VIA .. USING ..' syntax for
        // newer MariaDB versions
        if (
            (Compatibility::isMySqlOrPerconaDb() && $serverVersion >= 50706)
            || (Compatibility::isMariaDb() && $serverVersion >= 50200)
        ) {
            $passwordSetReal = null;

            // Required for binding '%' with '%s'
            $createUserStmt = str_replace(
                '%',
                '%%',
                $createUserStmt
            );

            // MariaDB uses 'USING' whereas MySQL uses 'AS'
            // but MariaDB with validation plugin needs cleartext password
            if (
                Compatibility::isMariaDb()
                && ! $isMariaDBPwdPluginActive
            ) {
                $createUserStmt .= ' USING \'%s\'';
            } elseif (Compatibility::isMariaDb()) {
                $createUserStmt .= ' IDENTIFIED BY \'%s\'';
            } elseif (Compatibility::isMySqlOrPerconaDb() && $serverVersion >= 80011) {
                if (! str_contains($createUserStmt, 'IDENTIFIED')) {
                    // Maybe the authentication_plugin was not posted and then a part is missing
                    $createUserStmt .= ' IDENTIFIED BY \'%s\'';
                } else {
                    $createUserStmt .= ' BY \'%s\'';
                }
            } else {
                $createUserStmt .= ' AS \'%s\'';
            }

            if ($_POST['pred_password'] === 'keep') {
                $createUserReal = sprintf(
                    $createUserStmt,
                    $slashedPassword
                );
                $createUserShow = sprintf(
                    $createUserStmt,
                    '***'
                );
            } elseif ($_POST['pred_password'] === 'none') {
                $createUserReal = sprintf(
                    $createUserStmt,
                    null
                );
                $createUserShow = sprintf(
                    $createUserStmt,
                    '***'
                );
            } else {
                if (
                    ! ((Compatibility::isMariaDb() && $isMariaDBPwdPluginActive)
                    || Compatibility::isMySqlOrPerconaDb() && $serverVersion >= 80011)
                ) {
                    $hashedPassword = $this->getHashedPassword($_POST['pma_pw']);
                } else {
                    // MariaDB with validation plugin needs cleartext password
                    $hashedPassword = $_POST['pma_pw'];
                }

                $createUserReal = sprintf(
                    $createUserStmt,
                    $hashedPassword
                );
                $createUserShow = sprintf(
                    $createUserStmt,
                    '***'
                );
            }
        } else {
            // Use 'SET PASSWORD' syntax for pre-5.7.6 MySQL versions
            // and pre-5.2.0 MariaDB versions
            if ($_POST['pred_password'] === 'keep') {
                $passwordSetReal = sprintf(
                    $passwordSetStmt,
                    $slashedUsername,
                    $slashedHostname,
                    $slashedPassword
                );
            } elseif ($_POST['pred_password'] === 'none') {
                $passwordSetReal = sprintf(
                    $passwordSetStmt,
                    $slashedUsername,
                    $slashedHostname,
                    null
                );
            } else {
                $hashedPassword = $this->getHashedPassword($_POST['pma_pw']);
                $passwordSetReal = sprintf(
                    $passwordSetStmt,
                    $slashedUsername,
                    $slashedHostname,
                    $hashedPassword
                );
            }
        }

        $alterRealSqlQuery = '';
        $alterSqlQuery = '';
        if (Compatibility::isMySqlOrPerconaDb() && $serverVersion >= 80011) {
            $sqlQueryStmt = '';
            if (
                (isset($_POST['Grant_priv']) && $_POST['Grant_priv'] === 'Y')
                || (isset($GLOBALS['Grant_priv']) && $GLOBALS['Grant_priv'] === 'Y')
            ) {
                $sqlQueryStmt = ' WITH GRANT OPTION';
            }

            $realSqlQuery .= $sqlQueryStmt;
            $sqlQuery .= $sqlQueryStmt;

            $alterSqlQueryStmt = sprintf(
                'ALTER USER \'%s\'@\'%s\'',
                $slashedUsername,
                $slashedHostname
            );
            $alterRealSqlQuery = $alterSqlQueryStmt;
            $alterSqlQuery = $alterSqlQueryStmt;
        }

        // add REQUIRE clause
        $requireClause = $this->getRequireClause();
        $withClause = $this->getWithClauseForAddUserAndUpdatePrivs();

        if (Compatibility::isMySqlOrPerconaDb() && $serverVersion >= 80011) {
            $alterRealSqlQuery .= $requireClause;
            $alterSqlQuery .= $requireClause;
            $alterRealSqlQuery .= $withClause;
            $alterSqlQuery .= $withClause;
        } else {
            $realSqlQuery .= $requireClause;
            $sqlQuery .= $requireClause;
            $realSqlQuery .= $withClause;
            $sqlQuery .= $withClause;
        }

        if ($alterRealSqlQuery !== '') {
            $alterRealSqlQuery .= ';';
            $alterSqlQuery .= ';';
        }

        $createUserReal .= ';';
        $createUserShow .= ';';
        $realSqlQuery .= ';';
        $sqlQuery .= ';';
        // No Global GRANT_OPTION privilege
        if (! $this->dbi->isGrantUser()) {
            $realSqlQuery = '';
            $sqlQuery = '';
        }

        // Use 'SET PASSWORD' for pre-5.7.6 MySQL versions
        // and pre-5.2.0 MariaDB
        if (
            (Compatibility::isMySql()
            && $serverVersion >= 50706)
            || (Compatibility::isMariaDb()
            && $serverVersion >= 50200)
        ) {
            $passwordSetReal = null;
            $passwordSetShow = null;
        } else {
            if ($passwordSetReal !== null) {
                $passwordSetReal .= ';';
            }

            $passwordSetShow .= ';';
        }

        return [
            $createUserReal,
            $createUserShow,
            $realSqlQuery,
            $sqlQuery,
            $passwordSetReal,
            $passwordSetShow,
            $alterRealSqlQuery,
            $alterSqlQuery,
        ];
    }

    /**
     * Returns the type ('PROCEDURE' or 'FUNCTION') of the routine
     *
     * @param string $dbname      database
     * @param string $routineName routine
     *
     * @return string type
     */
    public function getRoutineType($dbname, $routineName)
    {
        $routineData = $this->dbi->getRoutines($dbname);

        foreach ($routineData as $routine) {
            if ($routine['name'] === $routineName) {
                return $routine['type'];
            }
        }

        return '';
    }

    /**
     * @param string $username User name
     * @param string $hostname Host name
     * @param string $database Database name
     * @param string $routine  Routine name
     *
     * @return array
     */
    private function getRoutinePrivileges(
        string $username,
        string $hostname,
        string $database,
        string $routine
    ): array {
        $sql = 'SELECT `Proc_priv`'
            . ' FROM `mysql`.`procs_priv`'
            . " WHERE `User` = '" . $this->dbi->escapeString($username) . "'"
            . " AND `Host` = '" . $this->dbi->escapeString($hostname) . "'"
            . " AND `Db` = '"
            . $this->dbi->escapeString(Util::unescapeMysqlWildcards($database)) . "'"
            . " AND `Routine_name` LIKE '" . $this->dbi->escapeString($routine) . "';";
        $privileges = $this->dbi->fetchValue($sql);
        if ($privileges === false) {
            $privileges = '';
        }

        return $this->parseProcPriv($privileges);
    }

    public function getFormForChangePassword(string $username, string $hostname, bool $editOthers): string
    {
        global $route;

        $isPrivileges = $route === '/server/privileges';

        $serverVersion = $this->dbi->getVersion();
        $origAuthPlugin = $this->getCurrentAuthenticationPlugin(
            'change',
            $username,
            $hostname
        );

        $isNew = (Compatibility::isMySql() && $serverVersion >= 50507)
            || (Compatibility::isMariaDb() && $serverVersion >= 50200);
        $hasMoreAuthPlugins = (Compatibility::isMySql() && $serverVersion >= 50706)
            || ($this->dbi->isSuperUser() && $editOthers);

        $activeAuthPlugins = ['mysql_native_password' => __('Native MySQL authentication')];

        if ($isNew && $hasMoreAuthPlugins) {
            $activeAuthPlugins = $this->plugins->getAuthentication();
            if (isset($activeAuthPlugins['mysql_old_password'])) {
                unset($activeAuthPlugins['mysql_old_password']);
            }
        }

        return $this->template->render('server/privileges/change_password', [
            'username' => $username,
            'hostname' => $hostname,
            'is_privileges' => $isPrivileges,
            'is_new' => $isNew,
            'has_more_auth_plugins' => $hasMoreAuthPlugins,
            'active_auth_plugins' => $activeAuthPlugins,
            'orig_auth_plugin' => $origAuthPlugin,
        ]);
    }
}<|MERGE_RESOLUTION|>--- conflicted
+++ resolved
@@ -2925,15 +2925,9 @@
                     $dbAndTable[$key] .= '.';
                 }
             } else {
-<<<<<<< HEAD
                 $unescapedDb = Util::unescapeMysqlWildcards($dbname);
                 $dbAndTable = Util::backquote($unescapedDb) . '.';
-                $returnDb = $unescapedDb;
-=======
-                $unescaped_db = Util::unescapeMysqlWildcards($dbname);
-                $db_and_table = Util::backquote($unescaped_db) . '.';
-                $return_db = $dbname;
->>>>>>> 6d5c5e69
+                $returnDb = $dbname;
             }
 
             if (isset($tablename)) {

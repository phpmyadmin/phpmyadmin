--- conflicted
+++ resolved
@@ -3695,13 +3695,8 @@
             = '<form name="usersForm" id="usersForm" action="server_privileges.php" '
             . 'method="post">' . "\n"
             . Url::getHiddenInputs('', '')
-<<<<<<< HEAD
-            . '<div class="responsivetable">'
-            . '<table id="tableuserrights" class="table table-responsive table-hover table-striped">' . "\n"
-=======
             . '<div class="responsivetable row">'
-            . '<table id="tableuserrights" class="data">' . "\n"
->>>>>>> 74e1b028
+            . '<table id="tableuserrights" class="table table-responsive table-hover table-striped">' . "\n
             . '<thead>' . "\n"
             . '<tr><th scope="col"></th>' . "\n"
             . '<th scope="col">' . __('User name') . '</th>' . "\n"

<?php
/* vim: set expandtab sw=4 ts=4 sts=4: */
/**
 * set of functions with the Privileges section in pma
 *
 * @package PhpMyAdmin
 */
declare(strict_types=1);

namespace PhpMyAdmin\Server;

use PhpMyAdmin\Core;
use PhpMyAdmin\DatabaseInterface;
use PhpMyAdmin\Display\ChangePassword;
use PhpMyAdmin\Message;
use PhpMyAdmin\Relation;
use PhpMyAdmin\RelationCleanup;
use PhpMyAdmin\Response;
use PhpMyAdmin\Template;
use PhpMyAdmin\Url;
use PhpMyAdmin\Util;

/**
 * Privileges class
 *
 * @package PhpMyAdmin
 */
class Privileges
{
    /**
     * @var Template
     */
    public $template;

    /**
     * @var RelationCleanup
     */
    private $relationCleanup;

    /**
     * @var DatabaseInterface
     */
    public $dbi;

    /**
     * @var Relation
     */
    public $relation;

    /**
     * Privileges constructor.
     *
     * @param Template          $template        Template object
     * @param DatabaseInterface $dbi             DatabaseInterface object
     * @param Relation          $relation        Relation object
     * @param RelationCleanup   $relationCleanup RelationCleanup object
     */
    public function __construct(
        Template $template,
        $dbi,
        Relation $relation,
        RelationCleanup $relationCleanup
    ) {
        $this->template = $template;
        $this->dbi = $dbi;
        $this->relation = $relation;
        $this->relationCleanup = $relationCleanup;
    }

    /**
     * Get Html for User Group Dialog
     *
     * @param string $username     username
     * @param bool   $is_menuswork Is menuswork set in configuration
     *
     * @return string html
     */
    public function getHtmlForUserGroupDialog($username, $is_menuswork)
    {
        $html = '';
        if (! empty($_GET['edit_user_group_dialog']) && $is_menuswork) {
            $dialog = $this->getHtmlToChooseUserGroup($username);
            $response = Response::getInstance();
            if ($response->isAjax()) {
                $response->addJSON('message', $dialog);
                exit;
            } else {
                $html .= $dialog;
            }
        }

        return $html;
    }

    /**
     * Escapes wildcard in a database+table specification
     * before using it in a GRANT statement.
     *
     * Escaping a wildcard character in a GRANT is only accepted at the global
     * or database level, not at table level; this is why I remove
     * the escaping character. Internally, in mysql.tables_priv.Db there are
     * no escaping (for example test_db) but in mysql.db you'll see test\_db
     * for a db-specific privilege.
     *
     * @param string $dbname    Database name
     * @param string $tablename Table name
     *
     * @return string the escaped (if necessary) database.table
     */
    public function wildcardEscapeForGrant($dbname, $tablename)
    {
        if (strlen($dbname) === 0) {
            $db_and_table = '*.*';
        } else {
            if (strlen($tablename) > 0) {
                $db_and_table = Util::backquote(
                    Util::unescapeMysqlWildcards($dbname)
                )
                . '.' . Util::backquote($tablename);
            } else {
                $db_and_table = Util::backquote($dbname) . '.*';
            }
        }
        return $db_and_table;
    }

    /**
     * Generates a condition on the user name
     *
     * @param string $initial the user's initial
     *
     * @return string   the generated condition
     */
    public function rangeOfUsers($initial = '')
    {
        // strtolower() is used because the User field
        // might be BINARY, so LIKE would be case sensitive
        if ($initial === null || $initial === '') {
            return '';
        }

        $ret = " WHERE `User` LIKE '"
            . $this->dbi->escapeString($initial) . "%'"
            . " OR `User` LIKE '"
            . $this->dbi->escapeString(mb_strtolower($initial))
            . "%'";
        return $ret;
    } // end function

    /**
     * Formats privilege name for a display
     *
     * @param array   $privilege Privilege information
     * @param boolean $html      Whether to use HTML
     *
     * @return string
     */
    public function formatPrivilege(array $privilege, $html)
    {
        if ($html) {
            return '<dfn title="' . $privilege[2] . '">'
                . $privilege[1] . '</dfn>';
        }

        return $privilege[1];
    }

    /**
     * Parses privileges into an array, it modifies the array
     *
     * @param array $row Results row from
     *
     * @return void
     */
    public function fillInTablePrivileges(array &$row)
    {
        $row1 = $this->dbi->fetchSingleRow(
            'SHOW COLUMNS FROM `mysql`.`tables_priv` LIKE \'Table_priv\';',
            'ASSOC'
        );
        // note: in MySQL 5.0.3 we get "Create View', 'Show view';
        // the View for Create is spelled with uppercase V
        // the view for Show is spelled with lowercase v
        // and there is a space between the words

        $av_grants = explode(
            '\',\'',
            mb_substr(
                $row1['Type'],
                mb_strpos($row1['Type'], '(') + 2,
                mb_strpos($row1['Type'], ')')
                - mb_strpos($row1['Type'], '(') - 3
            )
        );

        $users_grants = explode(',', $row['Table_priv']);

        foreach ($av_grants as $current_grant) {
            $row[$current_grant . '_priv']
                = in_array($current_grant, $users_grants) ? 'Y' : 'N';
        }
        unset($row['Table_priv']);
    }


    /**
     * Extracts the privilege information of a priv table row
     *
     * @param array|null $row        the row
     * @param boolean    $enableHTML add <dfn> tag with tooltips
     * @param boolean    $tablePrivs whether row contains table privileges
     *
     * @global  resource $user_link the database connection
     *
     * @return array
     */
    public function extractPrivInfo($row = null, $enableHTML = false, $tablePrivs = false)
    {
        if ($tablePrivs) {
            $grants = $this->getTableGrantsArray();
        } else {
            $grants = $this->getGrantsArray();
        }

        if ($row !== null && isset($row['Table_priv'])) {
            $this->fillInTablePrivileges($row);
        }

        $privs = [];
        $allPrivileges = true;
        foreach ($grants as $current_grant) {
            if (($row !== null && isset($row[$current_grant[0]]))
                || ($row === null && isset($GLOBALS[$current_grant[0]]))
            ) {
                if (($row !== null && $row[$current_grant[0]] == 'Y')
                    || ($row === null
                    && ($GLOBALS[$current_grant[0]] == 'Y'
                    || (is_array($GLOBALS[$current_grant[0]])
                    && count($GLOBALS[$current_grant[0]]) == $_REQUEST['column_count']
                    && empty($GLOBALS[$current_grant[0] . '_none']))))
                ) {
                    $privs[] = $this->formatPrivilege($current_grant, $enableHTML);
                } elseif (! empty($GLOBALS[$current_grant[0]])
                    && is_array($GLOBALS[$current_grant[0]])
                    && empty($GLOBALS[$current_grant[0] . '_none'])
                ) {
                    // Required for proper escaping of ` (backtick) in a column name
                    $grant_cols = array_map(
                        function ($val) {
                            return Util::backquote($val);
                        },
                        $GLOBALS[$current_grant[0]]
                    );

                    $privs[] = $this->formatPrivilege($current_grant, $enableHTML)
                        . ' (' . implode(', ', $grant_cols) . ')';
                } else {
                    $allPrivileges = false;
                }
            }
        }
        if (empty($privs)) {
            if ($enableHTML) {
                $privs[] = '<dfn title="' . __('No privileges.') . '">USAGE</dfn>';
            } else {
                $privs[] = 'USAGE';
            }
        } elseif ($allPrivileges
            && (! isset($_POST['grant_count']) || count($privs) == $_POST['grant_count'])
        ) {
            if ($enableHTML) {
                $privs = ['<dfn title="'
                    . __('Includes all privileges except GRANT.')
                    . '">ALL PRIVILEGES</dfn>',
                ];
            } else {
                $privs = ['ALL PRIVILEGES'];
            }
        }
        return $privs;
    }

    /**
     * Returns an array of table grants and their descriptions
     *
     * @return array array of table grants
     */
    public function getTableGrantsArray()
    {
        return [
            [
                'Delete',
                'DELETE',
                $GLOBALS['strPrivDescDelete'],
            ],
            [
                'Create',
                'CREATE',
                $GLOBALS['strPrivDescCreateTbl'],
            ],
            [
                'Drop',
                'DROP',
                $GLOBALS['strPrivDescDropTbl'],
            ],
            [
                'Index',
                'INDEX',
                $GLOBALS['strPrivDescIndex'],
            ],
            [
                'Alter',
                'ALTER',
                $GLOBALS['strPrivDescAlter'],
            ],
            [
                'Create View',
                'CREATE_VIEW',
                $GLOBALS['strPrivDescCreateView'],
            ],
            [
                'Show view',
                'SHOW_VIEW',
                $GLOBALS['strPrivDescShowView'],
            ],
            [
                'Trigger',
                'TRIGGER',
                $GLOBALS['strPrivDescTrigger'],
            ],
        ];
    }

    /**
     * Get the grants array which contains all the privilege types
     * and relevant grant messages
     *
     * @return array
     */
    public function getGrantsArray()
    {
        return [
            [
                'Select_priv',
                'SELECT',
                __('Allows reading data.'),
            ],
            [
                'Insert_priv',
                'INSERT',
                __('Allows inserting and replacing data.'),
            ],
            [
                'Update_priv',
                'UPDATE',
                __('Allows changing data.'),
            ],
            [
                'Delete_priv',
                'DELETE',
                __('Allows deleting data.'),
            ],
            [
                'Create_priv',
                'CREATE',
                __('Allows creating new databases and tables.'),
            ],
            [
                'Drop_priv',
                'DROP',
                __('Allows dropping databases and tables.'),
            ],
            [
                'Reload_priv',
                'RELOAD',
                __('Allows reloading server settings and flushing the server\'s caches.'),
            ],
            [
                'Shutdown_priv',
                'SHUTDOWN',
                __('Allows shutting down the server.'),
            ],
            [
                'Process_priv',
                'PROCESS',
                __('Allows viewing processes of all users.'),
            ],
            [
                'File_priv',
                'FILE',
                __('Allows importing data from and exporting data into files.'),
            ],
            [
                'References_priv',
                'REFERENCES',
                __('Has no effect in this MySQL version.'),
            ],
            [
                'Index_priv',
                'INDEX',
                __('Allows creating and dropping indexes.'),
            ],
            [
                'Alter_priv',
                'ALTER',
                __('Allows altering the structure of existing tables.'),
            ],
            [
                'Show_db_priv',
                'SHOW DATABASES',
                __('Gives access to the complete list of databases.'),
            ],
            [
                'Super_priv',
                'SUPER',
                __(
                    'Allows connecting, even if maximum number of connections '
                    . 'is reached; required for most administrative operations '
                    . 'like setting global variables or killing threads of other users.'
                ),
            ],
            [
                'Create_tmp_table_priv',
                'CREATE TEMPORARY TABLES',
                __('Allows creating temporary tables.'),
            ],
            [
                'Lock_tables_priv',
                'LOCK TABLES',
                __('Allows locking tables for the current thread.'),
            ],
            [
                'Repl_slave_priv',
                'REPLICATION SLAVE',
                __('Needed for the replication slaves.'),
            ],
            [
                'Repl_client_priv',
                'REPLICATION CLIENT',
                __('Allows the user to ask where the slaves / masters are.'),
            ],
            [
                'Create_view_priv',
                'CREATE VIEW',
                __('Allows creating new views.'),
            ],
            [
                'Event_priv',
                'EVENT',
                __('Allows to set up events for the event scheduler.'),
            ],
            [
                'Trigger_priv',
                'TRIGGER',
                __('Allows creating and dropping triggers.'),
            ],
            // for table privs:
            [
                'Create View_priv',
                'CREATE VIEW',
                __('Allows creating new views.'),
            ],
            [
                'Show_view_priv',
                'SHOW VIEW',
                __('Allows performing SHOW CREATE VIEW queries.'),
            ],
            // for table privs:
            [
                'Show view_priv',
                'SHOW VIEW',
                __('Allows performing SHOW CREATE VIEW queries.'),
            ],
            [
                'Delete_history_priv',
                'DELETE HISTORY',
                __('Allows deleting historical rows.'),
            ],
            [
                'Delete versioning rows_priv',
                'DELETE HISTORY',
                __('Allows deleting historical rows.'),
            ],
            [
                'Create_routine_priv',
                'CREATE ROUTINE',
                __('Allows creating stored routines.'),
            ],
            [
                'Alter_routine_priv',
                'ALTER ROUTINE',
                __('Allows altering and dropping stored routines.'),
            ],
            [
                'Create_user_priv',
                'CREATE USER',
                __('Allows creating, dropping and renaming user accounts.'),
            ],
            [
                'Execute_priv',
                'EXECUTE',
                __('Allows executing stored routines.'),
            ],
        ];
    }

    /**
     * Displays on which column(s) a table-specific privilege is granted
     *
     * @param array  $columns          columns array
     * @param array  $row              first row from result or boolean false
     * @param string $name_for_select  privilege types - Select_priv, Insert_priv
     *                                 Update_priv, References_priv
     * @param string $priv_for_header  privilege for header
     * @param string $name             privilege name: insert, select, update, references
     * @param string $name_for_dfn     name for dfn
     * @param string $name_for_current name for current
     *
     * @return string html snippet
     */
    public function getHtmlForColumnPrivileges(
        array $columns,
        array $row,
        $name_for_select,
        $priv_for_header,
        $name,
        $name_for_dfn,
        $name_for_current
    ) {
        return $this->template->render('server/privileges/column_privileges', [
            'columns' => $columns,
            'row' => $row,
            'name_for_select' => $name_for_select,
            'priv_for_header' => $priv_for_header,
            'name' => $name,
            'name_for_dfn' => $name_for_dfn,
            'name_for_current' => $name_for_current,
        ]);
    }

    /**
     * Get sql query for display privileges table
     *
     * @param string $db       the database
     * @param string $table    the table
     * @param string $username username for database connection
     * @param string $hostname hostname for database connection
     *
     * @return string sql query
     */
    public function getSqlQueryForDisplayPrivTable($db, $table, $username, $hostname)
    {
        if ($db == '*') {
            return "SELECT * FROM `mysql`.`user`"
                . " WHERE `User` = '" . $this->dbi->escapeString($username) . "'"
                . " AND `Host` = '" . $this->dbi->escapeString($hostname) . "';";
        } elseif ($table == '*') {
            return "SELECT * FROM `mysql`.`db`"
                . " WHERE `User` = '" . $this->dbi->escapeString($username) . "'"
                . " AND `Host` = '" . $this->dbi->escapeString($hostname) . "'"
                . " AND '" . $this->dbi->escapeString(Util::unescapeMysqlWildcards($db)) . "'"
                . " LIKE `Db`;";
        }
        return "SELECT `Table_priv`"
            . " FROM `mysql`.`tables_priv`"
            . " WHERE `User` = '" . $this->dbi->escapeString($username) . "'"
            . " AND `Host` = '" . $this->dbi->escapeString($hostname) . "'"
            . " AND `Db` = '" . $this->dbi->escapeString(Util::unescapeMysqlWildcards($db)) . "'"
            . " AND `Table_name` = '" . $this->dbi->escapeString($table) . "';";
    }

    /**
     * Displays a dropdown to select the user group
     * with menu items configured to each of them.
     *
     * @param string $username username
     *
     * @return string html to select the user group
     */
    public function getHtmlToChooseUserGroup($username)
    {
        $cfgRelation = $this->relation->getRelationsParam();
        $groupTable = Util::backquote($cfgRelation['db'])
            . "." . Util::backquote($cfgRelation['usergroups']);
        $userTable = Util::backquote($cfgRelation['db'])
            . "." . Util::backquote($cfgRelation['users']);

        $userGroup = '';
        if (isset($GLOBALS['username'])) {
            $sql_query = "SELECT `usergroup` FROM " . $userTable
                . " WHERE `username` = '" . $this->dbi->escapeString($username) . "'";
            $userGroup = $this->dbi->fetchValue(
                $sql_query,
                0,
                0,
                DatabaseInterface::CONNECT_CONTROL
            );
        }

        $allUserGroups = ['' => ''];
        $sql_query = "SELECT DISTINCT `usergroup` FROM " . $groupTable;
        $result = $this->relation->queryAsControlUser($sql_query, false);
        if ($result) {
            while ($row = $this->dbi->fetchRow($result)) {
                $allUserGroups[$row[0]] = $row[0];
            }
        }
        $this->dbi->freeResult($result);

        return $this->template->render('server/privileges/choose_user_group', [
            'all_user_groups' => $allUserGroups,
            'user_group' => $userGroup,
            'params' => ['username' => $username],
        ]);
    }

    /**
     * Sets the user group from request values
     *
     * @param string $username  username
     * @param string $userGroup user group to set
     *
     * @return void
     */
    public function setUserGroup($username, $userGroup)
    {
        $userGroup = $userGroup === null ? '' : $userGroup;
        $cfgRelation = $this->relation->getRelationsParam();
        if (empty($cfgRelation['db']) || empty($cfgRelation['users']) || empty($cfgRelation['usergroups'])) {
            return;
        }

        $userTable = Util::backquote($cfgRelation['db'])
            . "." . Util::backquote($cfgRelation['users']);

        $sql_query = "SELECT `usergroup` FROM " . $userTable
            . " WHERE `username` = '" . $this->dbi->escapeString($username) . "'";
        $oldUserGroup = $this->dbi->fetchValue(
            $sql_query,
            0,
            0,
            DatabaseInterface::CONNECT_CONTROL
        );

        if ($oldUserGroup === false) {
            $upd_query = "INSERT INTO " . $userTable . "(`username`, `usergroup`)"
                . " VALUES ('" . $this->dbi->escapeString($username) . "', "
                . "'" . $this->dbi->escapeString($userGroup) . "')";
        } else {
            if (empty($userGroup)) {
                $upd_query = "DELETE FROM " . $userTable
                    . " WHERE `username`='" . $this->dbi->escapeString($username) . "'";
            } elseif ($oldUserGroup != $userGroup) {
                $upd_query = "UPDATE " . $userTable
                    . " SET `usergroup`='" . $this->dbi->escapeString($userGroup) . "'"
                    . " WHERE `username`='" . $this->dbi->escapeString($username) . "'";
            }
        }
        if (isset($upd_query)) {
            $this->relation->queryAsControlUser($upd_query);
        }
    }

    /**
     * Displays the privileges form table
     *
     * @param string  $db     the database
     * @param string  $table  the table
     * @param boolean $submit whether to display the submit button or not
     *
     * @global  array     $cfg         the phpMyAdmin configuration
     * @global  resource  $user_link   the database connection
     *
     * @return string html snippet
     */
    public function getHtmlToDisplayPrivilegesTable(
        $db = '*',
        $table = '*',
        $submit = true
    ) {
        $html_output = '';
        $sql_query = '';

        if ($db == '*') {
            $table = '*';
        }
        $username = '';
        $hostname = '';
        if (isset($GLOBALS['username'])) {
            $username = $GLOBALS['username'];
            $hostname = $GLOBALS['hostname'];
            $sql_query = $this->getSqlQueryForDisplayPrivTable(
                $db,
                $table,
                $username,
                $hostname
            );
            $row = $this->dbi->fetchSingleRow($sql_query);
        }
        if (empty($row)) {
            if ($table == '*' && $this->dbi->isSuperuser()) {
                $row = [];
                if ($db == '*') {
                    $sql_query = 'SHOW COLUMNS FROM `mysql`.`user`;';
                } elseif ($table == '*') {
                    $sql_query = 'SHOW COLUMNS FROM `mysql`.`db`;';
                }
                $res = $this->dbi->query($sql_query);
                while ($row1 = $this->dbi->fetchRow($res)) {
                    if (mb_substr($row1[0], 0, 4) == 'max_') {
                        $row[$row1[0]] = 0;
                    } elseif (mb_substr($row1[0], 0, 5) == 'x509_'
                        || mb_substr($row1[0], 0, 4) == 'ssl_'
                    ) {
                        $row[$row1[0]] = '';
                    } else {
                        $row[$row1[0]] = 'N';
                    }
                }
                $this->dbi->freeResult($res);
            } elseif ($table == '*') {
                $row = [];
            } else {
                $row = ['Table_priv' => ''];
            }
        }
        if (isset($row['Table_priv'])) {
            $this->fillInTablePrivileges($row);

            // get columns
            $res = $this->dbi->tryQuery(
                'SHOW COLUMNS FROM '
                . Util::backquote(
                    Util::unescapeMysqlWildcards($db)
                )
                . '.' . Util::backquote($table) . ';'
            );
            $columns = [];
            if ($res) {
                while ($row1 = $this->dbi->fetchRow($res)) {
                    $columns[$row1[0]] = [
                        'Select' => false,
                        'Insert' => false,
                        'Update' => false,
                        'References' => false,
                    ];
                }
                $this->dbi->freeResult($res);
            }
            unset($res, $row1);
        }
        // table-specific privileges
        if (! empty($columns)) {
            $html_output .= $this->getHtmlForTableSpecificPrivileges(
                $username,
                $hostname,
                $db,
                $table,
                $columns,
                $row
            );
        } else {
            // global or db-specific
            $html_output .= $this->getHtmlForGlobalOrDbSpecificPrivs($db, $table, $row);
        }
        $html_output .= '</fieldset>' . "\n";
        if ($submit) {
            $html_output .= '<fieldset id="fieldset_user_privtable_footer" '
                . 'class="tblFooters">' . "\n"
                . '<input type="hidden" name="update_privs" value="1">' . "\n"
                . '<input class="btn btn-primary" type="submit" value="' . __('Go') . '">' . "\n"
                . '</fieldset>' . "\n";
        }
        return $html_output;
    } // end of the 'PMA_displayPrivTable()' function

    /**
     * Get HTML for "Require"
     *
     * @param array $row privilege array
     *
     * @return string html snippet
     */
    public function getHtmlForRequires(array $row)
    {
        $specified = (isset($row['ssl_type']) && $row['ssl_type'] == 'SPECIFIED');
        $require_options = [
            [
                'name'        => 'ssl_type',
                'value'       => 'NONE',
                'description' => __(
                    'Does not require SSL-encrypted connections.'
                ),
                'label'       => 'REQUIRE NONE',
                'checked'     => isset($row['ssl_type'])
                    && ($row['ssl_type'] == 'NONE'
                        || $row['ssl_type'] == '')
                    ? 'checked="checked"'
                    : '',
                'disabled'    => false,
                'radio'       => true,
            ],
            [
                'name'        => 'ssl_type',
                'value'       => 'ANY',
                'description' => __(
                    'Requires SSL-encrypted connections.'
                ),
                'label'       => 'REQUIRE SSL',
                'checked'     => isset($row['ssl_type']) && ($row['ssl_type'] == 'ANY')
                    ? 'checked="checked"'
                    : '',
                'disabled'    => false,
                'radio'       => true,
            ],
            [
                'name'        => 'ssl_type',
                'value'       => 'X509',
                'description' => __(
                    'Requires a valid X509 certificate.'
                ),
                'label'       => 'REQUIRE X509',
                'checked'     => isset($row['ssl_type']) && ($row['ssl_type'] == 'X509')
                    ? 'checked="checked"'
                    : '',
                'disabled'    => false,
                'radio'       => true,
            ],
            [
                'name'        => 'ssl_type',
                'value'       => 'SPECIFIED',
                'description' => '',
                'label'       => 'SPECIFIED',
                'checked'     => $specified ? 'checked="checked"' : '',
                'disabled'    => false,
                'radio'       => true,
            ],
            [
                'name'        => 'ssl_cipher',
                'value'       => isset($row['ssl_cipher'])
                    ? htmlspecialchars($row['ssl_cipher']) : '',
                'description' => __(
                    'Requires that a specific cipher method be used for a connection.'
                ),
                'label'       => 'REQUIRE CIPHER',
                'checked'     => '',
                'disabled'    => ! $specified,
                'radio'       => false,
            ],
            [
                'name'        => 'x509_issuer',
                'value'       => isset($row['x509_issuer'])
                    ? htmlspecialchars($row['x509_issuer']) : '',
                'description' => __(
                    'Requires that a valid X509 certificate issued by this CA be presented.'
                ),
                'label'       => 'REQUIRE ISSUER',
                'checked'     => '',
                'disabled'    => ! $specified,
                'radio'       => false,
            ],
            [
                'name'        => 'x509_subject',
                'value'       => isset($row['x509_subject'])
                    ? htmlspecialchars($row['x509_subject']) : '',
                'description' => __(
                    'Requires that a valid X509 certificate with this subject be presented.'
                ),
                'label'       => 'REQUIRE SUBJECT',
                'checked'     => '',
                'disabled'    => ! $specified,
                'radio'       => false,
            ],
        ];

        return $this->template->render('server/privileges/require_options', [
            'require_options' => $require_options,
        ]);
    }

    /**
     * Get HTML for "Resource limits"
     *
     * @param array $row first row from result or boolean false
     *
     * @return string html snippet
     */
    public function getHtmlForResourceLimits(array $row)
    {
        $limits = [
            [
                'input_name'  => 'max_questions',
                'name_main'   => 'MAX QUERIES PER HOUR',
                'value'       => isset($row['max_questions']) ? $row['max_questions'] : '0',
                'description' => __(
                    'Limits the number of queries the user may send to the server per hour.'
                ),
            ],
            [
                'input_name'  => 'max_updates',
                'name_main'   => 'MAX UPDATES PER HOUR',
                'value'       => isset($row['max_updates']) ? $row['max_updates'] : '0',
                'description' => __(
                    'Limits the number of commands that change any table '
                    . 'or database the user may execute per hour.'
                ),
            ],
            [
                'input_name'  => 'max_connections',
                'name_main'   => 'MAX CONNECTIONS PER HOUR',
                'value'       => isset($row['max_connections']) ? $row['max_connections'] : '0',
                'description' => __(
                    'Limits the number of new connections the user may open per hour.'
                ),
            ],
            [
                'input_name'  => 'max_user_connections',
                'name_main'   => 'MAX USER_CONNECTIONS',
                'value'       => isset($row['max_user_connections']) ?
                    $row['max_user_connections'] : '0',
                'description' => __(
                    'Limits the number of simultaneous connections '
                    . 'the user may have.'
                ),
            ],
        ];

        $html_output = $this->template->render('server/privileges/resource_limits', [
            'limits' => $limits,
        ]);

        $html_output .= '</fieldset>' . "\n";

        return $html_output;
    }

    /**
     * Get the HTML snippet for routine specific privileges
     *
     * @param string $username   username for database connection
     * @param string $hostname   hostname for database connection
     * @param string $db         the database
     * @param string $routine    the routine
     * @param string $url_dbname url encoded db name
     *
     * @return string
     */
    public function getHtmlForRoutineSpecificPrivileges(
        $username,
        $hostname,
        $db,
        $routine,
        $url_dbname
    ) {
        $header = $this->getHtmlHeaderForUserProperties(
            false,
            $url_dbname,
            $db,
            $username,
            $hostname,
            $routine,
            'routine'
        );

        $sql = "SELECT `Proc_priv`"
            . " FROM `mysql`.`procs_priv`"
            . " WHERE `User` = '" . $this->dbi->escapeString($username) . "'"
            . " AND `Host` = '" . $this->dbi->escapeString($hostname) . "'"
            . " AND `Db` = '"
            . $this->dbi->escapeString(Util::unescapeMysqlWildcards($db)) . "'"
            . " AND `Routine_name` LIKE '" . $this->dbi->escapeString($routine) . "';";
        $res = $this->dbi->fetchValue($sql);

        $privs = $this->parseProcPriv($res);

        $routineArray   = [$this->getTriggerPrivilegeTable()];
        $privTableNames = [__('Routine')];
        $privCheckboxes = $this->getHtmlForGlobalPrivTableWithCheckboxes(
            $routineArray,
            $privTableNames,
            $privs
        );

        return $this->template->render('server/privileges/edit_routine_privileges', [
            'username' => $username,
            'hostname' => $hostname,
            'database' => $db,
            'routine' => $routine,
            'grant_count' => count($privs),
            'priv_checkboxes' => $privCheckboxes,
            'header' => $header,
        ]);
    }

    /**
     * Get routine privilege table as an array
     *
     * @return array privilege type array
     */
    public function getTriggerPrivilegeTable()
    {
        $routinePrivTable = [
            [
                'Grant',
                'GRANT',
                __(
                    'Allows user to give to other users or remove from other users '
                    . 'privileges that user possess on this routine.'
                ),
            ],
            [
                'Alter_routine',
                'ALTER ROUTINE',
                __('Allows altering and dropping this routine.'),
            ],
            [
                'Execute',
                'EXECUTE',
                __('Allows executing this routine.'),
            ],
        ];
        return $routinePrivTable;
    }

    /**
     * Get the HTML snippet for table specific privileges
     *
     * @param string $username username for database connection
     * @param string $hostname hostname for database connection
     * @param string $db       the database
     * @param string $table    the table
     * @param array  $columns  columns array
     * @param array  $row      current privileges row
     *
     * @return string
     */
    public function getHtmlForTableSpecificPrivileges(
        $username,
        $hostname,
        $db,
        $table,
        array $columns,
        array $row
    ) {
        $res = $this->dbi->query(
            'SELECT `Column_name`, `Column_priv`'
            . ' FROM `mysql`.`columns_priv`'
            . ' WHERE `User`'
            . ' = \'' . $this->dbi->escapeString($username) . "'"
            . ' AND `Host`'
            . ' = \'' . $this->dbi->escapeString($hostname) . "'"
            . ' AND `Db`'
            . ' = \'' . $this->dbi->escapeString(
                Util::unescapeMysqlWildcards($db)
            ) . "'"
            . ' AND `Table_name`'
            . ' = \'' . $this->dbi->escapeString($table) . '\';'
        );

        while ($row1 = $this->dbi->fetchRow($res)) {
            $row1[1] = explode(',', $row1[1]);
            foreach ($row1[1] as $current) {
                $columns[$row1[0]][$current] = true;
            }
        }
        $this->dbi->freeResult($res);
        unset($res, $row1, $current);

        $html_output = '<input type="hidden" name="grant_count" '
            . 'value="' . count($row) . '">' . "\n"
            . '<input type="hidden" name="column_count" '
            . 'value="' . count($columns) . '">' . "\n"
            . '<fieldset id="fieldset_user_priv">' . "\n"
            . '<legend data-submenu-label="' . __('Table') . '">' . __('Table-specific privileges')
            . '</legend>'
            . '<p><small><i>'
            . __('Note: MySQL privilege names are expressed in English.')
            . '</i></small></p>';

        // privs that are attached to a specific column
        $html_output .= $this->getHtmlForAttachedPrivilegesToTableSpecificColumn(
            $columns,
            $row
        );

        // privs that are not attached to a specific column
        $html_output .= '<div class="item">' . "\n"
            . $this->getHtmlForNotAttachedPrivilegesToTableSpecificColumn($row)
            . '</div>' . "\n";

        // for Safari 2.0.2
        $html_output .= '<div class="clearfloat"></div>' . "\n";

        return $html_output;
    }

    /**
     * Get HTML snippet for privileges that are attached to a specific column
     *
     * @param array $columns columns array
     * @param array $row     first row from result or boolean false
     *
     * @return string
     */
    public function getHtmlForAttachedPrivilegesToTableSpecificColumn(array $columns, array $row)
    {
        $html_output = $this->getHtmlForColumnPrivileges(
            $columns,
            $row,
            'Select_priv',
            'SELECT',
            'select',
            __('Allows reading data.'),
            'Select'
        );

        $html_output .= $this->getHtmlForColumnPrivileges(
            $columns,
            $row,
            'Insert_priv',
            'INSERT',
            'insert',
            __('Allows inserting and replacing data.'),
            'Insert'
        );

        $html_output .= $this->getHtmlForColumnPrivileges(
            $columns,
            $row,
            'Update_priv',
            'UPDATE',
            'update',
            __('Allows changing data.'),
            'Update'
        );

        $html_output .= $this->getHtmlForColumnPrivileges(
            $columns,
            $row,
            'References_priv',
            'REFERENCES',
            'references',
            __('Has no effect in this MySQL version.'),
            'References'
        );
        return $html_output;
    }

    /**
     * Get HTML for privileges that are not attached to a specific column
     *
     * @param array $row first row from result or boolean false
     *
     * @return string
     */
    public function getHtmlForNotAttachedPrivilegesToTableSpecificColumn(array $row)
    {
        $html_output = '';

        foreach ($row as $current_grant => $current_grant_value) {
            $grant_type = substr($current_grant, 0, -5);
            if (in_array($grant_type, ['Select', 'Insert', 'Update', 'References'])
            ) {
                continue;
            }
            // make a substitution to match the messages variables;
            // also we must substitute the grant we get, because we can't generate
            // a form variable containing blanks (those would get changed to
            // an underscore when receiving the POST)
            if ($current_grant == 'Create View_priv') {
                $tmp_current_grant = 'CreateView_priv';
                $current_grant = 'Create_view_priv';
            } elseif ($current_grant == 'Show view_priv') {
                $tmp_current_grant = 'ShowView_priv';
                $current_grant = 'Show_view_priv';
            } elseif ($current_grant == 'Delete versioning rows_priv') {
                $tmp_current_grant = 'DeleteHistoricalRows_priv';
                $current_grant = 'Delete_history_priv';
            } else {
                $tmp_current_grant = $current_grant;
            }

            $html_output .= '<div class="item">' . "\n"
               . '<input type="checkbox"'
               . ' name="' . $current_grant . '" id="checkbox_' . $current_grant
               . '" value="Y" '
               . ($current_grant_value == 'Y' ? 'checked="checked" ' : '')
               . 'title="';

            $privGlobalName = 'strPrivDesc'
                . mb_substr(
                    $tmp_current_grant,
                    0,
                    mb_strlen($tmp_current_grant) - 5
                );
            $html_output .= (isset($GLOBALS[$privGlobalName])
                    ? $GLOBALS[$privGlobalName]
                    : $GLOBALS[$privGlobalName . 'Tbl']
                )
                . '">' . "\n";

            $privGlobalName1 = 'strPrivDesc'
                . mb_substr(
                    $tmp_current_grant,
                    0,
                    - 5
                );
            $html_output .= '<label for="checkbox_' . $current_grant
                . '"><code><dfn title="'
                . (isset($GLOBALS[$privGlobalName1])
                    ? $GLOBALS[$privGlobalName1]
                    : $GLOBALS[$privGlobalName1 . 'Tbl']
                )
                . '">'
                . mb_strtoupper(
                    mb_substr(
                        $current_grant,
                        0,
                        -5
                    )
                )
                . '</dfn></code></label>' . "\n"
                . '</div>' . "\n";
        } // end foreach ()
        return $html_output;
    }

    /**
     * Get HTML for global or database specific privileges
     *
     * @param string $db    the database
     * @param string $table the table
     * @param array  $row   first row from result or boolean false
     *
     * @return string
     */
    public function getHtmlForGlobalOrDbSpecificPrivs($db, $table, array $row)
    {
        $privTable_names = [
            0 => __('Data'),
            1 => __('Structure'),
            2 => __('Administration'),
        ];
        $privTable = [];
        $privTable[0] = $this->getDataPrivilegeTable($db);
        $privTable[1] = $this->getStructurePrivilegeTable($table, $row);
        $privTable[2] = $this->getAdministrationPrivilegeTable($db);

        $html_output = '<input type="hidden" name="grant_count" value="'
            . (count($privTable[0])
                + count($privTable[1])
                + count($privTable[2])
                - (isset($row['Grant_priv']) ? 1 : 0)
            )
            . '">';
        if ($db == '*') {
            $legend     = __('Global privileges');
            $menu_label = __('Global');
        } elseif ($table == '*') {
            $legend     = __('Database-specific privileges');
            $menu_label = __('Database');
        } else {
            $legend     = __('Table-specific privileges');
            $menu_label = __('Table');
        }
        $html_output .= '<fieldset id="fieldset_user_global_rights">'
            . '<legend data-submenu-label="' . $menu_label . '">' . $legend
            . '<input type="checkbox" id="addUsersForm_checkall" '
            . 'class="checkall_box" title="' . __('Check all') . '"> '
            . '<label for="addUsersForm_checkall">' . __('Check all') . '</label> '
            . '</legend>'
            . '<p><small><i>'
            . __('Note: MySQL privilege names are expressed in English.')
            . '</i></small></p>';

        // Output the Global privilege tables with checkboxes
        $html_output .= $this->getHtmlForGlobalPrivTableWithCheckboxes(
            $privTable,
            $privTable_names,
            $row
        );

        // The "Resource limits" box is not displayed for db-specific privs
        if ($db == '*') {
            $html_output .= $this->getHtmlForResourceLimits($row);
            $html_output .= $this->getHtmlForRequires($row);
        }
        // for Safari 2.0.2
        $html_output .= '<div class="clearfloat"></div>';

        return $html_output;
    }

    /**
     * Get data privilege table as an array
     *
     * @param string $db the database
     *
     * @return array data privilege table
     */
    public function getDataPrivilegeTable($db)
    {
        $data_privTable = [
            [
                'Select',
                'SELECT',
                __('Allows reading data.'),
            ],
            [
                'Insert',
                'INSERT',
                __('Allows inserting and replacing data.'),
            ],
            [
                'Update',
                'UPDATE',
                __('Allows changing data.'),
            ],
            [
                'Delete',
                'DELETE',
                __('Allows deleting data.'),
            ],
        ];
        if ($db == '*') {
            $data_privTable[]
                = [
                    'File',
                    'FILE',
                    __('Allows importing data from and exporting data into files.'),
                ];
        }
        return $data_privTable;
    }

    /**
     * Get structure privilege table as an array
     *
     * @param string $table the table
     * @param array  $row   first row from result or boolean false
     *
     * @return array structure privilege table
     */
    public function getStructurePrivilegeTable($table, array $row)
    {
        $structure_privTable = [
            [
                'Create',
                'CREATE',
                $table == '*'
                    ? __('Allows creating new databases and tables.')
                    : __('Allows creating new tables.'),
            ],
            [
                'Alter',
                'ALTER',
                __('Allows altering the structure of existing tables.'),
            ],
            [
                'Index',
                'INDEX',
                __('Allows creating and dropping indexes.'),
            ],
            [
                'Drop',
                'DROP',
                $table == '*'
                    ? __('Allows dropping databases and tables.')
                    : __('Allows dropping tables.'),
            ],
            [
                'Create_tmp_table',
                'CREATE TEMPORARY TABLES',
                __('Allows creating temporary tables.'),
            ],
            [
                'Show_view',
                'SHOW VIEW',
                __('Allows performing SHOW CREATE VIEW queries.'),
            ],
            [
                'Create_routine',
                'CREATE ROUTINE',
                __('Allows creating stored routines.'),
            ],
            [
                'Alter_routine',
                'ALTER ROUTINE',
                __('Allows altering and dropping stored routines.'),
            ],
            [
                'Execute',
                'EXECUTE',
                __('Allows executing stored routines.'),
            ],
        ];
        // this one is for a db-specific priv: Create_view_priv
        if (isset($row['Create_view_priv'])) {
            $structure_privTable[] = [
                'Create_view',
                'CREATE VIEW',
                __('Allows creating new views.'),
            ];
        }
        // this one is for a table-specific priv: Create View_priv
        if (isset($row['Create View_priv'])) {
            $structure_privTable[] = [
                'Create View',
                'CREATE VIEW',
                __('Allows creating new views.'),
            ];
        }
        if (isset($row['Event_priv'])) {
            // MySQL 5.1.6
            $structure_privTable[] = [
                'Event',
                'EVENT',
                __('Allows to set up events for the event scheduler.'),
            ];
            $structure_privTable[] = [
                'Trigger',
                'TRIGGER',
                __('Allows creating and dropping triggers.'),
            ];
        }
        return $structure_privTable;
    }

    /**
     * Get administration privilege table as an array
     *
     * @param string $db the table
     *
     * @return array administration privilege table
     */
    public function getAdministrationPrivilegeTable($db)
    {
        if ($db == '*') {
            $adminPrivTable = [
                [
                    'Grant',
                    'GRANT',
                    __(
                        'Allows adding users and privileges '
                        . 'without reloading the privilege tables.'
                    ),
                ],
            ];
            $adminPrivTable[] = [
                'Super',
                'SUPER',
                __(
                    'Allows connecting, even if maximum number '
                    . 'of connections is reached; required for '
                    . 'most administrative operations like '
                    . 'setting global variables or killing threads of other users.'
                ),
            ];
            $adminPrivTable[] = [
                'Process',
                'PROCESS',
                __('Allows viewing processes of all users.'),
            ];
            $adminPrivTable[] = [
                'Reload',
                'RELOAD',
                __('Allows reloading server settings and flushing the server\'s caches.'),
            ];
            $adminPrivTable[] = [
                'Shutdown',
                'SHUTDOWN',
                __('Allows shutting down the server.'),
            ];
            $adminPrivTable[] = [
                'Show_db',
                'SHOW DATABASES',
                __('Gives access to the complete list of databases.'),
            ];
        } else {
            $adminPrivTable = [
                [
                    'Grant',
                    'GRANT',
                    __(
                        'Allows user to give to other users or remove from other'
                        . ' users the privileges that user possess yourself.'
                    ),
                ],
            ];
        }
        $adminPrivTable[] = [
            'Lock_tables',
            'LOCK TABLES',
            __('Allows locking tables for the current thread.'),
        ];
        $adminPrivTable[] = [
            'References',
            'REFERENCES',
            __('Has no effect in this MySQL version.'),
        ];
        if ($db == '*') {
            $adminPrivTable[] = [
                'Repl_client',
                'REPLICATION CLIENT',
                __('Allows the user to ask where the slaves / masters are.'),
            ];
            $adminPrivTable[] = [
                'Repl_slave',
                'REPLICATION SLAVE',
                __('Needed for the replication slaves.'),
            ];
            $adminPrivTable[] = [
                'Create_user',
                'CREATE USER',
                __('Allows creating, dropping and renaming user accounts.'),
            ];
        }
        return $adminPrivTable;
    }

    /**
     * Get HTML snippet for global privileges table with check boxes
     *
     * @param array $privTable      privileges table array
     * @param array $privTableNames names of the privilege tables
     *                              (Data, Structure, Administration)
     * @param array $row            first row from result or boolean false
     *
     * @return string
     */
    public function getHtmlForGlobalPrivTableWithCheckboxes(
        array $privTable,
        array $privTableNames,
        array $row
    ) {
        return $this->template->render('server/privileges/global_priv_table', [
            'priv_table' => $privTable,
            'priv_table_names' => $privTableNames,
            'row' => $row,
        ]);
    }

    /**
     * Gets the currently active authentication plugins
     *
     * @param string $orig_auth_plugin Default Authentication plugin
     * @param string $mode             are we creating a new user or are we just
     *                                 changing  one?
     *                                 (allowed values: 'new', 'edit', 'change_pw')
     * @param string $versions         Is MySQL version newer or older than 5.5.7
     *
     * @return string
     */
    public function getHtmlForAuthPluginsDropdown(
        $orig_auth_plugin,
        $mode = 'new',
        $versions = 'new'
    ) {
        $select_id = 'select_authentication_plugin'
            . ($mode == 'change_pw' ? '_cp' : '');

        if ($versions == 'new') {
            $active_auth_plugins = $this->getActiveAuthPlugins();

            if (isset($active_auth_plugins['mysql_old_password'])) {
                unset($active_auth_plugins['mysql_old_password']);
            }
        } else {
            $active_auth_plugins = [
                'mysql_native_password' => __('Native MySQL authentication'),
            ];
        }

        $html_output = Util::getDropdown(
            'authentication_plugin',
            $active_auth_plugins,
            $orig_auth_plugin,
            $select_id
        );

        return $html_output;
    }

    /**
     * Gets the currently active authentication plugins
     *
     * @return array  array of plugin names and descriptions
     */
    public function getActiveAuthPlugins()
    {
        $get_plugins_query = "SELECT `PLUGIN_NAME`, `PLUGIN_DESCRIPTION`"
            . " FROM `information_schema`.`PLUGINS` "
            . "WHERE `PLUGIN_TYPE` = 'AUTHENTICATION';";
        $resultset = $this->dbi->query($get_plugins_query);

        $result = [];

        while ($row = $this->dbi->fetchAssoc($resultset)) {
            // if description is known, enable its translation
            if ('mysql_native_password' == $row['PLUGIN_NAME']) {
                $row['PLUGIN_DESCRIPTION'] = __('Native MySQL authentication');
            } elseif ('sha256_password' == $row['PLUGIN_NAME']) {
                $row['PLUGIN_DESCRIPTION'] = __('SHA256 password authentication');
            }

            $result[$row['PLUGIN_NAME']] = $row['PLUGIN_DESCRIPTION'];
        }

        return $result;
    }

    /**
     * Displays the fields used by the "new user" form as well as the
     * "change login information / copy user" form.
     *
     * @param string $mode     are we creating a new user or are we just
     *                         changing  one? (allowed values: 'new', 'change')
     * @param string $username User name
     * @param string $hostname Host name
     *
     * @global  array      $cfg     the phpMyAdmin configuration
     * @global  resource   $user_link the database connection
     *
     * @return string  a HTML snippet
     */
    public function getHtmlForLoginInformationFields(
        $mode = 'new',
        $username = null,
        $hostname = null
    ) {
        list($username_length, $hostname_length) = $this->getUsernameAndHostnameLength();

        if (isset($GLOBALS['username']) && strlen($GLOBALS['username']) === 0) {
            $GLOBALS['pred_username'] = 'any';
        }
        $html_output = '<fieldset id="fieldset_add_user_login">' . "\n"
            . '<legend>' . __('Login Information') . '</legend>' . "\n"
            . '<div class="item">' . "\n"
            . '<label for="select_pred_username">' . "\n"
            . '    ' . __('User name:') . "\n"
            . '</label>' . "\n"
            . '<span class="options">' . "\n";

        $html_output .= '<select name="pred_username" id="select_pred_username" '
            . 'title="' . __('User name') . '">' . "\n";

        $html_output .= '<option value="any"'
            . (isset($GLOBALS['pred_username']) && $GLOBALS['pred_username'] == 'any'
                ? ' selected="selected"'
                : '') . '>'
            . __('Any user')
            . '</option>' . "\n";

        $html_output .= '<option value="userdefined"'
            . (! isset($GLOBALS['pred_username'])
                    || $GLOBALS['pred_username'] == 'userdefined'
                ? ' selected="selected"'
                : '') . '>'
            . __('Use text field')
            . ':</option>' . "\n";

        $html_output .= '</select>' . "\n"
            . '</span>' . "\n";

        $html_output .= '<input type="text" name="username" id="pma_username" class="autofocus"'
            . ' maxlength="' . $username_length . '" title="' . __('User name') . '"'
            . (empty($GLOBALS['username'])
               ? ''
               : ' value="' . htmlspecialchars(
                   isset($GLOBALS['new_username'])
                   ? $GLOBALS['new_username']
                   : $GLOBALS['username']
               ) . '"'
            )
            . (! isset($GLOBALS['pred_username'])
                    || $GLOBALS['pred_username'] == 'userdefined'
                ? 'required="required"'
                : '') . '>' . "\n";

        $html_output .= '<div id="user_exists_warning"'
            . ' name="user_exists_warning" class="hide">'
            . Message::notice(
                __(
                    'An account already exists with the same username '
                    . 'but possibly a different hostname.'
                )
            )->getDisplay()
            . '</div>';
        $html_output .= '</div>';

        $html_output .= '<div class="item">' . "\n"
            . '<label for="select_pred_hostname">' . "\n"
            . '    ' . __('Host name:') . "\n"
            . '</label>' . "\n";

        $html_output .= '<span class="options">' . "\n"
            . '    <select name="pred_hostname" id="select_pred_hostname" '
            . 'title="' . __('Host name') . '"' . "\n";
        $_current_user = $this->dbi->fetchValue('SELECT USER();');
        if (! empty($_current_user)) {
            $thishost = str_replace(
                "'",
                '',
                mb_substr(
                    $_current_user,
                    mb_strrpos($_current_user, '@') + 1
                )
            );
            if ($thishost != 'localhost' && $thishost != '127.0.0.1') {
                $html_output .= ' data-thishost="' . htmlspecialchars($thishost) . '" ';
            } else {
                unset($thishost);
            }
        }
        $html_output .= '>' . "\n";
        unset($_current_user);

        // when we start editing a user, $GLOBALS['pred_hostname'] is not defined
        if (! isset($GLOBALS['pred_hostname']) && isset($GLOBALS['hostname'])) {
            switch (mb_strtolower($GLOBALS['hostname'])) {
                case 'localhost':
                case '127.0.0.1':
                    $GLOBALS['pred_hostname'] = 'localhost';
                    break;
                case '%':
                    $GLOBALS['pred_hostname'] = 'any';
                    break;
                default:
                    $GLOBALS['pred_hostname'] = 'userdefined';
                    break;
            }
        }
        $html_output .=  '<option value="any"'
            . (isset($GLOBALS['pred_hostname'])
                    && $GLOBALS['pred_hostname'] == 'any'
                ? ' selected="selected"'
                : '') . '>'
            . __('Any host')
            . '</option>' . "\n"
            . '<option value="localhost"'
            . (isset($GLOBALS['pred_hostname'])
                    && $GLOBALS['pred_hostname'] == 'localhost'
                ? ' selected="selected"'
                : '') . '>'
            . __('Local')
            . '</option>' . "\n";
        if (! empty($thishost)) {
            $html_output .= '<option value="thishost"'
                . (isset($GLOBALS['pred_hostname'])
                        && $GLOBALS['pred_hostname'] == 'thishost'
                    ? ' selected="selected"'
                    : '') . '>'
                . __('This Host')
                . '</option>' . "\n";
        }
        unset($thishost);
        $html_output .= '<option value="hosttable"'
            . (isset($GLOBALS['pred_hostname'])
                    && $GLOBALS['pred_hostname'] == 'hosttable'
                ? ' selected="selected"'
                : '') . '>'
            . __('Use Host Table')
            . '</option>' . "\n";

        $html_output .= '<option value="userdefined"'
            . (isset($GLOBALS['pred_hostname'])
                    && $GLOBALS['pred_hostname'] == 'userdefined'
                ? ' selected="selected"'
                : '') . '>'
            . __('Use text field:') . '</option>' . "\n"
            . '</select>' . "\n"
            . '</span>' . "\n";

        $html_output .= '<input type="text" name="hostname" id="pma_hostname" maxlength="'
            . $hostname_length . '" value="'
            // use default value of '%' to match with the default 'Any host'
            . htmlspecialchars(isset($GLOBALS['hostname']) ? $GLOBALS['hostname'] : '%')
            . '" title="' . __('Host name') . '" '
            . (isset($GLOBALS['pred_hostname'])
                    && $GLOBALS['pred_hostname'] == 'userdefined'
                ? 'required="required"'
                : '')
            . '>' . "\n"
            . Util::showHint(
                __(
                    'When Host table is used, this field is ignored '
                    . 'and values stored in Host table are used instead.'
                )
            )
            . '</div>' . "\n";

        $html_output .= '<div class="item">' . "\n"
            . '<label for="select_pred_password">' . "\n"
            . '    ' . __('Password:') . "\n"
            . '</label>' . "\n"
            . '<span class="options">' . "\n"
            . '<select name="pred_password" id="select_pred_password" title="'
            . __('Password') . '">' . "\n"
            . ($mode == 'change' ? '<option value="keep" selected="selected">'
                . __('Do not change the password')
                . '</option>' . "\n" : '')
            . '<option value="none"';

        if (isset($GLOBALS['username']) && $mode != 'change') {
            $html_output .= '  selected="selected"';
        }
        $html_output .= '>' . __('No Password') . '</option>' . "\n"
            . '<option value="userdefined"'
            . (isset($GLOBALS['username']) ? '' : ' selected="selected"') . '>'
            . __('Use text field')
            . ':</option>' . "\n"
            . '</select>' . "\n"
            . '</span>' . "\n"
            . '<input type="password" id="text_pma_pw" name="pma_pw" '
            . 'title="' . __('Password') . '" '
            . (isset($GLOBALS['username']) ? '' : 'required="required"')
            . '>' . "\n"
            . '<span>Strength:</span> '
            . '<meter max="4" id="password_strength_meter" name="pw_meter"></meter> '
            . '<span id="password_strength" name="pw_strength"></span>' . "\n"
            . '</div>' . "\n";

        $html_output .= '<div class="item" '
            . 'id="div_element_before_generate_password">' . "\n"
            . '<label for="text_pma_pw2">' . "\n"
            . '    ' . __('Re-type:') . "\n"
            . '</label>' . "\n"
            . '<span class="options">&nbsp;</span>' . "\n"
            . '<input type="password" name="pma_pw2" id="text_pma_pw2" '
            . 'title="' . __('Re-type') . '" '
            . (isset($GLOBALS['username']) ? '' : 'required="required"')
            . '>' . "\n"
            . '</div>' . "\n"
            . '<div class="item" id="authentication_plugin_div">'
            . '<label for="select_authentication_plugin" >';

        $serverType = Util::getServerType();
        $serverVersion = $this->dbi->getVersion();
        $orig_auth_plugin = $this->getCurrentAuthenticationPlugin(
            $mode,
            $username,
            $hostname
        );

        if (($serverType == 'MySQL'
            && $serverVersion >= 50507)
            || ($serverType == 'MariaDB'
            && $serverVersion >= 50200)
        ) {
            $html_output .= __('Authentication Plugin')
            . '</label><span class="options">&nbsp;</span>' . "\n";

            $auth_plugin_dropdown = $this->getHtmlForAuthPluginsDropdown(
                $orig_auth_plugin,
                $mode,
                'new'
            );
        } else {
            $html_output .= __('Password Hashing Method')
                . '</label><span class="options">&nbsp;</span>' . "\n";
            $auth_plugin_dropdown = $this->getHtmlForAuthPluginsDropdown(
                $orig_auth_plugin,
                $mode,
                'old'
            );
        }
        $html_output .= $auth_plugin_dropdown;

        $html_output .= '<div'
            . ($orig_auth_plugin != 'sha256_password' ? ' class="hide"' : '')
            . ' id="ssl_reqd_warning">'
            . Message::notice(
                __(
                    'This method requires using an \'<i>SSL connection</i>\' '
                    . 'or an \'<i>unencrypted connection that encrypts the password '
                    . 'using RSA</i>\'; while connecting to the server.'
                )
                . Util::showMySQLDocu('sha256-authentication-plugin')
            )
                ->getDisplay()
            . '</div>';

        $html_output .= '</div>' . "\n"
            // Generate password added here via jQuery
           . '</fieldset>' . "\n";

        return $html_output;
    }

    /**
     * Get username and hostname length
     *
     * @return array username length and hostname length
     */
    public function getUsernameAndHostnameLength()
    {
        /* Fallback values */
        $username_length = 16;
        $hostname_length = 41;

        /* Try to get real lengths from the database */
        $fields_info = $this->dbi->fetchResult(
            'SELECT COLUMN_NAME, CHARACTER_MAXIMUM_LENGTH '
            . 'FROM information_schema.columns '
            . "WHERE table_schema = 'mysql' AND table_name = 'user' "
            . "AND COLUMN_NAME IN ('User', 'Host')"
        );
        foreach ($fields_info as $val) {
            if ($val['COLUMN_NAME'] == 'User') {
                $username_length = $val['CHARACTER_MAXIMUM_LENGTH'];
            } elseif ($val['COLUMN_NAME'] == 'Host') {
                $hostname_length = $val['CHARACTER_MAXIMUM_LENGTH'];
            }
        }
        return [
            $username_length,
            $hostname_length,
        ];
    }

    /**
     * Get current authentication plugin in use - for a user or globally
     *
     * @param string $mode     are we creating a new user or are we just
     *                         changing  one? (allowed values: 'new', 'change')
     * @param string $username User name
     * @param string $hostname Host name
     *
     * @return string authentication plugin in use
     */
    public function getCurrentAuthenticationPlugin(
        $mode = 'new',
        $username = null,
        $hostname = null
    ) {
        /* Fallback (standard) value */
        $authentication_plugin = 'mysql_native_password';
        $serverVersion = $this->dbi->getVersion();

        if (isset($username, $hostname) && $mode == 'change') {
            $row = $this->dbi->fetchSingleRow(
                'SELECT `plugin` FROM `mysql`.`user` WHERE '
                . '`User` = "' . $username . '" AND `Host` = "' . $hostname . '" LIMIT 1'
            );
            // Table 'mysql'.'user' may not exist for some previous
            // versions of MySQL - in that case consider fallback value
            if (is_array($row) && isset($row['plugin'])) {
                $authentication_plugin = $row['plugin'];
            }
        } elseif ($mode == 'change') {
            list($username, $hostname) = $this->dbi->getCurrentUserAndHost();

            $row = $this->dbi->fetchSingleRow(
                'SELECT `plugin` FROM `mysql`.`user` WHERE '
                . '`User` = "' . $username . '" AND `Host` = "' . $hostname . '"'
            );
            if (is_array($row) && isset($row['plugin'])) {
                $authentication_plugin = $row['plugin'];
            }
        } elseif ($serverVersion >= 50702) {
            $row = $this->dbi->fetchSingleRow(
                'SELECT @@default_authentication_plugin'
            );
            $authentication_plugin = $row['@@default_authentication_plugin'];
        }

        return $authentication_plugin;
    }

    /**
     * Returns all the grants for a certain user on a certain host
     * Used in the export privileges for all users section
     *
     * @param string $user User name
     * @param string $host Host name
     *
     * @return string containing all the grants text
     */
    public function getGrants($user, $host)
    {
        $grants = $this->dbi->fetchResult(
            "SHOW GRANTS FOR '"
            . $this->dbi->escapeString($user) . "'@'"
            . $this->dbi->escapeString($host) . "'"
        );
        $response = '';
        foreach ($grants as $one_grant) {
            $response .= $one_grant . ";\n\n";
        }
        return $response;
    }

    /**
     * Update password and get message for password updating
     *
     * @param string $err_url  error url
     * @param string $username username
     * @param string $hostname hostname
     *
     * @return Message success or error message after updating password
     */
    public function updatePassword($err_url, $username, $hostname)
    {
        // similar logic in user_password.php
        $message = null;

        if (isset($_POST['pma_pw'], $_POST['pma_pw2']) && empty($_POST['nopass'])) {
            if ($_POST['pma_pw'] != $_POST['pma_pw2']) {
                $message = Message::error(__('The passwords aren\'t the same!'));
            } elseif (empty($_POST['pma_pw']) || empty($_POST['pma_pw2'])) {
                $message = Message::error(__('The password is empty!'));
            }
        }

        // here $nopass could be == 1
        if ($message === null) {
            $hashing_function = 'PASSWORD';
            $serverType = Util::getServerType();
            $serverVersion = $this->dbi->getVersion();
            $authentication_plugin
                = (isset($_POST['authentication_plugin'])
                ? $_POST['authentication_plugin']
                : $this->getCurrentAuthenticationPlugin(
                    'change',
                    $username,
                    $hostname
                ));

            // Use 'ALTER USER ...' syntax for MySQL 5.7.6+
            if ($serverType == 'MySQL'
                && $serverVersion >= 50706
            ) {
                if ($authentication_plugin != 'mysql_old_password') {
                    $query_prefix = "ALTER USER '"
                        . $this->dbi->escapeString($username)
                        . "'@'" . $this->dbi->escapeString($hostname) . "'"
                        . " IDENTIFIED WITH "
                        . $authentication_plugin
                        . " BY '";
                } else {
                    $query_prefix = "ALTER USER '"
                        . $this->dbi->escapeString($username)
                        . "'@'" . $this->dbi->escapeString($hostname) . "'"
                        . " IDENTIFIED BY '";
                }

                // in $sql_query which will be displayed, hide the password
                $sql_query = $query_prefix . "*'";

                $local_query = $query_prefix
                    . $this->dbi->escapeString($_POST['pma_pw']) . "'";
            } elseif ($serverType == 'MariaDB' && $serverVersion >= 10000) {
                // MariaDB uses "SET PASSWORD" syntax to change user password.
                // On Galera cluster only DDL queries are replicated, since
                // users are stored in MyISAM storage engine.
                $query_prefix = "SET PASSWORD FOR  '"
                    . $this->dbi->escapeString($username)
                    . "'@'" . $this->dbi->escapeString($hostname) . "'"
                    . " = PASSWORD ('";
                $sql_query = $local_query = $query_prefix
                    . $this->dbi->escapeString($_POST['pma_pw']) . "')";
            } elseif ($serverType == 'MariaDB'
                && $serverVersion >= 50200
                && $this->dbi->isSuperuser()
            ) {
                // Use 'UPDATE `mysql`.`user` ...' Syntax for MariaDB 5.2+
                if ($authentication_plugin == 'mysql_native_password') {
                    // Set the hashing method used by PASSWORD()
                    // to be 'mysql_native_password' type
                    $this->dbi->tryQuery('SET old_passwords = 0;');
                } elseif ($authentication_plugin == 'sha256_password') {
                    // Set the hashing method used by PASSWORD()
                    // to be 'sha256_password' type
                    $this->dbi->tryQuery('SET `old_passwords` = 2;');
                }

                $hashedPassword = $this->getHashedPassword($_POST['pma_pw']);

                $sql_query        = 'SET PASSWORD FOR \''
                    . $this->dbi->escapeString($username)
                    . '\'@\'' . $this->dbi->escapeString($hostname) . '\' = '
                    . ($_POST['pma_pw'] == ''
                        ? '\'\''
                        : $hashing_function . '(\''
                        . preg_replace('@.@s', '*', $_POST['pma_pw']) . '\')');

                $local_query = "UPDATE `mysql`.`user` SET "
                    . " `authentication_string` = '" . $hashedPassword
                    . "', `Password` = '', "
                    . " `plugin` = '" . $authentication_plugin . "'"
                    . " WHERE `User` = '" . $username . "' AND Host = '"
                    . $hostname . "';";
            } else {
                // USE 'SET PASSWORD ...' syntax for rest of the versions
                // Backup the old value, to be reset later
                $row = $this->dbi->fetchSingleRow(
                    'SELECT @@old_passwords;'
                );
                $orig_value = $row['@@old_passwords'];
                $update_plugin_query = "UPDATE `mysql`.`user` SET"
                    . " `plugin` = '" . $authentication_plugin . "'"
                    . " WHERE `User` = '" . $username . "' AND Host = '"
                    . $hostname . "';";

                // Update the plugin for the user
                if (! $this->dbi->tryQuery($update_plugin_query)) {
                    Util::mysqlDie(
                        $this->dbi->getError(),
                        $update_plugin_query,
                        false,
                        $err_url
                    );
                }
                $this->dbi->tryQuery("FLUSH PRIVILEGES;");

                if ($authentication_plugin == 'mysql_native_password') {
                    // Set the hashing method used by PASSWORD()
                    // to be 'mysql_native_password' type
                    $this->dbi->tryQuery('SET old_passwords = 0;');
                } elseif ($authentication_plugin == 'sha256_password') {
                    // Set the hashing method used by PASSWORD()
                    // to be 'sha256_password' type
                    $this->dbi->tryQuery('SET `old_passwords` = 2;');
                }
                $sql_query        = 'SET PASSWORD FOR \''
                    . $this->dbi->escapeString($username)
                    . '\'@\'' . $this->dbi->escapeString($hostname) . '\' = '
                    . ($_POST['pma_pw'] == ''
                        ? '\'\''
                        : $hashing_function . '(\''
                        . preg_replace('@.@s', '*', $_POST['pma_pw']) . '\')');

                $local_query      = 'SET PASSWORD FOR \''
                    . $this->dbi->escapeString($username)
                    . '\'@\'' . $this->dbi->escapeString($hostname) . '\' = '
                    . ($_POST['pma_pw'] == '' ? '\'\'' : $hashing_function
                    . '(\'' . $this->dbi->escapeString($_POST['pma_pw']) . '\')');
            }

            if (! $this->dbi->tryQuery($local_query)) {
                Util::mysqlDie(
                    $this->dbi->getError(),
                    $sql_query,
                    false,
                    $err_url
                );
            }
            // Flush privileges after successful password change
            $this->dbi->tryQuery("FLUSH PRIVILEGES;");

            $message = Message::success(
                __('The password for %s was changed successfully.')
            );
            $message->addParam('\'' . $username . '\'@\'' . $hostname . '\'');
            if (isset($orig_value)) {
                $this->dbi->tryQuery(
                    'SET `old_passwords` = ' . $orig_value . ';'
                );
            }
        }
        return $message;
    }

    /**
     * Revokes privileges and get message and SQL query for privileges revokes
     *
     * @param string $dbname    database name
     * @param string $tablename table name
     * @param string $username  username
     * @param string $hostname  host name
     * @param string $itemType  item type
     *
     * @return array ($message, $sql_query)
     */
    public function getMessageAndSqlQueryForPrivilegesRevoke(
        $dbname,
        $tablename,
        $username,
        $hostname,
        $itemType
    ) {
        $db_and_table = $this->wildcardEscapeForGrant($dbname, $tablename);

        $sql_query0 = 'REVOKE ALL PRIVILEGES ON ' . $itemType . ' ' . $db_and_table
            . ' FROM \''
            . $this->dbi->escapeString($username) . '\'@\''
            . $this->dbi->escapeString($hostname) . '\';';

        $sql_query1 = 'REVOKE GRANT OPTION ON ' . $itemType . ' ' . $db_and_table
            . ' FROM \'' . $this->dbi->escapeString($username) . '\'@\''
            . $this->dbi->escapeString($hostname) . '\';';

        $this->dbi->query($sql_query0);
        if (! $this->dbi->tryQuery($sql_query1)) {
            // this one may fail, too...
            $sql_query1 = '';
        }
        $sql_query = $sql_query0 . ' ' . $sql_query1;
        $message = Message::success(
            __('You have revoked the privileges for %s.')
        );
        $message->addParam('\'' . $username . '\'@\'' . $hostname . '\'');

        return [
            $message,
            $sql_query,
        ];
    }

    /**
     * Get REQUIRE cluase
     *
     * @return string REQUIRE clause
     */
    public function getRequireClause()
    {
        $arr = isset($_POST['ssl_type']) ? $_POST : $GLOBALS;
        if (isset($arr['ssl_type']) && $arr['ssl_type'] == 'SPECIFIED') {
            $require = [];
            if (! empty($arr['ssl_cipher'])) {
                $require[] = "CIPHER '"
                        . $this->dbi->escapeString($arr['ssl_cipher']) . "'";
            }
            if (! empty($arr['x509_issuer'])) {
                $require[] = "ISSUER '"
                        . $this->dbi->escapeString($arr['x509_issuer']) . "'";
            }
            if (! empty($arr['x509_subject'])) {
                $require[] = "SUBJECT '"
                        . $this->dbi->escapeString($arr['x509_subject']) . "'";
            }
            if (count($require)) {
                $require_clause = " REQUIRE " . implode(" AND ", $require);
            } else {
                $require_clause = " REQUIRE NONE";
            }
        } elseif (isset($arr['ssl_type']) && $arr['ssl_type'] == 'X509') {
            $require_clause = " REQUIRE X509";
        } elseif (isset($arr['ssl_type']) && $arr['ssl_type'] == 'ANY') {
            $require_clause = " REQUIRE SSL";
        } else {
            $require_clause = " REQUIRE NONE";
        }

        return $require_clause;
    }

    /**
     * Get a WITH clause for 'update privileges' and 'add user'
     *
     * @return string
     */
    public function getWithClauseForAddUserAndUpdatePrivs()
    {
        $sql_query = '';
        if (((isset($_POST['Grant_priv']) && $_POST['Grant_priv'] == 'Y')
            || (isset($GLOBALS['Grant_priv']) && $GLOBALS['Grant_priv'] == 'Y'))
            && ! ((Util::getServerType() == 'MySQL' || Util::getServerType() == 'Percona Server')
                && $this->dbi->getVersion() >= 80011)
        ) {
            $sql_query .= ' GRANT OPTION';
        }
        if (isset($_POST['max_questions']) || isset($GLOBALS['max_questions'])) {
            $max_questions = isset($_POST['max_questions'])
                ? (int) $_POST['max_questions'] : (int) $GLOBALS['max_questions'];
            $max_questions = max(0, $max_questions);
            $sql_query .= ' MAX_QUERIES_PER_HOUR ' . $max_questions;
        }
        if (isset($_POST['max_connections']) || isset($GLOBALS['max_connections'])) {
            $max_connections = isset($_POST['max_connections'])
                ? (int) $_POST['max_connections'] : (int) $GLOBALS['max_connections'];
            $max_connections = max(0, $max_connections);
            $sql_query .= ' MAX_CONNECTIONS_PER_HOUR ' . $max_connections;
        }
        if (isset($_POST['max_updates']) || isset($GLOBALS['max_updates'])) {
            $max_updates = isset($_POST['max_updates'])
                ? (int) $_POST['max_updates'] : (int) $GLOBALS['max_updates'];
            $max_updates = max(0, $max_updates);
            $sql_query .= ' MAX_UPDATES_PER_HOUR ' . $max_updates;
        }
        if (isset($_POST['max_user_connections'])
            || isset($GLOBALS['max_user_connections'])
        ) {
            $max_user_connections = isset($_POST['max_user_connections'])
                ? (int) $_POST['max_user_connections']
                : (int) $GLOBALS['max_user_connections'];
            $max_user_connections = max(0, $max_user_connections);
            $sql_query .= ' MAX_USER_CONNECTIONS ' . $max_user_connections;
        }
        return (! empty($sql_query) ? ' WITH' . $sql_query : '');
    }

    /**
     * Get HTML for addUsersForm, This function call if isset($_GET['adduser'])
     *
     * @param string $dbname database name
     *
     * @return string HTML for addUserForm
     */
    public function getHtmlForAddUser($dbname)
    {
        $html_output = '<h2>' . "\n"
           . Util::getIcon('b_usradd') . __('Add user account') . "\n"
           . '</h2>' . "\n"
           . '<form name="usersForm" id="addUsersForm"'
           . ' onsubmit="return checkAddUser(this);"'
           . ' action="' . Url::getFromRoute('/server/privileges') . '" method="post" autocomplete="off" >' . "\n"
           . Url::getHiddenInputs('', '')
           . $this->getHtmlForLoginInformationFields('new');

        $html_output .= '<fieldset id="fieldset_add_user_database">' . "\n"
            . '<legend>' . __('Database for user account') . '</legend>' . "\n";

        $html_output .= $this->template->render('checkbox', [
            'html_field_name' => 'createdb-1',
            'label' => __('Create database with same name and grant all privileges.'),
            'checked' => false,
            'onclick' => false,
            'html_field_id' => 'createdb-1',
        ]);
        $html_output .= '<br>' . "\n";
        $html_output .= $this->template->render('checkbox', [
            'html_field_name' => 'createdb-2',
            'label' => __('Grant all privileges on wildcard name (username\\_%).'),
            'checked' => false,
            'onclick' => false,
            'html_field_id' => 'createdb-2',
        ]);
        $html_output .= '<br>' . "\n";

        if (! empty($dbname)) {
            $html_output .= $this->template->render('checkbox', [
                'html_field_name' => 'createdb-3',
                'label' => sprintf(__('Grant all privileges on database %s.'), htmlspecialchars($dbname)),
                'checked' => true,
                'onclick' => false,
                'html_field_id' => 'createdb-3',
            ]);
            $html_output .= '<input type="hidden" name="dbname" value="'
                . htmlspecialchars($dbname) . '">' . "\n";
            $html_output .= '<br>' . "\n";
        }

        $html_output .= '</fieldset>' . "\n";
        if ($GLOBALS['is_grantuser']) {
            $html_output .= $this->getHtmlToDisplayPrivilegesTable('*', '*', false);
        }
        $html_output .= '<fieldset id="fieldset_add_user_footer" class="tblFooters">'
            . "\n"
            . '<input type="hidden" name="adduser_submit" value="1">' . "\n"
            . '<input class="btn btn-primary" type="submit" id="adduser_submit" value="' . __('Go') . '">'
            . "\n"
            . '</fieldset>' . "\n"
            . '</form>' . "\n";

        return $html_output;
    }

    /**
     * Get the list of privileges and list of compared privileges as strings
     * and return a array that contains both strings
     *
     * @return array $list_of_privileges, $list_of_compared_privileges
     */
    public function getListOfPrivilegesAndComparedPrivileges()
    {
        $list_of_privileges
            = '`User`, '
            . '`Host`, '
            . '`Select_priv`, '
            . '`Insert_priv`, '
            . '`Update_priv`, '
            . '`Delete_priv`, '
            . '`Create_priv`, '
            . '`Drop_priv`, '
            . '`Grant_priv`, '
            . '`Index_priv`, '
            . '`Alter_priv`, '
            . '`References_priv`, '
            . '`Create_tmp_table_priv`, '
            . '`Lock_tables_priv`, '
            . '`Create_view_priv`, '
            . '`Show_view_priv`, '
            . '`Create_routine_priv`, '
            . '`Alter_routine_priv`, '
            . '`Execute_priv`';

        $listOfComparedPrivs
            = '`Select_priv` = \'N\''
            . ' AND `Insert_priv` = \'N\''
            . ' AND `Update_priv` = \'N\''
            . ' AND `Delete_priv` = \'N\''
            . ' AND `Create_priv` = \'N\''
            . ' AND `Drop_priv` = \'N\''
            . ' AND `Grant_priv` = \'N\''
            . ' AND `References_priv` = \'N\''
            . ' AND `Create_tmp_table_priv` = \'N\''
            . ' AND `Lock_tables_priv` = \'N\''
            . ' AND `Create_view_priv` = \'N\''
            . ' AND `Show_view_priv` = \'N\''
            . ' AND `Create_routine_priv` = \'N\''
            . ' AND `Alter_routine_priv` = \'N\''
            . ' AND `Execute_priv` = \'N\'';

        $list_of_privileges .=
            ', `Event_priv`, '
            . '`Trigger_priv`';
        $listOfComparedPrivs .=
            ' AND `Event_priv` = \'N\''
            . ' AND `Trigger_priv` = \'N\'';
        return [
            $list_of_privileges,
            $listOfComparedPrivs,
        ];
    }

    /**
     * Get the HTML for routine based privileges
     *
     * @param string $db             database name
     * @param string $index_checkbox starting index for rows to be added
     *
     * @return string
     */
    public function getHtmlTableBodyForSpecificDbRoutinePrivs($db, $index_checkbox)
    {
        $sql_query = 'SELECT * FROM `mysql`.`procs_priv` WHERE Db = \'' . $this->dbi->escapeString($db) . '\';';
        $res = $this->dbi->query($sql_query);
        $html_output = '';
        while ($row = $this->dbi->fetchAssoc($res)) {
            $html_output .= '<tr>';

            $html_output .= '<td';
            $value = htmlspecialchars($row['User'] . '&amp;#27;' . $row['Host']);
            $html_output .= '>';
            $html_output .= '<input type="checkbox" class="checkall" '
                . 'name="selected_usr[]" '
                . 'id="checkbox_sel_users_' . ($index_checkbox++) . '" '
                . 'value="' . $value . '"></td>';

            $html_output .= '<td>' . htmlspecialchars($row['User'])
                . '</td>'
                . '<td>' . htmlspecialchars($row['Host'])
                . '</td>'
                . '<td>routine'
                . '</td>'
                . '<td><code>' . htmlspecialchars($row['Routine_name']) . '</code>'
                . '</td>'
                . '<td>Yes'
                . '</td>';
            $current_user = $row['User'];
            $current_host = $row['Host'];
            $routine = $row['Routine_name'];
            $html_output .= '<td>';
            $specific_db = '';
            $specific_table = '';
            if ($GLOBALS['is_grantuser']) {
                $specific_db = isset($row['Db']) && $row['Db'] != '*'
                    ? $row['Db'] : '';
                $specific_table = isset($row['Table_name'])
                    && $row['Table_name'] != '*'
                    ? $row['Table_name'] : '';
                $html_output .= $this->getUserLink(
                    'edit',
                    $current_user,
                    $current_host,
                    $specific_db,
                    $specific_table,
                    $routine
                );
            }
            $html_output .= '</td>';
            $html_output .= '<td>';
            $html_output .= $this->getUserLink(
                'export',
                $current_user,
                $current_host,
                $specific_db,
                $specific_table,
                $routine
            );
            $html_output .= '</td>';

            $html_output .= '</tr>';
        }
        return $html_output;
    }

    /**
     * Get the HTML for user form and check the privileges for a particular database.
     *
     * @param string $db database name
     *
     * @return string
     */
    public function getHtmlForSpecificDbPrivileges($db)
    {
        $html_output = '';

        if ($this->dbi->isSuperuser()) {
            // check the privileges for a particular database.
            $html_output  = '<form id="usersForm" action="' . Url::getFromRoute('/server/privileges') . '">';
            $html_output .= Url::getHiddenInputs($db);
            $html_output .= '<div class="width100">';
            $html_output .= '<fieldset>';
            $scriptName = Util::getScriptNameForOption(
                $GLOBALS['cfg']['DefaultTabDatabase'],
                'database'
            );
            $html_output .= '<legend>' . "\n"
                . Util::getIcon('b_usrcheck')
                . '    '
                . sprintf(
                    __('Users having access to "%s"'),
                    '<a href="' . $scriptName
                    . Url::getCommon(['db' => $db], strpos($scriptName, '?') === false ? '?' : '&') . '">'
                    . htmlspecialchars($db)
                    . '</a>'
                )
                . "\n"
                . '</legend>' . "\n";

            $html_output .= '<div class="responsivetable jsresponsive">';
            $html_output .= '<table id="dbspecificuserrights" class="data">';
            $html_output .= $this->getHtmlForPrivsTableHead();
            $privMap = $this->getPrivMap($db);
            $html_output .= $this->getHtmlTableBodyForSpecificDbOrTablePrivs($privMap, $db);
            $html_output .= '</table>';
            $html_output .= '</div>';

            $html_output .= '<div class="floatleft">';
            $html_output .= $this->template->render('select_all', [
                'pma_theme_image' => $GLOBALS['pmaThemeImage'],
                'text_dir' => $GLOBALS['text_dir'],
                'form_name' => "usersForm",
            ]);
            $html_output .= Util::getButtonOrImage(
                'submit_mult',
                'mult_submit',
                __('Export'),
                'b_tblexport',
                'export'
            );

            $html_output .= '</fieldset>';
            $html_output .= '</div>';
            $html_output .= '</form>';
        } else {
            $html_output .= $this->getHtmlForViewUsersError();
        }

        $response = Response::getInstance();
        if ($response->isAjax() === true
            && empty($_REQUEST['ajax_page_request'])
        ) {
            $message = Message::success(__('User has been added.'));
            $response->addJSON('message', $message);
            $response->addJSON('user_form', $html_output);
            exit;
        } else {
            // Offer to create a new user for the current database
            $html_output .= $this->getAddUserHtmlFieldset($db);
        }
        return $html_output;
    }

    /**
     * Get the HTML for user form and check the privileges for a particular table.
     *
     * @param string $db    database name
     * @param string $table table name
     *
     * @return string
     */
    public function getHtmlForSpecificTablePrivileges($db, $table)
    {
        $html_output = '';
        if ($this->dbi->isSuperuser()) {
            // check the privileges for a particular table.
            $html_output  = '<form id="usersForm" action="' . Url::getFromRoute('/server/privileges') . '">';
            $html_output .= Url::getHiddenInputs($db, $table);
            $html_output .= '<fieldset>';
            $scriptName = Util::getScriptNameForOption(
                $GLOBALS['cfg']['DefaultTabTable'],
                'table'
            );
            $html_output .= '<legend>'
                . Util::getIcon('b_usrcheck')
                . sprintf(
                    __('Users having access to "%s"'),
                    '<a href="' . $scriptName
                    . Url::getCommon([
                        'db' => $db,
                        'table' => $table,
                    ], strpos($scriptName, '?') === false ? '?' : '&') . '">'
                    . htmlspecialchars($db) . '.' . htmlspecialchars($table)
                    . '</a>'
                )
                . '</legend>';

            $html_output .= '<div class="responsivetable jsresponsive">';
            $html_output .= '<table id="tablespecificuserrights" class="data">';
            $html_output .= $this->getHtmlForPrivsTableHead();
            $privMap = $this->getPrivMap($db);
            $sql_query = "SELECT `User`, `Host`, `Db`,"
                . " 't' AS `Type`, `Table_name`, `Table_priv`"
                . " FROM `mysql`.`tables_priv`"
                . " WHERE '" . $this->dbi->escapeString($db) . "' LIKE `Db`"
                . "     AND '" . $this->dbi->escapeString($table) . "' LIKE `Table_name`"
                . "     AND NOT (`Table_priv` = '' AND Column_priv = '')"
                . " ORDER BY `User` ASC, `Host` ASC, `Db` ASC, `Table_priv` ASC;";
            $res = $this->dbi->query($sql_query);
            $this->mergePrivMapFromResult($privMap, $res);
            $html_output .= $this->getHtmlTableBodyForSpecificDbOrTablePrivs($privMap, $db);
            $html_output .= '</table></div>';

            $html_output .= '<div class="floatleft">';
            $html_output .= $this->template->render('select_all', [
                'pma_theme_image' => $GLOBALS['pmaThemeImage'],
                'text_dir' => $GLOBALS['text_dir'],
                'form_name' => "usersForm",
            ]);
            $html_output .= Util::getButtonOrImage(
                'submit_mult',
                'mult_submit',
                __('Export'),
                'b_tblexport',
                'export'
            );

            $html_output .= '</fieldset>';
            $html_output .= '</form>';
        } else {
            $html_output .= $this->getHtmlForViewUsersError();
        }
        // Offer to create a new user for the current database
        $html_output .= $this->getAddUserHtmlFieldset($db, $table);
        return $html_output;
    }

    /**
     * gets privilege map
     *
     * @param string $db the database
     *
     * @return array the privilege map
     */
    public function getPrivMap($db)
    {
        list($listOfPrivs, $listOfComparedPrivs)
            = $this->getListOfPrivilegesAndComparedPrivileges();
        $sql_query
            = "("
            . " SELECT " . $listOfPrivs . ", '*' AS `Db`, 'g' AS `Type`"
            . " FROM `mysql`.`user`"
            . " WHERE NOT (" . $listOfComparedPrivs . ")"
            . ")"
            . " UNION "
            . "("
            . " SELECT " . $listOfPrivs . ", `Db`, 'd' AS `Type`"
            . " FROM `mysql`.`db`"
            . " WHERE '" . $this->dbi->escapeString($db) . "' LIKE `Db`"
            . "     AND NOT (" . $listOfComparedPrivs . ")"
            . ")"
            . " ORDER BY `User` ASC, `Host` ASC, `Db` ASC;";
        $res = $this->dbi->query($sql_query);
        $privMap = [];
        $this->mergePrivMapFromResult($privMap, $res);
        return $privMap;
    }

    /**
     * merge privilege map and rows from resultset
     *
     * @param array  $privMap the privilege map reference
     * @param object $result  the resultset of query
     *
     * @return void
     */
    public function mergePrivMapFromResult(array &$privMap, $result)
    {
        while ($row = $this->dbi->fetchAssoc($result)) {
            $user = $row['User'];
            $host = $row['Host'];
            if (! isset($privMap[$user])) {
                $privMap[$user] = [];
            }
            if (! isset($privMap[$user][$host])) {
                $privMap[$user][$host] = [];
            }
            $privMap[$user][$host][] = $row;
        }
    }

    /**
     * Get HTML snippet for privileges table head
     *
     * @return string
     */
    public function getHtmlForPrivsTableHead()
    {
        return '<thead>'
            . '<tr>'
            . '<th></th>'
            . '<th>' . __('User name') . '</th>'
            . '<th>' . __('Host name') . '</th>'
            . '<th>' . __('Type') . '</th>'
            . '<th>' . __('Privileges') . '</th>'
            . '<th>' . __('Grant') . '</th>'
            . '<th colspan="2">' . __('Action') . '</th>'
            . '</tr>'
            . '</thead>';
    }

    /**
     * Get HTML error for View Users form
     * For non superusers such as grant/create users
     *
     * @return string
     */
    public function getHtmlForViewUsersError()
    {
        return Message::error(
            __('Not enough privilege to view users.')
        )->getDisplay();
    }

    /**
     * Get HTML snippet for table body of specific database or table privileges
     *
     * @param array  $privMap privilege map
     * @param string $db      database
     *
     * @return string
     */
    public function getHtmlTableBodyForSpecificDbOrTablePrivs($privMap, $db)
    {
        $html_output = '<tbody>';
        $index_checkbox = 0;
        if (empty($privMap)) {
            $html_output .= '<tr>'
                . '<td colspan="6">'
                . __('No user found.')
                . '</td>'
                . '</tr>'
                . '</tbody>';
            return $html_output;
        }

        foreach ($privMap as $current_user => $val) {
            foreach ($val as $current_host => $current_privileges) {
                $nbPrivileges = count($current_privileges);
                $html_output .= '<tr>';

                $value = htmlspecialchars($current_user . '&amp;#27;' . $current_host);
                $html_output .= '<td';
                if ($nbPrivileges > 1) {
                    $html_output .= ' rowspan="' . $nbPrivileges . '"';
                }
                $html_output .= '>';
                $html_output .= '<input type="checkbox" class="checkall" '
                    . 'name="selected_usr[]" '
                    . 'id="checkbox_sel_users_' . ($index_checkbox++) . '" '
                    . 'value="' . $value . '"></td>' . "\n";

                // user
                $html_output .= '<td';
                if ($nbPrivileges > 1) {
                    $html_output .= ' rowspan="' . $nbPrivileges . '"';
                }
                $html_output .= '>';
                if (empty($current_user)) {
                    $html_output .= '<span style="color: #FF0000">'
                        . __('Any') . '</span>';
                } else {
                    $html_output .= htmlspecialchars($current_user);
                }
                $html_output .= '</td>';

                // host
                $html_output .= '<td';
                if ($nbPrivileges > 1) {
                    $html_output .= ' rowspan="' . $nbPrivileges . '"';
                }
                $html_output .= '>';
                $html_output .= htmlspecialchars($current_host);
                $html_output .= '</td>';

                $html_output .= $this->getHtmlListOfPrivs(
                    $db,
                    $current_privileges,
                    $current_user,
                    $current_host
                );
            }
        }

        //For fetching routine based privileges
        $html_output .= $this->getHtmlTableBodyForSpecificDbRoutinePrivs($db, $index_checkbox);
        $html_output .= '</tbody>';

        return $html_output;
    }

    /**
     * Get HTML to display privileges
     *
     * @param string $db                 Database name
     * @param array  $current_privileges List of privileges
     * @param string $current_user       Current user
     * @param string $current_host       Current host
     *
     * @return string HTML to display privileges
     */
    public function getHtmlListOfPrivs(
        $db,
        array $current_privileges,
        $current_user,
        $current_host
    ) {
        $nbPrivileges = count($current_privileges);
        $html_output = null;
        for ($i = 0; $i < $nbPrivileges; $i++) {
            $current = $current_privileges[$i];

            // type
            $html_output .= '<td>';
            if ($current['Type'] == 'g') {
                $html_output .= __('global');
            } elseif ($current['Type'] == 'd') {
                if ($current['Db'] == Util::escapeMysqlWildcards($db)) {
                    $html_output .= __('database-specific');
                } else {
                    $html_output .= __('wildcard') . ': '
                        . '<code>'
                        . htmlspecialchars($current['Db'])
                        . '</code>';
                }
            } elseif ($current['Type'] == 't') {
                $html_output .= __('table-specific');
            }
            $html_output .= '</td>';

            // privileges
            $html_output .= '<td>';
            if (isset($current['Table_name'])) {
                $privList = explode(',', $current['Table_priv']);
                $privs = [];
                $grantsArr = $this->getTableGrantsArray();
                foreach ($grantsArr as $grant) {
                    $privs[$grant[0]] = 'N';
                    foreach ($privList as $priv) {
                        if ($grant[0] == $priv) {
                            $privs[$grant[0]] = 'Y';
                        }
                    }
                }
                $html_output .= '<code>'
                    . implode(
                        ',',
                        $this->extractPrivInfo($privs, true, true)
                    )
                    . '</code>';
            } else {
                $html_output .= '<code>'
                    . implode(
                        ',',
                        $this->extractPrivInfo($current, true, false)
                    )
                    . '</code>';
            }
            $html_output .= '</td>';

            // grant
            $html_output .= '<td>';
            $containsGrant = false;
            if (isset($current['Table_name'])) {
                $privList = explode(',', $current['Table_priv']);
                foreach ($privList as $priv) {
                    if ($priv == 'Grant') {
                        $containsGrant = true;
                    }
                }
            } else {
                $containsGrant = $current['Grant_priv'] == 'Y';
            }
            $html_output .= ($containsGrant ? __('Yes') : __('No'));
            $html_output .= '</td>';

            // action
            $html_output .= '<td>';
            $specific_db = isset($current['Db']) && $current['Db'] != '*'
                ? $current['Db'] : '';
            $specific_table = isset($current['Table_name'])
                && $current['Table_name'] != '*'
                ? $current['Table_name'] : '';
            if ($GLOBALS['is_grantuser']) {
                $html_output .= $this->getUserLink(
                    'edit',
                    $current_user,
                    $current_host,
                    $specific_db,
                    $specific_table
                );
            }
            $html_output .= '</td>';
            $html_output .= '<td class="center">'
                . $this->getUserLink(
                    'export',
                    $current_user,
                    $current_host,
                    $specific_db,
                    $specific_table
                )
                . '</td>';

            $html_output .= '</tr>';
            if (($i + 1) < $nbPrivileges) {
                $html_output .= '<tr class="noclick">';
            }
        }
        return $html_output;
    }

    /**
     * Returns edit, revoke or export link for a user.
     *
     * @param string $linktype    The link type (edit | revoke | export)
     * @param string $username    User name
     * @param string $hostname    Host name
     * @param string $dbname      Database name
     * @param string $tablename   Table name
     * @param string $routinename Routine name
     * @param string $initial     Initial value
     *
     * @return string HTML code with link
     */
    public function getUserLink(
        $linktype,
        $username,
        $hostname,
        $dbname = '',
        $tablename = '',
        $routinename = '',
        $initial = ''
    ) {
        $html = '<a';
        switch ($linktype) {
            case 'edit':
                $html .= ' class="edit_user_anchor"';
                break;
            case 'export':
                $html .= ' class="export_user_anchor ajax"';
                break;
        }
        $params = [
            'username' => $username,
            'hostname' => $hostname,
        ];
        switch ($linktype) {
            case 'edit':
                $params['dbname'] = $dbname;
                $params['tablename'] = $tablename;
                $params['routinename'] = $routinename;
                break;
            case 'revoke':
                $params['dbname'] = $dbname;
                $params['tablename'] = $tablename;
                $params['routinename'] = $routinename;
                $params['revokeall'] = 1;
                break;
            case 'export':
                $params['initial'] = $initial;
                $params['export'] = 1;
                break;
        }

        $html .= ' href="' . Url::getFromRoute('/server/privileges');
        if ($linktype == 'revoke') {
            $html .= '" data-post="' . Url::getCommon($params, '');
        } else {
            $html .= Url::getCommon($params, '&');
        }
        $html .= '">';

        switch ($linktype) {
            case 'edit':
                $html .= Util::getIcon('b_usredit', __('Edit privileges'));
                break;
            case 'revoke':
                $html .= Util::getIcon('b_usrdrop', __('Revoke'));
                break;
            case 'export':
                $html .= Util::getIcon('b_tblexport', __('Export'));
                break;
        }
        $html .= '</a>';

        return $html;
    }

    /**
     * Returns user group edit link
     *
     * @param string $username User name
     *
     * @return string HTML code with link
     */
    public function getUserGroupEditLink($username)
    {
         return '<a class="edit_user_group_anchor ajax"'
            . ' href="' . Url::getFromRoute('/server/privileges', ['username' => $username])
            . '">'
            . Util::getIcon('b_usrlist', __('Edit user group'))
            . '</a>';
    }

    /**
     * Returns number of defined user groups
     *
     * @return integer
     */
    public function getUserGroupCount()
    {
        $cfgRelation = $this->relation->getRelationsParam();
        $user_group_table = Util::backquote($cfgRelation['db'])
            . '.' . Util::backquote($cfgRelation['usergroups']);
        $sql_query = 'SELECT COUNT(*) FROM ' . $user_group_table;
        $user_group_count = $this->dbi->fetchValue(
            $sql_query,
            0,
            0,
            DatabaseInterface::CONNECT_CONTROL
        );

        return $user_group_count;
    }

    /**
     * Returns name of user group that user is part of
     *
     * @param string $username User name
     *
     * @return mixed usergroup if found or null if not found
     */
    public function getUserGroupForUser($username)
    {
        $cfgRelation = $this->relation->getRelationsParam();

        if (empty($cfgRelation['db'])
            || empty($cfgRelation['users'])
        ) {
            return null;
        }

        $user_table = Util::backquote($cfgRelation['db'])
            . '.' . Util::backquote($cfgRelation['users']);
        $sql_query = 'SELECT `usergroup` FROM ' . $user_table
            . ' WHERE `username` = \'' . $username . '\''
            . ' LIMIT 1';

        $usergroup = $this->dbi->fetchValue(
            $sql_query,
            0,
            0,
            DatabaseInterface::CONNECT_CONTROL
        );

        if ($usergroup === false) {
            return null;
        }

        return $usergroup;
    }

    /**
     * This function return the extra data array for the ajax behavior
     *
     * @param string $password  password
     * @param string $sql_query sql query
     * @param string $hostname  hostname
     * @param string $username  username
     *
     * @return array
     */
    public function getExtraDataForAjaxBehavior(
        $password,
        $sql_query,
        $hostname,
        $username
    ) {
        if (isset($GLOBALS['dbname'])) {
            //if (preg_match('/\\\\(?:_|%)/i', $dbname)) {
            if (preg_match('/(?<!\\\\)(?:_|%)/', $GLOBALS['dbname'])) {
                $dbname_is_wildcard = true;
            } else {
                $dbname_is_wildcard = false;
            }
        }

        $user_group_count = 0;
        if ($GLOBALS['cfgRelation']['menuswork']) {
            $user_group_count = $this->getUserGroupCount();
        }

        $extra_data = [];
        if (strlen($sql_query) > 0) {
            $extra_data['sql_query'] = Util::getMessage(null, $sql_query);
        }

        if (isset($_POST['change_copy'])) {
            /**
             * generate html on the fly for the new user that was just created.
             */
            $new_user_string = '<tr>' . "\n"
                . '<td> <input type="checkbox" name="selected_usr[]" '
                . 'id="checkbox_sel_users_"'
                . 'value="'
                . htmlspecialchars($username)
                . '&amp;#27;' . htmlspecialchars($hostname) . '">'
                . '</td>' . "\n"
                . '<td><label for="checkbox_sel_users_">'
                . (empty($_POST['username'])
                        ? '<span style="color: #FF0000">' . __('Any') . '</span>'
                        : htmlspecialchars($username) ) . '</label></td>' . "\n"
                . '<td>' . htmlspecialchars($hostname) . '</td>' . "\n";

            $new_user_string .= '<td>';

            if (! empty($password) || isset($_POST['pma_pw'])) {
                $new_user_string .= __('Yes');
            } else {
                $new_user_string .= '<span style="color: #FF0000">'
                    . __('No')
                . '</span>';
            }

            $new_user_string .= '</td>' . "\n";
            $new_user_string .= '<td>'
                . '<code>' . implode(', ', $this->extractPrivInfo(null, true)) . '</code>'
                . '</td>'; //Fill in privileges here

            // if $cfg['Servers'][$i]['users'] and $cfg['Servers'][$i]['usergroups'] are
            // enabled
            $cfgRelation = $this->relation->getRelationsParam();
            if (! empty($cfgRelation['users']) && ! empty($cfgRelation['usergroups'])) {
                $new_user_string .= '<td class="usrGroup"></td>';
            }

            $new_user_string .= '<td>';
            if (isset($_POST['Grant_priv']) && $_POST['Grant_priv'] == 'Y') {
                $new_user_string .= __('Yes');
            } else {
                $new_user_string .= __('No');
            }
            $new_user_string .= '</td>';

            if ($GLOBALS['is_grantuser']) {
                $new_user_string .= '<td>'
                    . $this->getUserLink('edit', $username, $hostname)
                    . '</td>' . "\n";
            }

            if ($cfgRelation['menuswork'] && $user_group_count > 0) {
                $new_user_string .= '<td>'
                    . $this->getUserGroupEditLink($username)
                    . '</td>' . "\n";
            }

            $new_user_string .= '<td>'
                . $this->getUserLink(
                    'export',
                    $username,
                    $hostname,
                    '',
                    '',
                    '',
                    isset($_GET['initial']) ? $_GET['initial'] : ''
                )
                . '</td>' . "\n";

            $new_user_string .= '</tr>';

            $extra_data['new_user_string'] = $new_user_string;

            /**
             * Generate the string for this alphabet's initial, to update the user
             * pagination
             */
            $new_user_initial = mb_strtoupper(
                mb_substr($username, 0, 1)
            );
            $newUserInitialString = '<a href="' . Url::getFromRoute('/server/privileges', ['initial' => $new_user_initial]) . '">'
                . $new_user_initial . '</a>';
            $extra_data['new_user_initial'] = $new_user_initial;
            $extra_data['new_user_initial_string'] = $newUserInitialString;
        }

        if (isset($_POST['update_privs'])) {
            $extra_data['db_specific_privs'] = false;
            $extra_data['db_wildcard_privs'] = false;
            if (isset($dbname_is_wildcard)) {
                $extra_data['db_specific_privs'] = ! $dbname_is_wildcard;
                $extra_data['db_wildcard_privs'] = $dbname_is_wildcard;
            }
            $new_privileges = implode(', ', $this->extractPrivInfo(null, true));

            $extra_data['new_privileges'] = $new_privileges;
        }

        if (isset($_GET['validate_username'])) {
            $sql_query = "SELECT * FROM `mysql`.`user` WHERE `User` = '"
                . $_GET['username'] . "';";
            $res = $this->dbi->query($sql_query);
            $row = $this->dbi->fetchRow($res);
            if (empty($row)) {
                $extra_data['user_exists'] = false;
            } else {
                $extra_data['user_exists'] = true;
            }
        }

        return $extra_data;
    }

    /**
     * Get the HTML snippet for change user login information
     *
     * @param string $username username
     * @param string $hostname host name
     *
     * @return string HTML snippet
     */
    public function getChangeLoginInformationHtmlForm($username, $hostname)
    {
        $choices = [
            '4' => __('… keep the old one.'),
            '1' => __('… delete the old one from the user tables.'),
            '2' => __(
                '… revoke all active privileges from '
                . 'the old one and delete it afterwards.'
            ),
            '3' => __(
                '… delete the old one from the user tables '
                . 'and reload the privileges afterwards.'
            ),
        ];

        $html_output = '<form action="' . Url::getFromRoute('/server/privileges')
            . '" onsubmit="return checkAddUser(this);" '
            . 'method="post" class="copyUserForm submenu-item">' . "\n"
            . Url::getHiddenInputs('', '')
            . '<input type="hidden" name="old_username" '
            . 'value="' . htmlspecialchars($username) . '">' . "\n"
            . '<input type="hidden" name="old_hostname" '
            . 'value="' . htmlspecialchars($hostname) . '">' . "\n";

        $usergroup = $this->getUserGroupForUser($username);
        if ($usergroup !== null) {
            $html_output .= '<input type="hidden" name="old_usergroup" '
            . 'value="' . htmlspecialchars($usergroup) . '">' . "\n";
        }

        $html_output .= '<fieldset id="fieldset_change_copy_user">' . "\n"
            . '<legend data-submenu-label="' . __('Login Information') . '">' . "\n"
            . __('Change login information / Copy user account')
            . '</legend>' . "\n"
            . $this->getHtmlForLoginInformationFields('change', $username, $hostname);

        $html_output .= '<fieldset id="fieldset_mode">' . "\n"
            . ' <legend>'
            . __('Create a new user account with the same privileges and …')
            . '</legend>' . "\n";
        $html_output .= Util::getRadioFields(
            'mode',
            $choices,
            '4',
            true
        );
        $html_output .= '</fieldset>' . "\n"
           . '</fieldset>' . "\n";

        $html_output .= '<fieldset id="fieldset_change_copy_user_footer" '
            . 'class="tblFooters">' . "\n"
            . '<input type="hidden" name="change_copy" value="1">' . "\n"
            . '<input class="btn btn-primary" type="submit" value="' . __('Go') . '">' . "\n"
            . '</fieldset>' . "\n"
            . '</form>' . "\n";

        return $html_output;
    }

    /**
     * Provide a line with links to the relevant database and table
     *
     * @param string $url_dbname url database name that urlencode() string
     * @param string $dbname     database name
     * @param string $tablename  table name
     *
     * @return string HTML snippet
     */
    public function getLinkToDbAndTable($url_dbname, $dbname, $tablename)
    {
        $scriptName = Util::getScriptNameForOption(
            $GLOBALS['cfg']['DefaultTabDatabase'],
            'database'
        );
        $html_output = '[ ' . __('Database')
            . ' <a href="' . $scriptName
            . Url::getCommon([
                'db' => $url_dbname,
                'reload' => 1,
            ], strpos($scriptName, '?') === false ? '?' : '&')
            . '">'
            . htmlspecialchars(Util::unescapeMysqlWildcards($dbname)) . ': '
            . Util::getTitleForTarget(
                $GLOBALS['cfg']['DefaultTabDatabase']
            )
            . "</a> ]\n";

        if (strlen($tablename) > 0) {
            $scriptName = Util::getScriptNameForOption(
                $GLOBALS['cfg']['DefaultTabTable'],
                'table'
            );
            $html_output .= ' [ ' . __('Table') . ' <a href="'
                . $scriptName
                . Url::getCommon([
                    'db' => $url_dbname,
                    'table' => $tablename,
                    'reload' => 1,
                ], strpos($scriptName, '?') === false ? '?' : '&')
                . '">' . htmlspecialchars($tablename) . ': '
                . Util::getTitleForTarget(
                    $GLOBALS['cfg']['DefaultTabTable']
                )
                . "</a> ]\n";
        }
        return $html_output;
    }

    /**
     * no db name given, so we want all privs for the given user
     * db name was given, so we want all user specific rights for this db
     * So this function returns user rights as an array
     *
     * @param string $username username
     * @param string $hostname host name
     * @param string $type     database or table
     * @param string $dbname   database name
     *
     * @return array database rights
     */
    public function getUserSpecificRights($username, $hostname, $type, $dbname = '')
    {
        $user_host_condition = " WHERE `User`"
            . " = '" . $this->dbi->escapeString($username) . "'"
            . " AND `Host`"
            . " = '" . $this->dbi->escapeString($hostname) . "'";

        if ($type == 'database') {
            $tables_to_search_for_users = [
                'tables_priv',
                'columns_priv',
                'procs_priv',
            ];
            $dbOrTableName = 'Db';
        } elseif ($type == 'table') {
            $user_host_condition .= " AND `Db` LIKE '"
                . $this->dbi->escapeString($dbname) . "'";
            $tables_to_search_for_users = ['columns_priv'];
            $dbOrTableName = 'Table_name';
        } else { // routine
            $user_host_condition .= " AND `Db` LIKE '"
                . $this->dbi->escapeString($dbname) . "'";
            $tables_to_search_for_users = ['procs_priv'];
            $dbOrTableName = 'Routine_name';
        }

        // we also want privileges for this user not in table `db` but in other table
        $tables = $this->dbi->fetchResult('SHOW TABLES FROM `mysql`;');

        $db_rights_sqls = [];
        foreach ($tables_to_search_for_users as $table_search_in) {
            if (in_array($table_search_in, $tables)) {
                $db_rights_sqls[] = '
                    SELECT DISTINCT `' . $dbOrTableName . '`
                    FROM `mysql`.' . Util::backquote($table_search_in)
                   . $user_host_condition;
            }
        }

        $user_defaults = [
            $dbOrTableName  => '',
            'Grant_priv'    => 'N',
            'privs'         => ['USAGE'],
            'Column_priv'   => true,
        ];

        // for the rights
        $db_rights = [];

        $db_rights_sql = '(' . implode(') UNION (', $db_rights_sqls) . ')'
            . ' ORDER BY `' . $dbOrTableName . '` ASC';

        $db_rights_result = $this->dbi->query($db_rights_sql);

        while ($db_rights_row = $this->dbi->fetchAssoc($db_rights_result)) {
            $db_rights_row = array_merge($user_defaults, $db_rights_row);
            if ($type == 'database') {
                // only Db names in the table `mysql`.`db` uses wildcards
                // as we are in the db specific rights display we want
                // all db names escaped, also from other sources
                $db_rights_row['Db'] = Util::escapeMysqlWildcards(
                    $db_rights_row['Db']
                );
            }
            $db_rights[$db_rights_row[$dbOrTableName]] = $db_rights_row;
        }

        $this->dbi->freeResult($db_rights_result);

        if ($type == 'database') {
            $sql_query = 'SELECT * FROM `mysql`.`db`'
                . $user_host_condition . ' ORDER BY `Db` ASC';
        } elseif ($type == 'table') {
            $sql_query = 'SELECT `Table_name`,'
                . ' `Table_priv`,'
                . ' IF(`Column_priv` = _latin1 \'\', 0, 1)'
                . ' AS \'Column_priv\''
                . ' FROM `mysql`.`tables_priv`'
                . $user_host_condition
                . ' ORDER BY `Table_name` ASC;';
        } else {
            $sql_query = "SELECT `Routine_name`, `Proc_priv`"
                . " FROM `mysql`.`procs_priv`"
                . $user_host_condition
                . " ORDER BY `Routine_name`";
        }

        $result = $this->dbi->query($sql_query);

        while ($row = $this->dbi->fetchAssoc($result)) {
            if (isset($db_rights[$row[$dbOrTableName]])) {
                $db_rights[$row[$dbOrTableName]]
                    = array_merge($db_rights[$row[$dbOrTableName]], $row);
            } else {
                $db_rights[$row[$dbOrTableName]] = $row;
            }
            if ($type == 'database') {
                // there are db specific rights for this user
                // so we can drop this db rights
                $db_rights[$row['Db']]['can_delete'] = true;
            }
        }
        $this->dbi->freeResult($result);
        return $db_rights;
    }

    /**
     * Parses Proc_priv data
     *
     * @param string $privs Proc_priv
     *
     * @return array
     */
    public function parseProcPriv($privs)
    {
        $result = [
            'Alter_routine_priv' => 'N',
            'Execute_priv'       => 'N',
            'Grant_priv'         => 'N',
        ];
        foreach (explode(',', $privs) as $priv) {
            if ($priv == 'Alter Routine') {
                $result['Alter_routine_priv'] = 'Y';
            } else {
                $result[$priv . '_priv'] = 'Y';
            }
        }
        return $result;
    }

    /**
     * Get a HTML table for display user's tabel specific or database specific rights
     *
     * @param string $username username
     * @param string $hostname host name
     * @param string $type     database, table or routine
     * @param string $dbname   database name
     *
     * @return string
     */
    public function getHtmlForAllTableSpecificRights(
        $username,
        $hostname,
        $type,
        $dbname = ''
    ) {
        $uiData = [
            'database' => [
                'form_id'        => 'database_specific_priv',
                'sub_menu_label' => __('Database'),
                'legend'         => __('Database-specific privileges'),
                'type_label'     => __('Database'),
            ],
            'table' => [
                'form_id'        => 'table_specific_priv',
                'sub_menu_label' => __('Table'),
                'legend'         => __('Table-specific privileges'),
                'type_label'     => __('Table'),
            ],
            'routine' => [
                'form_id'        => 'routine_specific_priv',
                'sub_menu_label' => __('Routine'),
                'legend'         => __('Routine-specific privileges'),
                'type_label'     => __('Routine'),
            ],
        ];

        /**
         * no db name given, so we want all privs for the given user
         * db name was given, so we want all user specific rights for this db
         */
        $db_rights = $this->getUserSpecificRights($username, $hostname, $type, $dbname);
        ksort($db_rights);

        $foundRows = [];
        $privileges = [];
        foreach ($db_rights as $row) {
            $onePrivilege = [];

            $paramTableName = '';
            $paramRoutineName = '';

            if ($type == 'database') {
                $name = $row['Db'];
                $onePrivilege['grant']        = $row['Grant_priv'] == 'Y';
                $onePrivilege['table_privs']   = ! empty($row['Table_priv'])
                    || ! empty($row['Column_priv']);
                $onePrivilege['privileges'] = implode(',', $this->extractPrivInfo($row, true));

                $paramDbName = $row['Db'];
            } elseif ($type == 'table') {
                $name = $row['Table_name'];
                $onePrivilege['grant'] = in_array(
                    'Grant',
                    explode(',', $row['Table_priv'])
                );
                $onePrivilege['column_privs']  = ! empty($row['Column_priv']);
                $onePrivilege['privileges'] = implode(',', $this->extractPrivInfo($row, true));

                $paramDbName = $dbname;
                $paramTableName = $row['Table_name'];
            } else { // routine
                $name = $row['Routine_name'];
                $onePrivilege['grant'] = in_array(
                    'Grant',
                    explode(',', $row['Proc_priv'])
                );

                $privs = $this->parseProcPriv($row['Proc_priv']);
                $onePrivilege['privileges'] = implode(
                    ',',
                    $this->extractPrivInfo($privs, true)
                );

                $paramDbName = $dbname;
                $paramRoutineName = $row['Routine_name'];
            }

            $foundRows[] = $name;
            $onePrivilege['name'] = $name;

            $onePrivilege['edit_link'] = '';
            if ($GLOBALS['is_grantuser']) {
                $onePrivilege['edit_link'] = $this->getUserLink(
                    'edit',
                    $username,
                    $hostname,
                    $paramDbName,
                    $paramTableName,
                    $paramRoutineName
                );
            }

            $onePrivilege['revoke_link'] = '';
            if ($type != 'database' || ! empty($row['can_delete'])) {
                $onePrivilege['revoke_link'] = $this->getUserLink(
                    'revoke',
                    $username,
                    $hostname,
                    $paramDbName,
                    $paramTableName,
                    $paramRoutineName
                );
            }

            $privileges[] = $onePrivilege;
        }

        $data = $uiData[$type];
        $data['privileges'] = $privileges;
        $data['username']   = $username;
        $data['hostname']   = $hostname;
        $data['database']   = $dbname;
        $data['type']       = $type;

        if ($type == 'database') {
            // we already have the list of databases from libraries/common.inc.php
            // via $pma = new PMA;
            $pred_db_array = $GLOBALS['dblist']->databases;
            $databases_to_skip = [
                'information_schema',
                'performance_schema',
            ];

            $databases = [];
            if (! empty($pred_db_array)) {
                foreach ($pred_db_array as $current_db) {
                    if (in_array($current_db, $databases_to_skip)) {
                        continue;
                    }
                    $current_db_escaped = Util::escapeMysqlWildcards($current_db);
                    // cannot use array_diff() once, outside of the loop,
                    // because the list of databases has special characters
                    // already escaped in $foundRows,
                    // contrary to the output of SHOW DATABASES
                    if (! in_array($current_db_escaped, $foundRows)) {
                        $databases[] = $current_db;
                    }
                }
            }
            $data['databases'] = $databases;
        } elseif ($type == 'table') {
            $result = @$this->dbi->tryQuery(
                "SHOW TABLES FROM " . Util::backquote($dbname),
                DatabaseInterface::CONNECT_USER,
                DatabaseInterface::QUERY_STORE
            );

            $tables = [];
            if ($result) {
                while ($row = $this->dbi->fetchRow($result)) {
                    if (! in_array($row[0], $foundRows)) {
                        $tables[] = $row[0];
                    }
                }
                $this->dbi->freeResult($result);
            }
            $data['tables'] = $tables;
        } else { // routine
            $routineData = $this->dbi->getRoutines($dbname);

            $routines = [];
            foreach ($routineData as $routine) {
                if (! in_array($routine['name'], $foundRows)) {
                    $routines[] = $routine['name'];
                }
            }
            $data['routines'] = $routines;
        }

        return $this->template->render('server/privileges/privileges_summary', $data);
    }

    /**
     * Get HTML for display the users overview
     * (if less than 50 users, display them immediately)
     *
     * @param array  $result        ran sql query
     * @param array  $db_rights     user's database rights array
     * @param string $pmaThemeImage a image source link
     * @param string $text_dir      text directory
     *
     * @return string HTML snippet
     */
    public function getUsersOverview($result, array $db_rights, $pmaThemeImage, $text_dir)
    {
        while ($row = $this->dbi->fetchAssoc($result)) {
            $row['privs'] = $this->extractPrivInfo($row, true);
            $db_rights[$row['User']][$row['Host']] = $row;
        }
        $this->dbi->freeResult($result);
        $user_group_count = 0;
        if ($GLOBALS['cfgRelation']['menuswork']) {
            $user_group_count = $this->getUserGroupCount();
        }

        $html_output
            = '<form name="usersForm" id="usersForm" action="' . Url::getFromRoute('/server/privileges')
            . '" method="post">' . "\n"
            . Url::getHiddenInputs('', '')
            . '<div class="responsivetable row">'
<<<<<<< HEAD
            . '<table id="tableuserrights" class="table table-responsive table-hover table-striped">' . "\n
=======
            . '<table id="tableuserrights" class="table table-responsive table-hover table-striped">' . "\n"
>>>>>>> 89ab9f1d
            . '<thead>' . "\n"
            . '<tr><th scope="col"></th>' . "\n"
            . '<th scope="col">' . __('User name') . '</th>' . "\n"
            . '<th scope="col">' . __('Host name') . '</th>' . "\n"
            . '<th scope="col">' . __('Password') . '</th>' . "\n"
            . '<th scope="col">' . __('Global privileges') . ' '
            . Util::showHint(
                __('Note: MySQL privilege names are expressed in English.')
            )
            . '</th>' . "\n";
        if ($GLOBALS['cfgRelation']['menuswork']) {
            $html_output .= '<th scope="col">' . __('User group') . '</th>' . "\n";
        }
        $html_output .= '<th scope="col">' . __('Grant') . '</th>' . "\n"
            . '<th colspan="' . ($user_group_count > 0 ? '3' : '2') . '" scope="col">'
            . __('Action') . '</th>' . "\n"
            . '</tr>' . "\n"
            . '</thead>' . "\n";

        $html_output .= '<tbody>' . "\n";
        $html_output .= $this->getHtmlTableBodyForUserRights($db_rights);
        $html_output .= '</tbody>'
            . '</table></div>' . "\n";

        $html_output .= '<div class="floatleft row">'
            . $this->template->render('select_all', [
                'pma_theme_image' => $pmaThemeImage,
                'text_dir' => $text_dir,
                'form_name' => 'usersForm',
            ]) . "\n";
        $html_output .= Util::getButtonOrImage(
            'submit_mult',
            'mult_submit',
            __('Export'),
            'b_tblexport',
            'export'
        );
        $html_output .= '<input type="hidden" name="initial" '
            . 'value="' . (isset($_GET['initial']) ? htmlspecialchars($_GET['initial']) : '') . '">';
        $html_output .= '</div>'
            . '<div class="clearfloat"></div>';

        // add/delete user fieldset
        $html_output .= $this->getFieldsetForAddDeleteUser();
        $html_output .= '</form>' . "\n";

        return $html_output;
    }

    /**
     * Get table body for 'tableuserrights' table in userform
     *
     * @param array $db_rights user's database rights array
     *
     * @return string HTML snippet
     */
    public function getHtmlTableBodyForUserRights(array $db_rights)
    {
        $cfgRelation = $this->relation->getRelationsParam();
        $user_group_count = 0;
        if ($cfgRelation['menuswork']) {
            $users_table = Util::backquote($cfgRelation['db'])
                . "." . Util::backquote($cfgRelation['users']);
            $sql_query = 'SELECT * FROM ' . $users_table;
            $result = $this->relation->queryAsControlUser($sql_query, false);
            $group_assignment = [];
            if ($result) {
                while ($row = $this->dbi->fetchAssoc($result)) {
                    $group_assignment[$row['username']] = $row['usergroup'];
                }
            }
            $this->dbi->freeResult($result);

            $user_group_count = $this->getUserGroupCount();
        }

        $index_checkbox = 0;
        $html_output = '';
        foreach ($db_rights as $user) {
            ksort($user);
            foreach ($user as $host) {
                $index_checkbox++;
                $html_output .= '<tr>'
                    . "\n";
                $html_output .= '<td>'
                    . '<input type="checkbox" class="checkall" name="selected_usr[]" '
                    . 'id="checkbox_sel_users_'
                    . $index_checkbox . '" value="'
                    . htmlspecialchars($host['User'] . '&amp;#27;' . $host['Host'])
                    . '"'
                    . '></td>' . "\n";

                $html_output .= '<td><label '
                    . 'for="checkbox_sel_users_' . $index_checkbox . '">'
                    . (empty($host['User'])
                        ? '<span style="color: #FF0000">' . __('Any') . '</span>'
                        : htmlspecialchars($host['User'])) . '</label></td>' . "\n"
                    . '<td>' . htmlspecialchars($host['Host']) . '</td>' . "\n";

                $html_output .= '<td>';

                $password_column = 'Password';

                $check_plugin_query = "SELECT * FROM `mysql`.`user` WHERE "
                    . "`User` = '" . $host['User'] . "' AND `Host` = '"
                    . $host['Host'] . "'";
                $res = $this->dbi->fetchSingleRow($check_plugin_query);

                if ((isset($res['authentication_string'])
                    && ! empty($res['authentication_string']))
                    || (isset($res['Password'])
                    && ! empty($res['Password']))
                ) {
                    $host[$password_column] = 'Y';
                } else {
                    $host[$password_column] = 'N';
                }

                switch ($host[$password_column]) {
                    case 'Y':
                        $html_output .= __('Yes');
                        break;
                    case 'N':
                        $html_output .= '<span style="color: #FF0000">' . __('No')
                        . '</span>';
                        break;
                // this happens if this is a definition not coming from mysql.user
                    default:
                        $html_output .= '--'; // in future version, replace by "not present"
                        break;
                } // end switch

                if (! isset($host['Select_priv'])) {
                    $html_output .= Util::showHint(
                        __('The selected user was not found in the privilege table.')
                    );
                }

                $html_output .= '</td>' . "\n";

                $html_output .= '<td><code>' . "\n"
                    . '' . implode(',' . "\n" . '            ', $host['privs']) . "\n"
                    . '</code></td>' . "\n";
                if ($cfgRelation['menuswork']) {
                    $html_output .= '<td class="usrGroup">' . "\n"
                        . (isset($group_assignment[$host['User']])
                            ? htmlspecialchars($group_assignment[$host['User']])
                            : ''
                        )
                        . '</td>' . "\n";
                }
                $html_output .= '<td>'
                    . ($host['Grant_priv'] == 'Y' ? __('Yes') : __('No'))
                    . '</td>' . "\n";

                if ($GLOBALS['is_grantuser']) {
                    $html_output .= '<td class="center">'
                        . $this->getUserLink(
                            'edit',
                            $host['User'],
                            $host['Host']
                        )
                        . '</td>';
                }
                if ($cfgRelation['menuswork'] && $user_group_count > 0) {
                    if (empty($host['User'])) {
                        $html_output .= '<td class="center"></td>';
                    } else {
                        $html_output .= '<td class="center">'
                            . $this->getUserGroupEditLink($host['User'])
                            . '</td>';
                    }
                }
                $html_output .= '<td class="center">'
                    . $this->getUserLink(
                        'export',
                        $host['User'],
                        $host['Host'],
                        '',
                        '',
                        '',
                        isset($_GET['initial']) ? $_GET['initial'] : ''
                    )
                    . '</td>';
                $html_output .= '</tr>';
            }
        }
        return $html_output;
    }

    /**
     * Get HTML fieldset for Add/Delete user
     *
     * @return string HTML snippet
     */
    public function getFieldsetForAddDeleteUser()
    {
        $html_output = $this->getAddUserHtmlFieldset();

        $html_output .= $this->template->render('server/privileges/delete_user_fieldset');

        return $html_output;
    }

    /**
     * Get HTML for Displays the initials
     *
     * @param array $array_initials array for all initials, even non A-Z
     *
     * @return string HTML snippet
     */
    public function getHtmlForInitials(array $array_initials)
    {
        // initialize to false the letters A-Z
        for ($letter_counter = 1; $letter_counter < 27; $letter_counter++) {
            if (! isset($array_initials[mb_chr($letter_counter + 64)])) {
                $array_initials[mb_chr($letter_counter + 64)] = false;
            }
        }

        $initials = $this->dbi->tryQuery(
            'SELECT DISTINCT UPPER(LEFT(`User`,1)) FROM `user`'
            . ' ORDER BY UPPER(LEFT(`User`,1)) ASC',
            DatabaseInterface::CONNECT_USER,
            DatabaseInterface::QUERY_STORE
        );
        if ($initials) {
            while (list($tmp_initial) = $this->dbi->fetchRow($initials)) {
                $array_initials[$tmp_initial] = true;
            }
        }

        // Display the initials, which can be any characters, not
        // just letters. For letters A-Z, we add the non-used letters
        // as greyed out.

        uksort($array_initials, "strnatcasecmp");

        return $this->template->render('server/privileges/initials_row', [
            'array_initials' => $array_initials,
            'initial' => isset($_GET['initial']) ? $_GET['initial'] : null,
        ]);
    }

    /**
     * Get the database rights array for Display user overview
     *
     * @return array    database rights array
     */
    public function getDbRightsForUserOverview()
    {
        // we also want users not in table `user` but in other table
        $tables = $this->dbi->fetchResult('SHOW TABLES FROM `mysql`;');

        $tablesSearchForUsers = [
            'user',
            'db',
            'tables_priv',
            'columns_priv',
            'procs_priv',
        ];

        $db_rights_sqls = [];
        foreach ($tablesSearchForUsers as $table_search_in) {
            if (in_array($table_search_in, $tables)) {
                $db_rights_sqls[] = 'SELECT DISTINCT `User`, `Host` FROM `mysql`.`'
                    . $table_search_in . '` '
                    . (isset($_GET['initial'])
                    ? $this->rangeOfUsers($_GET['initial'])
                    : '');
            }
        }
        $user_defaults = [
            'User'       => '',
            'Host'       => '%',
            'Password'   => '?',
            'Grant_priv' => 'N',
            'privs'      => ['USAGE'],
        ];

        // for the rights
        $db_rights = [];

        $db_rights_sql = '(' . implode(') UNION (', $db_rights_sqls) . ')'
            . ' ORDER BY `User` ASC, `Host` ASC';

        $db_rights_result = $this->dbi->query($db_rights_sql);

        while ($db_rights_row = $this->dbi->fetchAssoc($db_rights_result)) {
            $db_rights_row = array_merge($user_defaults, $db_rights_row);
            $db_rights[$db_rights_row['User']][$db_rights_row['Host']]
                = $db_rights_row;
        }
        $this->dbi->freeResult($db_rights_result);
        ksort($db_rights);

        return $db_rights;
    }

    /**
     * Delete user and get message and sql query for delete user in privileges
     *
     * @param array $queries queries
     *
     * @return array Message
     */
    public function deleteUser(array $queries)
    {
        $sql_query = '';
        if (empty($queries)) {
            $message = Message::error(__('No users selected for deleting!'));
        } else {
            if ($_POST['mode'] == 3) {
                $queries[] = '# ' . __('Reloading the privileges') . ' …';
                $queries[] = 'FLUSH PRIVILEGES;';
            }
            $drop_user_error = '';
            foreach ($queries as $sql_query) {
                if ($sql_query{0} != '#') {
                    if (! $this->dbi->tryQuery($sql_query)) {
                        $drop_user_error .= $this->dbi->getError() . "\n";
                    }
                }
            }
            // tracking sets this, causing the deleted db to be shown in navi
            unset($GLOBALS['db']);

            $sql_query = implode("\n", $queries);
            if (! empty($drop_user_error)) {
                $message = Message::rawError($drop_user_error);
            } else {
                $message = Message::success(
                    __('The selected users have been deleted successfully.')
                );
            }
        }
        return [
            $sql_query,
            $message,
        ];
    }

    /**
     * Update the privileges and return the success or error message
     *
     * @param string $username  username
     * @param string $hostname  host name
     * @param string $tablename table name
     * @param string $dbname    database name
     * @param string $itemType  item type
     *
     * @return array success message or error message for update
     */
    public function updatePrivileges($username, $hostname, $tablename, $dbname, $itemType)
    {
        $db_and_table = $this->wildcardEscapeForGrant($dbname, $tablename);

        $sql_query0 = 'REVOKE ALL PRIVILEGES ON ' . $itemType . ' ' . $db_and_table
            . ' FROM \'' . $this->dbi->escapeString($username)
            . '\'@\'' . $this->dbi->escapeString($hostname) . '\';';

        if (! isset($_POST['Grant_priv']) || $_POST['Grant_priv'] != 'Y') {
            $sql_query1 = 'REVOKE GRANT OPTION ON ' . $itemType . ' ' . $db_and_table
                . ' FROM \'' . $this->dbi->escapeString($username) . '\'@\''
                . $this->dbi->escapeString($hostname) . '\';';
        } else {
            $sql_query1 = '';
        }

        // Should not do a GRANT USAGE for a table-specific privilege, it
        // causes problems later (cannot revoke it)
        if (! (strlen($tablename) > 0
            && 'USAGE' == implode('', $this->extractPrivInfo()))
        ) {
            $sql_query2 = 'GRANT ' . implode(', ', $this->extractPrivInfo())
                . ' ON ' . $itemType . ' ' . $db_and_table
                . ' TO \'' . $this->dbi->escapeString($username) . '\'@\''
                . $this->dbi->escapeString($hostname) . '\'';

            if (strlen($dbname) === 0) {
                // add REQUIRE clause
                $sql_query2 .= $this->getRequireClause();
            }

            if ((isset($_POST['Grant_priv']) && $_POST['Grant_priv'] == 'Y')
                || (strlen($dbname) === 0
                && (isset($_POST['max_questions']) || isset($_POST['max_connections'])
                || isset($_POST['max_updates'])
                || isset($_POST['max_user_connections'])))
            ) {
                $sql_query2 .= $this->getWithClauseForAddUserAndUpdatePrivs();
            }
            $sql_query2 .= ';';
        }
        if (! $this->dbi->tryQuery($sql_query0)) {
            // This might fail when the executing user does not have
            // ALL PRIVILEGES himself.
            // See https://github.com/phpmyadmin/phpmyadmin/issues/9673
            $sql_query0 = '';
        }
        if (! empty($sql_query1) && ! $this->dbi->tryQuery($sql_query1)) {
            // this one may fail, too...
            $sql_query1 = '';
        }
        if (! empty($sql_query2)) {
            $this->dbi->query($sql_query2);
        } else {
            $sql_query2 = '';
        }
        $sql_query = $sql_query0 . ' ' . $sql_query1 . ' ' . $sql_query2;
        $message = Message::success(__('You have updated the privileges for %s.'));
        $message->addParam('\'' . $username . '\'@\'' . $hostname . '\'');

        return [
            $sql_query,
            $message,
        ];
    }

    /**
     * Get List of information: Changes / copies a user
     *
     * @return array
     */
    public function getDataForChangeOrCopyUser()
    {
        $queries = null;
        $password = null;

        if (isset($_POST['change_copy'])) {
            $user_host_condition = ' WHERE `User` = '
                . "'" . $this->dbi->escapeString($_POST['old_username']) . "'"
                . ' AND `Host` = '
                . "'" . $this->dbi->escapeString($_POST['old_hostname']) . "';";
            $row = $this->dbi->fetchSingleRow(
                'SELECT * FROM `mysql`.`user` ' . $user_host_condition
            );
            if (! $row) {
                $response = Response::getInstance();
                $response->addHTML(
                    Message::notice(__('No user found.'))->getDisplay()
                );
                unset($_POST['change_copy']);
            } else {
                foreach ($row as $key => $value) {
                    $GLOBALS[$key] = $value;
                }
                $serverVersion = $this->dbi->getVersion();
                // Recent MySQL versions have the field "Password" in mysql.user,
                // so the previous extract creates $row['Password'] but this script
                // uses $password
                if (! isset($row['password']) && isset($row['Password'])) {
                    $row['password'] = $row['Password'];
                }
                if (Util::getServerType() == 'MySQL'
                    && $serverVersion >= 50606
                    && $serverVersion < 50706
                    && ((isset($row['authentication_string'])
                    && empty($row['password']))
                    || (isset($row['plugin'])
                    && $row['plugin'] == 'sha256_password'))
                ) {
                    $row['password'] = $row['authentication_string'];
                }

                if (Util::getServerType() == 'MariaDB'
                    && $serverVersion >= 50500
                    && isset($row['authentication_string'])
                    && empty($row['password'])
                ) {
                    $row['password'] = $row['authentication_string'];
                }

                // Always use 'authentication_string' column
                // for MySQL 5.7.6+ since it does not have
                // the 'password' column at all
                if (in_array(Util::getServerType(), ['MySQL', 'Percona Server'])
                    && $serverVersion >= 50706
                    && isset($row['authentication_string'])
                ) {
                    $row['password'] = $row['authentication_string'];
                }
                $password = $row['password'];
                $queries = [];
            }
        }

        return [
            $queries,
            $password,
        ];
    }

    /**
     * Update Data for information: Deletes users
     *
     * @param array $queries queries array
     *
     * @return array
     */
    public function getDataForDeleteUsers($queries)
    {
        if (isset($_POST['change_copy'])) {
            $selected_usr = [
                $_POST['old_username'] . '&amp;#27;' . $_POST['old_hostname'],
            ];
        } else {
            $selected_usr = $_POST['selected_usr'];
            $queries = [];
        }

        // this happens, was seen in https://reports.phpmyadmin.net/reports/view/17146
        if (! is_array($selected_usr)) {
            return [];
        }

        foreach ($selected_usr as $each_user) {
            list($this_user, $this_host) = explode('&amp;#27;', $each_user);
            $queries[] = '# '
                . sprintf(
                    __('Deleting %s'),
                    '\'' . $this_user . '\'@\'' . $this_host . '\''
                )
                . ' ...';
            $queries[] = 'DROP USER \''
                . $this->dbi->escapeString($this_user)
                . '\'@\'' . $this->dbi->escapeString($this_host) . '\';';
            $this->relationCleanup->user($this_user);

            if (isset($_POST['drop_users_db'])) {
                $queries[] = 'DROP DATABASE IF EXISTS '
                    . Util::backquote($this_user) . ';';
                $GLOBALS['reload'] = true;
            }
        }
        return $queries;
    }

    /**
     * update Message For Reload
     *
     * @return Message|null
     */
    public function updateMessageForReload(): ?Message
    {
        $message = null;
        if (isset($_GET['flush_privileges'])) {
            $sql_query = 'FLUSH PRIVILEGES;';
            $this->dbi->query($sql_query);
            $message = Message::success(
                __('The privileges were reloaded successfully.')
            );
        }

        if (isset($_GET['validate_username'])) {
            $message = Message::success();
        }

        return $message;
    }

    /**
     * update Data For Queries from queries_for_display
     *
     * @param array      $queries             queries array
     * @param array|null $queries_for_display queries array for display
     *
     * @return array
     */
    public function getDataForQueries(array $queries, $queries_for_display)
    {
        $tmp_count = 0;
        foreach ($queries as $sql_query) {
            if ($sql_query{0} != '#') {
                $this->dbi->query($sql_query);
            }
            // when there is a query containing a hidden password, take it
            // instead of the real query sent
            if (isset($queries_for_display[$tmp_count])) {
                $queries[$tmp_count] = $queries_for_display[$tmp_count];
            }
            $tmp_count++;
        }

        return $queries;
    }

    /**
     * update Data for information: Adds a user
     *
     * @param string|array|null $dbname      db name
     * @param string            $username    user name
     * @param string            $hostname    host name
     * @param string|null       $password    password
     * @param bool              $is_menuwork is_menuwork set?
     *
     * @return array
     */
    public function addUser(
        $dbname,
        $username,
        $hostname,
        ?string $password,
        $is_menuwork
    ) {
        $_add_user_error = false;
        $message = null;
        $queries = null;
        $queries_for_display = null;
        $sql_query = null;

        if (! isset($_POST['adduser_submit']) && ! isset($_POST['change_copy'])) {
            return [
                $message,
                $queries,
                $queries_for_display,
                $sql_query,
                $_add_user_error,
            ];
        }

        $sql_query = '';
        if ($_POST['pred_username'] == 'any') {
            $username = '';
        }
        switch ($_POST['pred_hostname']) {
            case 'any':
                $hostname = '%';
                break;
            case 'localhost':
                $hostname = 'localhost';
                break;
            case 'hosttable':
                $hostname = '';
                break;
            case 'thishost':
                $_user_name = $this->dbi->fetchValue('SELECT USER()');
                $hostname = mb_substr(
                    $_user_name,
                    mb_strrpos($_user_name, '@') + 1
                );
                unset($_user_name);
                break;
        }
        $sql = "SELECT '1' FROM `mysql`.`user`"
            . " WHERE `User` = '" . $this->dbi->escapeString($username) . "'"
            . " AND `Host` = '" . $this->dbi->escapeString($hostname) . "';";
        if ($this->dbi->fetchValue($sql) == 1) {
            $message = Message::error(__('The user %s already exists!'));
            $message->addParam('[em]\'' . $username . '\'@\'' . $hostname . '\'[/em]');
            $_GET['adduser'] = true;
            $_add_user_error = true;

            return [
                $message,
                $queries,
                $queries_for_display,
                $sql_query,
                $_add_user_error,
            ];
        }

        list(
            $create_user_real,
            $create_user_show,
            $real_sql_query,
            $sql_query,
            $password_set_real,
            $password_set_show,
            $alter_real_sql_query,
            $alter_sql_query
        ) = $this->getSqlQueriesForDisplayAndAddUser(
            $username,
            $hostname,
            (isset($password) ? $password : '')
        );

        if (empty($_POST['change_copy'])) {
            $_error = false;

            if ($create_user_real !== null) {
                if (! $this->dbi->tryQuery($create_user_real)) {
                    $_error = true;
                }
                if (isset($password_set_real, $_POST['authentication_plugin']) && ! empty($password_set_real)) {
                    $this->setProperPasswordHashing(
                        $_POST['authentication_plugin']
                    );
                    if ($this->dbi->tryQuery($password_set_real)) {
                        $sql_query .= $password_set_show;
                    }
                }
                $sql_query = $create_user_show . $sql_query;
            }

            list($sql_query, $message) = $this->addUserAndCreateDatabase(
                $_error,
                $real_sql_query,
                $sql_query,
                $username,
                $hostname,
                $dbname,
                $alter_real_sql_query,
                $alter_sql_query
            );
            if (! empty($_POST['userGroup']) && $is_menuwork) {
                $this->setUserGroup($GLOBALS['username'], $_POST['userGroup']);
            }

            return [
                $message,
                $queries,
                $queries_for_display,
                $sql_query,
                $_add_user_error,
            ];
        }

        // Copy the user group while copying a user
        $old_usergroup =
            isset($_POST['old_usergroup']) ? $_POST['old_usergroup'] : null;
        $this->setUserGroup($_POST['username'], $old_usergroup);

        if ($create_user_real === null) {
            $queries[] = $create_user_real;
        }
        $queries[] = $real_sql_query;

        if (isset($password_set_real, $_POST['authentication_plugin']) && ! empty($password_set_real)) {
            $this->setProperPasswordHashing(
                $_POST['authentication_plugin']
            );

            $queries[] = $password_set_real;
        }
        // we put the query containing the hidden password in
        // $queries_for_display, at the same position occupied
        // by the real query in $queries
        $tmp_count = count($queries);
        if (isset($create_user_real)) {
            $queries_for_display[$tmp_count - 2] = $create_user_show;
        }
        if (isset($password_set_real) && ! empty($password_set_real)) {
            $queries_for_display[$tmp_count - 3] = $create_user_show;
            $queries_for_display[$tmp_count - 2] = $sql_query;
            $queries_for_display[$tmp_count - 1] = $password_set_show;
        } else {
            $queries_for_display[$tmp_count - 1] = $sql_query;
        }

        return [
            $message,
            $queries,
            $queries_for_display,
            $sql_query,
            $_add_user_error,
        ];
    }

    /**
     * Sets proper value of `old_passwords` according to
     * the authentication plugin selected
     *
     * @param string $auth_plugin authentication plugin selected
     *
     * @return void
     */
    public function setProperPasswordHashing($auth_plugin)
    {
        // Set the hashing method used by PASSWORD()
        // to be of type depending upon $authentication_plugin
        if ($auth_plugin == 'sha256_password') {
            $this->dbi->tryQuery('SET `old_passwords` = 2;');
        } elseif ($auth_plugin == 'mysql_old_password') {
            $this->dbi->tryQuery('SET `old_passwords` = 1;');
        } else {
            $this->dbi->tryQuery('SET `old_passwords` = 0;');
        }
    }

    /**
     * Update DB information: DB, Table, isWildcard
     *
     * @return array
     */
    public function getDataForDBInfo()
    {
        $username = null;
        $hostname = null;
        $dbname = null;
        $tablename = null;
        $routinename = null;
        $dbname_is_wildcard = null;

        if (isset($_REQUEST['username'])) {
            $username = $_REQUEST['username'];
        }
        if (isset($_REQUEST['hostname'])) {
            $hostname = $_REQUEST['hostname'];
        }
        /**
         * Checks if a dropdown box has been used for selecting a database / table
         */
        if (Core::isValid($_POST['pred_tablename'])) {
            $tablename = $_POST['pred_tablename'];
        } elseif (Core::isValid($_REQUEST['tablename'])) {
            $tablename = $_REQUEST['tablename'];
        } else {
            unset($tablename);
        }

        if (Core::isValid($_POST['pred_routinename'])) {
            $routinename = $_POST['pred_routinename'];
        } elseif (Core::isValid($_REQUEST['routinename'])) {
            $routinename = $_REQUEST['routinename'];
        } else {
            unset($routinename);
        }

        if (isset($_POST['pred_dbname'])) {
            $is_valid_pred_dbname = true;
            foreach ($_POST['pred_dbname'] as $key => $db_name) {
                if (! Core::isValid($db_name)) {
                    $is_valid_pred_dbname = false;
                    break;
                }
            }
        }

        if (isset($_REQUEST['dbname'])) {
            $is_valid_dbname = true;
            if (is_array($_REQUEST['dbname'])) {
                foreach ($_REQUEST['dbname'] as $key => $db_name) {
                    if (! Core::isValid($db_name)) {
                        $is_valid_dbname = false;
                        break;
                    }
                }
            } else {
                if (! Core::isValid($_REQUEST['dbname'])) {
                    $is_valid_dbname = false;
                }
            }
        }

        if (isset($is_valid_pred_dbname) && $is_valid_pred_dbname) {
            $dbname = $_POST['pred_dbname'];
            // If dbname contains only one database.
            if (count($dbname) === 1) {
                $dbname = $dbname[0];
            }
        } elseif (isset($is_valid_dbname) && $is_valid_dbname) {
            $dbname = $_REQUEST['dbname'];
        } else {
            unset($dbname, $tablename);
        }

        if (isset($dbname)) {
            if (is_array($dbname)) {
                $db_and_table = $dbname;
                foreach ($db_and_table as $key => $db_name) {
                    $db_and_table[$key] .= '.';
                }
            } else {
                $unescaped_db = Util::unescapeMysqlWildcards($dbname);
                $db_and_table = Util::backquote($unescaped_db) . '.';
            }
            if (isset($tablename)) {
                $db_and_table .= Util::backquote($tablename);
            } else {
                if (is_array($db_and_table)) {
                    foreach ($db_and_table as $key => $db_name) {
                        $db_and_table[$key] .= '*';
                    }
                } else {
                    $db_and_table .= '*';
                }
            }
        } else {
            $db_and_table = '*.*';
        }

        // check if given $dbname is a wildcard or not
        if (isset($dbname)) {
            //if (preg_match('/\\\\(?:_|%)/i', $dbname)) {
            if (! is_array($dbname) && preg_match('/(?<!\\\\)(?:_|%)/', $dbname)) {
                $dbname_is_wildcard = true;
            } else {
                $dbname_is_wildcard = false;
            }
        }

        return [
            $username,
            $hostname,
            isset($dbname) ? $dbname : null,
            isset($tablename) ? $tablename : null,
            isset($routinename) ? $routinename : null,
            $db_and_table,
            $dbname_is_wildcard,
        ];
    }

    /**
     * Get title and textarea for export user definition in Privileges
     *
     * @param string $username username
     * @param string $hostname host name
     *
     * @return array ($title, $export)
     */
    public function getListForExportUserDefinition($username, $hostname)
    {
        $export = '<textarea class="export" cols="60" rows="15">';

        if (isset($_POST['selected_usr'])) {
            // export privileges for selected users
            $title = __('Privileges');

            //For removing duplicate entries of users
            $_POST['selected_usr'] = array_unique($_POST['selected_usr']);

            foreach ($_POST['selected_usr'] as $export_user) {
                $export_username = mb_substr(
                    $export_user,
                    0,
                    mb_strpos($export_user, '&')
                );
                $export_hostname = mb_substr(
                    $export_user,
                    mb_strrpos($export_user, ';') + 1
                );
                $export .= '# '
                    . sprintf(
                        __('Privileges for %s'),
                        '`' . htmlspecialchars($export_username)
                        . '`@`' . htmlspecialchars($export_hostname) . '`'
                    )
                    . "\n\n";
                $export .= $this->getGrants($export_username, $export_hostname) . "\n";
            }
        } else {
            // export privileges for a single user
            $title = __('User') . ' `' . htmlspecialchars($username)
                . '`@`' . htmlspecialchars($hostname) . '`';
            $export .= $this->getGrants($username, $hostname);
        }
        // remove trailing whitespace
        $export = trim($export);

        $export .= '</textarea>';

        return [
            $title,
            $export,
        ];
    }

    /**
     * Get HTML for display Add userfieldset
     *
     * @param string $db    the database
     * @param string $table the table name
     *
     * @return string html output
     */
    public function getAddUserHtmlFieldset($db = '', $table = '')
    {
        if (! $GLOBALS['is_createuser']) {
            return '';
        }
        $rel_params = [];
        $url_params = [
            'adduser' => 1,
        ];
        if (! empty($db)) {
            $url_params['dbname']
                = $rel_params['checkprivsdb']
                    = $db;
        }
        if (! empty($table)) {
            $url_params['tablename']
                = $rel_params['checkprivstable']
                    = $table;
        }

        return $this->template->render('server/privileges/add_user_fieldset', [
            'url_params' => $url_params,
            'rel_params' => $rel_params,
        ]);
    }

    /**
     * Get HTML header for display User's properties
     *
     * @param boolean $dbname_is_wildcard whether database name is wildcard or not
     * @param string  $url_dbname         url database name that urlencode() string
     * @param string  $dbname             database name
     * @param string  $username           username
     * @param string  $hostname           host name
     * @param string  $entity_name        entity (table or routine) name
     * @param string  $entity_type        optional, type of entity ('table' or 'routine')
     *
     * @return string
     */
    public function getHtmlHeaderForUserProperties(
        $dbname_is_wildcard,
        $url_dbname,
        $dbname,
        $username,
        $hostname,
        $entity_name,
        $entity_type = 'table'
    ) {
        $html_output = '<h2>' . "\n"
           . Util::getIcon('b_usredit')
           . __('Edit privileges:') . ' '
           . __('User account');

        if (! empty($dbname)) {
            $html_output .= ' <i><a class="edit_user_anchor"'
                . ' href="' . Url::getFromRoute('/server/privileges', [
                    'username' => $username,
                    'hostname' => $hostname,
                    'dbname' => '',
                    'tablename' => '',
                ])
                . '">\'' . htmlspecialchars($username)
                . '\'@\'' . htmlspecialchars($hostname)
                . '\'</a></i>' . "\n";

            $html_output .= ' - ';
            $html_output .= $dbname_is_wildcard
                || is_array($dbname) && count($dbname) > 1
                ? __('Databases') : __('Database');
            if (! empty($entity_name) && $entity_type === 'table') {
                $html_output .= ' <i><a href="' . Url::getFromRoute('/server/privileges', [
                    'username' => $username,
                    'hostname' => $hostname,
                    'dbname' => $url_dbname,
                    'tablename' => '',
                ])
                    . '">' . htmlspecialchars($dbname)
                    . '</a></i>';

                $html_output .= ' - ' . __('Table')
                    . ' <i>' . htmlspecialchars($entity_name) . '</i>';
            } elseif (! empty($entity_name)) {
                $html_output .= ' <i><a href="' . Url::getFromRoute('/server/privileges', [
                    'username' => $username,
                    'hostname' => $hostname,
                    'dbname' => $url_dbname,
                    'routinename' => '',
                ])
                    . '">' . htmlspecialchars($dbname)
                    . '</a></i>';

                $html_output .= ' - ' . __('Routine')
                    . ' <i>' . htmlspecialchars($entity_name) . '</i>';
            } else {
                if (! is_array($dbname)) {
                    $dbname = [$dbname];
                }
                $html_output .= ' <i>'
                    . htmlspecialchars(implode(', ', $dbname))
                    . '</i>';
            }
        } else {
            $html_output .= ' <i>\'' . htmlspecialchars($username)
                . '\'@\'' . htmlspecialchars($hostname)
                . '\'</i>' . "\n";
        }
        $html_output .= '</h2>' . "\n";
        $cur_user = $this->dbi->getCurrentUser();
        $user = $username . '@' . $hostname;
        // Add a short notice for the user
        // to remind him that he is editing his own privileges
        if ($user === $cur_user) {
            $html_output .= Message::notice(
                __(
                    'Note: You are attempting to edit privileges of the '
                    . 'user with which you are currently logged in.'
                )
            )->getDisplay();
        }
        return $html_output;
    }

    /**
     * Get HTML snippet for display user overview page
     *
     * @param string $pmaThemeImage a image source link
     * @param string $text_dir      text directory
     *
     * @return string
     */
    public function getHtmlForUserOverview($pmaThemeImage, $text_dir)
    {
        $html_output = '<div class="row"><h2>' . "\n"
           . Util::getIcon('b_usrlist')
           . __('User accounts overview') . "\n"
           . '</h2></div>' . "\n";

        $password_column = 'Password';
        $server_type = Util::getServerType();
        $serverVersion = $this->dbi->getVersion();
        if (($server_type == 'MySQL' || $server_type == 'Percona Server')
            && $serverVersion >= 50706
        ) {
            $password_column = 'authentication_string';
        }
        // $sql_query is for the initial-filtered,
        // $sql_query_all is for counting the total no. of users

        $sql_query = $sql_query_all = 'SELECT *,' .
            " IF(`" . $password_column . "` = _latin1 '', 'N', 'Y') AS 'Password'" .
            ' FROM `mysql`.`user`';

        $sql_query .= (isset($_GET['initial'])
            ? $this->rangeOfUsers($_GET['initial'])
            : '');

        $sql_query .= ' ORDER BY `User` ASC, `Host` ASC;';
        $sql_query_all .= ' ;';

        $res = $this->dbi->tryQuery(
            $sql_query,
            DatabaseInterface::CONNECT_USER,
            DatabaseInterface::QUERY_STORE
        );
        $res_all = $this->dbi->tryQuery(
            $sql_query_all,
            DatabaseInterface::CONNECT_USER,
            DatabaseInterface::QUERY_STORE
        );

        if (! $res) {
            // the query failed! This may have two reasons:
            // - the user does not have enough privileges
            // - the privilege tables use a structure of an earlier version.
            // so let's try a more simple query

            $this->dbi->freeResult($res);
            $this->dbi->freeResult($res_all);
            $sql_query = 'SELECT * FROM `mysql`.`user`';
            $res = $this->dbi->tryQuery(
                $sql_query,
                DatabaseInterface::CONNECT_USER,
                DatabaseInterface::QUERY_STORE
            );

            if (! $res) {
                $html_output .= $this->getHtmlForViewUsersError();
                $html_output .= $this->getAddUserHtmlFieldset();
            } else {
                // This message is hardcoded because I will replace it by
                // a automatic repair feature soon.
                $raw = 'Your privilege table structure seems to be older than'
                    . ' this MySQL version!<br>'
                    . 'Please run the <code>mysql_upgrade</code> command'
                    . ' that should be included in your MySQL server distribution'
                    . ' to solve this problem!';
                $html_output .= Message::rawError($raw)->getDisplay();
            }
            $this->dbi->freeResult($res);
        } else {
            $db_rights = $this->getDbRightsForUserOverview();
            // for all initials, even non A-Z
            $array_initials = [];

            foreach ($db_rights as $right) {
                foreach ($right as $account) {
                    if (empty($account['User']) && $account['Host'] == 'localhost') {
                        $html_output .= Message::notice(
                            __(
                                'A user account allowing any user from localhost to '
                                . 'connect is present. This will prevent other users '
                                . 'from connecting if the host part of their account '
                                . 'allows a connection from any (%) host.'
                            )
                            . Util::showMySQLDocu('problems-connecting')
                        )->getDisplay();
                        break 2;
                    }
                }
            }

            /**
             * Displays the initials
             * Also not necessary if there is less than 20 privileges
             */
            if ($this->dbi->numRows($res_all) > 20) {
                $html_output .= $this->getHtmlForInitials($array_initials);
            }

            /**
            * Display the user overview
            * (if less than 50 users, display them immediately)
            */
            if (isset($_GET['initial'])
                || isset($_GET['showall'])
                || $this->dbi->numRows($res) < 50
            ) {
                $html_output .= $this->getUsersOverview(
                    $res,
                    $db_rights,
                    $pmaThemeImage,
                    $text_dir
                );
            } else {
                $html_output .= $this->getAddUserHtmlFieldset();
            } // end if (display overview)

            $response = Response::getInstance();
            if (! $response->isAjax()
                || ! empty($_REQUEST['ajax_page_request'])
            ) {
                if ($GLOBALS['is_reload_priv']) {
                    $flushnote = new Message(
                        __(
                            'Note: phpMyAdmin gets the users’ privileges directly '
                            . 'from MySQL’s privilege tables. The content of these '
                            . 'tables may differ from the privileges the server uses, '
                            . 'if they have been changed manually. In this case, '
                            . 'you should %sreload the privileges%s before you continue.'
                        ),
                        Message::NOTICE
                    );
                    $flushnote->addParamHtml(
                        '<a href="' . Url::getFromRoute('/server/privileges', ['flush_privileges' => 1])
                        . '" id="reload_privileges_anchor">'
                    );
                    $flushnote->addParamHtml('</a>');
                } else {
                    $flushnote = new Message(
                        __(
                            'Note: phpMyAdmin gets the users’ privileges directly '
                            . 'from MySQL’s privilege tables. The content of these '
                            . 'tables may differ from the privileges the server uses, '
                            . 'if they have been changed manually. In this case, '
                            . 'the privileges have to be reloaded but currently, you '
                            . 'don\'t have the RELOAD privilege.'
                        )
                        . Util::showMySQLDocu(
                            'privileges-provided',
                            false,
                            null,
                            null,
                            'priv_reload'
                        ),
                        Message::NOTICE
                    );
                }
                $html_output .= $flushnote->getDisplay();
            }
        }

        return $html_output;
    }

    /**
     * Get HTML snippet for display user properties
     *
     * @param boolean $dbname_is_wildcard whether database name is wildcard or not
     * @param string  $url_dbname         url database name that urlencode() string
     * @param string  $username           username
     * @param string  $hostname           host name
     * @param string  $dbname             database name
     * @param string  $tablename          table name
     *
     * @return string
     */
    public function getHtmlForUserProperties(
        $dbname_is_wildcard,
        $url_dbname,
        $username,
        $hostname,
        $dbname,
        $tablename
    ) {
        $html_output  = '<div id="edit_user_dialog">';
        $html_output .= $this->getHtmlHeaderForUserProperties(
            $dbname_is_wildcard,
            $url_dbname,
            $dbname,
            $username,
            $hostname,
            $tablename,
            'table'
        );

        $sql = "SELECT '1' FROM `mysql`.`user`"
            . " WHERE `User` = '" . $this->dbi->escapeString($username) . "'"
            . " AND `Host` = '" . $this->dbi->escapeString($hostname) . "';";

        $user_does_not_exists = (bool) ! $this->dbi->fetchValue($sql);

        if ($user_does_not_exists) {
            $html_output .= Message::error(
                __('The selected user was not found in the privilege table.')
            )->getDisplay();
            $html_output .= $this->getHtmlForLoginInformationFields();
        }

        $_params = [
            'username' => $username,
            'hostname' => $hostname,
        ];
        if (! is_array($dbname) && strlen($dbname) > 0) {
            $_params['dbname'] = $dbname;
            if (strlen($tablename) > 0) {
                $_params['tablename'] = $tablename;
            }
        } else {
            $_params['dbname'] = $dbname;
        }

        $html_output .= '<form class="submenu-item" name="usersForm" '
            . 'id="addUsersForm" action="' . Url::getFromRoute('/server/privileges') . '" method="post">' . "\n";
        $html_output .= Url::getHiddenInputs($_params);
        $html_output .= $this->getHtmlToDisplayPrivilegesTable(
            // If $dbname is an array, pass any one db as all have same privs.
            Core::ifSetOr($dbname, is_array($dbname) ? $dbname[0] : '*', 'length'),
            Core::ifSetOr($tablename, '*', 'length')
        );

        $html_output .= '</form>' . "\n";

        if (! is_array($dbname) && strlen($tablename) === 0
            && empty($dbname_is_wildcard)
        ) {
            // no table name was given, display all table specific rights
            // but only if $dbname contains no wildcards
            if (strlen($dbname) === 0) {
                $html_output .= $this->getHtmlForAllTableSpecificRights(
                    $username,
                    $hostname,
                    'database'
                );
            } else {
                // unescape wildcards in dbname at table level
                $unescaped_db = Util::unescapeMysqlWildcards($dbname);

                $html_output .= $this->getHtmlForAllTableSpecificRights(
                    $username,
                    $hostname,
                    'table',
                    $unescaped_db
                );
                $html_output .= $this->getHtmlForAllTableSpecificRights(
                    $username,
                    $hostname,
                    'routine',
                    $unescaped_db
                );
            }
        }

        // Provide a line with links to the relevant database and table
        if (! is_array($dbname) && strlen($dbname) > 0 && empty($dbname_is_wildcard)) {
            $html_output .= $this->getLinkToDbAndTable($url_dbname, $dbname, $tablename);
        }

        if (! is_array($dbname) && strlen($dbname) === 0 && ! $user_does_not_exists) {
            //change login information
            $html_output .= ChangePassword::getHtml(
                'edit_other',
                $username,
                $hostname
            );
            $html_output .= $this->getChangeLoginInformationHtmlForm($username, $hostname);
        }
        $html_output .= '</div>';

        return $html_output;
    }

    /**
     * Get queries for Table privileges to change or copy user
     *
     * @param string $user_host_condition user host condition to
     *                                    select relevant table privileges
     * @param array  $queries             queries array
     * @param string $username            username
     * @param string $hostname            host name
     *
     * @return array
     */
    public function getTablePrivsQueriesForChangeOrCopyUser(
        $user_host_condition,
        array $queries,
        $username,
        $hostname
    ) {
        $res = $this->dbi->query(
            'SELECT `Db`, `Table_name`, `Table_priv` FROM `mysql`.`tables_priv`'
            . $user_host_condition,
            DatabaseInterface::CONNECT_USER,
            DatabaseInterface::QUERY_STORE
        );
        while ($row = $this->dbi->fetchAssoc($res)) {
            $res2 = $this->dbi->query(
                'SELECT `Column_name`, `Column_priv`'
                . ' FROM `mysql`.`columns_priv`'
                . ' WHERE `User`'
                . ' = \'' . $this->dbi->escapeString($_POST['old_username']) . "'"
                . ' AND `Host`'
                . ' = \'' . $this->dbi->escapeString($_POST['old_username']) . '\''
                . ' AND `Db`'
                . ' = \'' . $this->dbi->escapeString($row['Db']) . "'"
                . ' AND `Table_name`'
                . ' = \'' . $this->dbi->escapeString($row['Table_name']) . "'"
                . ';',
                DatabaseInterface::CONNECT_USER,
                DatabaseInterface::QUERY_STORE
            );

            $tmp_privs1 = $this->extractPrivInfo($row);
            $tmp_privs2 = [
                'Select' => [],
                'Insert' => [],
                'Update' => [],
                'References' => [],
            ];

            while ($row2 = $this->dbi->fetchAssoc($res2)) {
                $tmp_array = explode(',', $row2['Column_priv']);
                if (in_array('Select', $tmp_array)) {
                    $tmp_privs2['Select'][] = $row2['Column_name'];
                }
                if (in_array('Insert', $tmp_array)) {
                    $tmp_privs2['Insert'][] = $row2['Column_name'];
                }
                if (in_array('Update', $tmp_array)) {
                    $tmp_privs2['Update'][] = $row2['Column_name'];
                }
                if (in_array('References', $tmp_array)) {
                    $tmp_privs2['References'][] = $row2['Column_name'];
                }
            }
            if (count($tmp_privs2['Select']) > 0 && ! in_array('SELECT', $tmp_privs1)) {
                $tmp_privs1[] = 'SELECT (`' . implode('`, `', $tmp_privs2['Select']) . '`)';
            }
            if (count($tmp_privs2['Insert']) > 0 && ! in_array('INSERT', $tmp_privs1)) {
                $tmp_privs1[] = 'INSERT (`' . implode('`, `', $tmp_privs2['Insert']) . '`)';
            }
            if (count($tmp_privs2['Update']) > 0 && ! in_array('UPDATE', $tmp_privs1)) {
                $tmp_privs1[] = 'UPDATE (`' . implode('`, `', $tmp_privs2['Update']) . '`)';
            }
            if (count($tmp_privs2['References']) > 0
                && ! in_array('REFERENCES', $tmp_privs1)
            ) {
                $tmp_privs1[]
                    = 'REFERENCES (`' . implode('`, `', $tmp_privs2['References']) . '`)';
            }

            $queries[] = 'GRANT ' . implode(', ', $tmp_privs1)
                . ' ON ' . Util::backquote($row['Db']) . '.'
                . Util::backquote($row['Table_name'])
                . ' TO \'' . $this->dbi->escapeString($username)
                . '\'@\'' . $this->dbi->escapeString($hostname) . '\''
                . (in_array('Grant', explode(',', $row['Table_priv']))
                ? ' WITH GRANT OPTION;'
                : ';');
        }
        return $queries;
    }

    /**
     * Get queries for database specific privileges for change or copy user
     *
     * @param array  $queries  queries array with string
     * @param string $username username
     * @param string $hostname host name
     *
     * @return array
     */
    public function getDbSpecificPrivsQueriesForChangeOrCopyUser(
        array $queries,
        $username,
        $hostname
    ) {
        $user_host_condition = ' WHERE `User`'
            . ' = \'' . $this->dbi->escapeString($_POST['old_username']) . "'"
            . ' AND `Host`'
            . ' = \'' . $this->dbi->escapeString($_POST['old_hostname']) . '\';';

        $res = $this->dbi->query(
            'SELECT * FROM `mysql`.`db`' . $user_host_condition
        );

        while ($row = $this->dbi->fetchAssoc($res)) {
            $queries[] = 'GRANT ' . implode(', ', $this->extractPrivInfo($row))
                . ' ON ' . Util::backquote($row['Db']) . '.*'
                . ' TO \'' . $this->dbi->escapeString($username)
                . '\'@\'' . $this->dbi->escapeString($hostname) . '\''
                . ($row['Grant_priv'] == 'Y' ? ' WITH GRANT OPTION;' : ';');
        }
        $this->dbi->freeResult($res);

        $queries = $this->getTablePrivsQueriesForChangeOrCopyUser(
            $user_host_condition,
            $queries,
            $username,
            $hostname
        );

        return $queries;
    }

    /**
     * Prepares queries for adding users and
     * also create database and return query and message
     *
     * @param boolean $_error               whether user create or not
     * @param string  $real_sql_query       SQL query for add a user
     * @param string  $sql_query            SQL query to be displayed
     * @param string  $username             username
     * @param string  $hostname             host name
     * @param string  $dbname               database name
     * @param string  $alter_real_sql_query SQL query for ALTER USER
     * @param string  $alter_sql_query      SQL query for ALTER USER to be displayed
     *
     * @return array, $message
     */
    public function addUserAndCreateDatabase(
        $_error,
        $real_sql_query,
        $sql_query,
        $username,
        $hostname,
        $dbname,
        $alter_real_sql_query,
        $alter_sql_query
    ) {
        if ($_error || (! empty($real_sql_query)
            && ! $this->dbi->tryQuery($real_sql_query))
        ) {
            $_POST['createdb-1'] = $_POST['createdb-2']
                = $_POST['createdb-3'] = null;
            $message = Message::rawError($this->dbi->getError());
        } elseif ($alter_real_sql_query !== '' && ! $this->dbi->tryQuery($alter_real_sql_query)) {
            $_POST['createdb-1'] = $_POST['createdb-2']
                = $_POST['createdb-3'] = null;
            $message = Message::rawError($this->dbi->getError());
        } else {
            $sql_query .= $alter_sql_query;
            $message = Message::success(__('You have added a new user.'));
        }

        if (isset($_POST['createdb-1'])) {
            // Create database with same name and grant all privileges
            $q = 'CREATE DATABASE IF NOT EXISTS '
                . Util::backquote(
                    $this->dbi->escapeString($username)
                ) . ';';
            $sql_query .= $q;
            if (! $this->dbi->tryQuery($q)) {
                $message = Message::rawError($this->dbi->getError());
            }

            /**
             * Reload the navigation
             */
            $GLOBALS['reload'] = true;
            $GLOBALS['db'] = $username;

            $q = 'GRANT ALL PRIVILEGES ON '
                . Util::backquote(
                    Util::escapeMysqlWildcards(
                        $this->dbi->escapeString($username)
                    )
                ) . '.* TO \''
                . $this->dbi->escapeString($username)
                . '\'@\'' . $this->dbi->escapeString($hostname) . '\';';
            $sql_query .= $q;
            if (! $this->dbi->tryQuery($q)) {
                $message = Message::rawError($this->dbi->getError());
            }
        }

        if (isset($_POST['createdb-2'])) {
            // Grant all privileges on wildcard name (username\_%)
            $q = 'GRANT ALL PRIVILEGES ON '
                . Util::backquote(
                    Util::escapeMysqlWildcards(
                        $this->dbi->escapeString($username)
                    ) . '\_%'
                ) . '.* TO \''
                . $this->dbi->escapeString($username)
                . '\'@\'' . $this->dbi->escapeString($hostname) . '\';';
            $sql_query .= $q;
            if (! $this->dbi->tryQuery($q)) {
                $message = Message::rawError($this->dbi->getError());
            }
        }

        if (isset($_POST['createdb-3'])) {
            // Grant all privileges on the specified database to the new user
            $q = 'GRANT ALL PRIVILEGES ON '
            . Util::backquote(
                $this->dbi->escapeString($dbname)
            ) . '.* TO \''
            . $this->dbi->escapeString($username)
            . '\'@\'' . $this->dbi->escapeString($hostname) . '\';';
            $sql_query .= $q;
            if (! $this->dbi->tryQuery($q)) {
                $message = Message::rawError($this->dbi->getError());
            }
        }
        return [
            $sql_query,
            $message,
        ];
    }

    /**
     * Get the hashed string for password
     *
     * @param string $password password
     *
     * @return string
     */
    public function getHashedPassword($password)
    {
        $result = $this->dbi->fetchSingleRow(
            "SELECT PASSWORD('" . $password . "') AS `password`;"
        );

        return $result['password'];
    }

    /**
     * Check if MariaDB's 'simple_password_check'
     * OR 'cracklib_password_check' is ACTIVE
     *
     * @return boolean if atleast one of the plugins is ACTIVE
     */
    public function checkIfMariaDBPwdCheckPluginActive()
    {
        $serverVersion = $this->dbi->getVersion();
        if (! (Util::getServerType() == 'MariaDB' && $serverVersion >= 100002)) {
            return false;
        }

        $result = $this->dbi->tryQuery(
            'SHOW PLUGINS SONAME LIKE \'%_password_check%\''
        );

        /* Plugins are not working, for example directory does not exists */
        if ($result === false) {
            return false;
        }

        while ($row = $this->dbi->fetchAssoc($result)) {
            if ($row['Status'] === 'ACTIVE') {
                return true;
            }
        }

        return false;
    }


    /**
     * Get SQL queries for Display and Add user
     *
     * @param string $username username
     * @param string $hostname host name
     * @param string $password password
     *
     * @return array ($create_user_real, $create_user_show, $real_sql_query, $sql_query
     *                $password_set_real, $password_set_show, $alter_real_sql_query, $alter_sql_query)
     */
    public function getSqlQueriesForDisplayAndAddUser($username, $hostname, $password)
    {
        $slashedUsername = $this->dbi->escapeString($username);
        $slashedHostname = $this->dbi->escapeString($hostname);
        $slashedPassword = $this->dbi->escapeString($password);
        $serverType = Util::getServerType();
        $serverVersion = $this->dbi->getVersion();

        $create_user_stmt = sprintf(
            'CREATE USER \'%s\'@\'%s\'',
            $slashedUsername,
            $slashedHostname
        );
        $isMariaDBPwdPluginActive = $this->checkIfMariaDBPwdCheckPluginActive();

        // See https://github.com/phpmyadmin/phpmyadmin/pull/11560#issuecomment-147158219
        // for details regarding details of syntax usage for various versions

        // 'IDENTIFIED WITH auth_plugin'
        // is supported by MySQL 5.5.7+
        if (($serverType == 'MySQL' || $serverType == 'Percona Server')
            && $serverVersion >= 50507
            && isset($_POST['authentication_plugin'])
        ) {
            $create_user_stmt .= ' IDENTIFIED WITH '
                . $_POST['authentication_plugin'];
        }

        // 'IDENTIFIED VIA auth_plugin'
        // is supported by MariaDB 5.2+
        if ($serverType == 'MariaDB'
            && $serverVersion >= 50200
            && isset($_POST['authentication_plugin'])
            && ! $isMariaDBPwdPluginActive
        ) {
            $create_user_stmt .= ' IDENTIFIED VIA '
                . $_POST['authentication_plugin'];
        }

        $create_user_real = $create_user_stmt;
        $create_user_show = $create_user_stmt;

        $password_set_stmt = 'SET PASSWORD FOR \'%s\'@\'%s\' = \'%s\'';
        $password_set_show = sprintf(
            $password_set_stmt,
            $slashedUsername,
            $slashedHostname,
            '***'
        );

        $sql_query_stmt = sprintf(
            'GRANT %s ON *.* TO \'%s\'@\'%s\'',
            implode(', ', $this->extractPrivInfo()),
            $slashedUsername,
            $slashedHostname
        );
        $real_sql_query = $sql_query = $sql_query_stmt;

        // Set the proper hashing method
        if (isset($_POST['authentication_plugin'])) {
            $this->setProperPasswordHashing(
                $_POST['authentication_plugin']
            );
        }

        // Use 'CREATE USER ... WITH ... AS ..' syntax for
        // newer MySQL versions
        // and 'CREATE USER ... VIA .. USING ..' syntax for
        // newer MariaDB versions
        if ((($serverType == 'MySQL' || $serverType == 'Percona Server')
            && $serverVersion >= 50706)
            || ($serverType == 'MariaDB'
            && $serverVersion >= 50200)
        ) {
            $password_set_real = null;

            // Required for binding '%' with '%s'
            $create_user_stmt = str_replace(
                '%',
                '%%',
                $create_user_stmt
            );

            // MariaDB uses 'USING' whereas MySQL uses 'AS'
            // but MariaDB with validation plugin needs cleartext password
            if ($serverType == 'MariaDB'
                && ! $isMariaDBPwdPluginActive
            ) {
                $create_user_stmt .= ' USING \'%s\'';
            } elseif ($serverType == 'MariaDB') {
                $create_user_stmt .= ' IDENTIFIED BY \'%s\'';
            } elseif (($serverType == 'MySQL' || $serverType == 'Percona Server') && $serverVersion >= 80011) {
                $create_user_stmt .= ' BY \'%s\'';
            } else {
                $create_user_stmt .= ' AS \'%s\'';
            }

            if ($_POST['pred_password'] == 'keep') {
                $create_user_real = sprintf(
                    $create_user_stmt,
                    $slashedPassword
                );
                $create_user_show = sprintf(
                    $create_user_stmt,
                    '***'
                );
            } elseif ($_POST['pred_password'] == 'none') {
                $create_user_real = sprintf(
                    $create_user_stmt,
                    null
                );
                $create_user_show = sprintf(
                    $create_user_stmt,
                    '***'
                );
            } else {
                if (! (($serverType == 'MariaDB' && $isMariaDBPwdPluginActive)
                    || ($serverType == 'MySQL' || $serverType == 'Percona Server') && $serverVersion >= 80011)) {
                    $hashedPassword = $this->getHashedPassword($_POST['pma_pw']);
                } else {
                    // MariaDB with validation plugin needs cleartext password
                    $hashedPassword = $_POST['pma_pw'];
                }
                $create_user_real = sprintf(
                    $create_user_stmt,
                    $hashedPassword
                );
                $create_user_show = sprintf(
                    $create_user_stmt,
                    '***'
                );
            }
        } else {
            // Use 'SET PASSWORD' syntax for pre-5.7.6 MySQL versions
            // and pre-5.2.0 MariaDB versions
            if ($_POST['pred_password'] == 'keep') {
                $password_set_real = sprintf(
                    $password_set_stmt,
                    $slashedUsername,
                    $slashedHostname,
                    $slashedPassword
                );
            } elseif ($_POST['pred_password'] == 'none') {
                $password_set_real = sprintf(
                    $password_set_stmt,
                    $slashedUsername,
                    $slashedHostname,
                    null
                );
            } else {
                $hashedPassword = $this->getHashedPassword($_POST['pma_pw']);
                $password_set_real = sprintf(
                    $password_set_stmt,
                    $slashedUsername,
                    $slashedHostname,
                    $hashedPassword
                );
            }
        }

        $alter_real_sql_query = '';
        $alter_sql_query = '';
        if (($serverType == 'MySQL' || $serverType == 'Percona Server') && $serverVersion >= 80011) {
            $sql_query_stmt = '';
            if ((isset($_POST['Grant_priv']) && $_POST['Grant_priv'] == 'Y')
                || (isset($GLOBALS['Grant_priv']) && $GLOBALS['Grant_priv'] == 'Y')
            ) {
                $sql_query_stmt = ' WITH GRANT OPTION';
            }
            $real_sql_query .= $sql_query_stmt;
            $sql_query .= $sql_query_stmt;

            $alter_sql_query_stmt = sprintf(
                'ALTER USER \'%s\'@\'%s\'',
                $slashedUsername,
                $slashedHostname
            );
            $alter_real_sql_query = $alter_sql_query_stmt;
            $alter_sql_query = $alter_sql_query_stmt;
        }

        // add REQUIRE clause
        $require_clause = $this->getRequireClause();
        $with_clause = $this->getWithClauseForAddUserAndUpdatePrivs();

        if (($serverType == 'MySQL' || $serverType == 'Percona Server') && $serverVersion >= 80011) {
            $alter_real_sql_query .= $require_clause;
            $alter_sql_query .= $require_clause;
            $alter_real_sql_query .= $with_clause;
            $alter_sql_query .= $with_clause;
        } else {
            $real_sql_query .= $require_clause;
            $sql_query .= $require_clause;
            $real_sql_query .= $with_clause;
            $sql_query .= $with_clause;
        }

        if ($alter_real_sql_query !== '') {
            $alter_real_sql_query .= ';';
            $alter_sql_query .= ';';
        }
        $create_user_real .= ';';
        $create_user_show .= ';';
        $real_sql_query .= ';';
        $sql_query .= ';';
        // No Global GRANT_OPTION privilege
        if (! $GLOBALS['is_grantuser']) {
            $real_sql_query = '';
            $sql_query = '';
        }

        // Use 'SET PASSWORD' for pre-5.7.6 MySQL versions
        // and pre-5.2.0 MariaDB
        if (($serverType == 'MySQL'
            && $serverVersion >= 50706)
            || ($serverType == 'MariaDB'
            && $serverVersion >= 50200)
        ) {
            $password_set_real = null;
            $password_set_show = null;
        } else {
            if ($password_set_real !== null) {
                $password_set_real .= ";";
            }
            $password_set_show .= ";";
        }

        return [
            $create_user_real,
            $create_user_show,
            $real_sql_query,
            $sql_query,
            $password_set_real,
            $password_set_show,
            $alter_real_sql_query,
            $alter_sql_query,
        ];
    }

    /**
     * Returns the type ('PROCEDURE' or 'FUNCTION') of the routine
     *
     * @param string $dbname      database
     * @param string $routineName routine
     *
     * @return string type
     */
    public function getRoutineType($dbname, $routineName)
    {
        $routineData = $this->dbi->getRoutines($dbname);

        foreach ($routineData as $routine) {
            if ($routine['name'] === $routineName) {
                return $routine['type'];
            }
        }
        return '';
    }
}<|MERGE_RESOLUTION|>--- conflicted
+++ resolved
@@ -3692,11 +3692,7 @@
             . '" method="post">' . "\n"
             . Url::getHiddenInputs('', '')
             . '<div class="responsivetable row">'
-<<<<<<< HEAD
-            . '<table id="tableuserrights" class="table table-responsive table-hover table-striped">' . "\n
-=======
             . '<table id="tableuserrights" class="table table-responsive table-hover table-striped">' . "\n"
->>>>>>> 89ab9f1d
             . '<thead>' . "\n"
             . '<tr><th scope="col"></th>' . "\n"
             . '<th scope="col">' . __('User name') . '</th>' . "\n"

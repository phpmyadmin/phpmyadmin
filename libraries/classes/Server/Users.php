--- conflicted
+++ resolved
@@ -43,11 +43,7 @@
             ];
         }
 
-<<<<<<< HEAD
-        $retval  = '<ul id="topmenu2" class="nav">';
-=======
-        $retval  = '<div class="row"><ul id="topmenu2">';
->>>>>>> a7357d22
+        $retval  = '<div class="row"><ul id="topmenu2" class="nav">';
         foreach ($items as $item) {
             $class = '';
             if ($item['url'] === $selfUrl) {

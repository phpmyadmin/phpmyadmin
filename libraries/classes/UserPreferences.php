<?php

declare(strict_types=1);

namespace PhpMyAdmin;

use PhpMyAdmin\Config\ConfigFile;
use PhpMyAdmin\Config\Forms\User\UserFormList;
use PhpMyAdmin\ConfigStorage\Relation;
use PhpMyAdmin\Dbal\DatabaseName;

use function __;
use function array_flip;
use function array_merge;
use function basename;
use function htmlspecialchars;
use function http_build_query;
use function is_array;
use function is_int;
use function is_numeric;
use function is_string;
use function json_decode;
use function json_encode;
use function str_contains;
use function time;
use function urlencode;

/**
 * Functions for displaying user preferences pages
 */
class UserPreferences
{
    /** @var Relation */
    private $relation;

    /** @var Template */
    public $template;

    public function __construct()
    {
        global $dbi;

        $this->relation = new Relation($dbi);
        $this->template = new Template();
    }

    /**
     * Common initialization for user preferences modification pages
     *
     * @param ConfigFile $cf Config file instance
     */
    public function pageInit(ConfigFile $cf): void
    {
        $forms_all_keys = UserFormList::getFields();
        $cf->resetConfigData(); // start with a clean instance
        $cf->setAllowedKeys($forms_all_keys);
        $cf->setCfgUpdateReadMapping(
            [
                'Server/hide_db' => 'Servers/1/hide_db',
                'Server/only_db' => 'Servers/1/only_db',
            ]
        );
        $cf->updateWithGlobalConfig($GLOBALS['cfg']);
    }

    /**
     * Loads user preferences
     *
     * Returns an array:
     * * config_data - path => value pairs
     * * mtime - last modification time
     * * type - 'db' (config read from pmadb) or 'session' (read from user session)
     *
     * @psalm-return array{config_data: array, mtime: int, type: 'session'|'db'}
     */
    public function load(): array
    {
        global $dbi;

        $relationParameters = $this->relation->getRelationParameters();
        if ($relationParameters->userPreferencesFeature === null) {
            // no pmadb table, use session storage
            if (! isset($_SESSION['userconfig']) || ! is_array($_SESSION['userconfig'])) {
                $_SESSION['userconfig'] = ['db' => [], 'ts' => time()];
            }

            $configData = $_SESSION['userconfig']['db'] ?? null;
            $timestamp = $_SESSION['userconfig']['ts'] ?? null;

            return [
                'config_data' => is_array($configData) ? $configData : [],
                'mtime' => is_int($timestamp) ? $timestamp : time(),
                'type' => 'session',
            ];
        }

        // load configuration from pmadb
        $query_table = Util::backquote($relationParameters->userPreferencesFeature->database) . '.'
            . Util::backquote($relationParameters->userPreferencesFeature->userConfig);
        $query = 'SELECT `config_data`, UNIX_TIMESTAMP(`timevalue`) ts'
            . ' FROM ' . $query_table
            . ' WHERE `username` = \''
            . $dbi->escapeString((string) $relationParameters->user)
            . '\'';
<<<<<<< HEAD
        $row = $dbi->fetchSingleRow($query, DatabaseInterface::FETCH_ASSOC, DatabaseInterface::CONNECT_CONTROL);
=======
        $row = $dbi->fetchSingleRow($query, 'ASSOC', DatabaseInterface::CONNECT_CONTROL);
        if (! is_array($row) || ! isset($row['config_data']) || ! isset($row['ts'])) {
            return ['config_data' => [], 'mtime' => time(), 'type' => 'db'];
        }

        $configData = is_string($row['config_data']) ? json_decode($row['config_data'], true) : [];
>>>>>>> 4564ff5d

        return [
            'config_data' => is_array($configData) ? $configData : [],
            'mtime' => is_numeric($row['ts']) ? (int) $row['ts'] : time(),
            'type' => 'db',
        ];
    }

    /**
     * Saves user preferences
     *
     * @param array $config_array configuration array
     *
     * @return true|Message
     */
    public function save(array $config_array)
    {
        global $dbi;

        $relationParameters = $this->relation->getRelationParameters();
        $server = $GLOBALS['server'] ?? $GLOBALS['cfg']['ServerDefault'];
        $cache_key = 'server_' . $server;
        if (
            $relationParameters->userPreferencesFeature === null
            || $relationParameters->user === null
            || $relationParameters->db === null
        ) {
            // no pmadb table, use session storage
            $_SESSION['userconfig'] = [
                'db' => $config_array,
                'ts' => time(),
            ];
            if (isset($_SESSION['cache'][$cache_key]['userprefs'])) {
                unset($_SESSION['cache'][$cache_key]['userprefs']);
            }

            return true;
        }

        // save configuration to pmadb
        $query_table = Util::backquote($relationParameters->userPreferencesFeature->database) . '.'
            . Util::backquote($relationParameters->userPreferencesFeature->userConfig);
        $query = 'SELECT `username` FROM ' . $query_table
            . ' WHERE `username` = \''
            . $dbi->escapeString($relationParameters->user)
            . '\'';

        $has_config = $dbi->fetchValue($query, 0, DatabaseInterface::CONNECT_CONTROL);
        $config_data = json_encode($config_array);
        if ($has_config) {
            $query = 'UPDATE ' . $query_table
                . ' SET `timevalue` = NOW(), `config_data` = \''
                . $dbi->escapeString($config_data)
                . '\''
                . ' WHERE `username` = \''
                . $dbi->escapeString($relationParameters->user)
                . '\'';
        } else {
            $query = 'INSERT INTO ' . $query_table
                . ' (`username`, `timevalue`,`config_data`) '
                . 'VALUES (\''
                . $dbi->escapeString($relationParameters->user) . '\', NOW(), '
                . '\'' . $dbi->escapeString($config_data) . '\')';
        }

        if (isset($_SESSION['cache'][$cache_key]['userprefs'])) {
            unset($_SESSION['cache'][$cache_key]['userprefs']);
        }

        if (! $dbi->tryQuery($query, DatabaseInterface::CONNECT_CONTROL)) {
            $message = Message::error(__('Could not save configuration'));
            $message->addMessage(Message::error($dbi->getError(DatabaseInterface::CONNECT_CONTROL)), '<br><br>');
            if (! $this->hasAccessToDatabase($relationParameters->db)) {
                /**
                 * When phpMyAdmin cached the configuration storage parameters, it checked if the database can be
                 * accessed, so if it could not be accessed anymore, then the cache must be cleared as it's out of date.
                 *
                 * @psalm-suppress MixedArrayAssignment
                 */
                $_SESSION['relation'][$GLOBALS['server']] = [];
                $message->addMessage(Message::error(htmlspecialchars(
                    __('The phpMyAdmin configuration storage database could not be accessed.')
                )), '<br><br>');
            }

            return $message;
        }

        return true;
    }

    private function hasAccessToDatabase(DatabaseName $database): bool
    {
        $escapedDb = $GLOBALS['dbi']->escapeString($database->getName());
        $query = 'SELECT SCHEMA_NAME FROM INFORMATION_SCHEMA.SCHEMATA WHERE SCHEMA_NAME = \'' . $escapedDb . '\';';
        if ($GLOBALS['cfg']['Server']['DisableIS']) {
            $query = 'SHOW DATABASES LIKE \'' . Util::escapeMysqlWildcards($escapedDb) . '\';';
        }

        return (bool) $GLOBALS['dbi']->fetchSingleRow($query, 'ASSOC', DatabaseInterface::CONNECT_CONTROL);
    }

    /**
     * Returns a user preferences array filtered by $cfg['UserprefsDisallow']
     * (exclude list) and keys from user preferences form (allow list)
     *
     * @param array $config_data path => value pairs
     *
     * @return array
     */
    public function apply(array $config_data)
    {
        $cfg = [];
        $excludeList = array_flip($GLOBALS['cfg']['UserprefsDisallow']);
        $allowList = array_flip(UserFormList::getFields());
        // allow some additional fields which are custom handled
        $allowList['ThemeDefault'] = true;
        $allowList['lang'] = true;
        $allowList['Server/hide_db'] = true;
        $allowList['Server/only_db'] = true;
        $allowList['2fa'] = true;
        foreach ($config_data as $path => $value) {
            if (! isset($allowList[$path]) || isset($excludeList[$path])) {
                continue;
            }

            Core::arrayWrite($path, $cfg, $value);
        }

        return $cfg;
    }

    /**
     * Updates one user preferences option (loads and saves to database).
     *
     * No validation is done!
     *
     * @param string $path          configuration
     * @param mixed  $value         value
     * @param mixed  $default_value default value
     *
     * @return true|Message
     */
    public function persistOption($path, $value, $default_value)
    {
        $prefs = $this->load();
        if ($value === $default_value) {
            if (! isset($prefs['config_data'][$path])) {
                return true;
            }

            unset($prefs['config_data'][$path]);
        } else {
            $prefs['config_data'][$path] = $value;
        }

        return $this->save($prefs['config_data']);
    }

    /**
     * Redirects after saving new user preferences
     *
     * @param string     $file_name Filename
     * @param array|null $params    URL parameters
     * @param string     $hash      Hash value
     */
    public function redirect(
        $file_name,
        $params = null,
        $hash = null
    ): void {
        // redirect
        $url_params = ['saved' => 1];
        if (is_array($params)) {
            $url_params = array_merge($params, $url_params);
        }

        if ($hash) {
            $hash = '#' . urlencode($hash);
        }

        Core::sendHeaderLocation('./' . $file_name
            . Url::getCommonRaw($url_params, ! str_contains($file_name, '?') ? '?' : '&') . $hash);
    }

    /**
     * Shows form which allows to quickly load
     * settings stored in browser's local storage
     *
     * @return string
     */
    public function autoloadGetHeader()
    {
        if (isset($_REQUEST['prefs_autoload']) && $_REQUEST['prefs_autoload'] === 'hide') {
            $_SESSION['userprefs_autoload'] = true;

            return '';
        }

        $script_name = basename(basename($GLOBALS['PMA_PHP_SELF']));
        $return_url = $script_name . '?' . http_build_query($_GET, '', '&');

        return $this->template->render('preferences/autoload', [
            'hidden_inputs' => Url::getHiddenInputs(),
            'return_url' => $return_url,
        ]);
    }
}<|MERGE_RESOLUTION|>--- conflicted
+++ resolved
@@ -102,16 +102,12 @@
             . ' WHERE `username` = \''
             . $dbi->escapeString((string) $relationParameters->user)
             . '\'';
-<<<<<<< HEAD
         $row = $dbi->fetchSingleRow($query, DatabaseInterface::FETCH_ASSOC, DatabaseInterface::CONNECT_CONTROL);
-=======
-        $row = $dbi->fetchSingleRow($query, 'ASSOC', DatabaseInterface::CONNECT_CONTROL);
         if (! is_array($row) || ! isset($row['config_data']) || ! isset($row['ts'])) {
             return ['config_data' => [], 'mtime' => time(), 'type' => 'db'];
         }
 
         $configData = is_string($row['config_data']) ? json_decode($row['config_data'], true) : [];
->>>>>>> 4564ff5d
 
         return [
             'config_data' => is_array($configData) ? $configData : [],

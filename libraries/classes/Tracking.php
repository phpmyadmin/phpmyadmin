--- conflicted
+++ resolved
@@ -172,96 +172,12 @@
         $textDir,
         $lastVersion = null
     ) {
-<<<<<<< HEAD
         $selectableTablesSqlResult = $this->getSqlResultForSelectableTables();
         $selectableTablesEntries = [];
         while ($entry = $GLOBALS['dbi']->fetchArray($selectableTablesSqlResult)) {
             $entry['is_tracked'] = Tracker::isTracked(
                 $entry['db_name'],
                 $entry['table_name']
-=======
-        $tracking_active = false;
-
-        $html  = '<form method="post" action="tbl_tracking.php" name="versionsForm"'
-            . ' id="versionsForm" class="ajax">';
-        $html .= Url::getHiddenInputs($GLOBALS['db'], $GLOBALS['table']);
-        $html .= '<table id="versions" class="data">';
-        $html .= '<thead>';
-        $html .= '<tr>';
-        $html .= '<th></th>';
-        $html .= '<th>' . __('Version') . '</th>';
-        $html .= '<th>' . __('Created') . '</th>';
-        $html .= '<th>' . __('Updated') . '</th>';
-        $html .= '<th>' . __('Status') . '</th>';
-        $html .= '<th>' . __('Action') . '</th>';
-        $html .= '<th>' . __('Show') . '</th>';
-        $html .= '</tr>';
-        $html .= '</thead>';
-        $html .= '<tbody>';
-
-        $GLOBALS['dbi']->dataSeek($sql_result, 0);
-        $delete = Util::getIcon('b_drop', __('Delete version'));
-        $report = Util::getIcon('b_report', __('Tracking report'));
-        $structure = Util::getIcon('b_props', __('Structure snapshot'));
-
-        while ($version = $GLOBALS['dbi']->fetchArray($sql_result)) {
-            if ($version['version'] == $last_version) {
-                if ($version['tracking_active'] == 1) {
-                    $tracking_active = true;
-                } else {
-                    $tracking_active = false;
-                }
-            }
-            $checkbox_id = 'selected_versions_' . htmlspecialchars($version['version']);
-
-            $html .= '<tr>';
-            $html .= '<td class="center">';
-            $html .= '<input type="checkbox" name="selected_versions[]"'
-                . ' class="checkall" id="' . $checkbox_id . '"'
-                . ' value="' . htmlspecialchars($version['version']) . '"/>';
-            $html .= '</td>';
-            $html .= '<th class="floatright">';
-            $html .= '<label for="' . $checkbox_id . '">'
-                . htmlspecialchars($version['version']) . '</label>';
-            $html .= '</th>';
-            $html .= '<td>' . htmlspecialchars($version['date_created']) . '</td>';
-            $html .= '<td>' . htmlspecialchars($version['date_updated']) . '</td>';
-            $html .= '<td>' . self::getVersionStatus($version) . '</td>';
-            $html .= '<td><a class="delete_version_anchor ajax"'
-                . ' href="tbl_tracking.php" data-post="';
-            $html .= Url::getCommon($url_params + [
-                'version' => $version['version'],
-                'submit_delete_version' => true,
-            ], '', false);
-            $html .= '">' . $delete . '</a></td>';
-            $html .= '<td><a href="tbl_tracking.php" data-post="';
-            $html .= Url::getCommon($url_params + [
-                'report' => 'true',
-                'version' => $version['version'],
-            ], '', false);
-            $html .= '">' . $report . '</a>';
-            $html .= '&nbsp;&nbsp;';
-            $html .= '<a href="tbl_tracking.php" data-post="';
-            $html .= Url::getCommon($url_params + [
-                'snapshot' => 'true',
-                'version' => $version['version'],
-            ], '', false);
-            $html .= '">' . $structure . '</a>';
-            $html .= '</td>';
-            $html .= '</tr>';
-        }
-
-        $html .= '</tbody>';
-        $html .= '</table>';
-
-        $html .= Template::get('select_all')
-            ->render(
-                array(
-                    'pma_theme_image' => $pmaThemeImage,
-                    'text_dir'        => $text_dir,
-                    'form_name'       => 'versionsForm',
-                )
->>>>>>> c2453788
             );
             $selectableTablesEntries[] = $entry;
         }
@@ -733,7 +649,7 @@
                     'report' => 'true',
                     'version' => $_POST['version'],
                     $deleteParam => $lineNumber - $offset,
-                ], '');
+                ], '', false);
                 $entry['line_number'] = $lineNumber;
                 $entries[] = $entry;
             }

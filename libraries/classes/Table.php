<?php

declare(strict_types=1);

namespace PhpMyAdmin;

use PhpMyAdmin\ConfigStorage\Features\DisplayFeature;
use PhpMyAdmin\ConfigStorage\Features\RelationFeature;
use PhpMyAdmin\ConfigStorage\Features\UiPreferencesFeature;
use PhpMyAdmin\ConfigStorage\Relation;
use PhpMyAdmin\Dbal\Connection;
use PhpMyAdmin\Html\Generator;
use PhpMyAdmin\Html\MySQLDocumentation;
use PhpMyAdmin\Plugins\Export\ExportSql;
use PhpMyAdmin\Query\Compatibility;
use PhpMyAdmin\Query\Generator as QueryGenerator;
use PhpMyAdmin\SqlParser\Components\Expression;
use PhpMyAdmin\SqlParser\Components\OptionsArray;
use PhpMyAdmin\SqlParser\Context;
use PhpMyAdmin\SqlParser\Parser;
use PhpMyAdmin\SqlParser\Statements\AlterStatement;
use PhpMyAdmin\SqlParser\Statements\CreateStatement;
use PhpMyAdmin\SqlParser\Statements\DropStatement;
use PhpMyAdmin\SqlParser\Utils\Table as TableUtils;
use PhpMyAdmin\Triggers\Triggers;
use Stringable;

use function __;
use function array_key_exists;
use function array_keys;
use function array_map;
use function array_merge;
use function count;
use function end;
use function explode;
use function htmlspecialchars;
use function implode;
use function in_array;
use function intval;
use function is_array;
use function is_numeric;
use function is_string;
use function json_decode;
use function json_encode;
use function mb_stripos;
use function mb_strlen;
use function mb_substr;
use function preg_match;
use function preg_replace;
use function rtrim;
use function sprintf;
use function str_contains;
use function str_replace;
use function stripos;
use function strtolower;
use function strtoupper;
use function substr;
use function substr_compare;
use function trigger_error;
use function trim;

use const E_USER_WARNING;

/**
 * Handles everything related to tables
 *
 * @todo make use of Message and Error
 */
class Table implements Stringable
{
    /**
     * UI preferences properties
     */
    public const PROP_SORTED_COLUMN = 'sorted_col';
    public const PROP_COLUMN_ORDER = 'col_order';
    public const PROP_COLUMN_VISIB = 'col_visib';

    /** @var mixed[] UI preferences */
    public array $uiprefs = [];

    /** @var mixed[] errors occurred */
    public array $errors = [];

    /** @var mixed[] messages */
    public array $messages = [];

    private Relation $relation;

    /**
     * @param string            $name   table name
     * @param string            $dbName database name
     * @param DatabaseInterface $dbi    database interface for the table
     */
    public function __construct(protected string $name, protected string $dbName, protected DatabaseInterface $dbi)
    {
        $this->relation = new Relation($this->dbi);
    }

    /**
     * returns table name
     *
     * @see Table::getName()
     */
    public function __toString(): string
    {
        return $this->getName();
    }

    /**
     * Table getter
     *
     * @param string            $tableName table name
     * @param string            $dbName    database name
     * @param DatabaseInterface $dbi       database interface for the table
     */
    public static function get(string $tableName, string $dbName, DatabaseInterface $dbi): Table
    {
        return new Table($tableName, $dbName, $dbi);
    }

    /**
     * return the last error
     *
     * @return string the last error
     */
    public function getLastError(): string
    {
        if ($this->errors === []) {
            return '';
        }

        return end($this->errors);
    }

    /**
     * return the last message
     *
     * @return string the last message
     */
    public function getLastMessage(): string
    {
        if ($this->messages === []) {
            return '';
        }

        return end($this->messages);
    }

    /**
     * returns table name
     *
     * @param bool $backquoted whether to quote name with backticks ``
     *
     * @return string  table name
     */
    public function getName(bool $backquoted = false): string
    {
        if ($backquoted) {
            return Util::backquote($this->name);
        }

        return $this->name;
    }

    /**
     * returns database name for this table
     *
     * @param bool $backquoted whether to quote name with backticks ``
     *
     * @return string  database name for this table
     */
    public function getDbName(bool $backquoted = false): string
    {
        if ($backquoted) {
            return Util::backquote($this->dbName);
        }

        return $this->dbName;
    }

    /**
     * returns full name for table, including database name
     *
     * @param bool $backquoted whether to quote name with backticks ``
     */
    public function getFullName(bool $backquoted = false): string
    {
        return $this->getDbName($backquoted) . '.'
        . $this->getName($backquoted);
    }

    /**
     * Checks the storage engine used to create table
     *
     * @param string[]|string $engine Checks the table engine against an
     *                             array of engine strings or a single string, should be uppercase
     */
    public function isEngine(array|string $engine): bool
    {
        $engine = (array) $engine;
        $tableStorageEngine = $this->getStorageEngine();

        return in_array($tableStorageEngine, $engine, true);
    }

    /**
     * returns whether the table is actually a view
     */
    public function isView(): bool
    {
        if ($this->dbName === '' || $this->name === '') {
            return false;
        }

        // use cached data or load information with SHOW command
        if (
            $this->dbi->getCache()->getCachedTableContent([$this->dbName, $this->name]) != null
            || Config::getInstance()->selectedServer['DisableIS']
        ) {
            $type = $this->getStatusInfo('TABLE_TYPE');

            return $type === 'VIEW' || $type === 'SYSTEM VIEW';
        }

        // information_schema tables are 'SYSTEM VIEW's
        if ($this->dbName === 'information_schema') {
            return true;
        }

        // query information_schema
        return (bool) $this->dbi->fetchValue(
            'SELECT 1'
            . ' FROM information_schema.VIEWS'
            . ' WHERE TABLE_SCHEMA = ' . $this->dbi->quoteString($this->dbName)
            . ' AND TABLE_NAME = ' . $this->dbi->quoteString($this->name),
        );
    }

    /**
     * Returns whether the table is actually an updatable view
     */
    public function isUpdatableView(): bool
    {
        if ($this->dbName === '' || $this->name === '') {
            return false;
        }

        return (bool) $this->dbi->fetchValue(
            'SELECT 1'
            . ' FROM information_schema.VIEWS'
            . ' WHERE TABLE_SCHEMA = ' . $this->dbi->quoteString($this->dbName)
            . ' AND TABLE_NAME = ' . $this->dbi->quoteString($this->name)
            . ' AND IS_UPDATABLE = \'YES\'',
        );
    }

    /**
     * Checks if this is a merge table
     *
     * If the ENGINE of the table is MERGE or MRG_MYISAM (alias),
     * this is a merge table.
     */
    public function isMerge(): bool
    {
        return $this->isEngine(['MERGE', 'MRG_MYISAM']);
    }

    /**
     * Returns full table status info, or specific if $info provided
     * this info is collected from information_schema
     *
     * @param string|null $info         specific information to be fetched
     * @param bool        $forceRead    read new rather than serving from cache
     * @param bool        $disableError if true, disables error message
     *
     * @todo DatabaseInterface::getTablesFull needs to be merged
     * somehow into this class or at least better documented
     */
    public function getStatusInfo(
        string|null $info = null,
        bool $forceRead = false,
        bool $disableError = false,
    ): mixed {
        if (! empty($_SESSION['is_multi_query'])) {
            $disableError = true;
        }

        $cachedResult = $this->dbi->getCache()->getCachedTableContent([$this->dbName, $this->name]);

        // sometimes there is only one entry (ExactRows) so
        // we have to get the table's details
        if ($cachedResult === null || $forceRead || count($cachedResult) === 1) {
            $this->dbi->getTablesFull($this->dbName, $this->name);
            $cachedResult = $this->dbi->getCache()->getCachedTableContent([$this->dbName, $this->name]);
        }

        if ($cachedResult === null) {
            // happens when we enter the table creation dialog
            // or when we really did not get any status info, for example
            // when $table === 'TABLE_NAMES' after the user tried SHOW TABLES
            return '';
        }

        if ($info === null) {
            return $cachedResult;
        }

        // array_key_exists allows for null values
        if (! array_key_exists($info, $cachedResult)) {
            if (! $disableError) {
                trigger_error(
                    __('Unknown table status:') . ' ' . $info,
                    E_USER_WARNING,
                );
            }

            return false;
        }

        return $this->dbi->getCache()->getCachedTableContent([$this->dbName, $this->name, $info]);
    }

    /**
     * Returns the Table storage Engine for current table.
     *
     * @return string                 Return storage engine info if it is set for
     *                                the selected table else return blank.
     */
    public function getStorageEngine(): string
    {
        $tableStorageEngine = $this->getStatusInfo('ENGINE', false, true);

        return strtoupper((string) $tableStorageEngine);
    }

    /**
     * Returns the comments for current table.
     *
     * @return string Return comment info if it is set for the selected table or return blank.
     */
    public function getComment(): string
    {
        $tableComment = $this->getStatusInfo('TABLE_COMMENT', false, true);
        if ($tableComment === false) {
            return '';
        }

        return $tableComment;
    }

    /**
     * Returns the collation for current table.
     *
     * @return string Return blank if collation is empty else return the collation info from table info.
     */
    public function getCollation(): string
    {
        $tableCollation = $this->getStatusInfo('TABLE_COLLATION', false, true);
        if ($tableCollation === false) {
            return '';
        }

        return $tableCollation ?? '';
    }

    /**
     * Returns the info about no of rows for current table.
     *
     * @return int Return no of rows info if it is not null for the selected table or return 0.
     */
    public function getNumRows(): int
    {
        $tableNumRowInfo = $this->getStatusInfo('TABLE_ROWS', false, true);
        if ($tableNumRowInfo === false) {
            $tableNumRowInfo = $this->dbi->getTable($this->dbName, $GLOBALS['showtable']['Name'])
            ->countRecords(true);
        }

        return (int) $tableNumRowInfo;
    }

    /**
     * Returns the Row format for current table.
     *
     * @return string Return table row format info if it is set for the selected table or return blank.
     */
    public function getRowFormat(): string
    {
        $tableRowFormat = $this->getStatusInfo('ROW_FORMAT', false, true);

        return is_string($tableRowFormat) ? $tableRowFormat : '';
    }

    /**
     * Returns the auto increment option for current table.
     *
     * @return string Return auto increment info if it is set for the selected table or return blank.
     */
    public function getAutoIncrement(): string
    {
        $tableAutoIncrement = $this->getStatusInfo('AUTO_INCREMENT', false, true);

        return $tableAutoIncrement ?? '';
    }

    /**
     * Returns the array for CREATE statement for current table.
     *
     * @return array<string, string> Return options array info if it is set for the selected table or return blank.
     */
    public function getCreateOptions(): array
    {
        $tableOptions = $this->getStatusInfo('CREATE_OPTIONS', false, true);
        $createOptionsTmp = empty($tableOptions) ? [] : explode(' ', $tableOptions);
        $createOptions = [];
        // export create options by its name as variables into global namespace
        // f.e. pack_keys=1 becomes available as $pack_keys with value of '1'
        // unset($pack_keys);
        foreach ($createOptionsTmp as $eachCreateOption) {
            $eachCreateOption = explode('=', $eachCreateOption);
            if (! isset($eachCreateOption[1])) {
                continue;
            }

            // ensure there is no ambiguity for PHP 5 and 7
            $createOptions[$eachCreateOption[0]] = $eachCreateOption[1];
        }

        // we need explicit DEFAULT value here (different from '0')
        $hasPackKeys = isset($createOptions['pack_keys']) && $createOptions['pack_keys'] !== '';
        $createOptions['pack_keys'] = $hasPackKeys ? $createOptions['pack_keys'] : 'DEFAULT';

        return $createOptions;
    }

    /**
     * generates column specification for ALTER or CREATE TABLE syntax
     *
     * @param string       $name             name
     * @param string       $type             type ('INT', 'VARCHAR', 'BIT', ...)
     * @param string       $length           length ('2', '5,2', '', ...)
     * @param string       $attribute        attribute
     * @param string       $collation        collation
     * @param bool|string  $null             with 'NULL' or 'NOT NULL'
     * @param string       $defaultType      whether default is CURRENT_TIMESTAMP,
     *                                        NULL, NONE, USER_DEFINED, UUID
     * @param string       $defaultValue     default value for USER_DEFINED
     *                                        default type
     * @param string       $extra            'AUTO_INCREMENT'
     * @param string       $comment          field comment
     * @param string       $virtuality       virtuality of the column
     * @param string       $expression       expression for the virtual column
     * @param string       $moveTo           new position for column
     * @param mixed[]|null $columnsWithIndex Fields having PRIMARY or UNIQUE KEY indexes
     * @param string|null  $oldColumnName    Old column name
     *
     * @return string  field specification
     *
     * @todo    move into class PMA_Column
     * @todo on the interface, some js to clear the default value when the
     * default current_timestamp is checked
     */
    public static function generateFieldSpec(
        string $name,
        string $type,
        string $length = '',
        string $attribute = '',
        string $collation = '',
        bool|string $null = false,
        string $defaultType = 'USER_DEFINED',
        string $defaultValue = '',
        string $extra = '',
        string $comment = '',
        string $virtuality = '',
        string $expression = '',
        string $moveTo = '',
        array|null $columnsWithIndex = null,
        string|null $oldColumnName = null,
    ): string {
        $isTimestamp = mb_stripos($type, 'TIMESTAMP') !== false;

        $query = Util::backquote($name) . ' ' . $type;

        // allow the possibility of a length for TIME, DATETIME and TIMESTAMP
        // (will work on MySQL >= 5.6.4)
        //
        // MySQL permits a non-standard syntax for FLOAT and DOUBLE,
        // see https://dev.mysql.com/doc/refman/5.5/en/floating-point-types.html
        $pattern = '@^(DATE|TINYBLOB|TINYTEXT|BLOB|TEXT|'
            . 'MEDIUMBLOB|MEDIUMTEXT|LONGBLOB|LONGTEXT|SERIAL|BOOLEAN|UUID|JSON)$@i';
        $dbi = DatabaseInterface::getInstance();
        if (
            $length !== ''
            && ! preg_match($pattern, $type)
            && Compatibility::isIntegersSupportLength($type, $length, $dbi)
        ) {
            // Note: The variable $length here can contain several other things
            // besides length - ENUM/SET value or length of DECIMAL (eg. 12,3)
            // so we can't just convert it to integer
            $query .= '(' . $length . ')';
        }

        if ($attribute != '') {
            $query .= ' ' . $attribute;

            if ($isTimestamp && stripos($attribute, 'TIMESTAMP') !== false && $length !== '') {
                $query .= '(' . $length . ')';
            }
        }

        // if column is virtual, check if server type is Mysql as only Mysql server
        // supports extra column properties
        $isVirtualColMysql = $virtuality && Compatibility::isMySqlOrPerconaDb();
        // if column is virtual, check if server type is MariaDB as MariaDB server
        // supports no extra virtual column properties except CHARACTER SET for text column types
        $isVirtualColMariaDB = $virtuality && Compatibility::isMariaDb();

        $matches = preg_match('@^(TINYTEXT|TEXT|MEDIUMTEXT|LONGTEXT|VARCHAR|CHAR|ENUM|SET)$@i', $type);
        if ($collation !== '' && $collation !== 'NULL' && $matches) {
            $query .= Util::getCharsetQueryPart(
                $isVirtualColMariaDB ? (string) preg_replace('~_.+~s', '', $collation) : $collation,
                true,
            );
        }

        if ($virtuality !== '') {
            $query .= ' AS (' . $expression . ') ' . $virtuality;
        }

        if ($virtuality === '' || $isVirtualColMysql) {
            if ($null !== false) {
                if ($null === 'YES') {
                    $query .= ' NULL';
                } else {
                    $query .= ' NOT NULL';
                }
            }

            if ($virtuality === '') {
                switch ($defaultType) {
                    case 'USER_DEFINED':
                        if ($isTimestamp && $defaultValue === '0') {
                            // a TIMESTAMP does not accept DEFAULT '0'
                            // but DEFAULT 0 works
                            $query .= ' DEFAULT 0';
                        } elseif (
                            $isTimestamp
                            && preg_match('/^\'\d\d\d\d-\d\d-\d\d \d\d:\d\d:\d\d(\.\d{1,6})?\'$/', $defaultValue)
                        ) {
                            $query .= ' DEFAULT ' . $defaultValue;
                        } elseif ($type === 'BIT') {
                            $query .= ' DEFAULT b\''
                            . preg_replace('/[^01]/', '0', $defaultValue)
                            . '\'';
                        } elseif ($type === 'BOOLEAN') {
                            if (preg_match('/^1|T|TRUE|YES$/i', $defaultValue)) {
                                $query .= ' DEFAULT TRUE';
                            } elseif (preg_match('/^0|F|FALSE|NO$/i', $defaultValue)) {
                                $query .= ' DEFAULT FALSE';
                            } else {
                                // Invalid BOOLEAN value
                                $query .= ' DEFAULT ' . $dbi->quoteString($defaultValue);
                            }
                        } elseif ($type === 'BINARY' || $type === 'VARBINARY') {
                            $query .= ' DEFAULT 0x' . $defaultValue;
                        } else {
                            $query .= ' DEFAULT ' . $dbi->quoteString($defaultValue);
                        }

                        break;
                    /** @noinspection PhpMissingBreakStatementInspection */
                    case 'NULL':
                        // If user uncheck null checkbox and not change default value null,
                        // default value will be ignored.
                        if ($null !== false && $null !== 'YES') {
                            break;
                        }
                        // else fall-through intended, no break here
                    case 'CURRENT_TIMESTAMP':
                    case 'current_timestamp()':
                        $query .= ' DEFAULT ' . $defaultType;

                        if (
                            $length !== ''
                            && $isTimestamp
                            && $defaultType !== 'NULL' // Not to be added in case of NULL
                        ) {
                            $query .= '(' . $length . ')';
                        }

                        break;
                    case 'UUID':
                    case 'uuid()':
                        $query .= ' DEFAULT uuid()';

                        break;
                    case 'NONE':
                    default:
                        break;
                }
            }

            if ($extra !== '') {
                if ($virtuality !== '') {
                    $extra = trim((string) preg_replace('~^\s*AUTO_INCREMENT\s*~is', ' ', $extra));
                }

                $query .= ' ' . $extra;
            }
        }

        if ($comment !== '') {
            $query .= ' COMMENT ' . $dbi->quoteString($comment);
        }

        // move column
        if ($moveTo === '-first') { // dash can't appear as part of column name
            $query .= ' FIRST';
        } elseif ($moveTo != '') {
            $query .= ' AFTER ' . Util::backquote($moveTo);
        }

        if ($virtuality === '' && $extra !== '') {
            if ($oldColumnName === null) {
                if (is_array($columnsWithIndex) && ! in_array($name, $columnsWithIndex)) {
                    $query .= ', add PRIMARY KEY (' . Util::backquote($name) . ')';
                }
            } elseif (is_array($columnsWithIndex) && ! in_array($oldColumnName, $columnsWithIndex)) {
                $query .= ', add PRIMARY KEY (' . Util::backquote($name) . ')';
            }
        }

        return $query;
    }

    /**
     * Checks if the number of records in a table is at least equal to
     * $min_records
     *
     * @param int $minRecords Number of records to check for in a table
     */
    public function checkIfMinRecordsExist(int $minRecords = 0): bool
    {
        $checkQuery = 'SELECT ';

        $uniqueFields = $this->getUniqueColumns(true, false);
        if ($uniqueFields !== []) {
            $fieldsToSelect = implode(', ', $uniqueFields);
        } else {
            $indexedCols = $this->getIndexedColumns(true, false);
            if ($indexedCols !== []) {
                $fieldsToSelect = implode(', ', $indexedCols);
            } else {
                $fieldsToSelect = '*';
            }
        }

        $checkQuery .= $fieldsToSelect
            . ' FROM ' . $this->getFullName(true)
            . ' LIMIT ' . $minRecords;

        $res = $this->dbi->tryQuery($checkQuery);

        if ($res !== false) {
            $numRecords = $res->numRows();
            if ($numRecords >= $minRecords) {
                return true;
            }
        }

        return false;
    }

    /**
     * Counts the number of records in a table
     *
     * @param bool $forceExact whether to force an exact count
     */
    public function countRecords(bool $forceExact = false): int
    {
        $isView = $this->isView();
        $cache = $this->dbi->getCache();

        $exactRowsCached = $cache->getCachedTableContent([$this->dbName, $this->name, 'ExactRows']);
        if ($exactRowsCached !== null) {
            return (int) $exactRowsCached;
        }

        $rowCount = null;

        if (! $forceExact) {
            if (($cache->getCachedTableContent([$this->dbName, $this->name, 'Rows']) == null) && ! $isView) {
                $tmpTables = $this->dbi->getTablesFull($this->dbName, $this->name);
                if (isset($tmpTables[$this->name])) {
                    $cache->cacheTableContent([$this->dbName, $this->name], $tmpTables[$this->name]);
                }
            }

            $rowCount = $cache->getCachedTableContent([$this->dbName, $this->name, 'Rows']);
        }

        // for a VIEW, $row_count is always false at this point
        $config = Config::getInstance();
        if ($rowCount !== null && $rowCount >= $config->settings['MaxExactCount']) {
            return (int) $rowCount;
        }

        if (! $isView) {
            $rowCount = $this->dbi->fetchValue(
                'SELECT COUNT(*) FROM ' . Util::backquote($this->dbName) . '.' . Util::backquote($this->name),
            );
        } elseif ($config->settings['MaxExactCountViews'] == 0) {
            // For complex views, even trying to get a partial record
            // count could bring down a server, so we offer an
            // alternative: setting MaxExactCountViews to 0 will bypass
            // completely the record counting for views
            $rowCount = false;
        } else {
            // Counting all rows of a VIEW could be too long,
            // so use a LIMIT clause.
            // Use try_query because it can fail (when a VIEW is
            // based on a table that no longer exists)
            $result = $this->dbi->tryQuery(
                'SELECT 1 FROM ' . Util::backquote($this->dbName) . '.'
                . Util::backquote($this->name) . ' LIMIT '
                . $config->settings['MaxExactCountViews'],
            );
            if ($result) {
                $rowCount = $result->numRows();
            }
        }

        if (is_numeric($rowCount)) {
            $cache->cacheTableContent([$this->dbName, $this->name, 'ExactRows'], (int) $rowCount);

            return (int) $rowCount;
        }

        return 0;
    }

    /**
     * Generates column specification for ALTER syntax
     *
     * @see Table::generateFieldSpec()
     *
     * @param string       $oldcol           old column name
     * @param string       $newcol           new column name
     * @param string       $type             type ('INT', 'VARCHAR', 'BIT', ...)
     * @param string       $length           length ('2', '5,2', '', ...)
     * @param string       $attribute        attribute
     * @param string       $collation        collation
     * @param bool|string  $null             with 'NULL' or 'NOT NULL'
     * @param string       $defaultType      whether default is CURRENT_TIMESTAMP,
     *                                        NULL, NONE, USER_DEFINED
     * @param string       $defaultValue     default value for USER_DEFINED default
     *                                        type
     * @param string       $extra            'AUTO_INCREMENT'
     * @param string       $comment          field comment
     * @param string       $virtuality       virtuality of the column
     * @param string       $expression       expression for the virtual column
     * @param string       $moveTo           new position for column
     * @param mixed[]|null $columnsWithIndex Fields having PRIMARY or UNIQUE KEY indexes
     *
     * @return string  field specification
     */
    public static function generateAlter(
        string $oldcol,
        string $newcol,
        string $type,
        string $length,
        string $attribute,
        string $collation,
        bool|string $null,
        string $defaultType,
        string $defaultValue,
        string $extra,
        string $comment,
        string $virtuality,
        string $expression,
        string $moveTo,
        array|null $columnsWithIndex = null,
    ): string {
        return Util::backquote($oldcol) . ' '
        . self::generateFieldSpec(
            $newcol,
            $type,
            $length,
            $attribute,
            $collation,
            $null,
            $defaultType,
            $defaultValue,
            $extra,
            $comment,
            $virtuality,
            $expression,
            $moveTo,
            $columnsWithIndex,
            $oldcol,
        );
    }

    /**
     * Inserts existing entries in a PMA_* table by reading a value from an old
     * entry
     *
     * @param string   $work        The array index, which Relation feature to check ('relwork', 'commwork', ...)
     * @param string   $table       The array index, which PMA-table to update ('bookmark', 'relation', ...)
     * @param string[] $getFields   Which fields will be SELECT'ed from the old entry
     * @param mixed[]  $whereFields Which fields will be used for the WHERE query (array('FIELDNAME' => 'FIELDVALUE'))
     * @param mixed[]  $newFields   Which fields will be used as new VALUES. These are the important keys which differ
     *                            from the old entry (array('FIELDNAME' => 'NEW FIELDVALUE'))
     */
    public static function duplicateInfo(
        string $work,
        string $table,
        array $getFields,
        array $whereFields,
        array $newFields,
    ): int|bool {
        $dbi = DatabaseInterface::getInstance();
        $relation = new Relation($dbi);
        $relationParameters = $relation->getRelationParameters();
        $relationParams = $relationParameters->toArray();
        $lastId = -1;

        if (! isset($relationParams[$work], $relationParams[$table]) || ! $relationParams[$work]) {
            return true;
        }

        $selectParts = [];
        $rowFields = [];
        foreach ($getFields as $getField) {
            $selectParts[] = Util::backquote($getField);
            $rowFields[] = $getField;
        }

        $whereParts = [];
        foreach ($whereFields as $where => $value) {
            $whereParts[] = Util::backquote((string) $where) . ' = '
                . $dbi->quoteString((string) $value, Connection::TYPE_CONTROL);
        }

        $newParts = [];
        $newValueParts = [];
        foreach ($newFields as $where => $value) {
            $newParts[] = Util::backquote((string) $where);
            $newValueParts[] = $dbi->quoteString((string) $value, Connection::TYPE_CONTROL);
        }

        $tableCopyQuery = '
            SELECT ' . implode(', ', $selectParts) . '
              FROM ' . Util::backquote($relationParameters->db) . '.'
              . Util::backquote((string) $relationParams[$table]) . '
             WHERE ' . implode(' AND ', $whereParts);

        // must use DatabaseInterface::QUERY_BUFFERED here, since we execute
        // another query inside the loop
        $tableCopyRs = $dbi->queryAsControlUser($tableCopyQuery);

        foreach ($tableCopyRs as $tableCopyRow) {
            $valueParts = [];
            foreach ($tableCopyRow as $key => $val) {
                if (! in_array($key, $rowFields)) {
                    continue;
                }

                $valueParts[] = $dbi->quoteString($val, Connection::TYPE_CONTROL);
            }

            $newTableQuery = 'INSERT IGNORE INTO '
                . Util::backquote($relationParameters->db)
                . '.' . Util::backquote((string) $relationParams[$table])
                . ' (' . implode(', ', $selectParts) . ', '
                . implode(', ', $newParts) . ') VALUES ('
                . implode(', ', $valueParts) . ', '
                . implode(', ', $newValueParts) . ')';

            $dbi->queryAsControlUser($newTableQuery);
            $lastId = $dbi->insertId();
        }

        return $lastId;
    }

    /**
     * Copies or renames table
     *
     * @param string $sourceDb    source database
     * @param string $sourceTable source table
     * @param string $targetDb    target database
     * @param string $targetTable target table
     * @param string $what        what to be moved or copied (data, dataonly)
     * @param bool   $move        whether to move
     * @param string $mode        mode
     */
    public static function moveCopy(
        string $sourceDb,
        string $sourceTable,
        string $targetDb,
        string $targetTable,
        string $what,
        bool $move,
        string $mode,
        bool $addDropIfExists,
    ): bool {
        $GLOBALS['errorUrl'] ??= null;
        $dbi = DatabaseInterface::getInstance();
        $relation = new Relation($dbi);

        // Try moving the tables directly, using native `RENAME` statement.
        if ($move && $what === 'data') {
            $tbl = new Table($sourceTable, $sourceDb, $dbi);
            if ($tbl->rename($targetTable, $targetDb)) {
                $GLOBALS['message'] = $tbl->getLastMessage();

                return true;
            }
        }

        // Setting required export settings.
        $GLOBALS['asfile'] = 1;

        // Ensuring the target database is valid.
        $databaseList = $dbi->getDatabaseList();
        if (! $databaseList->exists($sourceDb, $targetDb)) {
            if (! $databaseList->exists($sourceDb)) {
                $GLOBALS['message'] = Message::rawError(
                    sprintf(
                        __('Source database `%s` was not found!'),
                        htmlspecialchars($sourceDb),
                    ),
                );
            }

            if (! $databaseList->exists($targetDb)) {
                $GLOBALS['message'] = Message::rawError(
                    sprintf(
                        __('Target database `%s` was not found!'),
                        htmlspecialchars($targetDb),
                    ),
                );
            }

            return false;
        }

        /**
         * The full name of source table, quoted.
         */
        $source = Util::backquote($sourceDb) . '.' . Util::backquote($sourceTable);

        // If the target database is not specified, the operation is taking
        // place in the same database.
        if ($targetDb === '') {
            $targetDb = $sourceDb;
        }

        // Selecting the database could avoid some problems with replicated
        // databases, when moving table from replicated one to not replicated one.
        $dbi->selectDb($targetDb);

        /**
         * The full name of target table, quoted.
         */
        $target = Util::backquote($targetDb) . '.' . Util::backquote($targetTable);

        // No table is created when this is a data-only operation.
        if ($what !== 'dataonly') {
            /**
             * Instance used for exporting the current structure of the table.
             *
             * @var ExportSql $exportSqlPlugin
             */
            $exportSqlPlugin = Plugins::getPlugin('export', 'sql', [
                'export_type' => 'table',
                'single_table' => false,
            ]);
            // It is better that all identifiers are quoted
            $exportSqlPlugin->useSqlBackquotes(true);

            $noConstraintsComments = true;
            $GLOBALS['sql_constraints_query'] = '';
            // set the value of global sql_auto_increment variable
            if (isset($_POST['sql_auto_increment'])) {
                $GLOBALS['sql_auto_increment'] = $_POST['sql_auto_increment'];
            }

            $isView = (new Table($sourceTable, $sourceDb, $dbi))->isView();
            /**
             * The old structure of the table.
             */
            $sqlStructure = $exportSqlPlugin->getTableDef($sourceDb, $sourceTable, false, false, $isView);

            unset($noConstraintsComments);

            // -----------------------------------------------------------------
            // Phase 0: Preparing structures used.

            /**
             * The destination where the table is moved or copied to.
             */
            $destination = new Expression($targetDb, $targetTable, '');

            // Find server's SQL mode so the builder can generate correct
            // queries.
            // One of the options that alters the behaviour is `ANSI_QUOTES`.
            Context::setMode((string) $dbi->fetchValue('SELECT @@sql_mode'));

            // -----------------------------------------------------------------
            // Phase 1: Dropping existent element of the same name (if exists
            // and required).

            if ($addDropIfExists) {
                /**
                 * Drop statement used for building the query.
                 */
                $statement = new DropStatement();

                $tbl = new Table($targetTable, $targetDb, $dbi);

                $statement->options = new OptionsArray(
                    [$tbl->isView() ? 'VIEW' : 'TABLE', 'IF EXISTS'],
                );

                $statement->fields = [$destination];

                // Building the query.
                $dropQuery = $statement->build() . ';';

                // Executing it.
                $dbi->query($dropQuery);
                $GLOBALS['sql_query'] .= "\n" . $dropQuery;

                // If an existing table gets deleted, maintain any entries for
                // the PMA_* tables.
                $maintainRelations = true;
            }

            // -----------------------------------------------------------------
            // Phase 2: Generating the new query of this structure.

            /**
             * The parser responsible for parsing the old queries.
             */
            $parser = new Parser($sqlStructure);

            if (! empty($parser->statements[0])) {

                /**
                 * The CREATE statement of this structure.
                 *
                 * @var CreateStatement $statement
                 */
                $statement = $parser->statements[0];

                // Changing the destination.
                $statement->name = $destination;

                // Building back the query.
                $sqlStructure = $statement->build() . ';';

                // This is to avoid some issues when renaming databases with views
                // See: https://github.com/phpmyadmin/phpmyadmin/issues/16422
                if ($move) {
                    $dbi->selectDb($targetDb);
                }

                // Executing it
                $dbi->query($sqlStructure);
                $GLOBALS['sql_query'] .= "\n" . $sqlStructure;
            }

            // -----------------------------------------------------------------
            // Phase 3: Adding constraints.
            // All constraint names are removed because they must be unique.

            if (($move || isset($GLOBALS['add_constraints'])) && ! empty($GLOBALS['sql_constraints_query'])) {
                $parser = new Parser($GLOBALS['sql_constraints_query']);

                /**
                 * The ALTER statement that generates the constraints.
                 *
                 * @var AlterStatement $statement
                 */
                $statement = $parser->statements[0];

                // Changing the altered table to the destination.
                $statement->table = $destination;

                // Removing the name of the constraints.
                foreach ($statement->altered as $altered) {
                    // All constraint names are removed because they must be unique.
                    if (! $altered->options->has('CONSTRAINT')) {
                        continue;
                    }

                    $altered->field = null;
                }

                // Building back the query.
                $GLOBALS['sql_constraints_query'] = $statement->build() . ';';

                // Executing it.
                if ($mode === 'one_table') {
                    $dbi->query($GLOBALS['sql_constraints_query']);
                }

                $GLOBALS['sql_query'] .= "\n" . $GLOBALS['sql_constraints_query'];
                if ($mode === 'one_table') {
                    unset($GLOBALS['sql_constraints_query']);
                }
            }

            // -----------------------------------------------------------------
            // Phase 4: Adding indexes.
            // View phase 3.

            if (! empty($GLOBALS['sql_indexes'])) {
                $parser = new Parser($GLOBALS['sql_indexes']);

                $GLOBALS['sql_indexes'] = '';
                /**
                 * The ALTER statement that generates the indexes.
                 *
                 * @var AlterStatement $statement
                 */
                foreach ($parser->statements as $statement) {
                    // Changing the altered table to the destination.
                    $statement->table = $destination;

                    // Removing the name of the constraints.
                    foreach ($statement->altered as $altered) {
                        // All constraint names are removed because they must be unique.
                        if (! $altered->options->has('CONSTRAINT')) {
                            continue;
                        }

                        $altered->field = null;
                    }

                    // Building back the query.
                    $sqlIndex = $statement->build() . ';';

                    // Executing it.
                    if ($mode === 'one_table' || $mode === 'db_copy') {
                        $dbi->query($sqlIndex);
                    }

                    $GLOBALS['sql_indexes'] .= $sqlIndex;
                }

                $GLOBALS['sql_query'] .= "\n" . $GLOBALS['sql_indexes'];
                if ($mode === 'one_table' || $mode === 'db_copy') {
                    unset($GLOBALS['sql_indexes']);
                }
            }

            // -----------------------------------------------------------------
            // Phase 5: Adding AUTO_INCREMENT.

            if (! empty($GLOBALS['sql_auto_increments']) && ($mode === 'one_table' || $mode === 'db_copy')) {
                $parser = new Parser($GLOBALS['sql_auto_increments']);

                /**
                 * The ALTER statement that alters the AUTO_INCREMENT value.
                 */
                $statement = $parser->statements[0];
                if ($statement instanceof AlterStatement) {
                    // Changing the altered table to the destination.
                    $statement->table = $destination;

                    // Building back the query.
                    $GLOBALS['sql_auto_increments'] = $statement->build() . ';';

                    // Executing it.
                    $dbi->query($GLOBALS['sql_auto_increments']);
                    $GLOBALS['sql_query'] .= "\n" . $GLOBALS['sql_auto_increments'];
                }

                unset($GLOBALS['sql_auto_increments']);
            }
        } else {
            $GLOBALS['sql_query'] = '';
        }

        $table = new Table($targetTable, $targetDb, $dbi);
        // Copy the data unless this is a VIEW
        if (($what === 'data' || $what === 'dataonly') && ! $table->isView()) {
            $sqlSetMode = "SET SQL_MODE='NO_AUTO_VALUE_ON_ZERO'";
            $dbi->query($sqlSetMode);
            $GLOBALS['sql_query'] .= "\n\n" . $sqlSetMode . ';';

            $oldTable = new Table($sourceTable, $sourceDb, $dbi);
            $nonGeneratedCols = $oldTable->getNonGeneratedColumns();
            if ($nonGeneratedCols !== []) {
                $sqlInsertData = 'INSERT INTO ' . $target . '('
                    . implode(', ', $nonGeneratedCols)
                    . ') SELECT ' . implode(', ', $nonGeneratedCols)
                    . ' FROM ' . $source;

                $dbi->query($sqlInsertData);
                $GLOBALS['sql_query'] .= "\n\n" . $sqlInsertData . ';';
            }
        }

        $relationParameters = $relation->getRelationParameters();

        // Drops old table if the user has requested to move it
        if ($move) {
            // This could avoid some problems with replicated databases, when
            // moving table from replicated one to not replicated one
            $dbi->selectDb($sourceDb);

            $sourceTableObj = new Table($sourceTable, $sourceDb, $dbi);
            if ($sourceTableObj->isView()) {
                $sqlDropQuery = 'DROP VIEW';
            } else {
                $sqlDropQuery = 'DROP TABLE';
            }

            $sqlDropQuery .= ' ' . $source;
            $dbi->query($sqlDropQuery);

            // Rename table in configuration storage
            $relation->renameTable($sourceDb, $targetDb, $sourceTable, $targetTable);

            $GLOBALS['sql_query'] .= "\n\n" . $sqlDropQuery . ';';

            return true;
        }

        // we are copying
        // Create new entries as duplicates from old PMA DBs
        if ($what === 'dataonly' || isset($maintainRelations)) {
            return true;
        }

        if ($relationParameters->columnCommentsFeature !== null) {
            // Get all comments and MIME-Types for current table
            $commentsCopyRs = $dbi->queryAsControlUser(
                'SELECT column_name, comment'
                . ($relationParameters->browserTransformationFeature !== null
                ? ', mimetype, transformation, transformation_options'
                : '')
                . ' FROM '
                . Util::backquote($relationParameters->columnCommentsFeature->database)
                . '.'
                . Util::backquote($relationParameters->columnCommentsFeature->columnInfo)
                . ' WHERE '
                . ' db_name = ' . $dbi->quoteString($sourceDb, Connection::TYPE_CONTROL)
                . ' AND '
                . ' table_name = ' . $dbi->quoteString($sourceTable, Connection::TYPE_CONTROL),
            );

            // Write every comment as new copied entry. [MIME]
            foreach ($commentsCopyRs as $commentsCopyRow) {
                $newCommentQuery = 'REPLACE INTO '
                    . Util::backquote($relationParameters->columnCommentsFeature->database)
                    . '.' . Util::backquote($relationParameters->columnCommentsFeature->columnInfo)
                    . ' (db_name, table_name, column_name, comment'
                    . ($relationParameters->browserTransformationFeature !== null
                        ? ', mimetype, transformation, transformation_options'
                        : '')
                    . ') VALUES(' . $dbi->quoteString($targetDb, Connection::TYPE_CONTROL)
                    . ',' . $dbi->quoteString($targetTable, Connection::TYPE_CONTROL) . ','
                    . $dbi->quoteString($commentsCopyRow['column_name'], Connection::TYPE_CONTROL)
                    . ','
                    . $dbi->quoteString($commentsCopyRow['comment'], Connection::TYPE_CONTROL)
                    . ($relationParameters->browserTransformationFeature !== null
                        ? ',' . $dbi->quoteString($commentsCopyRow['mimetype'], Connection::TYPE_CONTROL)
                        . ',' . $dbi->quoteString($commentsCopyRow['transformation'], Connection::TYPE_CONTROL)
                        . ',' . $dbi->quoteString($commentsCopyRow['transformation_options'], Connection::TYPE_CONTROL)
                        : '')
                    . ')';
                $dbi->queryAsControlUser($newCommentQuery);
            }

            unset($commentsCopyRs);
        }

        // duplicating the bookmarks must not be done here, but
        // just once per db

        $getFields = ['display_field'];
        $whereFields = ['db_name' => $sourceDb, 'table_name' => $sourceTable];
        $newFields = ['db_name' => $targetDb, 'table_name' => $targetTable];
        self::duplicateInfo('displaywork', 'table_info', $getFields, $whereFields, $newFields);

        /** @todo revise this code when we support cross-db relations */
        $getFields = ['master_field', 'foreign_table', 'foreign_field'];
        $whereFields = ['master_db' => $sourceDb, 'master_table' => $sourceTable];
        $newFields = ['master_db' => $targetDb, 'foreign_db' => $targetDb, 'master_table' => $targetTable];
        self::duplicateInfo('relwork', 'relation', $getFields, $whereFields, $newFields);

        $getFields = ['foreign_field', 'master_table', 'master_field'];
        $whereFields = ['foreign_db' => $sourceDb, 'foreign_table' => $sourceTable];
        $newFields = ['master_db' => $targetDb, 'foreign_db' => $targetDb, 'foreign_table' => $targetTable];
        self::duplicateInfo('relwork', 'relation', $getFields, $whereFields, $newFields);

        return true;
    }

    /**
     * checks if given name is a valid table name,
     * currently if not empty, trailing spaces, '.', '/' and '\'
     *
     * @see  https://dev.mysql.com/doc/refman/5.0/en/legal-names.html
     *
     * @param string $tableName    name to check
     * @param bool   $isBackquoted whether this name is used inside backquotes or not
     *
     * @todo add check for valid chars in filename on current system/os
     */
    public static function isValidName(string $tableName, bool $isBackquoted = false): bool
    {
        if ($tableName !== rtrim($tableName)) {
            // trailing spaces not allowed even in backquotes
            return false;
        }

        if ($tableName === '') {
            // zero length
            return false;
        }

        if (! $isBackquoted && $tableName !== trim($tableName)) {
            // spaces at the start or in between only allowed inside backquotes
            return false;
        }

        if (! $isBackquoted && preg_match('/^[a-zA-Z0-9_$]+$/', $tableName)) {
            // only allow the above regex in unquoted identifiers
            // see : https://dev.mysql.com/doc/refman/5.7/en/identifiers.html
            return true;
        }

        // If backquoted, all characters should be allowed (except w/ trailing spaces).
        return $isBackquoted;
    }

    /**
     * renames table
     *
     * @param string      $newName new table name
     * @param string|null $newDb   new database name
     */
    public function rename(string $newName, string|null $newDb = null): bool
    {
        if ($this->dbi->getLowerCaseNames() === 1) {
            $newName = strtolower($newName);
        }

        if ($newDb !== null && $newDb !== $this->getDbName()) {
            // Ensure the target is valid
            if (! $this->dbi->getDatabaseList()->exists($newDb)) {
                $this->errors[] = __('Invalid database:') . ' ' . $newDb;

                return false;
            }
        } else {
            $newDb = $this->getDbName();
        }

        $newTable = new Table($newName, $newDb, $this->dbi);

        if ($this->getFullName() === $newTable->getFullName()) {
            return true;
        }

        // Allow whitespaces (not trailing) in $new_name,
        // since we are using $backquoted in getting the fullName of table
        // below to be used in the query
        if (! self::isValidName($newName, true)) {
            $this->errors[] = __('Invalid table name:') . ' '
                . $newTable->getFullName();

            return false;
        }

        // If the table is moved to a different database drop its triggers first
        $triggers = Triggers::getDetails($this->dbi, $this->getDbName(), $this->getName());
        $handleTriggers = $this->getDbName() !== $newDb && $triggers !== [];
        if ($handleTriggers) {
            foreach ($triggers as $trigger) {
                $sql = 'DROP TRIGGER IF EXISTS '
                    . Util::backquote($this->getDbName())
                    . '.' . Util::backquote($trigger->name->getName()) . ';';
                $this->dbi->query($sql);
            }
        }

        // tested also for a view, in MySQL 5.0.92, 5.1.55 and 5.5.13
        $GLOBALS['sql_query'] = '
            RENAME TABLE ' . $this->getFullName(true) . '
                  TO ' . $newTable->getFullName(true) . ';';
        // I don't think a specific error message for views is necessary
        if ($this->dbi->tryQuery($GLOBALS['sql_query']) === false) {
            $this->errors[] = $this->dbi->getError();

            // Restore triggers in the old database
            if ($handleTriggers) {
                $this->dbi->selectDb($this->getDbName());
                foreach ($triggers as $trigger) {
                    $this->dbi->query($trigger->getCreateSql(''));
                }
            }

<<<<<<< HEAD
            $this->errors[] = sprintf(
                __('Failed to rename table %1$s to %2$s!'),
                $this->getFullName(),
                $newTable->getFullName(),
            );

=======
>>>>>>> 846381b5
            return false;
        }

        $oldName = $this->getName();
        $oldDb = $this->getDbName();
        $this->name = $newName;
        $this->dbName = $newDb;

        // Rename table in configuration storage
        $this->relation->renameTable($oldDb, $newDb, $oldName, $newName);

        $this->messages[] = sprintf(
            __('Table %1$s has been renamed to %2$s.'),
            htmlspecialchars($oldName),
            htmlspecialchars($newName),
        );

        return true;
    }

    /**
     * Get all unique columns
     *
     * returns an array with all columns with unique content, in fact these are
     * all columns being single indexed in PRIMARY or UNIQUE
     *
     * e.g.
     *  - PRIMARY(id) // id
     *  - UNIQUE(name) // name
     *  - PRIMARY(fk_id1, fk_id2) // NONE
     *  - UNIQUE(x,y) // NONE
     *
     * @param bool $backquoted whether to quote name with backticks ``
     * @param bool $fullName   whether to include full name of the table as a prefix
     *
     * @return string[]
     */
    public function getUniqueColumns(bool $backquoted = true, bool $fullName = true): array
    {
        $sql = QueryGenerator::getTableIndexesSql(
            $this->getDbName(),
            $this->getName(),
            'Non_unique = 0',
        );
        $uniques = $this->dbi->fetchResult(
            $sql,
            ['Key_name', null],
            'Column_name',
        );

        $return = [];
        foreach ($uniques as $index) {
            if (count($index) > 1) {
                continue;
            }

            if ($fullName) {
                $possibleColumn = $this->getFullName($backquoted) . '.';
            } else {
                $possibleColumn = '';
            }

            if ($backquoted) {
                $possibleColumn .= Util::backquote($index[0]);
            } else {
                $possibleColumn .= $index[0];
            }

            // a column might have a primary and an unique index on it
            if (in_array($possibleColumn, $return)) {
                continue;
            }

            $return[] = $possibleColumn;
        }

        return $return;
    }

    /**
     * Formats lists of columns
     *
     * returns an array with all columns that make use of an index
     *
     * e.g. index(col1, col2) would return col1, col2
     *
     * @param mixed[] $indexed    column data
     * @param bool    $backquoted whether to quote name with backticks ``
     * @param bool    $fullName   whether to include full name of the table as a prefix
     *
     * @return string[]
     */
    private function formatColumns(array $indexed, bool $backquoted, bool $fullName): array
    {
        $return = [];
        foreach ($indexed as $column) {
            $return[] = ($fullName ? $this->getFullName($backquoted) . '.' : '')
                . ($backquoted ? Util::backquote($column) : $column);
        }

        return $return;
    }

    /**
     * Get all indexed columns
     *
     * returns an array with all columns that make use of an index
     *
     * e.g. index(col1, col2) would return col1, col2
     *
     * @param bool $backquoted whether to quote name with backticks ``
     * @param bool $fullName   whether to include full name of the table as a prefix
     *
     * @return mixed[]
     */
    public function getIndexedColumns(bool $backquoted = true, bool $fullName = true): array
    {
        $sql = QueryGenerator::getTableIndexesSql(
            $this->getDbName(),
            $this->getName(),
        );
        $indexed = $this->dbi->fetchResult($sql, 'Column_name', 'Column_name');

        return $this->formatColumns($indexed, $backquoted, $fullName);
    }

    /**
     * Get all columns
     *
     * returns an array with all columns
     *
     * @param bool $backquoted whether to quote name with backticks ``
     * @param bool $fullName   whether to include full name of the table as a prefix
     *
     * @return mixed[]
     */
    public function getColumns(bool $backquoted = true, bool $fullName = true): array
    {
        $sql = 'SHOW COLUMNS FROM ' . $this->getFullName(true);
        $indexed = $this->dbi->fetchResult($sql, 'Field', 'Field');

        return $this->formatColumns($indexed, $backquoted, $fullName);
    }

    /**
     * Get meta info for fields in table
     *
     * @return FieldMetadata[]
     */
    public function getColumnsMeta(): array
    {
        $moveColumnsSqlQuery = sprintf(
            'SELECT * FROM %s.%s LIMIT 1',
            Util::backquote($this->dbName),
            Util::backquote($this->name),
        );
        $moveColumnsSqlResult = $this->dbi->tryQuery($moveColumnsSqlQuery);
        if ($moveColumnsSqlResult !== false) {
            return $this->dbi->getFieldsMeta($moveColumnsSqlResult);
        }

        // unsure how to reproduce but it was seen on the reporting server
        return [];
    }

    /**
     * Get non-generated columns in table
     *
     * @param bool $backquoted whether to quote name with backticks ``
     *
     * @return string[]
     */
    public function getNonGeneratedColumns(bool $backquoted = true): array
    {
        $columnsMetaQuery = 'SHOW COLUMNS FROM ' . $this->getFullName(true);
        $ret = [];

        $columnsMetaQueryResult = $this->dbi->fetchResult($columnsMetaQuery);

        foreach ($columnsMetaQueryResult as $column) {
            $value = $column['Field'];
            if ($backquoted) {
                $value = Util::backquote($value);
            }

            // If contains GENERATED or VIRTUAL and does not contain DEFAULT_GENERATED
            if (
                (
                str_contains($column['Extra'], 'GENERATED')
                || str_contains($column['Extra'], 'VIRTUAL')
                ) && ! str_contains($column['Extra'], 'DEFAULT_GENERATED')
            ) {
                continue;
            }

            $ret[] = $value;
        }

        return $ret;
    }

    /**
     * Return UI preferences for this table from phpMyAdmin database.
     *
     * @return mixed[]
     */
    protected function getUiPrefsFromDb(UiPreferencesFeature|null $uiPreferencesFeature): array
    {
        if ($uiPreferencesFeature === null) {
            return [];
        }

        // Read from phpMyAdmin database
        $sqlQuery = sprintf(
            'SELECT `prefs` FROM %s.%s WHERE `username` = %s AND `db_name` = %s AND `table_name` = %s',
            Util::backquote($uiPreferencesFeature->database),
            Util::backquote($uiPreferencesFeature->tableUiPrefs),
            $this->dbi->quoteString(Config::getInstance()->selectedServer['user'], Connection::TYPE_CONTROL),
            $this->dbi->quoteString($this->dbName, Connection::TYPE_CONTROL),
            $this->dbi->quoteString($this->name, Connection::TYPE_CONTROL),
        );

        $value = $this->dbi->queryAsControlUser($sqlQuery)->fetchValue();
        if (is_string($value)) {
            return json_decode($value, true);
        }

        return [];
    }

    /**
     * Save this table's UI preferences into phpMyAdmin database.
     *
     * @return true|Message
     */
    protected function saveUiPrefsToDb(UiPreferencesFeature $uiPreferencesFeature): bool|Message
    {
        $table = Util::backquote($uiPreferencesFeature->database) . '.'
            . Util::backquote($uiPreferencesFeature->tableUiPrefs);

        $config = Config::getInstance();
        $username = $config->selectedServer['user'];
        $sqlQuery = ' REPLACE INTO ' . $table
            . ' (username, db_name, table_name, prefs) VALUES ('
            . $this->dbi->quoteString($username, Connection::TYPE_CONTROL) . ', '
            . $this->dbi->quoteString($this->dbName, Connection::TYPE_CONTROL) . ', '
            . $this->dbi->quoteString($this->name, Connection::TYPE_CONTROL) . ', '
            . $this->dbi->quoteString((string) json_encode($this->uiprefs), Connection::TYPE_CONTROL) . ')';

        $success = $this->dbi->tryQuery($sqlQuery, Connection::TYPE_CONTROL);

        if (! $success) {
            $message = Message::error(
                __('Could not save table UI preferences!'),
            );
            $message->addMessage(
                Message::rawError($this->dbi->getError(Connection::TYPE_CONTROL)),
                '<br><br>',
            );

            return $message;
        }

        // Remove some old rows in table_uiprefs if it exceeds the configured
        // maximum rows
        $sqlQuery = 'SELECT COUNT(*) FROM ' . $table;
        $rowsCount = (int) $this->dbi->fetchValue($sqlQuery);
        $maxRows = $config->selectedServer['MaxTableUiprefs'];
        if ($rowsCount > $maxRows) {
            $numRowsToDelete = $rowsCount - $maxRows;
            $sqlQuery = ' DELETE FROM ' . $table . ' ORDER BY last_update ASC LIMIT ' . $numRowsToDelete;
            $success = $this->dbi->tryQuery($sqlQuery, Connection::TYPE_CONTROL);

            if (! $success) {
                $message = Message::error(sprintf(
                    __('Failed to cleanup table UI preferences (see $cfg[\'Servers\'][$i][\'MaxTableUiprefs\'] %s)'),
                    MySQLDocumentation::showDocumentation('config', 'cfg_Servers_MaxTableUiprefs'),
                ));
                $message->addMessage(
                    Message::rawError($this->dbi->getError(Connection::TYPE_CONTROL)),
                    '<br><br>',
                );

                return $message;
            }
        }

        return true;
    }

    /**
     * Loads the UI preferences for this table.
     * If pmadb and table_uiprefs is set, it will load the UI preferences from
     * phpMyAdmin database.
     */
    protected function loadUiPrefs(): void
    {
        $serverId = $GLOBALS['server'];

        // set session variable if it's still undefined
        if (! isset($_SESSION['tmpval']['table_uiprefs'][$serverId][$this->dbName][$this->name])) {
            // check whether we can get from pmadb
            $uiPrefs = $this->getUiPrefsFromDb($this->relation->getRelationParameters()->uiPreferencesFeature);
            $_SESSION['tmpval']['table_uiprefs'][$serverId][$this->dbName][$this->name] = $uiPrefs;
        }

        $this->uiprefs =& $_SESSION['tmpval']['table_uiprefs'][$serverId][$this->dbName][$this->name];
    }

    /**
     * Get a property from UI preferences.
     * Return false if the property is not found.
     * Available property:
     * - PROP_SORTED_COLUMN
     * - PROP_COLUMN_ORDER
     * - PROP_COLUMN_VISIB
     *
     * @param string $property property
     */
    public function getUiProp(string $property): mixed
    {
        if ($this->uiprefs === []) {
            $this->loadUiPrefs();
        }

        // do checking based on property
        if ($property == self::PROP_SORTED_COLUMN) {
            if (! isset($this->uiprefs[$property])) {
                return false;
            }

            if (! isset($_POST['discard_remembered_sort'])) {
                // check if the column name exists in this table
                $tmp = explode(' ', $this->uiprefs[$property]);
                $colname = $tmp[0];
                //remove backquoting from colname
                $colname = str_replace('`', '', $colname);
                //get the available column name without backquoting
                $availColumns = $this->getColumns(false);

                foreach ($availColumns as $eachCol) {
                    // check if $each_col ends with $colname
                    if (substr_compare($eachCol, $colname, mb_strlen($eachCol) - mb_strlen($colname)) === 0) {
                        return $this->uiprefs[$property];
                    }
                }
            }

            // remove the property, since it no longer exists in database
            $this->removeUiProp($property);

            return false;
        }

        if ($property == self::PROP_COLUMN_ORDER || $property == self::PROP_COLUMN_VISIB) {
            if ($this->isView() || ! isset($this->uiprefs[$property])) {
                return false;
            }

            // check if the table has not been modified
            if ($this->getStatusInfo('Create_time') == $this->uiprefs['CREATE_TIME']) {
                return array_map(intval(...), $this->uiprefs[$property]);
            }

            // remove the property, since the table has been modified
            $this->removeUiProp($property);

            return false;
        }

        // default behaviour for other property:
        return $this->uiprefs[$property] ?? false;
    }

    /**
     * Set a property from UI preferences.
     * If pmadb and table_uiprefs is set, it will save the UI preferences to
     * phpMyAdmin database.
     * Available property:
     * - PROP_SORTED_COLUMN
     * - PROP_COLUMN_ORDER
     * - PROP_COLUMN_VISIB
     *
     * @param string      $property        Property
     * @param mixed       $value           Value for the property
     * @param string|null $tableCreateTime Needed for PROP_COLUMN_ORDER and PROP_COLUMN_VISIB
     */
    public function setUiProp(string $property, mixed $value, string|null $tableCreateTime = null): bool|Message
    {
        if ($this->uiprefs === []) {
            $this->loadUiPrefs();
        }

        // we want to save the create time if the property is PROP_COLUMN_ORDER
        if (! $this->isView() && ($property == self::PROP_COLUMN_ORDER || $property == self::PROP_COLUMN_VISIB)) {
            $currCreateTime = $this->getStatusInfo('CREATE_TIME');
            if (! isset($tableCreateTime) || $tableCreateTime != $currCreateTime) {
                // there is no $table_create_time, or
                // supplied $table_create_time is older than current create time,
                // so don't save
                return Message::error(
                    sprintf(
                        __(
                            'Cannot save UI property "%s". The changes made will ' .
                            'not be persistent after you refresh this page. ' .
                            'Please check if the table structure has been changed.',
                        ),
                        $property,
                    ),
                );
            }

            $this->uiprefs['CREATE_TIME'] = $currCreateTime;
        }

        // save the value
        $this->uiprefs[$property] = $value;

        // check if pmadb is set
        $uiPreferencesFeature = $this->relation->getRelationParameters()->uiPreferencesFeature;
        if ($uiPreferencesFeature !== null) {
            return $this->saveUiPrefsToDb($uiPreferencesFeature);
        }

        return true;
    }

    /**
     * Remove a property from UI preferences.
     *
     * @param string $property the property
     *
     * @return true|Message
     */
    public function removeUiProp(string $property): bool|Message
    {
        if ($this->uiprefs === []) {
            $this->loadUiPrefs();
        }

        if (isset($this->uiprefs[$property])) {
            unset($this->uiprefs[$property]);

            // check if pmadb is set
            $uiPreferencesFeature = $this->relation->getRelationParameters()->uiPreferencesFeature;
            if ($uiPreferencesFeature !== null) {
                return $this->saveUiPrefsToDb($uiPreferencesFeature);
            }
        }

        return true;
    }

    /**
     * Get all column names which are MySQL reserved words
     *
     * @return string[]
     */
    public function getReservedColumnNames(): array
    {
        $columns = $this->getColumns(false);
        $return = [];
        foreach ($columns as $column) {
            $temp = explode('.', $column);
            $columnName = $temp[2];
            if (! Context::isKeyword($columnName, true)) {
                continue;
            }

            $return[] = $columnName;
        }

        return $return;
    }

    /**
     * Function to get the name and type of the columns of a table
     *
     * @return array<string, string>
     */
    public function getNameAndTypeOfTheColumns(): array
    {
        $columns = [];
        foreach (
            $this->dbi->getColumnsFull($this->dbName, $this->name) as $row
        ) {
            if (preg_match('@^(set|enum)\((.+)\)$@i', $row['Type'], $tmp)) {
                $tmp[2] = mb_substr(
                    (string) preg_replace('@([^,])\'\'@', '\\1\\\'', ',' . $tmp[2]),
                    1,
                );
                $columns[$row['Field']] = $tmp[1] . '('
                    . str_replace(',', ', ', $tmp[2]) . ')';
            } else {
                $columns[$row['Field']] = $row['Type'];
            }
        }

        return $columns;
    }

    /**
     * Get index with index name
     *
     * @param string $index Index name
     */
    public function getIndex(string $index): Index
    {
        return Index::singleton($this->dbi, $this->dbName, $this->name, $index);
    }

    /**
     * Function to get the sql query for index creation or edit
     *
     * @param Index $index current index
     * @param bool  $error whether error occurred or not
     */
    public function getSqlQueryForIndexCreateOrEdit(Index $index, bool &$error): string
    {
        // $sql_query is the one displayed in the query box
        $sqlQuery = sprintf(
            'ALTER TABLE %s.%s',
            Util::backquote($this->dbName),
            Util::backquote($this->name),
        );

        // Drops the old index
        if (! empty($_POST['old_index'])) {
            $oldIndex = is_array($_POST['old_index']) ? $_POST['old_index']['Key_name'] : $_POST['old_index'];
            if ($oldIndex === 'PRIMARY') {
                $sqlQuery .= ' DROP PRIMARY KEY,';
            } else {
                $sqlQuery .= sprintf(
                    ' DROP INDEX %s,',
                    Util::backquote($oldIndex),
                );
            }
        }

        // Builds the new one
        switch ($index->getChoice()) {
            case 'PRIMARY':
                if ($index->getName() == '') {
                    $index->setName('PRIMARY');
                } elseif ($index->getName() !== 'PRIMARY') {
                    $error = Message::error(
                        __('The name of the primary key must be "PRIMARY"!'),
                    );
                }

                $sqlQuery .= ' ADD PRIMARY KEY';
                break;
            case 'FULLTEXT':
            case 'UNIQUE':
            case 'INDEX':
            case 'SPATIAL':
                if ($index->getName() === 'PRIMARY') {
                    $error = Message::error(
                        __('Can\'t rename index to PRIMARY!'),
                    );
                }

                $sqlQuery .= sprintf(
                    ' ADD %s',
                    $index->getChoice(),
                );
                if ($index->getName() !== '') {
                    $sqlQuery .= ' ' . Util::backquote($index->getName());
                }

                break;
        }

        $indexFields = [];
        foreach ($index->getColumns() as $key => $column) {
            $indexFields[$key] = Util::backquote($column->getName());
            if (! $column->getSubPart()) {
                continue;
            }

            $indexFields[$key] .= '(' . $column->getSubPart() . ')';
        }

        if ($indexFields === []) {
            $error = Message::error(__('No index parts defined!'));
        } else {
            $sqlQuery .= ' (' . implode(', ', $indexFields) . ')';
        }

        $keyBlockSizes = $index->getKeyBlockSize();
        if ($keyBlockSizes !== 0) {
            $sqlQuery .= ' KEY_BLOCK_SIZE = ' . $keyBlockSizes;
        }

        // specifying index type is allowed only for primary, unique and index only
        // TokuDB is using Fractal Tree, Using Type is not useless
        // Ref: https://mariadb.com/kb/en/storage-engine-index-types/
        $type = $index->getType();
        if (
            $index->getChoice() !== 'SPATIAL'
            && $index->getChoice() !== 'FULLTEXT'
            && in_array($type, Index::getIndexTypes())
            && ! $this->isEngine('TOKUDB')
        ) {
            $sqlQuery .= ' USING ' . $type;
        }

        $parser = $index->getParser();
        if ($index->getChoice() === 'FULLTEXT' && $parser !== '') {
            $sqlQuery .= ' WITH PARSER ' . $parser;
        }

        $comment = $index->getComment();
        if ($comment !== '') {
            $sqlQuery .= sprintf(
                ' COMMENT %s',
                $this->dbi->quoteString($comment),
            );
        }

        $sqlQuery .= ';';

        return $sqlQuery;
    }

    /**
     * Function to handle update for display field
     *
     * @param string $displayField display field
     */
    public function updateDisplayField(string $displayField, DisplayFeature $displayFeature): void
    {
        if ($displayField == '') {
            $updQuery = 'DELETE FROM '
                . Util::backquote($displayFeature->database)
                . '.' . Util::backquote($displayFeature->tableInfo)
                . ' WHERE db_name  = ' . $this->dbi->quoteString($this->dbName)
                . ' AND table_name = ' . $this->dbi->quoteString($this->name);
        } else {
            $updQuery = 'REPLACE INTO '
                . Util::backquote($displayFeature->database)
                . '.' . Util::backquote($displayFeature->tableInfo)
                . '(db_name, table_name, display_field) VALUES('
                . $this->dbi->quoteString($this->dbName, Connection::TYPE_CONTROL) . ','
                . $this->dbi->quoteString($this->name, Connection::TYPE_CONTROL) . ','
                . $this->dbi->quoteString($displayField, Connection::TYPE_CONTROL) . ')';
        }

        $this->dbi->queryAsControlUser($updQuery);
    }

    /**
     * Function to get update query for updating internal relations
     *
     * @param mixed[]      $multiEditColumnsName multi edit column names
     * @param mixed[]      $destinationDb        destination tables
     * @param mixed[]      $destinationTable     destination tables
     * @param mixed[]      $destinationColumn    destination columns
     * @param mixed[]|null $existrel             db, table, column
     */
    public function updateInternalRelations(
        array $multiEditColumnsName,
        array $destinationDb,
        array $destinationTable,
        array $destinationColumn,
        RelationFeature $relationFeature,
        array|null $existrel,
    ): bool {
        $updated = false;
        foreach ($destinationDb as $masterFieldMd5 => $foreignDb) {
            $updQuery = null;
            // Map the fieldname's md5 back to its real name
            $masterField = $multiEditColumnsName[$masterFieldMd5];
            $foreignTable = $destinationTable[$masterFieldMd5];
            $foreignField = $destinationColumn[$masterFieldMd5];
            if (! empty($foreignDb) && ! empty($foreignTable) && ! empty($foreignField)) {
                if (! isset($existrel[$masterField])) {
                    $updQuery = 'INSERT INTO '
                        . Util::backquote($relationFeature->database)
                        . '.' . Util::backquote($relationFeature->relation)
                        . '(master_db, master_table, master_field, foreign_db,'
                        . ' foreign_table, foreign_field)'
                        . ' values('
                        . $this->dbi->quoteString($this->dbName, Connection::TYPE_CONTROL) . ', '
                        . $this->dbi->quoteString($this->name, Connection::TYPE_CONTROL) . ', '
                        . $this->dbi->quoteString($masterField, Connection::TYPE_CONTROL) . ', '
                        . $this->dbi->quoteString($foreignDb, Connection::TYPE_CONTROL) . ', '
                        . $this->dbi->quoteString($foreignTable, Connection::TYPE_CONTROL) . ','
                        . $this->dbi->quoteString($foreignField, Connection::TYPE_CONTROL) . ')';
                } elseif (
                    $existrel[$masterField]['foreign_db'] != $foreignDb
                    || $existrel[$masterField]['foreign_table'] != $foreignTable
                    || $existrel[$masterField]['foreign_field'] != $foreignField
                ) {
                    $updQuery = 'UPDATE '
                        . Util::backquote($relationFeature->database)
                        . '.' . Util::backquote($relationFeature->relation)
                        . ' SET foreign_db       = '
                        . $this->dbi->quoteString($foreignDb, Connection::TYPE_CONTROL) . ', '
                        . ' foreign_table    = '
                        . $this->dbi->quoteString($foreignTable, Connection::TYPE_CONTROL) . ', '
                        . ' foreign_field    = '
                        . $this->dbi->quoteString($foreignField, Connection::TYPE_CONTROL) . ' '
                        . ' WHERE master_db  = '
                        . $this->dbi->quoteString($this->dbName, Connection::TYPE_CONTROL)
                        . ' AND master_table = '
                        . $this->dbi->quoteString($this->name, Connection::TYPE_CONTROL)
                        . ' AND master_field = '
                        . $this->dbi->quoteString($masterField, Connection::TYPE_CONTROL);
                }
            } elseif (isset($existrel[$masterField])) {
                $updQuery = 'DELETE FROM '
                    . Util::backquote($relationFeature->database)
                    . '.' . Util::backquote($relationFeature->relation)
                    . ' WHERE master_db  = '
                    . $this->dbi->quoteString($this->dbName, Connection::TYPE_CONTROL)
                    . ' AND master_table = '
                    . $this->dbi->quoteString($this->name, Connection::TYPE_CONTROL)
                    . ' AND master_field = '
                    . $this->dbi->quoteString($masterField, Connection::TYPE_CONTROL);
            }

            if (! isset($updQuery)) {
                continue;
            }

            $this->dbi->queryAsControlUser($updQuery);
            $updated = true;
        }

        return $updated;
    }

    /**
     * Function to handle foreign key updates
     *
     * @param mixed[] $destinationForeignDb     destination foreign database
     * @param mixed[] $multiEditColumnsName     multi edit column names
     * @param mixed[] $destinationForeignTable  destination foreign table
     * @param mixed[] $destinationForeignColumn destination foreign column
     * @param mixed[] $optionsArray             options array
     * @param string  $table                    current table
     * @param mixed[] $existrelForeign          db, table, column
     *
     * @return mixed[]
     */
    public function updateForeignKeys(
        array $destinationForeignDb,
        array $multiEditColumnsName,
        array $destinationForeignTable,
        array $destinationForeignColumn,
        array $optionsArray,
        string $table,
        array $existrelForeign,
    ): array {
        $htmlOutput = '';
        $previewSqlData = '';
        $displayQuery = '';
        $seenError = false;

        foreach ($destinationForeignDb as $masterFieldMd5 => $foreignDb) {
            $create = false;
            $drop = false;

            // Map the fieldname's md5 back to its real name
            $masterField = $multiEditColumnsName[$masterFieldMd5];

            $foreignTable = $destinationForeignTable[$masterFieldMd5];
            $foreignField = $destinationForeignColumn[$masterFieldMd5];

            $refDbName = $existrelForeign[$masterFieldMd5]['ref_db_name'] ?? $GLOBALS['db'];

            $emptyFields = false;
            foreach ($masterField as $key => $oneField) {
                if (
                    (! empty($oneField) && empty($foreignField[$key]))
                    || (empty($oneField) && ! empty($foreignField[$key]))
                ) {
                    $emptyFields = true;
                }

                if (! empty($oneField) || ! empty($foreignField[$key])) {
                    continue;
                }

                unset($masterField[$key], $foreignField[$key]);
            }

            if (! empty($foreignDb) && ! empty($foreignTable) && ! $emptyFields) {
                if (isset($existrelForeign[$masterFieldMd5])) {
                    $constraintName = $existrelForeign[$masterFieldMd5]['constraint'];
                    $onDelete = ! empty(
                        $existrelForeign[$masterFieldMd5]['on_delete']
                    )
                        ? $existrelForeign[$masterFieldMd5]['on_delete']
                        : 'RESTRICT';
                    $onUpdate = ! empty(
                        $existrelForeign[$masterFieldMd5]['on_update']
                    )
                        ? $existrelForeign[$masterFieldMd5]['on_update']
                        : 'RESTRICT';

                    if (
                        $refDbName != $foreignDb
                        || $existrelForeign[$masterFieldMd5]['ref_table_name'] != $foreignTable
                        || $existrelForeign[$masterFieldMd5]['ref_index_list'] != $foreignField
                        || $existrelForeign[$masterFieldMd5]['index_list'] != $masterField
                        || $_POST['constraint_name'][$masterFieldMd5] != $constraintName
                        || ($_POST['on_delete'][$masterFieldMd5] != $onDelete)
                        || ($_POST['on_update'][$masterFieldMd5] != $onUpdate)
                    ) {
                        // another foreign key is already defined for this field
                        // or an option has been changed for ON DELETE or ON UPDATE
                        $drop = true;
                        $create = true;
                    }
                } else {
                    // no key defined for this field(s)
                    $create = true;
                }
            } elseif (isset($existrelForeign[$masterFieldMd5])) {
                $drop = true;
            }

            if ($drop) {
                $dropQuery = 'ALTER TABLE ' . Util::backquote($table)
                    . ' DROP FOREIGN KEY '
                    . Util::backquote($existrelForeign[$masterFieldMd5]['constraint'])
                    . ';';

                if (! isset($_POST['preview_sql'])) {
                    $displayQuery .= $dropQuery . "\n";
                    $this->dbi->tryQuery($dropQuery);
                    $tmpErrorDrop = $this->dbi->getError();

                    if ($tmpErrorDrop !== '') {
                        $seenError = true;
                        $htmlOutput .= Generator::mysqlDie($tmpErrorDrop, $dropQuery, false, '', false);
                        continue;
                    }
                } else {
                    $previewSqlData .= $dropQuery . "\n";
                }
            }

            $tmpErrorCreate = false;
            if (! $create) {
                continue;
            }

            $createQuery = $this->getSQLToCreateForeignKey(
                $table,
                $masterField,
                $foreignDb,
                $foreignTable,
                $foreignField,
                $_POST['constraint_name'][$masterFieldMd5],
                $optionsArray[$_POST['on_delete'][$masterFieldMd5]],
                $optionsArray[$_POST['on_update'][$masterFieldMd5]],
            );

            if (! isset($_POST['preview_sql'])) {
                $displayQuery .= $createQuery . "\n";
                $this->dbi->tryQuery($createQuery);
                $tmpErrorCreate = $this->dbi->getError();
                if ($tmpErrorCreate !== '') {
                    $seenError = true;

                    if (substr($tmpErrorCreate, 1, 4) == '1005') {
                        $message = Message::error(
                            __(
                                'Error creating foreign key on %1$s (check data types)',
                            ),
                        );
                        $message->addParam(implode(', ', $masterField));
                        $htmlOutput .= $message->getDisplay();
                    } else {
                        $htmlOutput .= Generator::mysqlDie($tmpErrorCreate, $createQuery, false, '', false);
                    }

                    $htmlOutput .= MySQLDocumentation::show('create-table-foreign-keys') . "\n";
                }
            } else {
                $previewSqlData .= $createQuery . "\n";
            }

            // this is an alteration and the old constraint has been dropped
            // without creation of a new one
            if (! $drop || ($tmpErrorCreate === '' || $tmpErrorCreate === false)) {
                continue;
            }

            // a rollback may be better here
            $sqlQueryRecreate = '# Restoring the dropped constraint...' . "\n";
            $sqlQueryRecreate .= $this->getSQLToCreateForeignKey(
                $table,
                $masterField,
                $existrelForeign[$masterFieldMd5]['ref_db_name'],
                $existrelForeign[$masterFieldMd5]['ref_table_name'],
                $existrelForeign[$masterFieldMd5]['ref_index_list'],
                $existrelForeign[$masterFieldMd5]['constraint'],
                $optionsArray[$existrelForeign[$masterFieldMd5]['on_delete'] ?? ''] ?? null,
                $optionsArray[$existrelForeign[$masterFieldMd5]['on_update'] ?? ''] ?? null,
            );
            if (! isset($_POST['preview_sql'])) {
                $displayQuery .= $sqlQueryRecreate . "\n";
                $this->dbi->tryQuery($sqlQueryRecreate);
            } else {
                $previewSqlData .= $sqlQueryRecreate;
            }
        }

        return [$htmlOutput, $previewSqlData, $displayQuery, $seenError];
    }

    /**
     * Returns the SQL query for foreign key constraint creation
     *
     * @param string      $table        table name
     * @param mixed[]     $field        field names
     * @param string      $foreignDb    foreign database name
     * @param string      $foreignTable foreign table name
     * @param mixed[]     $foreignField foreign field names
     * @param string|null $name         name of the constraint
     * @param string|null $onDelete     on delete action
     * @param string|null $onUpdate     on update action
     *
     * @return string SQL query for foreign key constraint creation
     */
    private function getSQLToCreateForeignKey(
        string $table,
        array $field,
        string $foreignDb,
        string $foreignTable,
        array $foreignField,
        string|null $name = null,
        string|null $onDelete = null,
        string|null $onUpdate = null,
    ): string {
        $sqlQuery = 'ALTER TABLE ' . Util::backquote($table) . ' ADD ';
        // if user entered a constraint name
        if ($name !== null && $name !== '') {
            $sqlQuery .= ' CONSTRAINT ' . Util::backquote($name);
        }

        foreach ($field as $key => $oneField) {
            $field[$key] = Util::backquote($oneField);
        }

        foreach ($foreignField as $key => $oneField) {
            $foreignField[$key] = Util::backquote($oneField);
        }

        $sqlQuery .= ' FOREIGN KEY (' . implode(', ', $field) . ') REFERENCES '
            . ($this->dbName !== $foreignDb
                ? Util::backquote($foreignDb) . '.' : '')
            . Util::backquote($foreignTable)
            . '(' . implode(', ', $foreignField) . ')';

        if ($onDelete !== null && $onDelete !== '') {
            $sqlQuery .= ' ON DELETE ' . $onDelete;
        }

        if ($onUpdate !== null && $onUpdate !== '') {
            $sqlQuery .= ' ON UPDATE ' . $onUpdate;
        }

        $sqlQuery .= ';';

        return $sqlQuery;
    }

    /**
     * Returns the generation expression for virtual columns
     *
     * @param string|null $column name of the column
     *
     * @return mixed[]|bool associative array of column name and their expressions
     * or false on failure
     */
    public function getColumnGenerationExpression(string|null $column = null): array|bool
    {
        if (
            Compatibility::isMySqlOrPerconaDb()
            && $this->dbi->getVersion() > 50705
            && ! Config::getInstance()->selectedServer['DisableIS']
        ) {
            $sql = 'SELECT
                `COLUMN_NAME` AS `Field`,
                `GENERATION_EXPRESSION` AS `Expression`
                FROM
                `information_schema`.`COLUMNS`
                WHERE
                `TABLE_SCHEMA` = ' . $this->dbi->quoteString($this->dbName) . '
                AND `TABLE_NAME` = ' . $this->dbi->quoteString($this->name);
            if ($column !== null) {
                $sql .= ' AND  `COLUMN_NAME` = ' . $this->dbi->quoteString($column);
            }

            return $this->dbi->fetchResult($sql, 'Field', 'Expression');
        }

        $createTable = $this->showCreate();
        if ($createTable === '') {
            return false;
        }

        $parser = new Parser($createTable);
        $stmt = $parser->statements[0];
        $fields = [];
        if ($stmt instanceof CreateStatement) {
            $fields = TableUtils::getFields($stmt);
        }

        if ($column != null) {
            $expression = isset($fields[$column]['expr']) ? substr($fields[$column]['expr'], 1, -1) : '';

            return [$column => $expression];
        }

        $ret = [];
        foreach ($fields as $field => $options) {
            if (! isset($options['expr'])) {
                continue;
            }

            $ret[$field] = substr($options['expr'], 1, -1);
        }

        return $ret;
    }

    /**
     * Returns the CREATE statement for this table
     */
    public function showCreate(): string
    {
        return (string) $this->dbi->fetchValue(
            'SHOW CREATE TABLE ' . Util::backquote($this->dbName) . '.'
            . Util::backquote($this->name),
            1,
        );
    }

    /**
     * Returns the real row count for a table
     */
    public function getRealRowCountTable(): int|null
    {
        // SQL query to get row count for a table.
        $result = $this->dbi->fetchSingleRow(
            sprintf(
                'SELECT COUNT(*) AS %s FROM %s.%s',
                Util::backquote('row_count'),
                Util::backquote($this->dbName),
                Util::backquote($this->name),
            ),
        );

        if (! is_array($result)) {
            return null;
        }

        return (int) $result['row_count'];
    }

    /**
     * Get columns with indexes
     *
     * @param int $types types bitmask
     *
     * @return mixed[] an array of columns
     */
    public function getColumnsWithIndex(int $types): array
    {
        $columnsWithIndex = [];
        foreach (
            Index::getFromTableByChoice($this->name, $this->dbName, $types) as $index
        ) {
            $columns = $index->getColumns();
            $columnsWithIndex = array_merge($columnsWithIndex, array_keys($columns));
        }

        return $columnsWithIndex;
    }
}<|MERGE_RESOLUTION|>--- conflicted
+++ resolved
@@ -1407,15 +1407,6 @@
                 }
             }
 
-<<<<<<< HEAD
-            $this->errors[] = sprintf(
-                __('Failed to rename table %1$s to %2$s!'),
-                $this->getFullName(),
-                $newTable->getFullName(),
-            );
-
-=======
->>>>>>> 846381b5
             return false;
         }
 

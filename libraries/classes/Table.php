--- conflicted
+++ resolved
@@ -1844,18 +1844,12 @@
                     $value = Util::backquote($value);
                 }
 
+                // If contains GENERATED or VIRTUAL and does not contain DEFAULT_GENERATED
                 if ((
-<<<<<<< HEAD
                     strpos($column['Extra'], 'GENERATED') !== false
                     || strpos($column['Extra'], 'VIRTUAL') !== false
-                    ) && $column['Extra'] !== 'DEFAULT_GENERATED') {
+                    ) && strpos($column['Extra'], 'DEFAULT_GENERATED') === false) {
                     continue;
-=======
-                    strpos($column['Extra'], 'GENERATED') === false
-                    && strpos($column['Extra'], 'VIRTUAL') === false
-                    ) || strpos($column['Extra'], 'DEFAULT_GENERATED') !== false) {
-                    $ret[] = $value;
->>>>>>> 40d01944
                 }
 
                 $ret[] = $value;

--- conflicted
+++ resolved
@@ -85,13 +85,13 @@
                 'Enable bzip2 compression for'
                 . ' import operations.'
             ),
-            'CaptchaApi_desc' => __('Enter the URL for your reCaptcha v2 compatible API.'),
-            'CaptchaCsp_desc' => __('Enter the Content-Security-Policy snippet for your reCaptcha v2 compatible API.'),
-            'CaptchaRequestParam_desc' => __('Enter the request parameter used by your reCaptcha v2 compatible API.'),
-            'CaptchaResponseParam_desc' => __('Enter the response parameter used by your reCaptcha v2 compatible API.'),
-            'CaptchaLoginPublicKey_desc' => __('Enter your public key for your domain reCaptcha service.'),
-            'CaptchaLoginPrivateKey_desc' => __('Enter your private key for your domain reCaptcha service.'),
-            'CaptchaSiteVerifyURL_desc' => __('Enter your siteverify URL for your reCaptcha service.'),
+            'CaptchaApi_desc' => __('Enter the URL for your reCAPTCHA v2 compatible API.'),
+            'CaptchaCsp_desc' => __('Enter the Content-Security-Policy snippet for your reCAPTCHA v2 compatible API.'),
+            'CaptchaRequestParam_desc' => __('Enter the request parameter used by your reCAPTCHA v2 compatible API.'),
+            'CaptchaResponseParam_desc' => __('Enter the response parameter used by your reCAPTCHA v2 compatible API.'),
+            'CaptchaLoginPublicKey_desc' => __('Enter your public key for the reCAPTCHA service on your domain.'),
+            'CaptchaLoginPrivateKey_desc' => __('Enter your private key for your domain reCAPTCHA service.'),
+            'CaptchaSiteVerifyURL_desc' => __('Enter your siteverify URL for your reCAPTCHA service.'),
             'CharEditing_desc' => __(
                 'Defines which type of editing controls should be used for CHAR and VARCHAR '
                 . 'columns; [kbd]input[/kbd] - allows limiting of input length, '
@@ -169,86 +169,6 @@
                 'Set the number of seconds a script is allowed to run ([kbd]0[/kbd] for no '
                 . 'limit).'
             ),
-<<<<<<< HEAD
-            'ExecTimeLimit_name' => __('Maximum execution time'),
-            'Export_lock_tables_name' => sprintf(
-                __('Use %s statement'),
-                htmlspecialchars('<code>LOCK TABLES</code>')
-            ),
-            'Export_asfile_name' => __('Save as file'),
-            'Export_charset_name' => __('Character set of the file'),
-            'Export_codegen_format_name' => __('Format'),
-            'Export_compression_name' => __('Compression'),
-            'Export_csv_columns_name' => __('Put columns names in the first row'),
-            'Export_csv_enclosed_name' => __('Columns enclosed with'),
-            'Export_csv_escaped_name' => __('Columns escaped with'),
-            'Export_csv_null_name' => __('Replace NULL with'),
-            'Export_csv_removeCRLF_name' => __('Remove CRLF characters within columns'),
-            'Export_csv_separator_name' => __('Columns terminated with'),
-            'Export_csv_terminated_name' => __('Lines terminated with'),
-            'Export_excel_columns_name' => __('Put columns names in the first row'),
-            'Export_excel_edition_name' => __('Excel edition'),
-            'Export_excel_null_name' => __('Replace NULL with'),
-            'Export_excel_removeCRLF_name' => __('Remove CRLF characters within columns'),
-            'Export_file_template_database_name' => __('Database name template'),
-            'Export_file_template_server_name' => __('Server name template'),
-            'Export_file_template_table_name' => __('Table name template'),
-            'Export_format_name' => __('Format'),
-            'Export_htmlword_columns_name' => __('Put columns names in the first row'),
-            'Export_htmlword_null_name' => __('Replace NULL with'),
-            'Export_htmlword_structure_or_data_name' => __('Dump table'),
-            'Export_latex_caption_name' => __('Include table caption'),
-            'Export_latex_columns_name' => __('Put columns names in the first row'),
-            'Export_latex_comments_name' => __('Comments'),
-            'Export_latex_data_caption_name' => __('Table caption'),
-            'Export_latex_data_continued_caption_name' => __('Continued table caption'),
-            'Export_latex_data_label_name' => __('Label key'),
-            'Export_latex_mime_name' => __('Media type'),
-            'Export_latex_null_name' => __('Replace NULL with'),
-            'Export_latex_relation_name' => __('Relationships'),
-            'Export_latex_structure_caption_name' => __('Table caption'),
-            'Export_latex_structure_continued_caption_name' => __('Continued table caption'),
-            'Export_latex_structure_label_name' => __('Label key'),
-            'Export_latex_structure_or_data_name' => __('Dump table'),
-            'Export_method_name' => __('Export method'),
-            'Export_ods_columns_name' => __('Put columns names in the first row'),
-            'Export_ods_null_name' => __('Replace NULL with'),
-            'Export_odt_columns_name' => __('Put columns names in the first row'),
-            'Export_odt_comments_name' => __('Comments'),
-            'Export_odt_mime_name' => __('Media type'),
-            'Export_odt_null_name' => __('Replace NULL with'),
-            'Export_odt_relation_name' => __('Relationships'),
-            'Export_odt_structure_or_data_name' => __('Dump table'),
-            'Export_onserver_name' => __('Save on server'),
-            'Export_onserver_overwrite_name' => __('Overwrite existing file(s)'),
-            'Export_as_separate_files_name' => __('Export as separate files'),
-            'Export_quick_export_onserver_name' => __('Save on server'),
-            'Export_quick_export_onserver_overwrite_name' => __('Overwrite existing file(s)'),
-            'Export_remember_file_template_name' => __('Remember filename template'),
-            'Export_sql_auto_increment_name' => __('Add AUTO_INCREMENT value'),
-            'Export_sql_backquotes_name' => __('Enclose table and column names with backquotes'),
-            'Export_sql_compatibility_name' => __('SQL compatibility mode'),
-            'Export_sql_dates_name' => __('Creation/Update/Check dates'),
-            'Export_sql_delayed_name' => __('Use delayed inserts'),
-            'Export_sql_disable_fk_name' => __('Disable foreign key checks'),
-            'Export_sql_views_as_tables_name' => __('Export views as tables'),
-            'Export_sql_metadata_name' => __('Export related metadata from phpMyAdmin configuration storage'),
-            'Export_sql_create_database_name' => sprintf(__('Add %s'), 'CREATE DATABASE / USE'),
-            'Export_sql_drop_database_name' => sprintf(__('Add %s'), 'DROP DATABASE'),
-            'Export_sql_drop_table_name' => sprintf(
-                __('Add %s'),
-                'DROP TABLE / VIEW / PROCEDURE / FUNCTION / EVENT / TRIGGER'
-            ),
-            'Export_sql_create_table_name' => sprintf(__('Add %s'), 'CREATE TABLE'),
-            'Export_sql_create_view_name' => sprintf(__('Add %s'), 'CREATE VIEW'),
-            'Export_sql_create_trigger_name' => sprintf(__('Add %s'), 'CREATE TRIGGER'),
-            'Export_sql_hex_for_binary_name' => __('Use hexadecimal for BINARY & BLOB'),
-            'Export_sql_if_not_exists_name' => __(
-                'Add IF NOT EXISTS (less efficient as indexes will be generated during'
-                . ' table creation)'
-            ),
-=======
->>>>>>> dc14f768
             'Export_sql_view_current_user' => __('Exclude definition of current user'),
             'ForeignKeyDropdownOrder_desc' => __(
                 'Sort order for items in a foreign-key dropdown box; [kbd]content[/kbd] is '
@@ -630,10 +550,6 @@
                 'if the server where phpMyAdmin is installed does not have direct access to ' .
                 'the Internet. The format is: "hostname:portnumber".'
             ),
-<<<<<<< HEAD
-            'ProxyUrl_name' => __('Proxy URL'),
-=======
->>>>>>> dc14f768
             'ProxyUser_desc' => __(
                 'The username for authenticating with the proxy. By default, no ' .
                 'authentication is performed. If a username is supplied, Basic ' .
@@ -645,7 +561,7 @@
                 'will be inserted with Shift+Enter.'
             ),
             'ZeroConf_desc' => __(
-                'Enable Zero Configuration mode which lets you setup phpMyAdmin '
+                'Enable Zero Configuration mode which lets you set up phpMyAdmin '
                 . 'configuration storage tables automatically.'
             ),
             'BrowseMarkerEnable_desc' => __('Highlight selected rows.'),
@@ -795,7 +711,7 @@
             'Export_as_separate_files_name' => __('Export as separate files'),
             'Export_quick_export_onserver_name' => __('Save on server'),
             'Export_quick_export_onserver_overwrite_name' => __('Overwrite existing file(s)'),
-            'Export_remember_file_template_name' => __('Remember file name template'),
+            'Export_remember_file_template_name' => __('Remember filename template'),
             'Export_sql_auto_increment_name' => __('Add AUTO_INCREMENT value'),
             'Export_sql_backquotes_name' => __('Enclose table and column names with backquotes'),
             'Export_sql_compatibility_name' => __('SQL compatibility mode'),
@@ -1053,46 +969,19 @@
             'UseDbSearch_name' => __('Use database search'),
             'UserprefsDeveloperTab_name' => __('Enable the Developer tab in settings'),
             'VersionCheck_name' => __('Version check'),
-            'ProxyUrl_name' => __('Proxy url'),
+            'ProxyUrl_name' => __('Proxy URL'),
             'ProxyUser_name' => __('Proxy username'),
             'ProxyPass_name' => __('Proxy password'),
             'ZipDump_name' => __('ZIP'),
-<<<<<<< HEAD
-            'CaptchaApi_desc' => __('Enter the URL for your reCAPTCHA v2 compatible API.'),
             'CaptchaApi_name' => __('URL for reCAPTCHA v2 API'),
-            'CaptchaCsp_desc' => __('Enter the Content-Security-Policy snippet for your reCAPTCHA v2 compatible API.'),
             'CaptchaCsp_name' => __('Content-Security-Policy snippet for reCAPTCHA v2 API'),
-            'CaptchaRequestParam_desc' => __('Enter the request parameter used by your reCAPTCHA v2 compatible API.'),
             'CaptchaRequestParam_name' => __('Request parameter for reCAPTCHA v2 API'),
-            'CaptchaResponseParam_desc' => __('Enter the response parameter used by your reCAPTCHA v2 compatible API.'),
             'CaptchaResponseParam_name' => __('Response parameter for reCAPTCHA v2 API'),
-            'CaptchaLoginPublicKey_desc' => __('Enter your public key for the reCAPTCHA service on your domain.'),
             'CaptchaLoginPublicKey_name' => __('Public key for reCAPTCHA'),
-            'CaptchaLoginPrivateKey_desc' => __('Enter your private key for your domain reCAPTCHA service.'),
-            'CaptchaLoginPrivateKey_name' => __('Private key for reCaptcha'),
-            'CaptchaSiteVerifyURL_desc' => __('Enter your siteverify URL for your reCAPTCHA service.'),
+            'CaptchaLoginPrivateKey_name' => __('Private key for reCAPTCHA'),
             'CaptchaSiteVerifyURL_name' => __('URL for reCAPTCHA siteverify'),
-
-            'SendErrorReports_desc' => __('Choose the default action when sending error reports.'),
-=======
-            'CaptchaApi_name' => __('URL for reCaptcha v2 API'),
-            'CaptchaCsp_name' => __('Content-Security-Policy snippet for reCaptcha v2 API'),
-            'CaptchaRequestParam_name' => __('Request parameter for reCaptcha v2 API'),
-            'CaptchaResponseParam_name' => __('Response parameter for reCaptcha v2 API'),
-            'CaptchaLoginPublicKey_name' => __('Public key for reCaptcha'),
-            'CaptchaLoginPrivateKey_name' => __('Private key for reCaptcha'),
-            'CaptchaSiteVerifyURL_name' => __('URL for reCaptcha siteverify'),
->>>>>>> dc14f768
             'SendErrorReports_name' => __('Send error reports'),
             'ConsoleEnterExecutes_name' => __('Enter executes queries in console'),
-<<<<<<< HEAD
-
-            'ZeroConf_desc' => __(
-                'Enable Zero Configuration mode which lets you set up phpMyAdmin '
-                . 'configuration storage tables automatically.'
-            ),
-=======
->>>>>>> dc14f768
             'ZeroConf_name' => __('Enable Zero Configuration mode'),
             'Console_StartHistory_name' => __('Show query history at start'),
             'Console_AlwaysExpand_name' => __('Always expand query messages'),

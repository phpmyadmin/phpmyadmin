<?php
/**
 * Handles actions related to GIS MULTIPOLYGON objects
 */

declare(strict_types=1);

namespace PhpMyAdmin\Gis;

use PhpMyAdmin\Gis\Ds\Extent;
use PhpMyAdmin\Gis\Ds\Polygon;
use PhpMyAdmin\Gis\Ds\ScaleData;
use PhpMyAdmin\Image\ImageWrapper;
use TCPDF;

use function array_merge;
use function array_slice;
use function count;
use function explode;
use function json_encode;
use function mb_substr;
use function round;
use function sprintf;
use function trim;

/**
 * Handles actions related to GIS MULTIPOLYGON objects
 */
class GisMultiPolygon extends GisGeometry
{
    private static self $instance;

    /**
     * A private constructor; prevents direct creation of object.
     */
    private function __construct()
    {
    }

    /**
     * Returns the singleton.
     *
     * @return GisMultiPolygon the singleton
     */
    public static function singleton(): GisMultiPolygon
    {
        if (! isset(self::$instance)) {
            self::$instance = new GisMultiPolygon();
        }

        return self::$instance;
    }

    /**
     * Get coordinates extent for this wkt.
     *
     * @param string $wkt Well Known Text representation of the geometry
     *
     * @return Extent the min, max values for x and y coordinates
     */
    public function getExtent(string $wkt): Extent
    {
        $extent = Extent::empty();

        // Trim to remove leading 'MULTIPOLYGON(((' and trailing ')))'
        $multipolygon = mb_substr($wkt, 15, -3);
        $wktPolygons = explode(')),((', $multipolygon);

        foreach ($wktPolygons as $wktPolygon) {
            $wktOuterRing = explode('),(', $wktPolygon)[0];
            $extent = $extent->merge($this->getCoordinatesExtent($wktOuterRing));
        }

        return $extent;
    }

    /**
     * Adds to the PNG image object, the data related to a row in the GIS dataset.
     *
     * @param string    $spatial   GIS POLYGON object
     * @param string    $label     Label for the GIS POLYGON object
     * @param int[]     $color     Color for the GIS POLYGON object
     * @param ScaleData $scaleData Array containing data related to scaling
     */
    public function prepareRowAsPng(
        string $spatial,
        string $label,
        array $color,
        ScaleData $scaleData,
        ImageWrapper $image,
    ): void {
        // allocate colors
        $black = $image->colorAllocate(0, 0, 0);
        $fillColor = $image->colorAllocate(...$color);

        // Trim to remove leading 'MULTIPOLYGON(((' and trailing ')))'
        $multipolygon = mb_substr($spatial, 15, -3);
        // Separate each polygon
        $polygons = explode(')),((', $multipolygon);

        foreach ($polygons as $polygon) {
            $wktRings = explode('),(', $polygon);

            $pointsArr = [];

            foreach ($wktRings as $wktRing) {
                $ring = $this->extractPoints1dLinear($wktRing, $scaleData);
                $pointsArr = array_merge($pointsArr, $ring);
            }

            // draw polygon
            $image->filledPolygon($pointsArr, $fillColor);
            // mark label point if applicable
            if (isset($labelPoint)) {
                continue;
            }

            $labelPoint = [$pointsArr[2], $pointsArr[3]];
        }

        if ($label === '' || ! isset($labelPoint)) {
            return;
        }

        // print label if applicable
        $image->string(
            1,
            (int) round($labelPoint[0]),
            (int) round($labelPoint[1]),
            $label,
            $black,
        );
    }

    /**
     * Adds to the TCPDF instance, the data related to a row in the GIS dataset.
     *
     * @param string    $spatial   GIS MULTIPOLYGON object
     * @param string    $label     Label for the GIS MULTIPOLYGON object
     * @param int[]     $color     Color for the GIS MULTIPOLYGON object
     * @param ScaleData $scaleData Array containing data related to scaling
     */
    public function prepareRowAsPdf(
        string $spatial,
        string $label,
        array $color,
        ScaleData $scaleData,
        TCPDF $pdf,
    ): void {
        // Trim to remove leading 'MULTIPOLYGON(((' and trailing ')))'
        $multipolygon = mb_substr($spatial, 15, -3);
        // Separate each polygon
        $wktPolygons = explode(')),((', $multipolygon);

        foreach ($wktPolygons as $wktPolygon) {
            $wktRings = explode('),(', $wktPolygon);
            $pointsArr = [];

            foreach ($wktRings as $wktRing) {
                $ring = $this->extractPoints1dLinear($wktRing, $scaleData);
                $pointsArr = array_merge($pointsArr, $ring);
            }

            // draw polygon
            $pdf->Polygon($pointsArr, 'F*', [], $color);
            // mark label point if applicable
            if (isset($labelPoint)) {
                continue;
            }

            $labelPoint = [$pointsArr[2], $pointsArr[3]];
        }

        if ($label === '' || ! isset($labelPoint)) {
            return;
        }

        // print label if applicable
        $pdf->setXY($labelPoint[0], $labelPoint[1]);
        $pdf->setFontSize(5);
        $pdf->Cell(0, 0, $label);
    }

    /**
     * Prepares and returns the code related to a row in the GIS dataset as SVG.
     *
     * @param string    $spatial   GIS MULTIPOLYGON object
     * @param string    $label     Label for the GIS MULTIPOLYGON object
     * @param int[]     $color     Color for the GIS MULTIPOLYGON object
     * @param ScaleData $scaleData Array containing data related to scaling
     *
     * @return string the code related to a row in the GIS dataset
     */
    public function prepareRowAsSvg(string $spatial, string $label, array $color, ScaleData $scaleData): string
    {
        $polygonOptions = [
            'name' => $label,
            'class' => 'multipolygon vector',
            'stroke' => 'black',
            'stroke-width' => 0.5,
            'fill' => sprintf('#%02x%02x%02x', ...$color),
            'fill-rule' => 'evenodd',
            'fill-opacity' => 0.8,
        ];

        $row = '';

        // Trim to remove leading 'MULTIPOLYGON(((' and trailing ')))'
        $multipolygon = mb_substr($spatial, 15, -3);
        // Separate each polygon
        $wktPolygons = explode(')),((', $multipolygon);

        foreach ($wktPolygons as $wktPolygon) {
            $row .= '<path d="';

            $wktRings = explode('),(', $wktPolygon);
            foreach ($wktRings as $wktRing) {
                $row .= $this->drawPath($wktRing, $scaleData);
            }

            $polygonOptions['id'] = $label . $this->getRandomId();
            $row .= '"';
            foreach ($polygonOptions as $option => $val) {
                $row .= ' ' . $option . '="' . $val . '"';
            }

            $row .= '/>';
        }

        return $row;
    }

    /**
     * Prepares JavaScript related to a row in the GIS dataset
     * to visualize it with OpenLayers.
     *
     * @param string $spatial GIS MULTIPOLYGON object
     * @param int    $srid    Spatial reference ID
     * @param string $label   Label for the GIS MULTIPOLYGON object
     * @param int[]  $color   Color for the GIS MULTIPOLYGON object
     *
     * @return string JavaScript related to a row in the GIS dataset
     */
    public function prepareRowAsOl(string $spatial, int $srid, string $label, array $color): string
    {
        $color[] = 0.8;
        $fillStyle = ['color' => $color];
        $strokeStyle = ['color' => [0, 0, 0], 'width' => 0.5];
        $style = 'new ol.style.Style({'
            . 'fill: new ol.style.Fill(' . json_encode($fillStyle) . '),'
            . 'stroke: new ol.style.Stroke(' . json_encode($strokeStyle) . ')';
        if ($label !== '') {
            $textStyle = ['text' => $label];
            $style .= ',text: new ol.style.Text(' . json_encode($textStyle) . ')';
        }

        $style .= '})';

        // Trim to remove leading 'MULTIPOLYGON(((' and trailing ')))'
        $wktCoordinates = mb_substr($spatial, 15, -3);
        $olGeometry = $this->toOpenLayersObject(
            'ol.geom.MultiPolygon',
            $this->extractPoints3d($wktCoordinates, null),
            $srid,
        );

        return $this->addGeometryToLayer($olGeometry, $style);
    }

    /**
     * Draws a ring of the polygon using SVG path element.
     *
     * @param string    $polygon   The ring
     * @param ScaleData $scaleData Array containing data related to scaling
     *
     * @return string the code to draw the ring
     */
    private function drawPath(string $polygon, ScaleData $scaleData): string
    {
        $pointsArr = $this->extractPoints1d($polygon, $scaleData);

        $row = ' M ' . $pointsArr[0][0] . ', ' . $pointsArr[0][1];
        $otherPoints = array_slice($pointsArr, 1, count($pointsArr) - 2);
        foreach ($otherPoints as $point) {
            $row .= ' L ' . $point[0] . ', ' . $point[1];
        }

        $row .= ' Z ';

        return $row;
    }

    /**
     * Generate the WKT with the set of parameters passed by the GIS editor.
     *
     * @param mixed[]     $gisData GIS data
     * @param int         $index   Index into the parameter object
     * @param string|null $empty   Value for empty points
     *
     * @return string WKT with the set of parameters passed by the GIS editor
     */
    public function generateWkt(array $gisData, int $index, string|null $empty = ''): string
    {
<<<<<<< HEAD
        $dataRow = $gisData[$index]['MULTIPOLYGON'];
=======
        $data_row = $gis_data[$index]['MULTIPOLYGON'] ?? null;
>>>>>>> 2540af76

        $noOfPolygons = $dataRow['no_of_polygons'] ?? 1;
        if ($noOfPolygons < 1) {
            $noOfPolygons = 1;
        }

        $wkt = 'MULTIPOLYGON(';
        /** @infection-ignore-all */
        for ($k = 0; $k < $noOfPolygons; $k++) {
            $noOfLines = $dataRow[$k]['no_of_lines'] ?? 1;
            if ($noOfLines < 1) {
                $noOfLines = 1;
            }

            $wkt .= '(';
            for ($i = 0; $i < $noOfLines; $i++) {
                $noOfPoints = $dataRow[$k][$i]['no_of_points'] ?? 4;
                if ($noOfPoints < 4) {
                    $noOfPoints = 4;
                }

                $wkt .= '(';
                for ($j = 0; $j < $noOfPoints; $j++) {
                    $wkt .= (isset($dataRow[$k][$i][$j]['x'])
                            && trim((string) $dataRow[$k][$i][$j]['x']) != ''
                            ? $dataRow[$k][$i][$j]['x'] : $empty)
                        . ' ' . (isset($dataRow[$k][$i][$j]['y'])
                            && trim((string) $dataRow[$k][$i][$j]['y']) != ''
                            ? $dataRow[$k][$i][$j]['y'] : $empty) . ',';
                }

                $wkt = mb_substr($wkt, 0, -1);
                $wkt .= '),';
            }

            $wkt = mb_substr($wkt, 0, -1);
            $wkt .= '),';
        }

        $wkt = mb_substr($wkt, 0, -1);

        return $wkt . ')';
    }

    /**
     * Generate the WKT for the data from ESRI shape files.
     *
     * @param mixed[] $rowData GIS data
     *
     * @return string the WKT for the data from ESRI shape files
     */
    public function getShape(array $rowData): string
    {
        // Buffer polygons for further use
        /** @var Polygon[] $polygons */
        $polygons = [];
        foreach ($rowData['parts'] as $i => $ring) {
            $polygons[$i] = Polygon::fromXYArray($ring['points']);

            // Determines whether each line ring is an inner ring or an outer ring.
            // If it's an inner ring get a point on the surface which can be used to
            // correctly classify inner rings to their respective outer rings.
            $rowData['parts'][$i]['isOuter'] = $polygons[$i]->isOuterRing();
            if ($rowData['parts'][$i]['isOuter']) {
                continue;
            }

            // Find points on surface for inner rings
            $rowData['parts'][$i]['pointOnSurface'] = $polygons[$i]->getPointOnSurface();
        }

        // Classify inner rings to their respective outer rings.
        foreach ($rowData['parts'] as $j => $ring1) {
            if ($ring1['isOuter']) {
                continue;
            }

            foreach ($rowData['parts'] as $k => $ring2) {
                if (! $ring2['isOuter']) {
                    continue;
                }

                // If the pointOnSurface of the inner ring
                // is also inside the outer ring
                if (! $ring1['pointOnSurface']->isInsidePolygon($polygons[$k])) {
                    continue;
                }

                if (! isset($ring2['inner'])) {
                    $rowData['parts'][$k]['inner'] = [];
                }

                $rowData['parts'][$k]['inner'][] = $j;
            }
        }

        $wkt = 'MULTIPOLYGON(';
        // for each polygon
        foreach ($rowData['parts'] as $ring) {
            if (! $ring['isOuter']) {
                continue;
            }

            $wkt .= '('; // start of polygon

            $wkt .= '('; // start of outer ring
            foreach ($ring['points'] as $point) {
                $wkt .= $point['x'] . ' ' . $point['y'] . ',';
            }

            $wkt = mb_substr($wkt, 0, -1);
            $wkt .= ')'; // end of outer ring

            // inner rings if any
            if (isset($ring['inner'])) {
                foreach ($ring['inner'] as $j) {
                    $wkt .= ',('; // start of inner ring
                    foreach ($rowData['parts'][$j]['points'] as $innerPoint) {
                        $wkt .= $innerPoint['x'] . ' ' . $innerPoint['y'] . ',';
                    }

                    $wkt = mb_substr($wkt, 0, -1);
                    $wkt .= ')'; // end of inner ring
                }
            }

            $wkt .= '),'; // end of polygon
        }

        $wkt = mb_substr($wkt, 0, -1);

        return $wkt . ')';
    }

    /**
     * Generate coordinate parameters for the GIS data editor from the value of the GIS column.
     *
     * @param string $wkt Value of the GIS column
     *
     * @return mixed[] Coordinate params for the GIS data editor from the value of the GIS column
     */
    protected function getCoordinateParams(string $wkt): array
    {
        // Trim to remove leading 'MULTIPOLYGON(((' and trailing ')))'
        $wktMultiPolygon = mb_substr($wkt, 15, -3);
        $wktPolygons = explode(')),((', $wktMultiPolygon);
        $coords = ['no_of_polygons' => count($wktPolygons)];

        foreach ($wktPolygons as $k => $wktPolygon) {
            $wktRings = explode('),(', $wktPolygon);
            $coords[$k] = ['no_of_lines' => count($wktRings)];
            foreach ($wktRings as $j => $wktRing) {
                $points = $this->extractPoints1d($wktRing, null);
                $noOfPoints = count($points);
                $coords[$k][$j] = ['no_of_points' => $noOfPoints];
                /** @infection-ignore-all */
                for ($i = 0; $i < $noOfPoints; $i++) {
                    $coords[$k][$j][$i] = ['x' => $points[$i][0], 'y' => $points[$i][1]];
                }
            }
        }

        return $coords;
    }

    protected function getType(): string
    {
        return 'MULTIPOLYGON';
    }
}<|MERGE_RESOLUTION|>--- conflicted
+++ resolved
@@ -301,11 +301,7 @@
      */
     public function generateWkt(array $gisData, int $index, string|null $empty = ''): string
     {
-<<<<<<< HEAD
-        $dataRow = $gisData[$index]['MULTIPOLYGON'];
-=======
-        $data_row = $gis_data[$index]['MULTIPOLYGON'] ?? null;
->>>>>>> 2540af76
+        $dataRow = $gisData[$index]['MULTIPOLYGON'] ?? null;
 
         $noOfPolygons = $dataRow['no_of_polygons'] ?? 1;
         if ($noOfPolygons < 1) {

<?php
/**
 * Handles visualization of GIS data
 */

declare(strict_types=1);

namespace PhpMyAdmin\Gis;

use PhpMyAdmin\Core;
use PhpMyAdmin\Sanitize;
use PhpMyAdmin\Util;
use TCPDF;
use const PNG_ALL_FILTERS;
use function array_merge;
use function base64_encode;
use function count;
use function imagecolorallocate;
use function imagecreatetruecolor;
use function imagedestroy;
use function imagefilledrectangle;
use function imagepng;
use function intval;
use function is_numeric;
use function mb_strlen;
use function mb_strpos;
use function mb_strtolower;
use function mb_substr;
use function ob_get_clean;
use function ob_start;

/**
 * Handles visualization of GIS data
 */
class GisVisualization
{
    /** @var array   Raw data for the visualization */
    private $data;

    /** @var string */
    private $modified_sql;

    /** @var array   Set of default settings values are here. */
    private $settings = [
        // Array of colors to be used for GIS visualizations.
        'colors' => [
            '#B02EE0',
            '#E0642E',
            '#E0D62E',
            '#2E97E0',
            '#BCE02E',
            '#E02E75',
            '#5CE02E',
            '#E0B02E',
            '#0022E0',
            '#726CB1',
            '#481A36',
            '#BAC658',
            '#127224',
            '#825119',
            '#238C74',
            '#4C489B',
            '#87C9BF',
        ],


        // Hex values for abovementioned colours
        'colors_hex' => [
            [176, 46, 224],
            [224, 100, 46],
            [224, 214, 46],
            [46, 151, 224],
            [188, 224, 46],
            [224, 46, 117],
            [92, 224, 46],
            [224, 176, 46],
            [0, 34, 224],
            [114, 108, 177],
            [72, 26, 54],
            [186, 198, 88],
            [18, 114, 36],
            [130, 81, 25],
            [35, 140, 116],
            [76, 72, 155],
            [135, 201, 191],
        ],

        // The width of the GIS visualization.
        'width'  => 600,
        // The height of the GIS visualization.
        'height' => 450,
    ];

    /** @var array   Options that the user has specified. */
    private $userSpecifiedSettings = null;

    /**
     * Returns the settings array
     *
     * @return array the settings array
     *
     * @access public
     */
    public function getSettings()
    {
        return $this->settings;
    }

    /**
     * Factory
     *
     * @param string $sql_query SQL to fetch raw data for visualization
     * @param array  $options   Users specified options
     * @param int    $row       number of rows
     * @param int    $pos       start position
     *
     * @return GisVisualization
     *
     * @access public
     */
    public static function get($sql_query, array $options, $row, $pos)
    {
        return new GisVisualization($sql_query, $options, $row, $pos);
    }

    /**
     * Get visualization
     *
     * @param array $data    Raw data, if set, parameters other than $options will be
     *                       ignored
     * @param array $options Users specified options
     *
     * @return GisVisualization
     */
    public static function getByData(array $data, array $options)
    {
        return new GisVisualization(null, $options, null, null, $data);
    }

    /**
     * Check if data has SRID
     *
     * @return bool
     */
    public function hasSrid()
    {
        foreach ($this->data as $row) {
            if ($row['srid'] != 0) {
                return true;
            }
        }

        return false;
    }

    /**
     * Stores user specified options.
     *
     * @param string     $sql_query SQL to fetch raw data for visualization
     * @param array      $options   Users specified options
     * @param int        $row       number of rows
     * @param int        $pos       start position
     * @param array|null $data      raw data. If set, parameters other than $options
     *                              will be ignored
     *
     * @access public
     */
    private function __construct($sql_query, array $options, $row, $pos, $data = null)
    {
        $this->userSpecifiedSettings = $options;
        if (isset($data)) {
            $this->data = $data;
        } else {
            $this->modified_sql = $this->modifySqlQuery($sql_query, $row, $pos);
            $this->data = $this->fetchRawData();
        }
    }

    /**
     * All the variable initialization, options handling has to be done here.
     *
     * @return void
     *
     * @access protected
     */
    protected function init()
    {
        $this->handleOptions();
    }

    /**
     * Returns sql for fetching raw data
     *
     * @param string $sql_query The SQL to modify.
     * @param int    $rows      Number of rows.
     * @param int    $pos       Start position.
     *
     * @return string the modified sql query.
     */
    private function modifySqlQuery($sql_query, $rows, $pos)
    {
        $isMariaDb = $this->userSpecifiedSettings['isMariaDB'] === true;
        $modified_query = 'SELECT ';
        $spatialAsText = 'ASTEXT';
        $spatialSrid = 'SRID';
        $axisOrder = '';

        if ($this->userSpecifiedSettings['mysqlVersion'] >= 50600) {
            $spatialAsText = 'ST_ASTEXT';
            $spatialSrid = 'ST_SRID';
        }

        // If MYSQL version >= 8.1 override default axis order
        if ($this->userSpecifiedSettings['mysqlVersion'] >= 80010 && ! $isMariaDb) {
            $axisOrder = ', \'axis-order=long-lat\'';
        }

        // If label column is chosen add it to the query
        if (! empty($this->userSpecifiedSettings['labelColumn'])) {
            $modified_query .= Util::backquote(
                $this->userSpecifiedSettings['labelColumn']
            )
            . ', ';
        }
        // Wrap the spatial column with 'ST_ASTEXT()' function and add it
        $modified_query .= $spatialAsText . '('
            . Util::backquote($this->userSpecifiedSettings['spatialColumn'])
            . $axisOrder . ') AS ' . Util::backquote(
                $this->userSpecifiedSettings['spatialColumn']
            )
            . ', ';

        // Get the SRID
        $modified_query .= $spatialSrid . '('
            . Util::backquote($this->userSpecifiedSettings['spatialColumn'])
            . ') AS ' . Util::backquote('srid') . ' ';

        // Append the original query as the inner query
        $modified_query .= 'FROM (' . $sql_query . ') AS '
            . Util::backquote('temp_gis');

        // LIMIT clause
        if (is_numeric($rows) && $rows > 0) {
            $modified_query .= ' LIMIT ';
            if (is_numeric($pos) && $pos >= 0) {
                $modified_query .= $pos . ', ' . $rows;
            } else {
                $modified_query .= $rows;
            }
        }

        return $modified_query;
    }

    /**
     * Returns raw data for GIS visualization.
     *
     * @return array the raw data.
     */
    private function fetchRawData()
    {
        $modified_result = $GLOBALS['dbi']->tryQuery($this->modified_sql);

        if ($modified_result === false) {
            return [];
        }

        $data = [];
        while ($row = $GLOBALS['dbi']->fetchAssoc($modified_result)) {
            $data[] = $row;
        }

        return $data;
    }

    /**
     * A function which handles passed parameters. Useful if desired
     * chart needs to be a little bit different from the default one.
     *
     * @return void
     *
     * @access private
     */
    private function handleOptions()
    {
        if ($this->userSpecifiedSettings === null) {
            return;
        }

        $this->settings = array_merge(
            $this->settings,
            $this->userSpecifiedSettings
        );
    }

    /**
     * Sanitizes the file name.
     *
     * @param string $file_name file name
     * @param string $ext       extension of the file
     *
     * @return string the sanitized file name
     *
     * @access private
     */
    private function sanitizeName($file_name, $ext)
    {
        $file_name = Sanitize::sanitizeFilename($file_name);

        // Check if the user already added extension;
        // get the substring where the extension would be if it was included
        $extension_start_pos = mb_strlen($file_name) - mb_strlen($ext) - 1;
        $user_extension
            = mb_substr(
                $file_name,
                $extension_start_pos,
                mb_strlen($file_name)
            );
        $required_extension = '.' . $ext;
        if (mb_strtolower($user_extension) != $required_extension) {
            $file_name .= $required_extension;
        }

        return $file_name;
    }

    /**
     * Handles common tasks of writing the visualization to file for various formats.
     *
     * @param string $file_name file name
     * @param string $type      mime type
     * @param string $ext       extension of the file
     *
     * @return void
     *
     * @access private
     */
    private function writeToFile($file_name, $type, $ext)
    {
        $file_name = $this->sanitizeName($file_name, $ext);
        Core::downloadHeader($file_name, $type);
    }

    /**
     * Generate the visualization in SVG format.
     *
     * @return string the generated image resource
     *
     * @access private
     */
    private function svg()
    {
        $this->init();

        $output = '<?xml version="1.0" encoding="UTF-8" standalone="no"?>'
            . "\n"
            . '<svg version="1.1" xmlns:svg="http://www.w3.org/2000/svg"'
            . ' xmlns="http://www.w3.org/2000/svg"'
            . ' width="' . intval($this->settings['width']) . '"'
            . ' height="' . intval($this->settings['height']) . '">'
            . '<g id="groupPanel">';

        $scale_data = $this->scaleDataSet($this->data);
        $output .= $this->prepareDataSet($this->data, $scale_data, 'svg', '');

        $output .= '</g></svg>';

        return $output;
    }

    /**
     * Get the visualization as a SVG.
     *
     * @return string the visualization as a SVG
     *
     * @access public
     */
    public function asSVG()
    {
        return $this->svg();
    }

    /**
     * Saves as a SVG image to a file.
     *
     * @param string $file_name File name
     *
     * @return void
     *
     * @access public
     */
    public function toFileAsSvg($file_name)
    {
        $img = $this->svg();
        $this->writeToFile($file_name, 'image/svg+xml', 'svg');
        echo $img;
    }

    /**
     * Generate the visualization in PNG format.
     *
     * @return resource the generated image resource
     *
     * @access private
     */
    private function png()
    {
        $this->init();

        // create image
        $image = imagecreatetruecolor(
            $this->settings['width'],
            $this->settings['height']
        );

        // fill the background
        $bg = imagecolorallocate($image, 229, 229, 229);
        imagefilledrectangle(
            $image,
            0,
            0,
            $this->settings['width'] - 1,
            $this->settings['height'] - 1,
            $bg
        );

        $scale_data = $this->scaleDataSet($this->data);
        $image = $this->prepareDataSet($this->data, $scale_data, 'png', $image);

        return $image;
    }

    /**
     * Get the visualization as a PNG.
     *
     * @return string the visualization as a PNG
     *
     * @access public
     */
    public function asPng()
    {
        $img = $this->png();

        // render and save it to variable
        ob_start();
        imagepng($img, null, 9, PNG_ALL_FILTERS);
        imagedestroy($img);
        $output = ob_get_clean();

        // base64 encode
        $encoded = base64_encode($output);

        return '<img src="data:image/png;base64,' . $encoded . '">';
    }

    /**
     * Saves as a PNG image to a file.
     *
     * @param string $file_name File name
     *
     * @return void
     *
     * @access public
     */
    public function toFileAsPng($file_name)
    {
        $img = $this->png();
        $this->writeToFile($file_name, 'image/png', 'png');
        imagepng($img, null, 9, PNG_ALL_FILTERS);
        imagedestroy($img);
    }

    /**
     * Get the code for visualization with OpenLayers.
     *
     * @return string the code for visualization with OpenLayers
     *
     * @todo Should return JSON to avoid eval() in gis_data_editor.js
     * @access public
     */
    public function asOl()
    {
        $this->init();
<<<<<<< HEAD
        $scale_data = $this->scaleDataSet($this->_data);
//        $output
//            . 'var options = {'
//            . 'projection: new OpenLayers.Projection("EPSG:900913"),'
//            . 'displayProjection: new OpenLayers.Projection("EPSG:4326"),'
//            . 'units: "m",'
//            . 'numZoomLevels: 18,'
//            . 'maxResolution: 156543.0339,'
//            . 'maxExtent: new OpenLayers.Bounds('
//            . '-20037508, -20037508, 20037508, 20037508),'
//            . 'restrictedExtent: new OpenLayers.Bounds('
//            . '-20037508, -20037508, 20037508, 20037508)'
//            . '};'
//            . 'var map = new OpenLayers.Map("openlayersmap", options);'
//            . 'var layerNone = new OpenLayers.Layer.Boxes('
//            . '"None", {isBaseLayer: true});'
//            . 'var layerOSM = new OpenLayers.Layer.OSM("OSM",'
//            . '['
//            . '"https://a.tile.openstreetmap.org/${z}/${x}/${y}.png",'
//            . '"https://b.tile.openstreetmap.org/${z}/${x}/${y}.png",'
//            . '"https://c.tile.openstreetmap.org/${z}/${x}/${y}.png"'
//            . ']);'
//            . 'map.addLayers([layerOSM,layerNone]);'
//            . 'var vectorLayer = new OpenLayers.Layer.Vector("Data");'
//            . 'var bound;';
//        $output .= 'map.addLayer(vectorLayer);'
//            . 'map.zoomToExtent(bound);'
//            . 'if (map.getZoom() < 2) {'
//            . 'map.zoomTo(2);'
//            . '}'
//            . 'map.addControl(new OpenLayers.Control.LayerSwitcher());'
//            . 'map.addControl(new OpenLayers.Control.MousePosition());'
//            . '}';

//        return $output;
        $output
            = 'if (typeof ol !== "undefined") {'
            . 'var vectorLayer = new ol.source.Vector({});'
            . 'var map = new ol.Map({'
            . 'target: \'openlayersmap\','
            . 'layers: ['
            . 'new ol.layer.Tile({'
            . 'source: new ol.source.OSM()'
            . '}),'
            . 'new ol.layer.Vector({'
            . 'source: vectorLayer'
            . '})'
            . '],'
            . 'view: new ol.View({'
            . 'center: ol.proj.fromLonLat([37.41, 8.82]),'
            . 'zoom: 4'
            . '})'
            . '});';
        $output .= $this->prepareDataSet($this->_data, $scale_data, 'ol', '')
=======
        $scale_data = $this->scaleDataSet($this->data);
        $output
            = 'if (typeof OpenLayers !== "undefined") {'
            . 'var options = {'
            . 'projection: new OpenLayers.Projection("EPSG:900913"),'
            . 'displayProjection: new OpenLayers.Projection("EPSG:4326"),'
            . 'units: "m",'
            . 'numZoomLevels: 18,'
            . 'maxResolution: 156543.0339,'
            . 'maxExtent: new OpenLayers.Bounds('
            . '-20037508, -20037508, 20037508, 20037508),'
            . 'restrictedExtent: new OpenLayers.Bounds('
            . '-20037508, -20037508, 20037508, 20037508)'
            . '};'
            . 'var map = new OpenLayers.Map("openlayersmap", options);'
            . 'var layerNone = new OpenLayers.Layer.Boxes('
            . '"None", {isBaseLayer: true});'
            . 'var layerOSM = new OpenLayers.Layer.OSM("OSM",'
            . '['
            . '"https://a.tile.openstreetmap.org/${z}/${x}/${y}.png",'
            . '"https://b.tile.openstreetmap.org/${z}/${x}/${y}.png",'
            . '"https://c.tile.openstreetmap.org/${z}/${x}/${y}.png"'
            . ']);'
            . 'map.addLayers([layerOSM,layerNone]);'
            . 'var vectorLayer = new OpenLayers.Layer.Vector("Data");'
            . 'var bound;';
        $output .= $this->prepareDataSet($this->data, $scale_data, 'ol', '');
        $output .= 'map.addLayer(vectorLayer);'
            . 'map.zoomToExtent(bound);'
            . 'if (map.getZoom() < 2) {'
            . 'map.zoomTo(2);'
            . '}'
            . 'map.addControl(new OpenLayers.Control.LayerSwitcher());'
            . 'map.addControl(new OpenLayers.Control.MousePosition());'
>>>>>>> e5514a6b
            . '}';
        return $output;
    }

    /**
     * Saves as a PDF to a file.
     *
     * @param string $file_name File name
     *
     * @return void
     *
     * @access public
     */
    public function toFileAsPdf($file_name)
    {
        $this->init();

        // create pdf
        $pdf = new TCPDF(
            '',
            'pt',
            $GLOBALS['cfg']['PDFDefaultPageSize'],
            true,
            'UTF-8',
            false
        );

        // disable header and footer
        $pdf->setPrintHeader(false);
        $pdf->setPrintFooter(false);

        //set auto page breaks
        $pdf->SetAutoPageBreak(false);

        // add a page
        $pdf->AddPage();

        $scale_data = $this->scaleDataSet($this->data);
        $pdf = $this->prepareDataSet($this->data, $scale_data, 'pdf', $pdf);

        // sanitize file name
        $file_name = $this->sanitizeName($file_name, 'pdf');
        $pdf->Output($file_name, 'D');
    }

    /**
     * Convert file to image
     *
     * @param string $format Output format
     *
     * @return string File
     */
    public function toImage($format)
    {
        if ($format === 'svg') {
            return $this->asSVG();
        }

        if ($format === 'png') {
            return $this->asPng();
        }

        if ($format === 'ol') {
            return $this->asOl();
        }

        return '';
    }

    /**
     * Convert file to given format
     *
     * @param string $filename Filename
     * @param string $format   Output format
     *
     * @return void
     */
    public function toFile($filename, $format)
    {
        if ($format === 'svg') {
            $this->toFileAsSvg($filename);
        } elseif ($format === 'png') {
            $this->toFileAsPng($filename);
        } elseif ($format === 'pdf') {
            $this->toFileAsPdf($filename);
        }
    }

    /**
     * Calculates the scale, horizontal and vertical offset that should be used.
     *
     * @param array $data Row data
     *
     * @return array an array containing the scale, x and y offsets
     *
     * @access private
     */
    private function scaleDataSet(array $data)
    {
        $min_max = [
            'maxX' => 0.0,
            'maxY' => 0.0,
            'minX' => 0.0,
            'minY' => 0.0,
        ];
        $border = 15;
        // effective width and height of the plot
        $plot_width = $this->settings['width'] - 2 * $border;
        $plot_height = $this->settings['height'] - 2 * $border;

        foreach ($data as $row) {
            // Figure out the data type
            $ref_data = $row[$this->settings['spatialColumn']];
            $type_pos = mb_strpos($ref_data, '(');
            if ($type_pos === false) {
                continue;
            }
            $type = mb_substr($ref_data, 0, $type_pos);

            $gis_obj = GisFactory::factory($type);
            if (! $gis_obj) {
                continue;
            }
            $scale_data = $gis_obj->scaleRow(
                $row[$this->settings['spatialColumn']]
            );

            // Update minimum/maximum values for x and y coordinates.
            $c_maxX = (float) $scale_data['maxX'];
            if ($min_max['maxX'] === 0.0 || $c_maxX > $min_max['maxX']) {
                $min_max['maxX'] = $c_maxX;
            }

            $c_minX = (float) $scale_data['minX'];
            if ($min_max['minX'] === 0.0 || $c_minX < $min_max['minX']) {
                $min_max['minX'] = $c_minX;
            }

            $c_maxY = (float) $scale_data['maxY'];
            if ($min_max['maxY'] === 0.0 || $c_maxY > $min_max['maxY']) {
                $min_max['maxY'] = $c_maxY;
            }

            $c_minY = (float) $scale_data['minY'];
            if ($min_max['minY'] !== 0.0 && $c_minY >= $min_max['minY']) {
                continue;
            }

            $min_max['minY'] = $c_minY;
        }

        // scale the visualization
        $x_ratio = ($min_max['maxX'] - $min_max['minX']) / $plot_width;
        $y_ratio = ($min_max['maxY'] - $min_max['minY']) / $plot_height;
        $ratio = $x_ratio > $y_ratio ? $x_ratio : $y_ratio;

        $scale = $ratio != 0 ? 1 / $ratio : 1;

        if ($x_ratio < $y_ratio) {
            // center horizontally
            $x = ($min_max['maxX'] + $min_max['minX'] - $plot_width / $scale) / 2;
            // fit vertically
            $y = $min_max['minY'] - ($border / $scale);
        } else {
            // fit horizontally
            $x = $min_max['minX'] - ($border / $scale);
            // center vertically
            $y = ($min_max['maxY'] + $min_max['minY'] - $plot_height / $scale) / 2;
        }

        return [
            'scale'  => $scale,
            'x'      => $x,
            'y'      => $y,
            'minX'   => $min_max['minX'],
            'maxX'   => $min_max['maxX'],
            'minY'   => $min_max['minY'],
            'maxY'   => $min_max['maxY'],
            'height' => $this->settings['height'],
        ];
    }

    /**
     * Prepares and return the dataset as needed by the visualization.
     *
     * @param array                       $data       Raw data
     * @param array                       $scale_data Data related to scaling
     * @param string                      $format     Format of the visualization
     * @param resource|TCPDF|string|false $results    Image object in the case of png
     *                                                TCPDF object in the case of pdf
     *
     * @return mixed the formatted array of data
     *
     * @access private
     */
    private function prepareDataSet(array $data, array $scale_data, $format, $results)
    {
        $color_number = 0;

        // loop through the rows
        foreach ($data as $row) {
            $index = $color_number % count($this->settings['colors']);

            // Figure out the data type
            $ref_data = $row[$this->settings['spatialColumn']];
            $type_pos = mb_strpos($ref_data, '(');
            if ($type_pos === false) {
                continue;
            }
            $type = mb_substr($ref_data, 0, $type_pos);

            $gis_obj = GisFactory::factory($type);
            if (! $gis_obj) {
                continue;
            }
            $label = '';
            if (isset($this->settings['labelColumn'], $row[$this->settings['labelColumn']])) {
                $label = $row[$this->settings['labelColumn']];
            }

            if ($format === 'svg') {
                $results .= $gis_obj->prepareRowAsSvg(
                    $row[$this->settings['spatialColumn']],
                    $label,
                    $this->settings['colors'][$index],
                    $scale_data
                );
            } elseif ($format === 'png') {
                $results = $gis_obj->prepareRowAsPng(
                    $row[$this->settings['spatialColumn']],
                    $label,
                    $this->settings['colors'][$index],
                    $scale_data,
                    $results
                );
            } elseif ($format === 'pdf' && $results instanceof TCPDF) {
                $results = $gis_obj->prepareRowAsPdf(
                    $row[$this->settings['spatialColumn']],
                    $label,
                    $this->settings['colors'][$index],
                    $scale_data,
                    $results
                );
            } elseif ($format === 'ol') {
                $results .= $gis_obj->prepareRowAsOl(
                    $row[$this->settings['spatialColumn']],
                    $row['srid'],
                    $label,
<<<<<<< HEAD
                    $this->_settings['colors_hex'][$index],
=======
                    $this->settings['colors'][$index],
>>>>>>> e5514a6b
                    $scale_data
                );
            }
            $color_number++;
        }

        return $results;
    }

    /**
     * Set user specified settings
     *
     * @param array $userSpecifiedSettings User specified settings
     *
     * @return void
     */
    public function setUserSpecifiedSettings(array $userSpecifiedSettings)
    {
        $this->userSpecifiedSettings = $userSpecifiedSettings;
    }
}<|MERGE_RESOLUTION|>--- conflicted
+++ resolved
@@ -481,8 +481,7 @@
     public function asOl()
     {
         $this->init();
-<<<<<<< HEAD
-        $scale_data = $this->scaleDataSet($this->_data);
+        $scale_data = $this->scaleDataSet($this->data);
 //        $output
 //            . 'var options = {'
 //            . 'projection: new OpenLayers.Projection("EPSG:900913"),'
@@ -535,43 +534,7 @@
             . 'zoom: 4'
             . '})'
             . '});';
-        $output .= $this->prepareDataSet($this->_data, $scale_data, 'ol', '')
-=======
-        $scale_data = $this->scaleDataSet($this->data);
-        $output
-            = 'if (typeof OpenLayers !== "undefined") {'
-            . 'var options = {'
-            . 'projection: new OpenLayers.Projection("EPSG:900913"),'
-            . 'displayProjection: new OpenLayers.Projection("EPSG:4326"),'
-            . 'units: "m",'
-            . 'numZoomLevels: 18,'
-            . 'maxResolution: 156543.0339,'
-            . 'maxExtent: new OpenLayers.Bounds('
-            . '-20037508, -20037508, 20037508, 20037508),'
-            . 'restrictedExtent: new OpenLayers.Bounds('
-            . '-20037508, -20037508, 20037508, 20037508)'
-            . '};'
-            . 'var map = new OpenLayers.Map("openlayersmap", options);'
-            . 'var layerNone = new OpenLayers.Layer.Boxes('
-            . '"None", {isBaseLayer: true});'
-            . 'var layerOSM = new OpenLayers.Layer.OSM("OSM",'
-            . '['
-            . '"https://a.tile.openstreetmap.org/${z}/${x}/${y}.png",'
-            . '"https://b.tile.openstreetmap.org/${z}/${x}/${y}.png",'
-            . '"https://c.tile.openstreetmap.org/${z}/${x}/${y}.png"'
-            . ']);'
-            . 'map.addLayers([layerOSM,layerNone]);'
-            . 'var vectorLayer = new OpenLayers.Layer.Vector("Data");'
-            . 'var bound;';
-        $output .= $this->prepareDataSet($this->data, $scale_data, 'ol', '');
-        $output .= 'map.addLayer(vectorLayer);'
-            . 'map.zoomToExtent(bound);'
-            . 'if (map.getZoom() < 2) {'
-            . 'map.zoomTo(2);'
-            . '}'
-            . 'map.addControl(new OpenLayers.Control.LayerSwitcher());'
-            . 'map.addControl(new OpenLayers.Control.MousePosition());'
->>>>>>> e5514a6b
+        $output .= $this->prepareDataSet($this->data, $scale_data, 'ol', '')
             . '}';
         return $output;
     }
@@ -820,11 +783,7 @@
                     $row[$this->settings['spatialColumn']],
                     $row['srid'],
                     $label,
-<<<<<<< HEAD
-                    $this->_settings['colors_hex'][$index],
-=======
-                    $this->settings['colors'][$index],
->>>>>>> e5514a6b
+                    $this->settings['colors_hex'][$index],
                     $scale_data
                 );
             }

--- conflicted
+++ resolved
@@ -212,24 +212,12 @@
             // Extract coordinates of the point
             $coordinates = explode(' ', $point);
 
-<<<<<<< HEAD
             if (isset($coordinates[1]) && trim($coordinates[0]) != '' && trim($coordinates[1]) != '') {
-                if ($scaleData === null) {
-                    $x = (float) $coordinates[0];
-                    $y = (float) $coordinates[1];
-                } else {
-                    $x = (float) (((float) $coordinates[0] - $scaleData['x']) * $scaleData['scale']);
-                    $y = (float) ($scaleData['height']
-                        - ((float) $coordinates[1] - $scaleData['y']) * $scaleData['scale']);
-=======
-            if (isset($coordinates[0], $coordinates[1]) && trim($coordinates[0]) != '' && trim($coordinates[1]) != '') {
-                $x = floatval(trim($coordinates[0]));
-                $y = floatval(trim($coordinates[1]));
-
-                if ($scale_data != null) {
-                    $x = floatval(($x - $scale_data['x']) * $scale_data['scale']);
-                    $y = floatval($scale_data['height'] - ($y - $scale_data['y']) * $scale_data['scale']);
->>>>>>> 87722fdf
+                $x = (float) trim($coordinates[0]);
+                $y = (float) trim($coordinates[1]);
+                if ($scaleData !== null) {
+                    $x = (float) (($x - $scaleData['x']) * $scaleData['scale']);
+                    $y = (float) ($scaleData['height'] - ($y - $scaleData['y']) * $scaleData['scale']);
                 }
             } else {
                 $x = 0.0;

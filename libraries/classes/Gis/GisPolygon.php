<?php
/**
 * Handles actions related to GIS POLYGON objects
 */

declare(strict_types=1);

namespace PhpMyAdmin\Gis;

use PhpMyAdmin\Image\ImageWrapper;
use TCPDF;

use function array_merge;
use function array_push;
use function array_slice;
use function count;
use function explode;
use function hexdec;
use function json_encode;
use function max;
use function mb_substr;
use function min;
use function pow;
use function round;
use function sqrt;
use function str_contains;
use function trim;

/**
 * Handles actions related to GIS POLYGON objects
 */
class GisPolygon extends GisGeometry
{
    /** @var self */
    private static $instance;

    /**
     * A private constructor; prevents direct creation of object.
     *
     * @access private
     */
    private function __construct()
    {
    }

    /**
     * Returns the singleton.
     *
     * @return GisPolygon the singleton
     *
     * @access public
     */
    public static function singleton()
    {
        if (! isset(self::$instance)) {
            self::$instance = new GisPolygon();
        }

        return self::$instance;
    }

    /**
     * Scales each row.
     *
     * @param string $spatial spatial data of a row
     *
     * @return array an array containing the min, max values for x and y coordinates
     *
     * @access public
     */
    public function scaleRow($spatial)
    {
        // Trim to remove leading 'POLYGON((' and trailing '))'
        $polygon = mb_substr($spatial, 9, -2);

        // If the polygon doesn't have an inner ring, use polygon itself
        if (! str_contains($polygon, '),(')) {
            $ring = $polygon;
        } else {
            // Separate outer ring and use it to determine min-max
            $parts = explode('),(', $polygon);
            $ring = $parts[0];
        }

        return $this->setMinMax($ring, []);
    }

    /**
     * Adds to the PNG image object, the data related to a row in the GIS dataset.
     *
     * @param string      $spatial    GIS POLYGON object
     * @param string|null $label      Label for the GIS POLYGON object
     * @param string      $fill_color Color for the GIS POLYGON object
     * @param array       $scale_data Array containing data related to scaling
     */
    public function prepareRowAsPng(
        $spatial,
        ?string $label,
        $fill_color,
        array $scale_data,
        ImageWrapper $image
    ): ImageWrapper {
        // allocate colors
        $black = $image->colorAllocate(0, 0, 0);
        $red = (int) hexdec(mb_substr($fill_color, 1, 2));
        $green = (int) hexdec(mb_substr($fill_color, 3, 2));
        $blue = (int) hexdec(mb_substr($fill_color, 4, 2));
        $color = $image->colorAllocate($red, $green, $blue);

        // Trim to remove leading 'POLYGON((' and trailing '))'
        $polygon = mb_substr($spatial, 9, -2);

        // If the polygon doesn't have an inner polygon
        if (! str_contains($polygon, '),(')) {
            $points_arr = $this->extractPoints($polygon, $scale_data, true);
        } else {
            // Separate outer and inner polygons
            $parts = explode('),(', $polygon);
            $outer = $parts[0];
            $inner = array_slice($parts, 1);

            $points_arr = $this->extractPoints($outer, $scale_data, true);

            foreach ($inner as $inner_poly) {
                $points_arr = array_merge(
                    $points_arr,
                    $this->extractPoints($inner_poly, $scale_data, true)
                );
            }
        }

        // draw polygon
        $image->filledPolygon($points_arr, count($points_arr) / 2, $color);
        // print label if applicable
        if (isset($label) && trim($label) != '') {
<<<<<<< HEAD
            $image->string(1, $points_arr[2], $points_arr[3], trim($label), $black);
=======
            imagestring(
                $image,
                1,
                (int) round($points_arr[2]),
                (int) round($points_arr[3]),
                trim($label),
                $black
            );
>>>>>>> a9f920b5
        }

        return $image;
    }

    /**
     * Adds to the TCPDF instance, the data related to a row in the GIS dataset.
     *
     * @param string      $spatial    GIS POLYGON object
     * @param string|null $label      Label for the GIS POLYGON object
     * @param string      $fill_color Color for the GIS POLYGON object
     * @param array       $scale_data Array containing data related to scaling
     * @param TCPDF       $pdf        TCPDF instance
     *
     * @return TCPDF the modified TCPDF instance
     *
     * @access public
     */
    public function prepareRowAsPdf($spatial, ?string $label, $fill_color, array $scale_data, $pdf)
    {
        // allocate colors
        $red = hexdec(mb_substr($fill_color, 1, 2));
        $green = hexdec(mb_substr($fill_color, 3, 2));
        $blue = hexdec(mb_substr($fill_color, 4, 2));
        $color = [
            $red,
            $green,
            $blue,
        ];

        // Trim to remove leading 'POLYGON((' and trailing '))'
        $polygon = mb_substr($spatial, 9, -2);

        // If the polygon doesn't have an inner polygon
        if (! str_contains($polygon, '),(')) {
            $points_arr = $this->extractPoints($polygon, $scale_data, true);
        } else {
            // Separate outer and inner polygons
            $parts = explode('),(', $polygon);
            $outer = $parts[0];
            $inner = array_slice($parts, 1);

            $points_arr = $this->extractPoints($outer, $scale_data, true);

            foreach ($inner as $inner_poly) {
                $points_arr = array_merge(
                    $points_arr,
                    $this->extractPoints($inner_poly, $scale_data, true)
                );
            }
        }

        // draw polygon
        $pdf->Polygon($points_arr, 'F*', [], $color, true);
        // print label if applicable
        if (isset($label) && trim($label) != '') {
            $pdf->SetXY($points_arr[2], $points_arr[3]);
            $pdf->SetFontSize(5);
            $pdf->Cell(0, 0, trim($label));
        }

        return $pdf;
    }

    /**
     * Prepares and returns the code related to a row in the GIS dataset as SVG.
     *
     * @param string $spatial    GIS POLYGON object
     * @param string $label      Label for the GIS POLYGON object
     * @param string $fill_color Color for the GIS POLYGON object
     * @param array  $scale_data Array containing data related to scaling
     *
     * @return string the code related to a row in the GIS dataset
     *
     * @access public
     */
    public function prepareRowAsSvg($spatial, $label, $fill_color, array $scale_data)
    {
        $polygon_options = [
            'name'         => $label,
            'id'           => $label . $this->getRandomId(),
            'class'        => 'polygon vector',
            'stroke'       => 'black',
            'stroke-width' => 0.5,
            'fill'         => $fill_color,
            'fill-rule'    => 'evenodd',
            'fill-opacity' => 0.8,
        ];

        // Trim to remove leading 'POLYGON((' and trailing '))'
        $polygon = mb_substr($spatial, 9, -2);

        $row = '<path d="';

        // If the polygon doesn't have an inner polygon
        if (! str_contains($polygon, '),(')) {
            $row .= $this->drawPath($polygon, $scale_data);
        } else {
            // Separate outer and inner polygons
            $parts = explode('),(', $polygon);
            $outer = $parts[0];
            $inner = array_slice($parts, 1);

            $row .= $this->drawPath($outer, $scale_data);

            foreach ($inner as $inner_poly) {
                $row .= $this->drawPath($inner_poly, $scale_data);
            }
        }

        $row .= '"';
        foreach ($polygon_options as $option => $val) {
            $row .= ' ' . $option . '="' . trim((string) $val) . '"';
        }

        $row .= '/>';

        return $row;
    }

    /**
     * Prepares JavaScript related to a row in the GIS dataset
     * to visualize it with OpenLayers.
     *
     * @param string $spatial    GIS POLYGON object
     * @param int    $srid       Spatial reference ID
     * @param string $label      Label for the GIS POLYGON object
     * @param array  $fill_color Color for the GIS POLYGON object
     * @param array  $scale_data Array containing data related to scaling
     *
     * @return string JavaScript related to a row in the GIS dataset
     *
     * @access public
     */
    public function prepareRowAsOl($spatial, $srid, $label, $fill_color, array $scale_data)
    {
        $fill_opacity = 0.8;
        array_push($fill_color, $fill_opacity);
        $fill_style = ['color' => $fill_color];
        $stroke_style = [
            'color' => [0,0,0],
            'width' => 0.5,
        ];
        $row =  'var style = new ol.style.Style({'
            . 'fill: new ol.style.Fill(' . json_encode($fill_style) . '),'
            . 'stroke: new ol.style.Stroke(' . json_encode($stroke_style) . ')';
        if (trim($label) !== '') {
            $text_style = ['text' => trim($label)];
            $row .= ',text: new ol.style.Text(' . json_encode($text_style) . ')';
        }

        $row .= '});';

        if ($srid == 0) {
            $srid = 4326;
        }

        $row .= $this->getBoundsForOl($srid, $scale_data);

        // Trim to remove leading 'POLYGON((' and trailing '))'
        $polygon = mb_substr($spatial, 9, -2);

        // Separate outer and inner polygons
        $parts = explode('),(', $polygon);

        return $row . $this->getPolygonForOpenLayers($parts, $srid)
            . 'var feature = new ol.Feature({geometry: polygon});'
            . 'feature.setStyle(style);'
            . 'vectorLayer.addFeature(feature);';
    }

    /**
     * Draws a ring of the polygon using SVG path element.
     *
     * @param string $polygon    The ring
     * @param array  $scale_data Array containing data related to scaling
     *
     * @return string the code to draw the ring
     *
     * @access private
     */
    private function drawPath($polygon, array $scale_data)
    {
        $points_arr = $this->extractPoints($polygon, $scale_data);

        $row = ' M ' . $points_arr[0][0] . ', ' . $points_arr[0][1];
        $other_points = array_slice($points_arr, 1, count($points_arr) - 2);
        foreach ($other_points as $point) {
            $row .= ' L ' . $point[0] . ', ' . $point[1];
        }

        $row .= ' Z ';

        return $row;
    }

    /**
     * Generate the WKT with the set of parameters passed by the GIS editor.
     *
     * @param array       $gis_data GIS data
     * @param int         $index    Index into the parameter object
     * @param string|null $empty    Value for empty points
     *
     * @return string WKT with the set of parameters passed by the GIS editor
     *
     * @access public
     */
    public function generateWkt(array $gis_data, $index, $empty = '')
    {
        $no_of_lines = $gis_data[$index]['POLYGON']['no_of_lines'] ?? 1;
        if ($no_of_lines < 1) {
            $no_of_lines = 1;
        }

        $wkt = 'POLYGON(';
        for ($i = 0; $i < $no_of_lines; $i++) {
            $no_of_points = $gis_data[$index]['POLYGON'][$i]['no_of_points'] ?? 4;
            if ($no_of_points < 4) {
                $no_of_points = 4;
            }

            $wkt .= '(';
            for ($j = 0; $j < $no_of_points; $j++) {
                $wkt .= (isset($gis_data[$index]['POLYGON'][$i][$j]['x'])
                        && trim((string) $gis_data[$index]['POLYGON'][$i][$j]['x']) != ''
                        ? $gis_data[$index]['POLYGON'][$i][$j]['x'] : $empty)
                    . ' ' . (isset($gis_data[$index]['POLYGON'][$i][$j]['y'])
                        && trim((string) $gis_data[$index]['POLYGON'][$i][$j]['y']) != ''
                        ? $gis_data[$index]['POLYGON'][$i][$j]['y'] : $empty) . ',';
            }

            $wkt = mb_substr($wkt, 0, -1);
            $wkt .= '),';
        }

        $wkt = mb_substr($wkt, 0, -1);

        return $wkt . ')';
    }

    /**
     * Calculates the area of a closed simple polygon.
     *
     * @param array $ring array of points forming the ring
     *
     * @return float the area of a closed simple polygon
     *
     * @access public
     * @static
     */
    public static function area(array $ring)
    {
        $no_of_points = count($ring);

        // If the last point is same as the first point ignore it
        $last = count($ring) - 1;
        if (
            ($ring[0]['x'] == $ring[$last]['x'])
            && ($ring[0]['y'] == $ring[$last]['y'])
        ) {
            $no_of_points--;
        }

        //         _n-1
        // A = _1_ \    (X(i) * Y(i+1)) - (Y(i) * X(i+1))
        //      2  /__
        //         i=0
        $area = 0;
        for ($i = 0; $i < $no_of_points; $i++) {
            $j = ($i + 1) % $no_of_points;
            $area += $ring[$i]['x'] * $ring[$j]['y'];
            $area -= $ring[$i]['y'] * $ring[$j]['x'];
        }

        $area /= 2.0;

        return $area;
    }

    /**
     * Determines whether a set of points represents an outer ring.
     * If points are in clockwise orientation then, they form an outer ring.
     *
     * @param array $ring array of points forming the ring
     *
     * @return bool whether a set of points represents an outer ring
     *
     * @access public
     * @static
     */
    public static function isOuterRing(array $ring)
    {
        // If area is negative then it's in clockwise orientation,
        // i.e. it's an outer ring
        return self::area($ring) < 0;
    }

    /**
     * Determines whether a given point is inside a given polygon.
     *
     * @param array $point   x, y coordinates of the point
     * @param array $polygon array of points forming the ring
     *
     * @return bool whether a given point is inside a given polygon
     *
     * @access public
     * @static
     */
    public static function isPointInsidePolygon(array $point, array $polygon)
    {
        // If first point is repeated at the end remove it
        $last = count($polygon) - 1;
        if (
            ($polygon[0]['x'] == $polygon[$last]['x'])
            && ($polygon[0]['y'] == $polygon[$last]['y'])
        ) {
            $polygon = array_slice($polygon, 0, $last);
        }

        $no_of_points = count($polygon);
        $counter = 0;

        // Use ray casting algorithm
        $p1 = $polygon[0];
        for ($i = 1; $i <= $no_of_points; $i++) {
            $p2 = $polygon[$i % $no_of_points];
            if ($point['y'] <= min([$p1['y'], $p2['y']])) {
                $p1 = $p2;
                continue;
            }

            if ($point['y'] > max([$p1['y'], $p2['y']])) {
                $p1 = $p2;
                continue;
            }

            if ($point['x'] > max([$p1['x'], $p2['x']])) {
                $p1 = $p2;
                continue;
            }

            if ($p1['y'] != $p2['y']) {
                $xinters = ($point['y'] - $p1['y'])
                    * ($p2['x'] - $p1['x'])
                    / ($p2['y'] - $p1['y']) + $p1['x'];
                if ($p1['x'] == $p2['x'] || $point['x'] <= $xinters) {
                    $counter++;
                }
            }

            $p1 = $p2;
        }

        return $counter % 2 != 0;
    }

    /**
     * Returns a point that is guaranteed to be on the surface of the ring.
     * (for simple closed rings)
     *
     * @param array $ring array of points forming the ring
     *
     * @return array|false a point on the surface of the ring
     */
    public static function getPointOnSurface(array $ring)
    {
        $x0 = null;
        $x1 = null;
        $y0 = null;
        $y1 = null;
        // Find two consecutive distinct points.
        for ($i = 0, $nb = count($ring) - 1; $i < $nb; $i++) {
            if ($ring[$i]['y'] != $ring[$i + 1]['y']) {
                $x0 = $ring[$i]['x'];
                $x1 = $ring[$i + 1]['x'];
                $y0 = $ring[$i]['y'];
                $y1 = $ring[$i + 1]['y'];
                break;
            }
        }

        if (! isset($x0)) {
            return false;
        }

        // Find the mid point
        $x2 = ($x0 + $x1) / 2;
        $y2 = ($y0 + $y1) / 2;

        // Always keep $epsilon < 1 to go with the reduction logic down here
        $epsilon = 0.1;
        $denominator = sqrt(pow($y1 - $y0, 2) + pow($x0 - $x1, 2));
        $pointA = [];
        $pointB = [];

        while (true) {
            // Get the points on either sides of the line
            // with a distance of epsilon to the mid point
            $pointA['x'] = $x2 + ($epsilon * ($y1 - $y0)) / $denominator;
            $pointA['y'] = $y2 + ($pointA['x'] - $x2) * ($x0 - $x1) / ($y1 - $y0);

            $pointB['x'] = $x2 + ($epsilon * ($y1 - $y0)) / (0 - $denominator);
            $pointB['y'] = $y2 + ($pointB['x'] - $x2) * ($x0 - $x1) / ($y1 - $y0);

            // One of the points should be inside the polygon,
            // unless epsilon chosen is too large
            if (self::isPointInsidePolygon($pointA, $ring)) {
                return $pointA;
            }

            if (self::isPointInsidePolygon($pointB, $ring)) {
                return $pointB;
            }

            //If both are outside the polygon reduce the epsilon and
            //recalculate the points(reduce exponentially for faster convergence)
            $epsilon = pow($epsilon, 2);
            if ($epsilon == 0) {
                return false;
            }
        }
    }

    /**
     * Generate parameters for the GIS data editor from the value of the GIS column.
     *
     * @param string $value Value of the GIS column
     * @param int    $index Index of the geometry
     *
     * @return array params for the GIS data editor from the value of the GIS column
     *
     * @access public
     */
    public function generateParams($value, $index = -1)
    {
        $params = [];
        if ($index == -1) {
            $index = 0;
            $data = GisGeometry::generateParams($value);
            $params['srid'] = $data['srid'];
            $wkt = $data['wkt'];
        } else {
            $params[$index]['gis_type'] = 'POLYGON';
            $wkt = $value;
        }

        // Trim to remove leading 'POLYGON((' and trailing '))'
        $polygon = mb_substr($wkt, 9, -2);
        // Separate each linestring
        $linerings = explode('),(', $polygon);
        $params[$index]['POLYGON']['no_of_lines'] = count($linerings);

        $j = 0;
        foreach ($linerings as $linering) {
            $points_arr = $this->extractPoints($linering, null);
            $no_of_points = count($points_arr);
            $params[$index]['POLYGON'][$j]['no_of_points'] = $no_of_points;
            for ($i = 0; $i < $no_of_points; $i++) {
                $params[$index]['POLYGON'][$j][$i]['x'] = $points_arr[$i][0];
                $params[$index]['POLYGON'][$j][$i]['y'] = $points_arr[$i][1];
            }

            $j++;
        }

        return $params;
    }
}<|MERGE_RESOLUTION|>--- conflicted
+++ resolved
@@ -133,18 +133,13 @@
         $image->filledPolygon($points_arr, count($points_arr) / 2, $color);
         // print label if applicable
         if (isset($label) && trim($label) != '') {
-<<<<<<< HEAD
-            $image->string(1, $points_arr[2], $points_arr[3], trim($label), $black);
-=======
-            imagestring(
-                $image,
+            $image->string(
                 1,
                 (int) round($points_arr[2]),
                 (int) round($points_arr[3]),
                 trim($label),
                 $black
             );
->>>>>>> a9f920b5
         }
 
         return $image;

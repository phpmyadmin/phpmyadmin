<?php
/**
 * Functionality for the navigation tree
 */

declare(strict_types=1);

namespace PhpMyAdmin\Navigation;

use PhpMyAdmin\CheckUserPrivileges;
use PhpMyAdmin\DatabaseInterface;
use PhpMyAdmin\Html\Generator;
use PhpMyAdmin\Navigation\Nodes\Node;
use PhpMyAdmin\Navigation\Nodes\NodeDatabase;
use PhpMyAdmin\Navigation\Nodes\NodeTable;
use PhpMyAdmin\Navigation\Nodes\NodeTableContainer;
use PhpMyAdmin\Navigation\Nodes\NodeViewContainer;
use PhpMyAdmin\RecentFavoriteTable;
use PhpMyAdmin\ResponseRenderer;
use PhpMyAdmin\Template;
use PhpMyAdmin\Url;
<<<<<<< HEAD

use function __;
use function _ngettext;
use function array_intersect_key;
=======
use PhpMyAdmin\Util;
use const E_USER_WARNING;
>>>>>>> 51a9540d
use function array_key_exists;
use function array_keys;
use function array_merge;
use function array_shift;
use function base64_decode;
use function count;
use function explode;
use function floor;
use function get_class;
use function htmlspecialchars;
use function in_array;
use function is_array;
use function is_bool;
use function is_object;
use function mb_strlen;
use function mb_strpos;
use function mb_substr;
use function method_exists;
use function sort;
use function sprintf;
use function strcasecmp;
use function strlen;
use function strnatcasecmp;
use function strrpos;
use function strstr;
use function substr;
use function trigger_error;
use function trim;
use function usort;

use const E_USER_WARNING;

/**
 * Displays a collapsible of database objects in the navigation frame
 */
class NavigationTree
{
    private const SPECIAL_NODE_NAMES = ['tables', 'views', 'functions', 'procedures', 'events'];

    /** @var Node Reference to the root node of the tree */
    private $tree;
    /**
     * @var array The actual paths to all expanded nodes in the tree
     *            This does not include nodes created after the grouping
     *            of nodes has been performed
     */
    private $aPath = [];
    /**
     * @var array The virtual paths to all expanded nodes in the tree
     *            This includes nodes created after the grouping of
     *            nodes has been performed
     */
    private $vPath = [];
    /**
     * @var int Position in the list of databases,
     *          used for pagination
     */
    private $pos;
    /**
     * @var string[] The names of the type of items that are being paginated on
     *               the second level of the navigation tree. These may be
     *               tables, views, functions, procedures or events.
     */
    private $pos2Name = [];
    /**
     * @var int[] The positions of nodes in the lists of tables, views,
     *            routines or events used for pagination
     */
    private $pos2Value = [];
    /**
     * @var string[] The names of the type of items that are being paginated
     *               on the second level of the navigation tree.
     *               These may be columns or indexes
     */
    private $pos3Name = [];
    /**
     * @var int[] The positions of nodes in the lists of columns or indexes
     *            used for pagination
     */
    private $pos3Value = [];
    /**
     * @var string The search clause to use in SQL queries for
     *             fetching databases
     *             Used by the asynchronous fast filter
     */
    private $searchClause = '';
    /**
     * @var string The search clause to use in SQL queries for
     *             fetching nodes
     *             Used by the asynchronous fast filter
     */
    private $searchClause2 = '';
    /**
     * @var bool Whether a warning was raised for large item groups
     *           which can affect performance.
     */
    private $largeGroupWarning = false;

    /** @var Template */
    private $template;

    /** @var DatabaseInterface */
    private $dbi;

    /**
     * @param Template          $template Template instance
     * @param DatabaseInterface $dbi      DatabaseInterface instance
     */
    public function __construct($template, DatabaseInterface $dbi)
    {
        $this->template = $template;
        $this->dbi = $dbi;

        $checkUserPrivileges = new CheckUserPrivileges($this->dbi);
        $checkUserPrivileges->getPrivileges();

        // Save the position at which we are in the database list
        if (isset($_POST['pos'])) {
            $this->pos = (int) $_POST['pos'];
        } elseif (isset($_GET['pos'])) {
            $this->pos = (int) $_GET['pos'];
        }

        if (! isset($this->pos)) {
            $this->pos = $this->getNavigationDbPos();
        }

        // Get the active node
        if (isset($_REQUEST['aPath'])) {
            $this->aPath[0] = $this->parsePath($_REQUEST['aPath']);
            $this->pos2Name[0] = $_REQUEST['pos2_name'] ?? '';
            $this->pos2Value[0] = (int) ($_REQUEST['pos2_value'] ?? 0);
            if (isset($_REQUEST['pos3_name'])) {
                $this->pos3Name[0] = $_REQUEST['pos3_name'] ?? '';
                $this->pos3Value[0] = (int) $_REQUEST['pos3_value'];
            }
        } else {
            if (isset($_POST['n0_aPath'])) {
                $count = 0;
                while (isset($_POST['n' . $count . '_aPath'])) {
                    $this->aPath[$count] = $this->parsePath($_POST['n' . $count . '_aPath']);
                    if (isset($_POST['n' . $count . '_pos2_name'])) {
                        $this->pos2Name[$count] = $_POST['n' . $count . '_pos2_name'];
                        $this->pos2Value[$count] = (int) $_POST['n' . $count . '_pos2_value'];
                    }

                    if (isset($_POST['n' . $count . '_pos3_name'])) {
                        $this->pos3Name[$count] = $_POST['n' . $count . '_pos3_name'];
                        $this->pos3Value[$count] = (int) $_POST['n' . $count . '_pos3_value'];
                    }

                    $count++;
                }
            }
        }

        if (isset($_REQUEST['vPath'])) {
            $this->vPath[0] = $this->parsePath($_REQUEST['vPath']);
        } else {
            if (isset($_POST['n0_vPath'])) {
                $count = 0;
                while (isset($_POST['n' . $count . '_vPath'])) {
                    $this->vPath[$count] = $this->parsePath($_POST['n' . $count . '_vPath']);
                    $count++;
                }
            }
        }

        if (isset($_REQUEST['searchClause'])) {
            $this->searchClause = $_REQUEST['searchClause'];
        }

        if (isset($_REQUEST['searchClause2'])) {
            $this->searchClause2 = $_REQUEST['searchClause2'];
        }

        // Initialize the tree by creating a root node
        $node = NodeFactory::getInstance('NodeDatabaseContainer', 'root');
        $this->tree = $node;
        if (! $GLOBALS['cfg']['NavigationTreeEnableGrouping'] || ! $GLOBALS['cfg']['ShowDatabasesNavigationAsTree']) {
            return;
        }

        $this->tree->separator = $GLOBALS['cfg']['NavigationTreeDbSeparator'];
        $this->tree->separatorDepth = 10000;
    }

    /**
     * Returns the database position for the page selector
     */
    private function getNavigationDbPos(): int
    {
        $retval = 0;

        if (strlen($GLOBALS['db'] ?? '') === 0) {
            return $retval;
        }

        /*
         * @todo describe a scenario where this code is executed
         */
        if (! $GLOBALS['cfg']['Server']['DisableIS']) {
            $dbSeparator = $this->dbi->escapeString($GLOBALS['cfg']['NavigationTreeDbSeparator']);
            $query = 'SELECT (COUNT(DB_first_level) DIV %d) * %d ';
            $query .= 'from ( ';
            $query .= ' SELECT distinct SUBSTRING_INDEX(SCHEMA_NAME, ';
            $query .= " '%s', 1) ";
            $query .= ' DB_first_level ';
            $query .= ' FROM INFORMATION_SCHEMA.SCHEMATA ';
            $query .= " WHERE `SCHEMA_NAME` < '%s' ";
            $query .= ') t ';

            return (int) $this->dbi->fetchValue(
                sprintf(
                    $query,
                    (int) $GLOBALS['cfg']['FirstLevelNavigationItems'],
                    (int) $GLOBALS['cfg']['FirstLevelNavigationItems'],
                    $dbSeparator,
                    $this->dbi->escapeString($GLOBALS['db'])
                )
            );
        }

        $prefixMap = [];
        if ($GLOBALS['dbs_to_test'] === false) {
            $handle = $this->dbi->tryQuery('SHOW DATABASES');
            if ($handle !== false) {
                while ($arr = $this->dbi->fetchArray($handle)) {
                    if (strcasecmp($arr[0], $GLOBALS['db']) >= 0) {
                        break;
                    }

                    $prefix = strstr($arr[0], $GLOBALS['cfg']['NavigationTreeDbSeparator'], true);
                    if ($prefix === false) {
                        $prefix = $arr[0];
                    }

                    $prefixMap[$prefix] = 1;
                }
            }
        } else {
            $databases = [];
            foreach ($GLOBALS['dbs_to_test'] as $db) {
                $query = "SHOW DATABASES LIKE '" . $db . "'";
                $handle = $this->dbi->tryQuery($query);
                if ($handle === false) {
                    continue;
                }

                while ($arr = $this->dbi->fetchArray($handle)) {
                    $databases[] = $arr[0];
                }
            }

            sort($databases);
            foreach ($databases as $database) {
                if (strcasecmp($database, $GLOBALS['db']) >= 0) {
                    break;
                }

                $prefix = strstr($database, $GLOBALS['cfg']['NavigationTreeDbSeparator'], true);
                if ($prefix === false) {
                    $prefix = $database;
                }

                $prefixMap[$prefix] = 1;
            }
        }

        $navItems = (int) $GLOBALS['cfg']['FirstLevelNavigationItems'];

        return (int) floor(count($prefixMap) / $navItems) * $navItems;
    }

    /**
     * Converts an encoded path to a node in string format to an array
     *
     * @param string $string The path to parse
     *
     * @return array
     */
    private function parsePath($string): array
    {
        $path = explode('.', $string);
        foreach ($path as $key => $value) {
            $path[$key] = base64_decode($value);
        }

        return $path;
    }

    /**
     * Generates the tree structure so that it can be rendered later
     *
     * @return Node|bool The active node or false in case of failure, or true: (@see buildPathPart())
     */
    private function buildPath()
    {
        $retval = $this->tree;

        // Add all databases unconditionally
        $data = $this->tree->getData('databases', $this->pos, $this->searchClause);
        $hiddenCounts = $this->tree->getNavigationHidingData();
        foreach ($data as $db) {
            /** @var NodeDatabase $node */
            $node = NodeFactory::getInstance('NodeDatabase', $db);
            if (isset($hiddenCounts[$db])) {
                $node->setHiddenCount($hiddenCounts[$db]);
            }

            $this->tree->addChild($node);
        }

        // Whether build other parts of the tree depends
        // on whether we have any paths in $this->aPath
        foreach ($this->aPath as $key => $path) {
            $retval = $this->buildPathPart(
                $path,
                $this->pos2Name[$key] ?? '',
                $this->pos2Value[$key] ?? 0,
                $this->pos3Name[$key] ?? '',
                $this->pos3Value[$key] ?? 0
            );
        }

        return $retval;
    }

    /**
     * Builds a branch of the tree
     *
     * @param array  $path  A paths pointing to the branch
     *                      of the tree that needs to be built
     * @param string $type2 The type of item being paginated on
     *                      the second level of the tree
     * @param int    $pos2  The position for the pagination of
     *                      the branch at the second level of the tree
     * @param string $type3 The type of item being paginated on
     *                      the third level of the tree
     * @param int    $pos3  The position for the pagination of
     *                      the branch at the third level of the tree
     *
     * @return Node|bool    The active node or false in case of failure, true if the path contains <= 1 items
     */
    private function buildPathPart(array $path, string $type2, int $pos2, string $type3, int $pos3)
    {
        if (count($path) <= 1) {
            return true;
        }

        array_shift($path); // remove 'root'
        /** @var NodeDatabase|null $db */
        $db = $this->tree->getChild($path[0]);

        if ($db === null) {
            return false;
        }

        $retval = $db;

        $containers = $this->addDbContainers($db, $type2, $pos2);

        array_shift($path); // remove db

        if ((count($path) <= 0 || ! array_key_exists($path[0], $containers)) && count($containers) != 1) {
            return $retval;
        }

        if (count($containers) === 1) {
            $container = array_shift($containers);
        } else {
            $container = $db->getChild($path[0], true);
            if ($container === null) {
                return false;
            }
        }

        $retval = $container;

        if (count($container->children) <= 1) {
            $dbData = $db->getData($container->realName, $pos2, $this->searchClause2);
            foreach ($dbData as $item) {
                switch ($container->realName) {
                    case 'events':
                        $node = NodeFactory::getInstance('NodeEvent', $item);
                        break;
                    case 'functions':
                        $node = NodeFactory::getInstance('NodeFunction', $item);
                        break;
                    case 'procedures':
                        $node = NodeFactory::getInstance('NodeProcedure', $item);
                        break;
                    case 'tables':
                        $node = NodeFactory::getInstance('NodeTable', $item);
                        break;
                    case 'views':
                        $node = NodeFactory::getInstance('NodeView', $item);
                        break;
                    default:
                        break;
                }

                if (! isset($node)) {
                    continue;
                }

                if ($type2 == $container->realName) {
                    $node->pos2 = $pos2;
                }

                $container->addChild($node);
            }
        }

        if (count($path) > 1 && $path[0] !== 'tables') {
            return false;
        }

        array_shift($path); // remove container
        if (count($path) <= 0) {
            return $retval;
        }

        /** @var NodeTable|null $table */
        $table = $container->getChild($path[0], true);
        if ($table === null) {
            if (! $db->getPresence('tables', $path[0])) {
                return false;
            }

            $node = NodeFactory::getInstance('NodeTable', $path[0]);
            if ($type2 == $container->realName) {
                $node->pos2 = $pos2;
            }

            $container->addChild($node);
            $table = $container->getChild($path[0], true);
        }

        $retval = $table ?? false;
        $containers = $this->addTableContainers($table, $pos2, $type3, $pos3);
        array_shift($path); // remove table
        if (count($path) <= 0 || ! array_key_exists($path[0], $containers)) {
            return $retval;
        }

        $container = $table->getChild($path[0], true);
        $retval = $container ?? false;
        $tableData = $table->getData($container->realName, $pos3);
        foreach ($tableData as $item) {
            switch ($container->realName) {
                case 'indexes':
                    $node = NodeFactory::getInstance('NodeIndex', $item);
                    break;
                case 'columns':
                    $node = NodeFactory::getInstance('NodeColumn', $item);
                    break;
                case 'triggers':
                    $node = NodeFactory::getInstance('NodeTrigger', $item);
                    break;
                default:
                    break;
            }

            if (! isset($node)) {
                continue;
            }

            $node->pos2 = $container->parent->pos2;
            if ($type3 == $container->realName) {
                $node->pos3 = $pos3;
            }

            $container->addChild($node);
        }

        return $retval;
    }

    /**
     * Adds containers to a node that is a table
     *
     * References to existing children are returned
     * if this function is called twice on the same node
     *
     * @param NodeTable $table The table node, new containers will be
     *                         attached to this node
     * @param int       $pos2  The position for the pagination of
     *                         the branch at the second level of the tree
     * @param string    $type3 The type of item being paginated on
     *                         the third level of the tree
     * @param int       $pos3  The position for the pagination of
     *                         the branch at the third level of the tree
     *
     * @return array An array of new nodes
     */
    private function addTableContainers(NodeTable $table, int $pos2, string $type3, int $pos3): array
    {
        $retval = [];
        if ($table->hasChildren(true) == 0) {
            if ($table->getPresence('columns')) {
                $retval['columns'] = NodeFactory::getInstance('NodeColumnContainer');
            }

            if ($table->getPresence('indexes')) {
                $retval['indexes'] = NodeFactory::getInstance('NodeIndexContainer');
            }

            if ($table->getPresence('triggers')) {
                $retval['triggers'] = NodeFactory::getInstance('NodeTriggerContainer');
            }

            // Add all new Nodes to the tree
            foreach ($retval as $node) {
                $node->pos2 = $pos2;
                if ($type3 == $node->realName) {
                    $node->pos3 = $pos3;
                }

                $table->addChild($node);
            }
        } else {
            foreach ($table->children as $node) {
                if ($type3 == $node->realName) {
                    $node->pos3 = $pos3;
                }

                $retval[$node->realName] = $node;
            }
        }

        return $retval;
    }

    /**
     * Adds containers to a node that is a database
     *
     * References to existing children are returned
     * if this function is called twice on the same node
     *
     * @param NodeDatabase $db   The database node, new containers will be
     *                           attached to this node
     * @param string       $type The type of item being paginated on
     *                           the second level of the tree
     * @param int          $pos2 The position for the pagination of
     *                           the branch at the second level of the tree
     *
     * @return array An array of new nodes
     */
    private function addDbContainers(NodeDatabase $db, string $type, int $pos2): array
    {
        // Get items to hide
        $hidden = $db->getHiddenItems('group');
        if (! $GLOBALS['cfg']['NavigationTreeShowTables'] && ! in_array('tables', $hidden)) {
            $hidden[] = 'tables';
        }

        if (! $GLOBALS['cfg']['NavigationTreeShowViews'] && ! in_array('views', $hidden)) {
            $hidden[] = 'views';
        }

        if (! $GLOBALS['cfg']['NavigationTreeShowFunctions'] && ! in_array('functions', $hidden)) {
            $hidden[] = 'functions';
        }

        if (! $GLOBALS['cfg']['NavigationTreeShowProcedures'] && ! in_array('procedures', $hidden)) {
            $hidden[] = 'procedures';
        }

        if (! $GLOBALS['cfg']['NavigationTreeShowEvents'] && ! in_array('events', $hidden)) {
            $hidden[] = 'events';
        }

        $retval = [];
        if ($db->hasChildren(true) == 0) {
            if (! in_array('tables', $hidden) && $db->getPresence('tables')) {
                $retval['tables'] = NodeFactory::getInstance('NodeTableContainer');
            }

            if (! in_array('views', $hidden) && $db->getPresence('views')) {
                $retval['views'] = NodeFactory::getInstance('NodeViewContainer');
            }

            if (! in_array('functions', $hidden) && $db->getPresence('functions')) {
                $retval['functions'] = NodeFactory::getInstance('NodeFunctionContainer');
            }

            if (! in_array('procedures', $hidden) && $db->getPresence('procedures')) {
                $retval['procedures'] = NodeFactory::getInstance('NodeProcedureContainer');
            }

            if (! in_array('events', $hidden) && $db->getPresence('events')) {
                $retval['events'] = NodeFactory::getInstance('NodeEventContainer');
            }

            // Add all new Nodes to the tree
            foreach ($retval as $node) {
                if ($type == $node->realName) {
                    $node->pos2 = $pos2;
                }

                $db->addChild($node);
            }
        } else {
            foreach ($db->children as $node) {
                if ($type == $node->realName) {
                    $node->pos2 = $pos2;
                }

                $retval[$node->realName] = $node;
            }
        }

        return $retval;
    }

    /**
     * Recursively groups tree nodes given a separator
     *
     * @param Node $node The node to group or null
     *                   to group the whole tree. If
     *                   passed as an argument, $node
     *                   must be of type CONTAINER
     */
    public function groupTree(?Node $node = null): void
    {
        if ($node === null) {
            $node = $this->tree;
        }

        $this->groupNode($node);
        foreach ($node->children as $child) {
            $this->groupTree($child);
        }
    }

    /**
     * Recursively groups tree nodes given a separator
     *
     * @param Node $node The node to group
     */
    public function groupNode($node): void
    {
        if ($node->type != Node::CONTAINER || ! $GLOBALS['cfg']['NavigationTreeEnableExpansion']) {
            return;
        }

        $separators = [];
        if (is_array($node->separator)) {
            $separators = $node->separator;
        } else {
            if (strlen($node->separator)) {
                $separators[] = $node->separator;
            }
        }

        $prefixes = [];
        if ($node->separatorDepth > 0) {
            foreach ($node->children as $child) {
                $prefixPos = false;
                foreach ($separators as $separator) {
                    $sepPos = mb_strpos((string) $child->name, $separator);
                    if (
                        $sepPos == false
                        || $sepPos == mb_strlen($child->name)
                        || $sepPos == 0
                        || ($prefixPos !== false && $sepPos >= $prefixPos)
                    ) {
                        continue;
                    }

                    $prefixPos = $sepPos;
                }

                if ($prefixPos !== false) {
                    $prefix = mb_substr($child->name, 0, $prefixPos);
                    if (! isset($prefixes[$prefix])) {
                        $prefixes[$prefix] = 1;
                    } else {
                        $prefixes[$prefix]++;
                    }
                }

                //Bug #4375: Check if prefix is the name of a DB, to create a group.
                foreach ($node->children as $otherChild) {
                    if (! array_key_exists($otherChild->name, $prefixes)) {
                        continue;
                    }

                    $prefixes[$otherChild->name]++;
                }
            }

            //Check if prefix is the name of a DB, to create a group.
            foreach ($node->children as $child) {
                if (! array_key_exists($child->name, $prefixes)) {
                    continue;
                }

                $prefixes[$child->name]++;
            }
        }

        // It is not a group if it has only one item
        foreach ($prefixes as $key => $value) {
            if ($value > 1) {
                continue;
            }

            unset($prefixes[$key]);
        }

        $numChildren = count($node->children);

        // rfe #1634 Don't group if there's only one group and no other items
        if (count($prefixes) === 1) {
            $keys = array_keys($prefixes);
            $key = $keys[0];
            if ($prefixes[$key] == $numChildren - 1) {
                unset($prefixes[$key]);
            }
        }

        if (! count($prefixes)) {
            return;
        }

        /** @var Node[] $groups */
        $groups = [];
        foreach ($prefixes as $key => $value) {
            // warn about large groups
            if ($value > 500 && ! $this->largeGroupWarning) {
                trigger_error(
                    __(
                        'There are large item groups in navigation panel which '
                        . 'may affect the performance. Consider disabling item '
                        . 'grouping in the navigation panel.'
                    ),
                    E_USER_WARNING
                );
                $this->largeGroupWarning = true;
            }

            $newChildren = [];
            foreach ($separators as $separator) {
                $separatorLength = strlen($separator);
                // FIXME: this could be more efficient
                foreach ($node->children as $child) {
                    $keySeparatorLength = mb_strlen((string) $key) + $separatorLength;
                    $nameSubstring = mb_substr((string) $child->name, 0, $keySeparatorLength);
                    if (($nameSubstring != $key . $separator && $child->name != $key) || $child->type != Node::OBJECT) {
                        continue;
                    }

                    $class = get_class($child);
                    $className = substr($class, strrpos($class, '\\') + 1);
                    unset($class);
                    /** @var NodeDatabase $newChild */
                    $newChild = NodeFactory::getInstance(
                        $className,
                        mb_substr(
                            $child->name,
                            $keySeparatorLength
                        )
                    );
                    if ($child instanceof NodeDatabase && $child->getHiddenCount() > 0) {
                        $newChild->setHiddenCount($child->getHiddenCount());
                    }

                    $newChild->realName = $child->realName;
                    $newChild->icon = $child->icon;
                    $newChild->links = $child->links;
                    $newChild->pos2 = $child->pos2;
                    $newChild->pos3 = $child->pos3;
                    foreach ($child->children as $elm) {
                        $newChild->addChild($elm);
                    }

                    $newChildren[] = [
                        'node' => $newChild,
                        'replaces_name' => $child->name,
                    ];
                }
            }

            if (count($newChildren) === 0) {
                continue;
            }

            // If the current node is a standard group (not NodeTableContainer, etc.)
            // and the new group contains all of the current node's children, combine them
            $class = get_class($node);
            if (count($newChildren) === $numChildren && substr($class, strrpos($class, '\\') + 1) === 'Node') {
                $node->name .= $separators[0] . htmlspecialchars((string) $key);
                $node->realName .= $separators[0] . htmlspecialchars((string) $key);
                $node->separatorDepth--;
                foreach ($newChildren as $newChild) {
                    $node->removeChild($newChild['replaces_name']);
                    $node->addChild($newChild['node']);
                }
            } else {
                $groups[$key] = new Node(
                    htmlspecialchars((string) $key),
                    Node::CONTAINER,
                    true
                );
                $groups[$key]->separator = $node->separator;
                $groups[$key]->separatorDepth = $node->separatorDepth - 1;
                $groups[$key]->icon = ['image' => 'b_group', 'title' => __('Groups')];
                $groups[$key]->pos2 = $node->pos2;
                $groups[$key]->pos3 = $node->pos3;
                if ($node instanceof NodeTableContainer || $node instanceof NodeViewContainer) {
                    $groups[$key]->links = [
                        'text' => [
                            'route' => $node->links['text']['route'],
                            'params' => array_merge($node->links['text']['params'], ['tbl_group' => $key]),
                        ],
                        'icon' => [
                            'route' => $node->links['icon']['route'],
                            'params' => array_merge($node->links['icon']['params'], ['tbl_group' => $key]),
                        ],
                    ];
                }

                foreach ($newChildren as $newChild) {
                    $node->removeChild($newChild['replaces_name']);
                    $groups[$key]->addChild($newChild['node']);
                }
            }
        }

        foreach ($groups as $group) {
            if (count($group->children) === 0) {
                continue;
            }

            $node->addChild($group);
            $this->groupNode($group);
            $group->classes = 'navGroup';
        }
    }

    /**
     * Renders a state of the tree, used in light mode when
     * either JavaScript and/or Ajax are disabled
     *
     * @return string HTML code for the navigation tree
     */
    public function renderState(): string
    {
        $this->buildPath();

        $quickWarp = $this->quickWarp();
        $fastFilter = $this->fastFilterHtml($this->tree);
        $controls = '';
        if ($GLOBALS['cfg']['NavigationTreeEnableExpansion']) {
            $controls = $this->controls();
        }

        $pageSelector = $this->getPageSelector($this->tree);

        $this->groupTree();
        $children = $this->tree->children;
        usort($children, [
            self::class,
            'sortNode',
        ]);
        $this->setVisibility();

        $nodes = $this->renderNodes($children);

        return $this->template->render('navigation/tree/state', [
            'quick_warp' => $quickWarp,
            'fast_filter' => $fastFilter,
            'controls' => $controls,
            'page_selector' => $pageSelector,
            'nodes' => $nodes,
        ]);
    }

    /**
     * Renders a part of the tree, used for Ajax requests in light mode
     *
     * @return string|false HTML code for the navigation tree
     */
    public function renderPath()
    {
        $node = $this->buildPath();
        if (! is_bool($node)) {
            $this->groupTree();

            $listContent = $this->fastFilterHtml($node);
            $listContent .= $this->getPageSelector($node);
            $children = $node->children;
            usort($children, [
                self::class,
                'sortNode',
            ]);

            $listContent .= $this->renderNodes($children, false);

            if (! $GLOBALS['cfg']['ShowDatabasesNavigationAsTree']) {
                $parents = $node->parents(true);
                $parentName = $parents[0]->realName;
            }
        }

        $hasSearchClause = ! empty($this->searchClause) || ! empty($this->searchClause2);
        if ($hasSearchClause && ! is_bool($node)) {
            $results = 0;
            if (! empty($this->searchClause2)) {
                if (is_object($node->realParent())) {
                    $results = $node->realParent()
                        ->getPresence($node->realName, $this->searchClause2);
                }
            } else {
                $results = $this->tree->getPresence('databases', $this->searchClause);
            }

            $results = sprintf(
                _ngettext(
                    '%s result found',
                    '%s results found',
                    $results
                ),
                $results
            );
            ResponseRenderer::getInstance()
                ->addJSON('results', $results);
        }

        if ($node !== false) {
            return $this->template->render('navigation/tree/path', [
                'has_search_results' => ! empty($this->searchClause) || ! empty($this->searchClause2),
                'list_content' => $listContent ?? '',
                'is_tree' => $GLOBALS['cfg']['ShowDatabasesNavigationAsTree'],
                'parent_name' => $parentName ?? '',
            ]);
        }

        return false;
    }

    /**
     * Renders the parameters that are required on the client
     * side to know which page(s) we will be requesting data from
     *
     * @param Node $node The node to create the pagination parameters for
     *
     * @return array<string, string>
     */
    private function getPaginationParamsHtml(Node $node): array
    {
        $renderDetails = [];
        $paths = $node->getPaths();
        if (isset($paths['aPath_clean'][2])) {
            $renderDetails['position'] = 'pos2_nav';
            $renderDetails['data_name'] = (string) $paths['aPath_clean'][2];
            $renderDetails['data_value'] = (string) $node->pos2;
        }

        if (isset($paths['aPath_clean'][4])) {
            $renderDetails['position'] = 'pos3_nav';
            $renderDetails['data_name'] = (string) $paths['aPath_clean'][4];
            $renderDetails['data_value'] = (string) $node->pos3;
        }

        return $renderDetails;
    }

    /**
     * Finds whether given tree matches this tree.
     *
     * @param array $tree  Tree to check
     * @param array $paths Paths to check
     */
    private function findTreeMatch(array $tree, array $paths): bool
    {
        $match = false;
        foreach ($tree as $path) {
            $match = true;
            foreach ($paths as $key => $part) {
                if (! isset($path[$key]) || $part != $path[$key]) {
                    $match = false;
                    break;
                }
            }

            if ($match) {
                break;
            }
        }

        return $match;
    }

    /**
     * @param Node[] $children
     */
    private function renderNodes(array $children, bool $hasFirstClass = true): string
    {
        $nodes = '';
        for ($i = 0, $nbChildren = count($children); $i < $nbChildren; $i++) {
            if ($i === 0) {
                $nodes .= $this->renderNode($children[0], $hasFirstClass ? 'first' : '');
            } elseif ($i + 1 !== $nbChildren) {
                $nodes .= $this->renderNode($children[$i]);
            } else {
                $nodes .= $this->renderNode($children[$i], 'last');
            }
        }

        return $nodes;
    }

    /**
     * Renders a single node or a branch of the tree
     *
     * @param Node   $node  The node to render
     * @param string $class An additional class for the list item
     *
     * @return string HTML code for the tree node or branch
     */
    private function renderNode(Node $node, string $class = ''): string
    {
        $controlButtons = '';
        $paths = $node->getPaths();
        $nodeIsContainer = $node->type === Node::CONTAINER;
        $liClasses = '';

        // Whether to show the node in the tree (true for all nodes but root)
        // If false, the node's children will still be shown, but as children of the node's parent
        $showNode = $node->hasSiblings() || count($node->parents(false, true)) > 0;

        // Don't show the 'Tables' node under each database unless it has 'Views', etc. as a sibling
        if ($node instanceof NodeTableContainer && ! $node->hasSiblings()) {
            $showNode = false;
        }

        if ($showNode) {
            $response = ResponseRenderer::getInstance();
            if ($nodeIsContainer && count($node->children) === 0 && ! $response->isAjax()) {
                return '';
            }

            $liClasses = trim($class . ' ' . $node->classes);
            $sterile = ['events', 'triggers', 'functions', 'procedures', 'views', 'columns', 'indexes'];
            $parentName = '';
            $parents = $node->parents(false, true);
            if (count($parents)) {
                $parentName = $parents[0]->realName;
            }

            // if node name itself is in sterile, then allow
            $nodeIsGroup = $node->isGroup
                || (! in_array($parentName, $sterile) && ! $node->isNew)
                || (in_array($node->realName, $sterile) && ! empty($node->children));
            if ($nodeIsGroup) {
                $match = $this->findTreeMatch($this->vPath, $paths['vPath_clean']);
                $linkClasses = $node->getCssClasses($match);
                if ($GLOBALS['cfg']['ShowDatabasesNavigationAsTree'] || $parentName !== 'root') {
                    $nodeIcon = $node->getIcon($match);
                }
            }

            $paginationParams = $this->getPaginationParamsHtml($node);

            $haveAjax = [
                'functions',
                'procedures',
                'events',
                'triggers',
                'indexes',
            ];
            $parent = $node->parents(false, true);
            $isNewView = $parent[0]->realName === 'views' && $node->isNew === true;
            $linkHasAjaxClass = $parent[0]->type == Node::CONTAINER
                && (in_array($parent[0]->realName, $haveAjax) || $isNewView);

            if (! $node->isGroup) {
                $args = [];
                $parents = $node->parents(true);
                foreach ($parents as $parent) {
                    if (! isset($parent->urlParamName)) {
                        continue;
                    }

                    $args[$parent->urlParamName] = $parent->realName;
                }

                $iconLinks = [];
                $iconLinks[] = [
                    'route' => $node->links['icon']['route'],
                    'params' => array_merge(
                        $node->links['icon']['params'],
                        array_intersect_key($args, $node->links['icon']['params'])
                    ),
                    'is_ajax' => $linkHasAjaxClass,
                    'image' => $node->icon['image'],
                    'title' => $node->icon['title'],
                ];

                if (isset($node->links['second_icon'], $node->secondIcon)) {
                    $iconLinks[] = [
                        'route' => $node->links['second_icon']['route'],
                        'params' => array_merge(
                            $node->links['second_icon']['params'],
                            array_intersect_key($args, $node->links['second_icon']['params'])
                        ),
                        'is_ajax' => $linkHasAjaxClass,
                        'image' => $node->secondIcon['image'],
                        'title' => $node->secondIcon['title'],
                    ];
                }

                $textLink = [
                    'route' => $node->links['text']['route'],
                    'params' => array_merge(
                        $node->links['text']['params'],
                        array_intersect_key($args, $node->links['text']['params'])
                    ),
                    'is_ajax' => $linkHasAjaxClass,
                    'title' => $node->links['title'] ?? $node->title ?? '',
                ];
            }

            $controlButtons .= $node->getHtmlForControlButtons();
            $wrap = true;
        } else {
            $node->visible = true;
            $wrap = false;
            $paginationParams = $this->getPaginationParamsHtml($node);
        }

        $children = $node->children;
        usort($children, [self::class, 'sortNode']);
        $buffer = '';
        $extraClass = '';
        for ($i = 0, $nbChildren = count($children); $i < $nbChildren; $i++) {
            if ($i + 1 == $nbChildren) {
                $extraClass = ' last';
            }

            $buffer .= $this->renderNode($children[$i], $children[$i]->classes . $extraClass);
        }

        if (! empty($buffer)) {
            $recursiveHtml = $this->fastFilterHtml($node);
            $recursiveHtml .= $this->getPageSelector($node);
            $recursiveHtml .= $buffer;
        }

        return $this->template->render('navigation/tree/node', [
            'node' => $node,
            'class' => $class,
            'show_node' => $showNode,
            'has_siblings' => $node->hasSiblings(),
            'li_classes' => $liClasses,
            'control_buttons' => $controlButtons,
            'node_is_container' => $nodeIsContainer,
            'has_second_icon' => isset($node->secondIcon),
            'recursive' => ['html' => $recursiveHtml ?? '', 'has_wrapper' => $wrap, 'is_hidden' => ! $node->visible],
            'icon_links' => $iconLinks ?? [],
            'text_link' => $textLink ?? [],
            'pagination_params' => $paginationParams,
            'node_is_group' => $nodeIsGroup ?? false,
            'link_classes' => $linkClasses ?? '',
            'paths' => ['a_path' => $paths['aPath'] ?? '', 'v_path' => $paths['vPath'] ?? '', 'pos' => $this->pos],
            'node_icon' => $nodeIcon ?? '',
        ]);
    }

    /**
     * Renders a database select box like the pre-4.0 navigation panel
     *
     * @return string HTML code
     */
    public function renderDbSelect(): string
    {
        $this->buildPath();

        $quickWarp = $this->quickWarp();

        $this->tree->isGroup = false;

        // Provide for pagination in database select
        $listNavigator = Generator::getListNavigator(
            $this->tree->getPresence('databases', ''),
            $this->pos,
            ['server' => $GLOBALS['server']],
            Url::getFromRoute('/navigation'),
            'frame_navigation',
            $GLOBALS['cfg']['FirstLevelNavigationItems'],
            'pos',
            ['dbselector']
        );

        $children = $this->tree->children;
        $selected = $GLOBALS['db'];
        $options = [];
        foreach ($children as $node) {
            if ($node->isNew) {
                continue;
            }

            $paths = $node->getPaths();
            if (! isset($node->links['text'])) {
                continue;
            }

            $title = $node->links['title'] ?? '';
            $options[] = [
                'title' => $title,
                'name' => $node->realName,
                'data' => [
                    'apath' => $paths['aPath'],
                    'vpath' => $paths['vPath'],
                    'pos' => $this->pos,
                ],
                'isSelected' => $node->realName === $selected,
            ];
        }

        $children = $this->tree->children;
        usort($children, [
            self::class,
            'sortNode',
        ]);
        $this->setVisibility();

        $nodes = $this->renderNodes($children);

        $databaseUrl = Util::getScriptNameForOption($GLOBALS['cfg']['DefaultTabDatabase'], 'database');

        return $this->template->render('navigation/tree/database_select', [
            'quick_warp' => $quickWarp,
            'list_navigator' => $listNavigator,
            'server' => $GLOBALS['server'],
            'options' => $options,
            'nodes' => $nodes,
            'database_url' => $databaseUrl,
        ]);
    }

    /**
     * Makes some nodes visible based on the which node is active
     */
    private function setVisibility(): void
    {
        foreach ($this->vPath as $path) {
            $node = $this->tree;
            foreach ($path as $value) {
                $child = $node->getChild($value);
                if ($child === null) {
                    continue;
                }

                $child->visible = true;
                $node = $child;
            }
        }
    }

    /**
     * Generates the HTML code for displaying the fast filter for tables
     *
     * @param Node $node The node for which to generate the fast filter html
     *
     * @return string LI element used for the fast filter
     */
    private function fastFilterHtml(Node $node): string
    {
        $filterDbMin = (int) $GLOBALS['cfg']['NavigationTreeDisplayDbFilterMinimum'];
        $filterItemMin = (int) $GLOBALS['cfg']['NavigationTreeDisplayItemFilterMinimum'];
        $urlParams = [];

        $isRootNode = $node === $this->tree && $this->tree->getPresence() >= $filterDbMin;
        if ($isRootNode) {
            $urlParams = ['pos' => 0];
        } else {
            $nodeIsContainer = $node->type === Node::CONTAINER;

            $nodeIsSpecial = in_array($node->realName, self::SPECIAL_NODE_NAMES, true);

            /** @var Node $realParent */
            $realParent = $node->realParent();
            if (
                ($nodeIsContainer && $nodeIsSpecial)
                && method_exists($realParent, 'getPresence')
                && $realParent->getPresence($node->realName) >= $filterItemMin
            ) {
                $paths = $node->getPaths();
                $urlParams = [
                    'pos' => $this->pos,
                    'aPath' => $paths['aPath'],
                    'vPath' => $paths['vPath'],
                    'pos2_name' => $node->realName,
                    'pos2_value' => 0,
                ];
            }
        }

        return $this->template->render('navigation/tree/fast_filter', [
            'url_params' => $urlParams,
            'is_root_node' => $isRootNode,
        ]);
    }

    /**
     * Creates the code for displaying the controls
     * at the top of the navigation tree
     *
     * @return string HTML code for the controls
     */
    private function controls(): string
    {
        // always iconic
        $showIcon = true;
        $showText = false;

        $collapseAll = Generator::getNavigationLink(
            '#',
            $showText,
            __('Collapse all'),
            $showIcon,
            's_collapseall',
            'pma_navigation_collapse'
        );
        $syncImage = 's_unlink';
        $title = __('Link with main panel');
        if ($GLOBALS['cfg']['NavigationLinkWithMainPanel']) {
            $syncImage = 's_link';
            $title = __('Unlink from main panel');
        }

        $unlink = Generator::getNavigationLink('#', $showText, $title, $showIcon, $syncImage, 'pma_navigation_sync');

        return $this->template->render('navigation/tree/controls', [
            'collapse_all' => $collapseAll,
            'unlink' => $unlink,
        ]);
    }

    /**
     * Generates the HTML code for displaying the list pagination
     *
     * @param Node $node The node for whose children the page
     *                   selector will be created
     */
    private function getPageSelector(Node $node): string
    {
        $retval = '';
        if ($node === $this->tree) {
            $retval .= Generator::getListNavigator(
                $this->tree->getPresence('databases', $this->searchClause),
                $this->pos,
                ['server' => $GLOBALS['server']],
                Url::getFromRoute('/navigation'),
                'frame_navigation',
                $GLOBALS['cfg']['FirstLevelNavigationItems'],
                'pos',
                ['dbselector']
            );
        } else {
            if ($node->type == Node::CONTAINER && ! $node->isGroup) {
                $paths = $node->getPaths();

                $level = isset($paths['aPath_clean'][4]) ? 3 : 2;
                $urlParams = [
                    'aPath' => $paths['aPath'],
                    'vPath' => $paths['vPath'],
                    'pos' => $this->pos,
                    'server' => $GLOBALS['server'],
                    'pos2_name' => $paths['aPath_clean'][2],
                ];
                if ($level == 3) {
                    $pos = $node->pos3;
                    $urlParams['pos2_value'] = $node->pos2;
                    $urlParams['pos3_name'] = $paths['aPath_clean'][4];
                } else {
                    $pos = $node->pos2;
                }

                /** @var Node $realParent */
                $realParent = $node->realParent();
                $num = $realParent->getPresence($node->realName, $this->searchClause2);
                $retval .= Generator::getListNavigator(
                    $num,
                    $pos,
                    $urlParams,
                    Url::getFromRoute('/navigation'),
                    'frame_navigation',
                    $GLOBALS['cfg']['MaxNavigationItems'],
                    'pos' . $level . '_value'
                );
            }
        }

        return $retval;
    }

    /**
     * Called by usort() for sorting the nodes in a container
     *
     * @param Node $a The first element used in the comparison
     * @param Node $b The second element used in the comparison
     *
     * @return int See strnatcmp() and strcmp()
     */
    public static function sortNode(Node $a, Node $b): int
    {
        if ($a->isNew) {
            return -1;
        }

        if ($b->isNew) {
            return 1;
        }

        if ($GLOBALS['cfg']['NaturalOrder']) {
            return strnatcasecmp($a->name, $b->name);
        }

        return strcasecmp($a->name, $b->name);
    }

    /**
     * Display quick warp links, contain Recents and Favorites
     *
     * @return string HTML code
     */
    private function quickWarp(): string
    {
        $renderDetails = [];
        if ($GLOBALS['cfg']['NumRecentTables'] > 0) {
            $renderDetails['recent'] = RecentFavoriteTable::getInstance('recent')->getHtml();
        }

        if ($GLOBALS['cfg']['NumFavoriteTables'] > 0) {
            $renderDetails['favorite'] = RecentFavoriteTable::getInstance('favorite')->getHtml();
        }

        return $this->template->render('navigation/tree/quick_warp', $renderDetails);
    }
}<|MERGE_RESOLUTION|>--- conflicted
+++ resolved
@@ -19,15 +19,11 @@
 use PhpMyAdmin\ResponseRenderer;
 use PhpMyAdmin\Template;
 use PhpMyAdmin\Url;
-<<<<<<< HEAD
+use PhpMyAdmin\Util;
 
 use function __;
 use function _ngettext;
 use function array_intersect_key;
-=======
-use PhpMyAdmin\Util;
-use const E_USER_WARNING;
->>>>>>> 51a9540d
 use function array_key_exists;
 use function array_keys;
 use function array_merge;

--- conflicted
+++ resolved
@@ -27,7 +27,7 @@
     /**
      * Generate the message
      *
-     * @return mixed[]   error value and message
+     * @return array{error: boolean, msg: Message} error value and message
      */
     public function setChangePasswordMsg(string $pmaPw, string $pmaPw2, bool $skipPassword): array
     {
@@ -65,22 +65,17 @@
 
         $serverVersion = $this->dbi->getVersion();
 
-<<<<<<< HEAD
-        if ($authenticationPlugin !== null && $authenticationPlugin !== '' && $authenticationPlugin !== '0') {
-            $origAuthPlugin = $authenticationPlugin;
-        } else {
-            $origAuthPlugin = $this->serverPrivileges->getCurrentAuthenticationPlugin($username, $hostname);
-=======
-        $orig_auth_plugin = $this->serverPrivileges->getCurrentAuthenticationPlugin('change', $username, $hostname);
+        $serverVersion = $this->dbi->getVersion();
+
+        $origAuthPlugin = $this->serverPrivileges->getCurrentAuthenticationPlugin($username, $hostname);
         $authPluginChanged = false;
 
         if (isset($_POST['authentication_plugin']) && ! empty($_POST['authentication_plugin'])) {
-            if ($orig_auth_plugin !== $_POST['authentication_plugin']) {
+            if ($origAuthPlugin !== $_POST['authentication_plugin']) {
                 $authPluginChanged = true;
             }
 
-            $orig_auth_plugin = $_POST['authentication_plugin'];
->>>>>>> 75a83d09
+            $origAuthPlugin = $_POST['authentication_plugin'];
         }
 
         $sqlQuery = 'SET password = '
@@ -88,21 +83,14 @@
 
         $isPerconaOrMySql = Compatibility::isMySqlOrPerconaDb();
         if ($isPerconaOrMySql && $serverVersion >= 50706) {
-<<<<<<< HEAD
-            $sqlQuery = 'ALTER USER ' . $this->dbi->quoteString($username)
-                . '@' . $this->dbi->quoteString($hostname)
-                . ' IDENTIFIED WITH ' . $origAuthPlugin . ' BY '
-                . ($password == '' ? '\'\'' : '\'***\'');
-=======
-            $sql_query = $this->getChangePasswordQueryAlterUserMySQL(
+            $sqlQuery = $this->getChangePasswordQueryAlterUserMySQL(
                 $serverVersion,
                 $username,
                 $hostname,
-                $orig_auth_plugin,
+                $origAuthPlugin,
                 $password === '' ? '' : '***', // Mask it, preview mode
-                $authPluginChanged
+                $authPluginChanged,
             );
->>>>>>> 75a83d09
         } elseif (
             ($isPerconaOrMySql && $serverVersion >= 50507)
             || (Compatibility::isMariaDb() && $serverVersion >= 50200)
@@ -124,16 +112,10 @@
             $username,
             $hostname,
             $password,
-<<<<<<< HEAD
             $sqlQuery,
             $hashingFunction,
             $origAuthPlugin,
-=======
-            $sql_query,
-            $hashing_function,
-            $orig_auth_plugin,
-            $authPluginChanged
->>>>>>> 75a83d09
+            $authPluginChanged,
         );
 
         $authPlugin = $this->authPluginFactory->create();
@@ -142,19 +124,14 @@
         return $sqlQuery;
     }
 
-<<<<<<< HEAD
-    private function changePassHashingFunction(string|null $authenticationPlugin): string
-=======
     private function getChangePasswordQueryAlterUserMySQL(
         int $serverVersion,
         string $username,
         string $hostname,
         string $authPlugin,
         string $password,
-        bool $authPluginChanged
+        bool $authPluginChanged,
     ): string {
-        global $dbi;
-
         // Starting with MySQL 5.7.37 the security check changed
         // See: https://github.com/mysql/mysql-server/commit/b31a8a5d7805834ca2d25629c0e584d2c53b1a5b
         // See: https://github.com/phpmyadmin/phpmyadmin/issues/17654
@@ -163,27 +140,28 @@
         // So let's avoid stating a plugin if it's not needed/changed
 
         if ($serverVersion >= 50706 && $serverVersion < 50737) {
-            return 'ALTER USER \'' . $dbi->escapeString($username)
-                . '\'@\'' . $dbi->escapeString($hostname)
+            return 'ALTER USER \'' . $GLOBALS['dbi']->escapeString($username)
+                . '\'@\'' . $GLOBALS['dbi']->escapeString($hostname)
                 . '\' IDENTIFIED WITH ' . $authPlugin . ' BY '
-                . ($password === '' ? '\'\'' : '\'' . $dbi->escapeString($password) . '\'');
-        }
-
-        $sql_query = 'ALTER USER \'' . $dbi->escapeString($username)
-            . '\'@\'' . $dbi->escapeString($hostname) . '\' IDENTIFIED';
+                . ($password === '' ? '\'\'' : '\'' . $GLOBALS['dbi']->escapeString($password) . '\'');
+        }
+
+        $sqlQuery = 'ALTER USER \'' . $GLOBALS['dbi']->escapeString($username)
+            . '\'@\'' . $GLOBALS['dbi']->escapeString($hostname) . '\' IDENTIFIED';
 
         if ($authPluginChanged) {
-            $sql_query .= ' WITH ' . $authPlugin;
-        }
-
-        return $sql_query . ' BY ' . ($password === '' ? '\'\'' : '\'' . $dbi->escapeString($password) . '\'');
+            $sqlQuery .= ' WITH ' . $authPlugin;
+        }
+
+        return $sqlQuery . ' BY ' . (
+            $password === '' ? '\'\'' : '\'' . $GLOBALS['dbi']->escapeString($password) . '\''
+        );
     }
 
     /**
      * Generate the hashing function
      */
-    private function changePassHashingFunction(): string
->>>>>>> 75a83d09
+    private function changePassHashingFunction(string|null $authenticationPlugin): string
     {
         if ($authenticationPlugin === 'mysql_old_password') {
             return 'OLD_PASSWORD';
@@ -194,58 +172,30 @@
 
     /**
      * Changes password for a user
-<<<<<<< HEAD
-     *
-     * @param string $username        Username
-     * @param string $hostname        Hostname
-     * @param string $password        Password
-     * @param string $sqlQuery        SQL query
-     * @param string $hashingFunction Hashing function
-     * @param string $origAuthPlugin  Original Authentication Plugin
-=======
->>>>>>> 75a83d09
      */
     private function changePassUrlParamsAndSubmitQuery(
         string $username,
         string $hostname,
         string $password,
-<<<<<<< HEAD
         string $sqlQuery,
         string $hashingFunction,
         string $origAuthPlugin,
-=======
-        string $sql_query,
-        string $hashing_function,
-        string $orig_auth_plugin,
-        bool $authPluginChanged
->>>>>>> 75a83d09
+        bool $authPluginChanged,
     ): void {
         $errUrl = Url::getFromRoute('/user-password');
 
-<<<<<<< HEAD
         $serverVersion = $this->dbi->getVersion();
-
-        if (Compatibility::isMySqlOrPerconaDb() && $serverVersion >= 50706) {
-            $localQuery = 'ALTER USER ' . $this->dbi->quoteString($username)
-                . '@' . $this->dbi->quoteString($hostname)
-                . ' IDENTIFIED with ' . $origAuthPlugin . ' BY '
-                . $this->dbi->quoteString($password);
-=======
-        $err_url = Url::getFromRoute('/user-password');
-
-        $serverVersion = $dbi->getVersion();
         $isPerconaOrMySql = Compatibility::isMySqlOrPerconaDb();
 
         if ($isPerconaOrMySql && $serverVersion >= 50706) {
-            $local_query = $this->getChangePasswordQueryAlterUserMySQL(
+            $localQuery = $this->getChangePasswordQueryAlterUserMySQL(
                 $serverVersion,
                 $username,
                 $hostname,
-                $orig_auth_plugin,
+                $origAuthPlugin,
                 $password,
-                $authPluginChanged
+                $authPluginChanged,
             );
->>>>>>> 75a83d09
         } elseif (
             Compatibility::isMariaDb()
             && $serverVersion >= 50200

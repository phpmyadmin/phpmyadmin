--- conflicted
+++ resolved
@@ -377,11 +377,7 @@
             $query .= ")";
         }
         $query .= " AND " . Util::backquote($id_field)
-<<<<<<< HEAD
-            . " = " . $dbi->escapeString((string) $id) . " LIMIT 1";
-=======
-            . " = '" . $dbi->escapeString($id) . "' LIMIT 1";
->>>>>>> 85438d8d
+            . " = '" . $dbi->escapeString((string) $id) . "' LIMIT 1";
 
         $result = $dbi->fetchSingleRow($query, 'ASSOC', DatabaseInterface::CONNECT_CONTROL);
         if (! empty($result)) {

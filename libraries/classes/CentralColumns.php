<?php
/**
 * Functions for displaying user preferences pages
 */

declare(strict_types=1);

namespace PhpMyAdmin;

use PhpMyAdmin\Charsets\Charset;
use PhpMyAdmin\Charsets\Collation;
use PhpMyAdmin\Html\Generator;
use function array_unique;
use function ceil;
use function count;
use function explode;
use function htmlspecialchars;
use function implode;
use function in_array;
use function is_array;
use function is_bool;
use function mb_strtoupper;
use function sprintf;
use function trim;

/**
 * PhpMyAdmin\CentralColumns class
 */
class CentralColumns
{
    /**
     * DatabaseInterface instance
     *
     * @var DatabaseInterface
     */
    private $dbi;

    /**
     * Current user
     *
     * @var string
     */
    private $user;

    /**
     * Number of rows displayed when browsing a result set
     *
     * @var int
     */
    private $maxRows;

    /**
     * Which editor should be used for CHAR/VARCHAR fields
     *
     * @var string
     */
    private $charEditing;

    /**
     * Disable use of INFORMATION_SCHEMA
     *
     * @var bool
     */
    private $disableIs;

    /** @var Relation */
    private $relation;

    /** @var Template */
    public $template;

    /**
     * @param DatabaseInterface $dbi DatabaseInterface instance
     */
    public function __construct(DatabaseInterface $dbi)
    {
        $this->dbi = $dbi;

        $this->user = $GLOBALS['cfg']['Server']['user'];
        $this->maxRows = (int) $GLOBALS['cfg']['MaxRows'];
        $this->charEditing = $GLOBALS['cfg']['CharEditing'];
        $this->disableIs = (bool) $GLOBALS['cfg']['Server']['DisableIS'];

        $this->relation = new Relation($this->dbi);
        $this->template = new Template();
    }

    /**
     * Defines the central_columns parameters for the current user
     *
     * @return array|bool the central_columns parameters for the current user
     *
     * @access public
     */
    public function getParams()
    {
        static $cfgCentralColumns = null;

        if ($cfgCentralColumns !== null) {
            return $cfgCentralColumns;
        }

        $cfgRelation = $this->relation->getRelationsParam();

        if ($cfgRelation['centralcolumnswork']) {
            $cfgCentralColumns = [
                'user'  => $this->user,
                'db'    => $cfgRelation['db'],
                'table' => $cfgRelation['central_columns'],
            ];
        } else {
            $cfgCentralColumns = false;
        }

        return $cfgCentralColumns;
    }

    /**
     * get $num columns of given database from central columns list
     * starting at offset $from
     *
     * @param string $db   selected database
     * @param int    $from starting offset of first result
     * @param int    $num  maximum number of results to return
     *
     * @return array list of $num columns present in central columns list
     * starting at offset $from for the given database
     */
    public function getColumnsList(string $db, int $from = 0, int $num = 25): array
    {
        $cfgCentralColumns = $this->getParams();
        if (! is_array($cfgCentralColumns)) {
            return [];
        }
        $pmadb = $cfgCentralColumns['db'];
        $this->dbi->selectDb($pmadb, DatabaseInterface::CONNECT_CONTROL);
        $central_list_table = $cfgCentralColumns['table'];
        //get current values of $db from central column list
        if ($num == 0) {
            $query = 'SELECT * FROM ' . Util::backquote($central_list_table) . ' '
                . 'WHERE db_name = \'' . $this->dbi->escapeString($db) . '\';';
        } else {
            $query = 'SELECT * FROM ' . Util::backquote($central_list_table) . ' '
                . 'WHERE db_name = \'' . $this->dbi->escapeString($db) . '\' '
                . 'LIMIT ' . $from . ', ' . $num . ';';
        }
        $has_list = (array) $this->dbi->fetchResult(
            $query,
            null,
            null,
            DatabaseInterface::CONNECT_CONTROL
        );
        $this->handleColumnExtra($has_list);

        return $has_list;
    }

    /**
     * Get the number of columns present in central list for given db
     *
     * @param string $db current database
     *
     * @return int number of columns in central list of columns for $db
     */
    public function getCount(string $db): int
    {
        $cfgCentralColumns = $this->getParams();
        if (! is_array($cfgCentralColumns)) {
            return 0;
        }
        $pmadb = $cfgCentralColumns['db'];
        $this->dbi->selectDb($pmadb, DatabaseInterface::CONNECT_CONTROL);
        $central_list_table = $cfgCentralColumns['table'];
        $query = 'SELECT count(db_name) FROM ' .
            Util::backquote($central_list_table) . ' '
            . 'WHERE db_name = \'' . $this->dbi->escapeString($db) . '\';';
        $res = $this->dbi->fetchResult(
            $query,
            null,
            null,
            DatabaseInterface::CONNECT_CONTROL
        );
        if (isset($res[0])) {
            return (int) $res[0];
        }

        return 0;
    }

    /**
     * return the existing columns in central list among the given list of columns
     *
     * @param string $db        the selected database
     * @param string $cols      comma separated list of given columns
     * @param bool   $allFields set if need all the fields of existing columns,
     *                          otherwise only column_name is returned
     *
     * @return array list of columns in central columns among given set of columns
     */
    private function findExistingColNames(
        string $db,
        string $cols,
        bool $allFields = false
    ): array {
        $cfgCentralColumns = $this->getParams();
        if (! is_array($cfgCentralColumns)) {
            return [];
        }
        $pmadb = $cfgCentralColumns['db'];
        $this->dbi->selectDb($pmadb, DatabaseInterface::CONNECT_CONTROL);
        $central_list_table = $cfgCentralColumns['table'];
        if ($allFields) {
            $query = 'SELECT * FROM ' . Util::backquote($central_list_table) . ' '
                . 'WHERE db_name = \'' . $this->dbi->escapeString($db) . '\' AND col_name IN (' . $cols . ');';
            $has_list = (array) $this->dbi->fetchResult(
                $query,
                null,
                null,
                DatabaseInterface::CONNECT_CONTROL
            );
            $this->handleColumnExtra($has_list);
        } else {
            $query = 'SELECT col_name FROM '
                . Util::backquote($central_list_table) . ' '
                . 'WHERE db_name = \'' . $this->dbi->escapeString($db) . '\' AND col_name IN (' . $cols . ');';
            $has_list = (array) $this->dbi->fetchResult(
                $query,
                null,
                null,
                DatabaseInterface::CONNECT_CONTROL
            );
        }

        return $has_list;
    }

    /**
     * return error message to be displayed if central columns
     * configuration storage is not completely configured
     */
    private function configErrorMessage(): Message
    {
        return Message::error(
            __(
                'The configuration storage is not ready for the central list'
                . ' of columns feature.'
            )
        );
    }

    /**
     * build the insert query for central columns list given PMA storage
     * db, central_columns table, column name and corresponding definition to be added
     *
     * @param string $column             column to add into central list
     * @param array  $def                list of attributes of the column being added
     * @param string $db                 PMA configuration storage database name
     * @param string $central_list_table central columns configuration storage table name
     *
     * @return string query string to insert the given column
     * with definition into central list
     */
    private function getInsertQuery(
        string $column,
        array $def,
        string $db,
        string $central_list_table
    ): string {
        $type = '';
        $length = 0;
        $attribute = '';
        if (isset($def['Type'])) {
            $extracted_columnspec = Util::extractColumnSpec($def['Type']);
            $attribute = trim($extracted_columnspec['attribute']);
            $type = $extracted_columnspec['type'];
            $length = $extracted_columnspec['spec_in_brackets'];
        }
        if (isset($def['Attribute'])) {
            $attribute = $def['Attribute'];
        }
        $collation = $def['Collation'] ?? '';
        $isNull = $def['Null'] === 'NO' ? '0' : '1';
        $extra = $def['Extra'] ?? '';
        $default = $def['Default'] ?? '';

        return 'INSERT INTO '
            . Util::backquote($central_list_table) . ' '
            . 'VALUES ( \'' . $this->dbi->escapeString($db) . '\' ,'
            . '\'' . $this->dbi->escapeString($column) . '\',\''
            . $this->dbi->escapeString($type) . '\','
            . '\'' . $this->dbi->escapeString((string) $length) . '\',\''
            . $this->dbi->escapeString($collation) . '\','
            . '\'' . $this->dbi->escapeString($isNull) . '\','
            . '\'' . implode(',', [$extra, $attribute])
            . '\',\'' . $this->dbi->escapeString($default) . '\');';
    }

    /**
     * If $isTable is true then unique columns from given tables as $field_select
     * are added to central list otherwise the $field_select is considered as
     * list of columns and these columns are added to central list if not already added
     *
     * @param array  $field_select if $isTable is true selected tables list
     *                             otherwise selected columns list
     * @param bool   $isTable      if passed array is of tables or columns
     * @param string $table        if $isTable is false, then table name to
     *                             which columns belong
     *
     * @return true|Message
     */
    public function syncUniqueColumns(
        array $field_select,
        bool $isTable = true,
        ?string $table = null
    ) {
        $cfgCentralColumns = $this->getParams();
        if (! is_array($cfgCentralColumns)) {
            return $this->configErrorMessage();
        }
        $db = $_POST['db'];
        $pmadb = $cfgCentralColumns['db'];
        $central_list_table = $cfgCentralColumns['table'];
        $this->dbi->selectDb($db);
        $existingCols = [];
        $cols = '';
        $insQuery = [];
        $fields = [];
        $message = true;
        if ($isTable) {
            foreach ($field_select as $table) {
                $fields[$table] = (array) $this->dbi->getColumns(
                    $db,
                    $table,
                    null,
                    true
                );
                foreach ($fields[$table] as $field => $def) {
                    $cols .= "'" . $this->dbi->escapeString($field) . "',";
                }
            }

            $has_list = $this->findExistingColNames($db, trim($cols, ','));
            foreach ($field_select as $table) {
                foreach ($fields[$table] as $field => $def) {
                    if (! in_array($field, $has_list)) {
                        $has_list[] = $field;
                        $insQuery[] = $this->getInsertQuery(
                            $field,
                            $def,
                            $db,
                            $central_list_table
                        );
                    } else {
                        $existingCols[] = "'" . $field . "'";
                    }
                }
            }
        } else {
            if ($table === null) {
                $table = $_POST['table'];
            }
            foreach ($field_select as $column) {
                $cols .= "'" . $this->dbi->escapeString($column) . "',";
            }
            $has_list = $this->findExistingColNames($db, trim($cols, ','));
            foreach ($field_select as $column) {
                if (! in_array($column, $has_list)) {
                    $has_list[] = $column;
                    $field = (array) $this->dbi->getColumns(
                        $db,
                        $table,
                        $column,
                        true
                    );
                    $insQuery[] = $this->getInsertQuery(
                        $column,
                        $field,
                        $db,
                        $central_list_table
                    );
                } else {
                    $existingCols[] = "'" . $column . "'";
                }
            }
        }
        if (! empty($existingCols)) {
            $existingCols = implode(',', array_unique($existingCols));
            $message = Message::notice(
                sprintf(
                    __(
                        'Could not add %1$s as they already exist in central list!'
                    ),
                    htmlspecialchars($existingCols)
                )
            );
            $message->addMessage(
                Message::notice(
                    'Please remove them first '
                    . 'from central list if you want to update above columns'
                )
            );
        }
        $this->dbi->selectDb($pmadb, DatabaseInterface::CONNECT_CONTROL);
        if (! empty($insQuery)) {
            foreach ($insQuery as $query) {
                if (! $this->dbi->tryQuery($query, DatabaseInterface::CONNECT_CONTROL)) {
                    $message = Message::error(__('Could not add columns!'));
                    $message->addMessage(
                        Message::rawError(
                            $this->dbi->getError(DatabaseInterface::CONNECT_CONTROL)
                        )
                    );
                    break;
                }
            }
        }

        return $message;
    }

    /**
     * if $isTable is true it removes all columns of given tables as $field_select from
     * central columns list otherwise $field_select is columns list and it removes
     * given columns if present in central list
     *
     * @param string $database     Database name
     * @param array  $field_select if $isTable selected list of tables otherwise
     *                             selected list of columns to remove from central list
     * @param bool   $isTable      if passed array is of tables or columns
     *
     * @return true|Message
     */
    public function deleteColumnsFromList(
        string $database,
        array $field_select,
        bool $isTable = true
    ) {
        $cfgCentralColumns = $this->getParams();
        if (! is_array($cfgCentralColumns)) {
            return $this->configErrorMessage();
        }
        $pmadb = $cfgCentralColumns['db'];
        $central_list_table = $cfgCentralColumns['table'];
        $this->dbi->selectDb($database);
        $message = true;
        $colNotExist = [];
        $fields = [];
        if ($isTable) {
            $cols = '';
            foreach ($field_select as $table) {
                $fields[$table] = (array) $this->dbi->getColumnNames(
                    $database,
                    $table
                );
                foreach ($fields[$table] as $col_select) {
                    $cols .= '\'' . $this->dbi->escapeString($col_select) . '\',';
                }
            }
            $cols = trim($cols, ',');
            $has_list = $this->findExistingColNames($database, $cols);
            foreach ($field_select as $table) {
                foreach ($fields[$table] as $column) {
                    if (in_array($column, $has_list)) {
                        continue;
                    }

                    $colNotExist[] = "'" . $column . "'";
                }
            }
        } else {
            $cols = '';
            foreach ($field_select as $col_select) {
                $cols .= '\'' . $this->dbi->escapeString($col_select) . '\',';
            }
            $cols = trim($cols, ',');
            $has_list = $this->findExistingColNames($database, $cols);
            foreach ($field_select as $column) {
                if (in_array($column, $has_list)) {
                    continue;
                }

                $colNotExist[] = "'" . $column . "'";
            }
        }
        if (! empty($colNotExist)) {
            $colNotExist = implode(',', array_unique($colNotExist));
            $message = Message::notice(
                sprintf(
                    __(
                        'Couldn\'t remove Column(s) %1$s '
                        . 'as they don\'t exist in central columns list!'
                    ),
                    htmlspecialchars($colNotExist)
                )
            );
        }
        $this->dbi->selectDb($pmadb, DatabaseInterface::CONNECT_CONTROL);

        $query = 'DELETE FROM ' . Util::backquote($central_list_table) . ' '
            . 'WHERE db_name = \'' . $this->dbi->escapeString($database) . '\' AND col_name IN (' . $cols . ');';

        if (! $this->dbi->tryQuery($query, DatabaseInterface::CONNECT_CONTROL)) {
            $message = Message::error(__('Could not remove columns!'));
            $message->addHtml('<br>' . htmlspecialchars($cols) . '<br>');
            $message->addMessage(
                Message::rawError(
                    $this->dbi->getError(DatabaseInterface::CONNECT_CONTROL)
                )
            );
        }

        return $message;
    }

    /**
     * Make the columns of given tables consistent with central list of columns.
     * Updates only those columns which are not being referenced.
     *
     * @param string $db              current database
     * @param array  $selected_tables list of selected tables.
     *
     * @return true|Message
     */
    public function makeConsistentWithList(
        string $db,
        array $selected_tables
    ) {
        $message = true;
        foreach ($selected_tables as $table) {
            $query = 'ALTER TABLE ' . Util::backquote($table);
            $has_list = $this->getFromTable($db, $table, true);
            $this->dbi->selectDb($db);
            foreach ($has_list as $column) {
                $column_status = $this->relation->checkChildForeignReferences(
                    $db,
                    $table,
                    $column['col_name']
                );
                //column definition can only be changed if
                //it is not referenced by another column
                if (! $column_status['isEditable']) {
                    continue;
                }

                $query .= ' MODIFY ' . Util::backquote($column['col_name']) . ' '
                    . $this->dbi->escapeString($column['col_type']);
                if ($column['col_length']) {
                    $query .= '(' . $column['col_length'] . ')';
                }

                $query .= ' ' . $column['col_attribute'];
                if ($column['col_isNull']) {
                    $query .= ' NULL';
                } else {
                    $query .= ' NOT NULL';
                }

                $query .= ' ' . $column['col_extra'];
                if ($column['col_default']) {
                    if ($column['col_default'] !== 'CURRENT_TIMESTAMP'
                        && $column['col_default'] !== 'current_timestamp()') {
                        $query .= ' DEFAULT \'' . $this->dbi->escapeString(
                            (string) $column['col_default']
                        ) . '\'';
                    } else {
                        $query .= ' DEFAULT ' . $this->dbi->escapeString(
                            $column['col_default']
                        );
                    }
                }
                $query .= ',';
            }
            $query = trim($query, ' ,') . ';';
            if ($this->dbi->tryQuery($query)) {
                continue;
            }

            if ($message === true) {
                $message = Message::error(
                    $this->dbi->getError()
                );
            } else {
                $message->addText(
                    $this->dbi->getError(),
                    '<br>'
                );
            }
        }

        return $message;
    }

    /**
     * return the columns present in central list of columns for a given
     * table of a given database
     *
     * @param string $db        given database
     * @param string $table     given table
     * @param bool   $allFields set if need all the fields of existing columns,
     *                          otherwise only column_name is returned
     *
     * @return array columns present in central list from given table of given db.
     */
    public function getFromTable(
        string $db,
        string $table,
        bool $allFields = false
    ): array {
        $cfgCentralColumns = $this->getParams();
        if (empty($cfgCentralColumns)) {
            return [];
        }
        $this->dbi->selectDb($db);
        $fields = (array) $this->dbi->getColumnNames(
            $db,
            $table
        );
        $cols = '';
        foreach ($fields as $col_select) {
            $cols .= '\'' . $this->dbi->escapeString((string) $col_select) . '\',';
        }
        $cols = trim($cols, ',');
        $has_list = $this->findExistingColNames($db, $cols, $allFields);
        if (! empty($has_list)) {
            return (array) $has_list;
        }

        return [];
    }

    /**
     * update a column in central columns list if a edit is requested
     *
     * @param string $db            current database
     * @param string $orig_col_name original column name before edit
     * @param string $col_name      new column name
     * @param string $col_type      new column type
     * @param string $col_attribute new column attribute
     * @param string $col_length    new column length
     * @param int    $col_isNull    value 1 if new column isNull is true, 0 otherwise
     * @param string $collation     new column collation
     * @param string $col_extra     new column extra property
     * @param string $col_default   new column default value
     *
     * @return true|Message
     */
    public function updateOneColumn(
        string $db,
        string $orig_col_name,
        string $col_name,
        string $col_type,
        string $col_attribute,
        string $col_length,
        int $col_isNull,
        string $collation,
        string $col_extra,
        string $col_default
    ) {
        $cfgCentralColumns = $this->getParams();
        if (! is_array($cfgCentralColumns)) {
            return $this->configErrorMessage();
        }
        $centralTable = $cfgCentralColumns['table'];
        $this->dbi->selectDb($cfgCentralColumns['db'], DatabaseInterface::CONNECT_CONTROL);
        if ($orig_col_name == '') {
            $def = [];
            $def['Type'] = $col_type;
            if ($col_length) {
                $def['Type'] .= '(' . $col_length . ')';
            }
            $def['Collation'] = $collation;
            $def['Null'] = $col_isNull ? __('YES') : __('NO');
            $def['Extra'] = $col_extra;
            $def['Attribute'] = $col_attribute;
            $def['Default'] = $col_default;
            $query = $this->getInsertQuery($col_name, $def, $db, $centralTable);
        } else {
            $query = 'UPDATE ' . Util::backquote($centralTable)
                . ' SET col_type = \'' . $this->dbi->escapeString($col_type) . '\''
                . ', col_name = \'' . $this->dbi->escapeString($col_name) . '\''
                . ', col_length = \'' . $this->dbi->escapeString($col_length) . '\''
                . ', col_isNull = ' . $col_isNull
                . ', col_collation = \'' . $this->dbi->escapeString($collation) . '\''
                . ', col_extra = \''
                . implode(',', [$col_extra, $col_attribute]) . '\''
                . ', col_default = \'' . $this->dbi->escapeString($col_default) . '\''
                . ' WHERE db_name = \'' . $this->dbi->escapeString($db) . '\' '
                . 'AND col_name = \'' . $this->dbi->escapeString($orig_col_name)
                . '\'';
        }
        if (! $this->dbi->tryQuery($query, DatabaseInterface::CONNECT_CONTROL)) {
            return Message::error(
                $this->dbi->getError(DatabaseInterface::CONNECT_CONTROL)
            );
        }

        return true;
    }

    /**
     * Update Multiple column in central columns list if a change is requested
     *
     * @param array $params Request parameters
     *
     * @return true|Message
     */
    public function updateMultipleColumn(array $params)
    {
        $columnDefault = $params['field_default_type'];
        $columnIsNull = [];
        $columnExtra = [];
        $numberCentralFields = count($params['orig_col_name']);
        for ($i = 0; $i < $numberCentralFields; $i++) {
            $columnIsNull[$i] = isset($params['field_null'][$i]) ? 1 : 0;
            $columnExtra[$i] = $params['col_extra'][$i] ?? '';

            if ($columnDefault[$i] === 'NONE') {
                $columnDefault[$i] = '';
            } elseif ($columnDefault[$i] === 'USER_DEFINED') {
                $columnDefault[$i] = $params['field_default_value'][$i];
            }

            $message = $this->updateOneColumn(
                $params['db'],
                $params['orig_col_name'][$i],
                $params['field_name'][$i],
                $params['field_type'][$i],
                $params['field_attribute'][$i],
                $params['field_length'][$i],
                $columnIsNull[$i],
                $params['field_collation'][$i],
                $columnExtra[$i],
                $columnDefault[$i]
            );
            if (! is_bool($message)) {
                return $message;
            }
        }

        return true;
    }

    /**
     * Function generate and return the table header for
     * multiple edit central columns page
     *
     * @param array $headers headers list
     *
     * @return string html for table header in central columns multi edit page
     */
    private function getEditTableHeader(array $headers): string
    {
        return $this->template->render('database/central_columns/edit_table_header', ['headers' => $headers]);
    }

    /**
     * build html for editing a row in central columns table
     *
     * @param array $row     array contains complete information of a
     *                       particular row of central list table
     * @param int   $row_num position the row in the table
     *
     * @return string html of a particular row in the central columns table.
     */
    private function getHtmlForEditTableRow(array $row, int $row_num): string
    {
        $meta = [];
        if (! isset($row['col_default']) || $row['col_default'] == '') {
            $meta['DefaultType'] = 'NONE';
        } elseif ($row['col_default'] === 'CURRENT_TIMESTAMP' || $row['col_default'] === 'current_timestamp()') {
            $meta['DefaultType'] = 'CURRENT_TIMESTAMP';
        } elseif ($row['col_default'] === 'NULL') {
            $meta['DefaultType'] = $row['col_default'];
        } else {
            $meta['DefaultType'] = 'USER_DEFINED';
            $meta['DefaultValue'] = $row['col_default'];
        }
<<<<<<< HEAD
=======

        $defaultValue = '';
        $typeUpper = mb_strtoupper((string) $row['col_type']);

        // For a TIMESTAMP, do not show the string "CURRENT_TIMESTAMP" as a default value
        if (isset($meta['DefaultValue'])) {
            $defaultValue = $meta['DefaultValue'];
        }
        if ($typeUpper == 'BIT') {
            $defaultValue = Util::convertBitDefaultValue($meta['DefaultValue']);
        } elseif ($typeUpper == 'BINARY' || $typeUpper == 'VARBINARY') {
            $defaultValue = bin2hex($meta['DefaultValue']);
        }

        $tableHtml .=
            '<td class="nowrap" name="col_default">'
            . $this->template->render('columns_definitions/column_default', [
                'column_number' => $row_num,
                'ci' => 3,
                'ci_offset' => 0,
                'default_value' => $defaultValue,
                'column_meta' => $meta,
                'char_editing' => $this->charEditing,
            ])
            . '</td>';
        $tableHtml .= '<td name="collation" class="nowrap">';
        $tableHtml .= '<select lang="en" dir="ltr" name="field_collation[' . $row_num . ']"';
        $tableHtml .= ' id="field_' . $row_num . '_4">' . "\n";
        $tableHtml .= '<option value=""></option>' . "\n";
>>>>>>> a2bb7ff1

        $charsets = Charsets::getCharsets($this->dbi, $this->disableIs);
        $collations = Charsets::getCollations($this->dbi, $this->disableIs);

        return $this->template->render('database/central_columns/edit_table_row', [
            'row_num' => $row_num,
            'row' => $row,
            'max_rows' => $this->maxRows,
            'meta' => $meta,
            'char_editing' => $this->charEditing,
            'charsets' => $charsets,
            'collations' => $collations,
            'attribute_types' => $this->dbi->types->getAttributes(),
        ]);
    }

    /**
     * get the list of columns in given database excluding
     * the columns present in current table
     *
     * @param string $db    selected database
     * @param string $table current table name
     *
     * @return array encoded list of columns present in central list for the given
     *               database
     */
    public function getListRaw(string $db, string $table): array
    {
        $cfgCentralColumns = $this->getParams();
        if (! is_array($cfgCentralColumns)) {
            return [];
        }
        $centralTable = $cfgCentralColumns['table'];
        if (empty($table) || $table == '') {
            $query = 'SELECT * FROM ' . Util::backquote($centralTable) . ' '
                . 'WHERE db_name = \'' . $this->dbi->escapeString($db) . '\';';
        } else {
            $this->dbi->selectDb($db);
            $columns = (array) $this->dbi->getColumnNames(
                $db,
                $table
            );
            $cols = '';
            foreach ($columns as $col_select) {
                $cols .= '\'' . $this->dbi->escapeString($col_select) . '\',';
            }
            $cols = trim($cols, ',');
            $query = 'SELECT * FROM ' . Util::backquote($centralTable) . ' '
                . 'WHERE db_name = \'' . $this->dbi->escapeString($db) . '\'';
            if ($cols) {
                $query .= ' AND col_name NOT IN (' . $cols . ')';
            }
            $query .= ';';
        }
        $this->dbi->selectDb($cfgCentralColumns['db'], DatabaseInterface::CONNECT_CONTROL);
        $columns_list = (array) $this->dbi->fetchResult(
            $query,
            null,
            null,
            DatabaseInterface::CONNECT_CONTROL
        );
        $this->handleColumnExtra($columns_list);

        return $columns_list;
    }

    /**
     * Get HTML for "check all" check box with "with selected" dropdown
     *
     * @param string $themeImagePath pma theme image url
     * @param string $text_dir       url for text directory
     */
    public function getTableFooter(string $themeImagePath, string $text_dir): string
    {
        $html_output = $this->template->render('select_all', [
            'theme_image_path' => $themeImagePath,
            'text_dir' => $text_dir,
            'form_name' => 'tableslistcontainer',
        ]);

        $html_output .= '<button class="btn btn-link mult_submit change_central_columns" type="submit"'
            . ' name="edit_central_columns" value="edit central columns"'
            . ' title="' . __('Edit') . '">' . "\n"
            . Generator::getIcon('b_edit', __('Edit'))
            . '</button>' . "\n";

        $html_output .= '<button class="btn btn-link mult_submit" type="submit"'
            . ' name="delete_central_columns" value="remove_from_central_columns"'
            . ' title="' . __('Delete') . '">' . "\n"
            . Generator::getIcon('b_drop', __('Delete'))
            . '</button>' . "\n";

        return $html_output;
    }

    /**
     * function generate and return the table footer for
     * multiple edit central columns page
     *
     * @return string html for table footer in central columns multi edit page
     */
    private function getEditTableFooter(): string
    {
        return '<fieldset class="tblFooters">'
            . '<input class="btn btn-primary" type="submit" '
            . 'name="save_multi_central_column_edit" value="' . __('Save') . '">'
            . '</fieldset>';
    }

    /**
     * Column `col_extra` is used to store both extra and attributes for a column.
     * This method separates them.
     *
     * @param array $columns_list columns list
     */
    private function handleColumnExtra(array &$columns_list): void
    {
        foreach ($columns_list as &$row) {
            $vals = explode(',', $row['col_extra']);

            if (in_array('BINARY', $vals)) {
                $row['col_attribute'] = 'BINARY';
            } elseif (in_array('UNSIGNED', $vals)) {
                $row['col_attribute'] = 'UNSIGNED';
            } elseif (in_array('UNSIGNED ZEROFILL', $vals)) {
                $row['col_attribute'] = 'UNSIGNED ZEROFILL';
            } elseif (in_array('on update CURRENT_TIMESTAMP', $vals)) {
                $row['col_attribute'] = 'on update CURRENT_TIMESTAMP';
            } else {
                $row['col_attribute'] = '';
            }

            if (in_array('auto_increment', $vals)) {
                $row['col_extra'] = 'auto_increment';
            } else {
                $row['col_extra'] = '';
            }
        }
    }

    /**
     * Get HTML for editing page central columns
     *
     * @param array  $selected_fld Array containing the selected fields
     * @param string $selected_db  String containing the name of database
     *
     * @return string HTML for complete editing page for central columns
     */
    public function getHtmlForEditingPage(array $selected_fld, string $selected_db): string
    {
        $html = '<form id="multi_edit_central_columns">';
        $header_cells = [
            __('Name'),
            __('Type'),
            __('Length/Values'),
            __('Default'),
            __('Collation'),
            __('Attributes'),
            __('Null'),
            __('A_I'),
        ];
        $html .= $this->getEditTableHeader($header_cells);
        $selected_fld_safe = [];
        foreach ($selected_fld as $key) {
            $selected_fld_safe[] = $this->dbi->escapeString($key);
        }
        $columns_list = implode("','", $selected_fld_safe);
        $columns_list = "'" . $columns_list . "'";
        $list_detail_cols = $this->findExistingColNames($selected_db, $columns_list, true);
        $row_num = 0;
        foreach ($list_detail_cols as $row) {
            $tableHtmlRow = $this->getHtmlForEditTableRow(
                $row,
                $row_num
            );
            $html .= $tableHtmlRow;
            $row_num++;
        }
        $html .= '</table>';
        $html .= $this->getEditTableFooter();
        $html .= '</form>';

        return $html;
    }

    /**
     * get number of columns of given database from central columns list
     * starting at offset $from
     *
     * @param string $db   selected database
     * @param int    $from starting offset of first result
     * @param int    $num  maximum number of results to return
     *
     * @return int count of $num columns present in central columns list
     * starting at offset $from for the given database
     */
    public function getColumnsCount(string $db, int $from = 0, int $num = 25): int
    {
        $cfgCentralColumns = $this->getParams();
        if (! is_array($cfgCentralColumns)) {
            return 0;
        }
        $pmadb = $cfgCentralColumns['db'];
        $this->dbi->selectDb($pmadb, DatabaseInterface::CONNECT_CONTROL);
        $central_list_table = $cfgCentralColumns['table'];
        //get current values of $db from central column list
        $query = 'SELECT COUNT(db_name) FROM ' . Util::backquote($central_list_table) . ' '
            . 'WHERE db_name = \'' . $this->dbi->escapeString($db) . '\'' .
            ($num === 0 ? '' : 'LIMIT ' . $from . ', ' . $num) . ';';
        $result = (array) $this->dbi->fetchResult(
            $query,
            null,
            null,
            DatabaseInterface::CONNECT_CONTROL
        );

        if (isset($result[0])) {
            return (int) $result[0];
        }

        return -1;
    }

    /**
     * build dropdown select html to select column in selected table,
     * include only columns which are not already in central list
     *
     * @param string $db           current database to which selected table belongs
     * @param string $selected_tbl selected table
     *
     * @return string html to select column
     */
    public function getHtmlForColumnDropdown($db, $selected_tbl)
    {
        $existing_cols = $this->getFromTable($db, $selected_tbl);
        $this->dbi->selectDb($db);
        $columns = (array) $this->dbi->getColumnNames(
            $db,
            $selected_tbl
        );
        $selectColHtml = '';
        foreach ($columns as $column) {
            if (in_array($column, $existing_cols)) {
                continue;
            }

            $selectColHtml .= '<option value="' . htmlspecialchars($column) . '">'
                . htmlspecialchars($column)
                . '</option>';
        }

        return $selectColHtml;
    }

    /**
     * build html for adding a new user defined column to central list
     *
     * @param string $db             current database
     * @param int    $total_rows     number of rows in central columns
     * @param int    $pos            offset of first result with complete result set
     * @param string $themeImagePath table footer theme image directorie
     * @param string $text_dir       table footer arrow direction
     *
     * @return string html of the form to let user add a new user defined column to the
     *                list
     */
    public function getHtmlForMain(
        string $db,
        int $total_rows,
        int $pos,
        string $themeImagePath,
        string $text_dir
    ): string {
        $max_rows = $this->maxRows;
        $attribute_types = $this->dbi->types->getAttributes();

        $tn_pageNow = ($pos / $this->maxRows) + 1;
        $tn_nbTotalPage = (int) ceil($total_rows / $this->maxRows);
        $tn_page_selector = $tn_nbTotalPage > 1 ? Util::pageselector(
            'pos',
            $this->maxRows,
            $tn_pageNow,
            $tn_nbTotalPage
        ) : '';
        $this->dbi->selectDb($db);
        $tables = $this->dbi->getTables($db);
        $rows_list = $this->getColumnsList($db, $pos, $max_rows);

        $defaultValues = [];
        $rows_meta = [];
        $types_upper = [];
        $row_num = 0;
        foreach ($rows_list as $row) {
            $rows_meta[$row_num] = [];
            if (! isset($row['col_default']) || $row['col_default'] == '') {
                $rows_meta[$row_num]['DefaultType'] = 'NONE';
            } elseif ($row['col_default'] == 'CURRENT_TIMESTAMP' || $row['col_default'] == 'current_timestamp()') {
                $rows_meta[$row_num]['DefaultType'] = 'CURRENT_TIMESTAMP';
            } elseif ($row['col_default'] == 'NULL') {
                $rows_meta[$row_num]['DefaultType'] = $row['col_default'];
            } else {
<<<<<<< HEAD
                if ($row['col_default'] === 'CURRENT_TIMESTAMP'
                    || $row['col_default'] === 'current_timestamp()'
                ) {
                    $rows_meta[$row_num]['DefaultType'] = 'CURRENT_TIMESTAMP';
                } elseif ($row['col_default'] === 'NULL') {
                    $rows_meta[$row_num]['DefaultType'] = $row['col_default'];
                } else {
                    $rows_meta[$row_num]['DefaultType'] = 'USER_DEFINED';
                    $rows_meta[$row_num]['DefaultValue'] = $row['col_default'];
                }
=======
                $rows_meta[$row_num]['DefaultType'] = 'USER_DEFINED';
                $rows_meta[$row_num]['DefaultValue'] = $row['col_default'];
>>>>>>> a2bb7ff1
            }
            $types_upper[$row_num] = mb_strtoupper((string) $row['col_type']);

            // For a TIMESTAMP, do not show the string "CURRENT_TIMESTAMP" as a default value
            $defaultValues[$row_num] = '';
            if (isset($rows_meta[$row_num]['DefaultValue'])) {
                $defaultValues[$row_num] = $rows_meta[$row_num]['DefaultValue'];
            }
            if ($types_upper[$row_num] == 'BIT') {
                $defaultValues[$row_num] = Util::convertBitDefaultValue($rows_meta[$row_num]['DefaultValue']);
            } elseif ($types_upper[$row_num] == 'BINARY' || $types_upper[$row_num] == 'VARBINARY') {
                $defaultValues[$row_num] = bin2hex($rows_meta[$row_num]['DefaultValue']);
            }

            $row_num++;
        }

        $charsets = Charsets::getCharsets($this->dbi, $this->disableIs);
        $collations = Charsets::getCollations($this->dbi, $this->disableIs);
        $charsetsList = [];
        /** @var Charset $charset */
        foreach ($charsets as $charset) {
            $collationsList = [];
            /** @var Collation $collation */
            foreach ($collations[$charset->getName()] as $collation) {
                $collationsList[] = [
                    'name' => $collation->getName(),
                    'description' => $collation->getDescription(),
                ];
            }
            $charsetsList[] = [
                'name' => $charset->getName(),
                'description' => $charset->getDescription(),
                'collations' => $collationsList,
            ];
        }

        return $this->template->render('database/central_columns/main', [
<<<<<<< HEAD
            'db' => $db,
            'total_rows' => $total_rows,
            'max_rows' => $max_rows,
            'pos' => $pos,
            'char_editing' => $this->charEditing,
            'attribute_types' => $attribute_types,
            'tn_nbTotalPage' => $tn_nbTotalPage,
            'tn_page_selector' => $tn_page_selector,
            'tables' => $tables,
            'rows_list' => $rows_list,
            'rows_meta' => $rows_meta,
            'types_upper' => $types_upper,
            'theme_image_path' => $themeImagePath,
            'text_dir' => $text_dir,
=======
            "db" => $db,
            "total_rows" => $total_rows,
            "max_rows" => $max_rows,
            "pos" => $pos,
            "char_editing" => $this->charEditing,
            "attribute_types" => $attribute_types,
            "tn_nbTotalPage" => $tn_nbTotalPage,
            "tn_page_selector" => $tn_page_selector,
            "tables" => $tables,
            "rows_list" => $rows_list,
            "rows_meta" => $rows_meta,
            "default_values" => $defaultValues,
            "types_upper" => $types_upper,
            "pmaThemeImage" => $pmaThemeImage,
            "text_dir" => $text_dir,
>>>>>>> a2bb7ff1
            'charsets' => $charsetsList,
        ]);
    }
}<|MERGE_RESOLUTION|>--- conflicted
+++ resolved
@@ -775,8 +775,6 @@
             $meta['DefaultType'] = 'USER_DEFINED';
             $meta['DefaultValue'] = $row['col_default'];
         }
-<<<<<<< HEAD
-=======
 
         $defaultValue = '';
         $typeUpper = mb_strtoupper((string) $row['col_type']);
@@ -790,23 +788,6 @@
         } elseif ($typeUpper == 'BINARY' || $typeUpper == 'VARBINARY') {
             $defaultValue = bin2hex($meta['DefaultValue']);
         }
-
-        $tableHtml .=
-            '<td class="nowrap" name="col_default">'
-            . $this->template->render('columns_definitions/column_default', [
-                'column_number' => $row_num,
-                'ci' => 3,
-                'ci_offset' => 0,
-                'default_value' => $defaultValue,
-                'column_meta' => $meta,
-                'char_editing' => $this->charEditing,
-            ])
-            . '</td>';
-        $tableHtml .= '<td name="collation" class="nowrap">';
-        $tableHtml .= '<select lang="en" dir="ltr" name="field_collation[' . $row_num . ']"';
-        $tableHtml .= ' id="field_' . $row_num . '_4">' . "\n";
-        $tableHtml .= '<option value=""></option>' . "\n";
->>>>>>> a2bb7ff1
 
         $charsets = Charsets::getCharsets($this->dbi, $this->disableIs);
         $collations = Charsets::getCollations($this->dbi, $this->disableIs);
@@ -816,6 +797,7 @@
             'row' => $row,
             'max_rows' => $this->maxRows,
             'meta' => $meta,
+            'default_value' => $defaultValue,
             'char_editing' => $this->charEditing,
             'charsets' => $charsets,
             'collations' => $collations,
@@ -1108,21 +1090,8 @@
             } elseif ($row['col_default'] == 'NULL') {
                 $rows_meta[$row_num]['DefaultType'] = $row['col_default'];
             } else {
-<<<<<<< HEAD
-                if ($row['col_default'] === 'CURRENT_TIMESTAMP'
-                    || $row['col_default'] === 'current_timestamp()'
-                ) {
-                    $rows_meta[$row_num]['DefaultType'] = 'CURRENT_TIMESTAMP';
-                } elseif ($row['col_default'] === 'NULL') {
-                    $rows_meta[$row_num]['DefaultType'] = $row['col_default'];
-                } else {
-                    $rows_meta[$row_num]['DefaultType'] = 'USER_DEFINED';
-                    $rows_meta[$row_num]['DefaultValue'] = $row['col_default'];
-                }
-=======
                 $rows_meta[$row_num]['DefaultType'] = 'USER_DEFINED';
                 $rows_meta[$row_num]['DefaultValue'] = $row['col_default'];
->>>>>>> a2bb7ff1
             }
             $types_upper[$row_num] = mb_strtoupper((string) $row['col_type']);
 
@@ -1161,7 +1130,6 @@
         }
 
         return $this->template->render('database/central_columns/main', [
-<<<<<<< HEAD
             'db' => $db,
             'total_rows' => $total_rows,
             'max_rows' => $max_rows,
@@ -1173,26 +1141,10 @@
             'tables' => $tables,
             'rows_list' => $rows_list,
             'rows_meta' => $rows_meta,
+            'default_values' => $defaultValues,
             'types_upper' => $types_upper,
             'theme_image_path' => $themeImagePath,
             'text_dir' => $text_dir,
-=======
-            "db" => $db,
-            "total_rows" => $total_rows,
-            "max_rows" => $max_rows,
-            "pos" => $pos,
-            "char_editing" => $this->charEditing,
-            "attribute_types" => $attribute_types,
-            "tn_nbTotalPage" => $tn_nbTotalPage,
-            "tn_page_selector" => $tn_page_selector,
-            "tables" => $tables,
-            "rows_list" => $rows_list,
-            "rows_meta" => $rows_meta,
-            "default_values" => $defaultValues,
-            "types_upper" => $types_upper,
-            "pmaThemeImage" => $pmaThemeImage,
-            "text_dir" => $text_dir,
->>>>>>> a2bb7ff1
             'charsets' => $charsetsList,
         ]);
     }

<?php
/**
 * set of functions with the insert/edit features in pma
 */

declare(strict_types=1);

namespace PhpMyAdmin;

use PhpMyAdmin\Controllers\Table\ChangeController;
use PhpMyAdmin\Html\Generator;
use PhpMyAdmin\Plugins\TransformationsPlugin;
use PhpMyAdmin\Utils\Gis;

use function array_fill;
use function array_flip;
use function array_merge;
use function array_values;
use function bin2hex;
use function class_exists;
use function count;
use function current;
use function date;
use function defined;
use function explode;
use function htmlspecialchars;
use function implode;
use function in_array;
use function is_array;
use function is_file;
use function is_numeric;
use function is_string;
use function max;
use function mb_stripos;
use function mb_strlen;
use function mb_strpos;
use function mb_strstr;
use function mb_substr;
use function md5;
use function method_exists;
use function min;
use function password_hash;
use function preg_match;
use function preg_replace;
use function sprintf;
use function str_replace;
use function stripcslashes;
use function stripslashes;
use function strlen;
use function strpos;
use function substr;
use function time;
use function trim;

use const ENT_COMPAT;
use const PASSWORD_DEFAULT;

/**
 * PhpMyAdmin\InsertEdit class
 */
class InsertEdit
{
    /**
     * DatabaseInterface instance
     *
     * @var DatabaseInterface
     */
    private $dbi;

    /** @var Relation */
    private $relation;

    /** @var Transformations */
    private $transformations;

    /** @var FileListing */
    private $fileListing;

    /** @var Template */
    public $template;

    /**
     * @param DatabaseInterface $dbi DatabaseInterface instance
     */
    public function __construct(DatabaseInterface $dbi)
    {
        $this->dbi = $dbi;
        $this->relation = new Relation($this->dbi);
        $this->transformations = new Transformations();
        $this->fileListing = new FileListing();
        $this->template = new Template();
    }

    /**
     * Retrieve form parameters for insert/edit form
     *
     * @param string     $db               name of the database
     * @param string     $table            name of the table
     * @param array|null $whereClauses     where clauses
     * @param array      $whereClauseArray array of where clauses
     * @param string     $errorUrl         error url
     *
     * @return array array of insert/edit form parameters
     */
    public function getFormParametersForInsertForm(
        $db,
        $table,
        ?array $whereClauses,
        array $whereClauseArray,
        $errorUrl
    ) {
        $formParams = [
            'db'        => $db,
            'table'     => $table,
            'goto'      => $GLOBALS['goto'],
            'err_url'   => $errorUrl,
            'sql_query' => $_POST['sql_query'],
        ];
        if (isset($whereClauses)) {
            foreach ($whereClauseArray as $keyId => $whereClause) {
                $formParams['where_clause[' . $keyId . ']'] = trim($whereClause);
            }
        }

        if (isset($_POST['clause_is_unique'])) {
            $formParams['clause_is_unique'] = $_POST['clause_is_unique'];
        }

        return $formParams;
    }

    /**
     * Creates array of where clauses
     *
     * @param array|string|null $whereClause where clause
     *
     * @return array whereClauseArray array of where clauses
     */
    private function getWhereClauseArray($whereClause)
    {
        if (! isset($whereClause)) {
            return [];
        }

        if (is_array($whereClause)) {
            return $whereClause;
        }

        return [0 => $whereClause];
    }

    /**
     * Analysing where clauses array
     *
     * @param array  $whereClauseArray array of where clauses
     * @param string $table            name of the table
     * @param string $db               name of the database
     *
     * @return array $where_clauses, $result, $rows, $found_unique_key
     */
    private function analyzeWhereClauses(
        array $whereClauseArray,
        $table,
        $db
    ) {
        $rows               = [];
        $result             = [];
        $whereClauses      = [];
        $foundUniqueKey   = false;
        foreach ($whereClauseArray as $keyId => $whereClause) {
            $localQuery     = 'SELECT * FROM '
                . Util::backquote($db) . '.'
                . Util::backquote($table)
                . ' WHERE ' . $whereClause . ';';
            $result[$keyId] = $this->dbi->query(
                $localQuery,
                DatabaseInterface::CONNECT_USER,
                DatabaseInterface::QUERY_STORE
            );
            $rows[$keyId] = $this->dbi->fetchAssoc($result[$keyId]);

            $whereClauses[$keyId] = str_replace('\\', '\\\\', $whereClause);
            $hasUniqueCondition = $this->showEmptyResultMessageOrSetUniqueCondition(
                $rows,
                $keyId,
                $whereClauseArray,
                $localQuery,
                $result
            );
            if (! $hasUniqueCondition) {
                continue;
            }

            $foundUniqueKey = true;
        }

        return [
            $whereClauses,
            $result,
            $rows,
            $foundUniqueKey,
        ];
    }

    /**
     * Show message for empty result or set the unique_condition
     *
     * @param array  $rows             MySQL returned rows
     * @param string $keyId            ID in current key
     * @param array  $whereClauseArray array of where clauses
     * @param string $localQuery       query performed
     * @param array  $result           MySQL result handle
     *
     * @return bool
     */
    private function showEmptyResultMessageOrSetUniqueCondition(
        array $rows,
        $keyId,
        array $whereClauseArray,
        $localQuery,
        array $result
    ) {
        $hasUniqueCondition = false;

        // No row returned
        if (! $rows[$keyId]) {
            unset($rows[$keyId], $whereClauseArray[$keyId]);
            Response::getInstance()->addHTML(
                Generator::getMessage(
                    __('MySQL returned an empty result set (i.e. zero rows).'),
                    $localQuery
                )
            );
            /**
             * @todo not sure what should be done at this point, but we must not
             * exit if we want the message to be displayed
             */
        } else {// end if (no row returned)
            $meta = $this->dbi->getFieldsMeta($result[$keyId]) ?? [];

            [$uniqueCondition, $tmpClauseIsUnique] = Util::getUniqueCondition(
                $result[$keyId],
                count($meta),
                $meta,
                $rows[$keyId],
                true
            );

            if (! empty($uniqueCondition)) {
                $hasUniqueCondition = true;
            }

            unset($uniqueCondition, $tmpClauseIsUnique);
        }

        return $hasUniqueCondition;
    }

    /**
     * No primary key given, just load first row
     *
     * @param string $table name of the table
     * @param string $db    name of the database
     *
     * @return array containing $result and $rows arrays
     */
    private function loadFirstRow($table, $db)
    {
        $result = $this->dbi->query(
            'SELECT * FROM ' . Util::backquote($db)
            . '.' . Util::backquote($table) . ' LIMIT 1;',
            DatabaseInterface::CONNECT_USER,
            DatabaseInterface::QUERY_STORE
        );
        $rows = array_fill(0, $GLOBALS['cfg']['InsertRows'], false);

        return [
            $result,
            $rows,
        ];
    }

    /**
     * Add some url parameters
     *
     * @param array $urlParams        containing $db and $table as url parameters
     * @param array $whereClauseArray where clauses array
     *
     * @return array Add some url parameters to $url_params array and return it
     */
    public function urlParamsInEditMode(
        array $urlParams,
        array $whereClauseArray
    ): array {
        foreach ($whereClauseArray as $whereClause) {
            $urlParams['where_clause'] = trim($whereClause);
        }

        if (! empty($_POST['sql_query'])) {
            $urlParams['sql_query'] = $_POST['sql_query'];
        }

        return $urlParams;
    }

    /**
     * Show type information or function selectors in Insert/Edit
     *
     * @param string $which     function|type
     * @param array  $urlParams containing url parameters
     * @param bool   $isShow    whether to show the element in $which
     *
     * @return string an HTML snippet
     */
    public function showTypeOrFunction($which, array $urlParams, $isShow)
    {
        $params = [];

        switch ($which) {
            case 'function':
                $params['ShowFunctionFields'] = ($isShow ? 0 : 1);
                $params['ShowFieldTypesInDataEditView']
                = $GLOBALS['cfg']['ShowFieldTypesInDataEditView'];
                break;
            case 'type':
                $params['ShowFieldTypesInDataEditView'] = ($isShow ? 0 : 1);
                $params['ShowFunctionFields']
                = $GLOBALS['cfg']['ShowFunctionFields'];
                break;
        }

        $params['goto'] = Url::getFromRoute('/sql');
        $thisUrlParams = array_merge($urlParams, $params);

        if (! $isShow) {
            return ' : <a href="' . Url::getFromRoute('/table/change') . '" data-post="'
                . Url::getCommon($thisUrlParams, '') . '">'
                . $this->showTypeOrFunctionLabel($which)
                . '</a>';
        }

        return '<th><a href="' . Url::getFromRoute('/table/change') . '" data-post="'
            . Url::getCommon($thisUrlParams, '')
            . '" title="' . __('Hide') . '">'
            . $this->showTypeOrFunctionLabel($which)
            . '</a></th>';
    }

    /**
     * Show type information or function selectors labels in Insert/Edit
     *
     * @param string $which function|type
     *
     * @return string|null an HTML snippet
     */
    private function showTypeOrFunctionLabel($which)
    {
        switch ($which) {
            case 'function':
                return __('Function');

            case 'type':
                return __('Type');
        }

        return null;
    }

     /**
      * Analyze the table column array
      *
      * @param array $column        description of column in given table
      * @param array $commentsMap   comments for every column that has a comment
      * @param bool  $timestampSeen whether a timestamp has been seen
      *
      * @return array                   description of column in given table
      */
    private function analyzeTableColumnsArray(
        array $column,
        array $commentsMap,
        $timestampSeen
    ) {
        $column['Field_html']    = htmlspecialchars($column['Field']);
        $column['Field_md5']     = md5($column['Field']);
        // True_Type contains only the type (stops at first bracket)
        $column['True_Type']     = preg_replace('@\(.*@s', '', $column['Type']);
        $column['len'] = preg_match('@float|double@', $column['Type']) ? 100 : -1;
        $column['Field_title']   = $this->getColumnTitle($column, $commentsMap);
        $column['is_binary']     = $this->isColumn(
            $column,
            [
                'binary',
                'varbinary',
            ]
        );
        $column['is_blob']       = $this->isColumn(
            $column,
            [
                'blob',
                'tinyblob',
                'mediumblob',
                'longblob',
            ]
        );
        $column['is_char']       = $this->isColumn(
            $column,
            [
                'char',
                'varchar',
            ]
        );

        [$column['pma_type'], $column['wrap'], $column['first_timestamp']]
            = $this->getEnumSetAndTimestampColumns($column, $timestampSeen);

        return $column;
    }

     /**
      * Retrieve the column title
      *
      * @param array $column      description of column in given table
      * @param array $commentsMap comments for every column that has a comment
      *
      * @return string              column title
      */
    private function getColumnTitle(array $column, array $commentsMap)
    {
        if (isset($commentsMap[$column['Field']])) {
            return '<span style="border-bottom: 1px dashed black;" title="'
                . htmlspecialchars($commentsMap[$column['Field']]) . '">'
                . $column['Field_html'] . '</span>';
        }

        return $column['Field_html'];
    }

     /**
      * check whether the column is of a certain type
      * the goal is to ensure that types such as "enum('one','two','binary',..)"
      * or "enum('one','two','varbinary',..)" are not categorized as binary
      *
      * @param array $column description of column in given table
      * @param array $types  the types to verify
      *
      * @return bool whether the column's type if one of the $types
      */
    public function isColumn(array $column, array $types)
    {
        foreach ($types as $oneType) {
            if (mb_stripos($column['Type'], $oneType) === 0) {
                return true;
            }
        }

        return false;
    }

    /**
     * Retrieve set, enum, timestamp table columns
     *
     * @param array $column        description of column in given table
     * @param bool  $timestampSeen whether a timestamp has been seen
     *
     * @return array $column['pma_type'], $column['wrap'], $column['first_timestamp']
     */
    private function getEnumSetAndTimestampColumns(array $column, $timestampSeen)
    {
        $column['first_timestamp'] = false;
        switch ($column['True_Type']) {
            case 'set':
                $column['pma_type'] = 'set';
                $column['wrap']  = '';
                break;
            case 'enum':
                $column['pma_type'] = 'enum';
                $column['wrap']  = '';
                break;
            case 'timestamp':
                if (! $timestampSeen) {   // can only occur once per table
                    $column['first_timestamp'] = true;
                }

                $column['pma_type'] = $column['Type'];
                $column['wrap']  = ' text-nowrap';
                break;

            default:
                $column['pma_type'] = $column['Type'];
                $column['wrap']  = ' text-nowrap';
                break;
        }

        return [
            $column['pma_type'],
            $column['wrap'],
            $column['first_timestamp'],
        ];
    }

    /**
     * Retrieve the nullify code for the null column
     *
     * @param array $column      description of column in given table
     * @param array $foreigners  keys into foreign fields
     * @param array $foreignData data about the foreign keys
     */
    private function getNullifyCodeForNullColumn(
        array $column,
        array $foreigners,
        array $foreignData
    ): string {
        $foreigner = $this->relation->searchColumnInForeigners($foreigners, $column['Field']);
        if (mb_strstr($column['True_Type'], 'enum')) {
            if (mb_strlen((string) $column['Type']) > 20) {
                $nullifyCode = '1';
            } else {
                $nullifyCode = '2';
            }
        } elseif (mb_strstr($column['True_Type'], 'set')) {
            $nullifyCode = '3';
        } elseif (
            ! empty($foreigners)
            && ! empty($foreigner)
            && $foreignData['foreign_link'] == false
        ) {
            // foreign key in a drop-down
            $nullifyCode = '4';
        } elseif (
            ! empty($foreigners)
            && ! empty($foreigner)
            && $foreignData['foreign_link'] == true
        ) {
            // foreign key with a browsing icon
            $nullifyCode = '6';
        } else {
            $nullifyCode = '5';
        }

        return $nullifyCode;
    }

    /**
     * Get the HTML elements for value column in insert form
     * (here, "column" is used in the sense of HTML column in HTML table)
     *
     * @param array  $column              description of column in given table
     * @param string $backupField         hidden input field
     * @param string $columnNameAppendix  the name attribute
     * @param string $onChangeClause      onchange clause for fields
     * @param int    $tabindex            tab index
     * @param int    $tabindexForValue    offset for the values tabindex
     * @param int    $idindex             id index
     * @param string $data                description of the column field
     * @param string $specialChars        special characters
     * @param array  $foreignData         data about the foreign keys
     * @param array  $paramTableDbArray   array containing $table and $db
     * @param int    $rownumber           the row number
     * @param string $textDir             text direction
     * @param string $specialCharsEncoded replaced char if the string starts
     *                                      with a \r\n pair (0x0d0a) add an extra \n
     * @param string $vkey                [multi_edit]['row_id']
     * @param bool   $isUpload            is upload or not
     * @param int    $biggestMaxFileSize  0 integer
     * @param string $defaultCharEditing  default char editing mode which is stored
     *                                      in the config.inc.php script
     * @param array  $noSupportTypes      list of datatypes that are not (yet)
     *                                      handled by PMA
     * @param array  $gisDataTypes        list of GIS data types
     * @param array  $extractedColumnspec associative array containing type,
     *                                     spec_in_brackets and possibly
     *                                     enum_set_values (another array)
     * @param bool   $readOnly            is column read only or not
     *
     * @return string an html snippet
     */
    private function getValueColumn(
        array $column,
        $backupField,
        $columnNameAppendix,
        $onChangeClause,
        $tabindex,
        $tabindexForValue,
        $idindex,
        $data,
        $specialChars,
        array $foreignData,
        array $paramTableDbArray,
        $rownumber,
        $textDir,
        $specialCharsEncoded,
        $vkey,
        $isUpload,
        $biggestMaxFileSize,
        $defaultCharEditing,
        array $noSupportTypes,
        array $gisDataTypes,
        array $extractedColumnspec,
        $readOnly
    ) {
        // HTML5 data-* attribute data-type
        $dataType = $this->dbi->types->getTypeClass($column['True_Type']);
        $htmlOutput = '';

        if ($foreignData['foreign_link'] == true) {
            $htmlOutput .= $this->getForeignLink(
                $column,
                $backupField,
                $columnNameAppendix,
                $onChangeClause,
                $tabindex,
                $tabindexForValue,
                $idindex,
                $data,
                $paramTableDbArray,
                $rownumber,
                $readOnly
            );
        } elseif (is_array($foreignData['disp_row'])) {
            $htmlOutput .= $this->dispRowForeignData(
                $column,
                $backupField,
                $columnNameAppendix,
                $onChangeClause,
                $tabindex,
                $tabindexForValue,
                $idindex,
                $data,
                $foreignData,
                $readOnly
            );
        } elseif (
            (
                $GLOBALS['cfg']['LongtextDoubleTextarea']
                && mb_strstr($column['pma_type'], 'longtext'))
            || mb_strstr($column['pma_type'], 'json')
        ) {
            $htmlOutput .= $this->getTextarea(
                $column,
                $backupField,
                $columnNameAppendix,
                $onChangeClause,
                $tabindex,
                $tabindexForValue,
                $idindex,
                $textDir,
                $specialCharsEncoded,
                $dataType,
                $readOnly
            );
        } elseif (mb_strstr($column['pma_type'], 'text')) {
            $htmlOutput .= $this->getTextarea(
                $column,
                $backupField,
                $columnNameAppendix,
                $onChangeClause,
                $tabindex,
                $tabindexForValue,
                $idindex,
                $textDir,
                $specialCharsEncoded,
                $dataType,
                $readOnly
            );
            $htmlOutput .= "\n";
            if (mb_strlen($specialChars) > 32000) {
                $htmlOutput .= "</td>\n";
                $htmlOutput .= '<td>' . __(
                    'Because of its length,<br> this column might not be editable.'
                );
            }
        } elseif ($column['pma_type'] === 'enum') {
            $htmlOutput .= $this->getPmaTypeEnum(
                $column,
                $backupField,
                $columnNameAppendix,
                $extractedColumnspec,
                $onChangeClause,
                $tabindex,
                $tabindexForValue,
                $idindex,
                $data,
                $readOnly
            );
        } elseif ($column['pma_type'] === 'set') {
            $htmlOutput .= $this->getPmaTypeSet(
                $column,
                $extractedColumnspec,
                $backupField,
                $columnNameAppendix,
                $onChangeClause,
                $tabindex,
                $tabindexForValue,
                $idindex,
                $data,
                $readOnly
            );
        } elseif ($column['is_binary'] || $column['is_blob']) {
            $htmlOutput .= $this->getBinaryAndBlobColumn(
                $column,
                $data,
                $specialChars,
                $biggestMaxFileSize,
                $backupField,
                $columnNameAppendix,
                $onChangeClause,
                $tabindex,
                $tabindexForValue,
                $idindex,
                $textDir,
                $specialCharsEncoded,
                $vkey,
                $isUpload,
                $readOnly
            );
        } elseif (! in_array($column['pma_type'], $noSupportTypes)) {
            $htmlOutput .= $this->getValueColumnForOtherDatatypes(
                $column,
                $defaultCharEditing,
                $backupField,
                $columnNameAppendix,
                $onChangeClause,
                $tabindex,
                $specialChars,
                $tabindexForValue,
                $idindex,
                $textDir,
                $specialCharsEncoded,
                $data,
                $extractedColumnspec,
                $readOnly
            );
        }

        if (in_array($column['pma_type'], $gisDataTypes)) {
            $htmlOutput .= $this->getHtmlForGisDataTypes();
        }

        return $htmlOutput;
    }

    /**
     * Get HTML for foreign link in insert form
     *
     * @param array  $column             description of column in given table
     * @param string $backupField        hidden input field
     * @param string $columnNameAppendix the name attribute
     * @param string $onChangeClause     onchange clause for fields
     * @param int    $tabindex           tab index
     * @param int    $tabindexForValue   offset for the values tabindex
     * @param int    $idindex            id index
     * @param string $data               data to edit
     * @param array  $paramTableDbArray  array containing $table and $db
     * @param int    $rownumber          the row number
     * @param bool   $readOnly           is column read only or not
     *
     * @return string                       an html snippet
     */
    private function getForeignLink(
        array $column,
        $backupField,
        $columnNameAppendix,
        $onChangeClause,
        $tabindex,
        $tabindexForValue,
        $idindex,
        $data,
        array $paramTableDbArray,
        $rownumber,
        $readOnly
    ) {
        [$table, $db] = $paramTableDbArray;
        $htmlOutput = '';
        $htmlOutput .= $backupField . "\n";

        $htmlOutput .= '<input type="hidden" name="fields_type'
            . $columnNameAppendix . '" value="foreign">';

        $htmlOutput .= '<input type="text" name="fields' . $columnNameAppendix . '" '
            . 'class="textfield" '
            . $onChangeClause . ' '
            . ($readOnly ? 'readonly="readonly" ' : '')
            . 'tabindex="' . ($tabindex + $tabindexForValue) . '" '
            . 'id="field_' . $idindex . '_3" '
            . 'value="' . htmlspecialchars($data) . '">';

        $htmlOutput .= '<a class="ajax browse_foreign" href="'
            . Url::getFromRoute('/browse-foreigners')
            . '" data-post="'
            . Url::getCommon(
                [
                    'db' => $db,
                    'table' => $table,
                    'field' => $column['Field'],
                    'rownumber' => $rownumber,
                    'data'      => $data,
                ],
                ''
            ) . '">'
            . Generator::getIcon('b_browse', __('Browse foreign values')) . '</a>';

        return $htmlOutput;
    }

    /**
     * Get HTML to display foreign data
     *
     * @param array  $column             description of column in given table
     * @param string $backupField        hidden input field
     * @param string $columnNameAppendix the name attribute
     * @param string $onChangeClause     onchange clause for fields
     * @param int    $tabindex           tab index
     * @param int    $tabindexForValue   offset for the values tabindex
     * @param int    $idindex            id index
     * @param string $data               data to edit
     * @param array  $foreignData        data about the foreign keys
     * @param bool   $readOnly           is display read only or not
     *
     * @return string                       an html snippet
     */
    private function dispRowForeignData(
        $column,
        $backupField,
        $columnNameAppendix,
        $onChangeClause,
        $tabindex,
        $tabindexForValue,
        $idindex,
        $data,
        array $foreignData,
        $readOnly
    ) {
        $htmlOutput = '';
        $htmlOutput .= $backupField . "\n";
        $htmlOutput .= '<input type="hidden"'
            . ' name="fields_type' . $columnNameAppendix . '"';
        if ($column['is_binary']) {
            $htmlOutput .= ' value="hex">';
        } else {
            $htmlOutput .= ' value="foreign">';
        }

        $htmlOutput .= '<select name="fields' . $columnNameAppendix . '"'
            . ' ' . $onChangeClause
            . ' class="textfield"'
            . ($readOnly ? ' disabled' : '')
            . ' tabindex="' . ($tabindex + $tabindexForValue) . '"'
            . ' id="field_' . $idindex . '_3">';
        $htmlOutput .= $this->relation->foreignDropdown(
            $foreignData['disp_row'],
            $foreignData['foreign_field'],
            $foreignData['foreign_display'],
            $data,
            $GLOBALS['cfg']['ForeignKeyMaxLimit']
        );
        $htmlOutput .= '</select>';

        //Add hidden input, as disabled <select> input does not included in POST.
        if ($readOnly) {
            $htmlOutput .= '<input name="fields' . $columnNameAppendix . '"'
                . ' type="hidden" value="' . htmlspecialchars($data) . '">';
        }

        return $htmlOutput;
    }

    /**
     * Get HTML textarea for insert form
     *
     * @param array  $column              column information
     * @param string $backupField         hidden input field
     * @param string $columnNameAppendix  the name attribute
     * @param string $onChangeClause      onchange clause for fields
     * @param int    $tabindex            tab index
     * @param int    $tabindexForValue    offset for the values tabindex
     * @param int    $idindex             id index
     * @param string $textDir             text direction
     * @param string $specialCharsEncoded replaced char if the string starts
     *                                      with a \r\n pair (0x0d0a) add an extra \n
     * @param string $dataType            the html5 data-* attribute type
     * @param bool   $readOnly            is column read only or not
     *
     * @return string                       an html snippet
     */
    private function getTextarea(
        array $column,
        $backupField,
        $columnNameAppendix,
        $onChangeClause,
        $tabindex,
        $tabindexForValue,
        $idindex,
        $textDir,
        $specialCharsEncoded,
        $dataType,
        $readOnly
    ) {
        $theClass = '';
        $textAreaRows = $GLOBALS['cfg']['TextareaRows'];
        $textareaCols = $GLOBALS['cfg']['TextareaCols'];

        if ($column['is_char']) {
            /**
             * @todo clarify the meaning of the "textfield" class and explain
             *       why character columns have the "char" class instead
             */
            $theClass = 'char charField';
            $textAreaRows = max($GLOBALS['cfg']['CharTextareaRows'], 7);
            $textareaCols = $GLOBALS['cfg']['CharTextareaCols'];
            $extractedColumnspec = Util::extractColumnSpec(
                $column['Type']
            );
            $maxlength = $extractedColumnspec['spec_in_brackets'];
        } elseif (
            $GLOBALS['cfg']['LongtextDoubleTextarea']
            && mb_strstr($column['pma_type'], 'longtext')
        ) {
            $textAreaRows = $GLOBALS['cfg']['TextareaRows'] * 2;
            $textareaCols = $GLOBALS['cfg']['TextareaCols'] * 2;
        }

        return $backupField . "\n"
            . '<textarea name="fields' . $columnNameAppendix . '"'
            . ' class="' . $theClass . '"'
            . ($readOnly ? ' readonly="readonly"' : '')
            . (isset($maxlength) ? ' data-maxlength="' . $maxlength . '"' : '')
            . ' rows="' . $textAreaRows . '"'
            . ' cols="' . $textareaCols . '"'
            . ' dir="' . $textDir . '"'
            . ' id="field_' . $idindex . '_3"'
            . (! empty($onChangeClause) ? ' ' . $onChangeClause : '')
            . ' tabindex="' . ($tabindex + $tabindexForValue) . '"'
            . ' data-type="' . $dataType . '">'
            . $specialCharsEncoded
            . '</textarea>';
    }

    /**
     * Get HTML for enum type
     *
     * @param array  $column              description of column in given table
     * @param string $backupField         hidden input field
     * @param string $columnNameAppendix  the name attribute
     * @param array  $extractedColumnspec associative array containing type,
     *                                     spec_in_brackets and possibly
     *                                     enum_set_values (another array)
     * @param string $onChangeClause      onchange clause for fields
     * @param int    $tabindex            tab index
     * @param int    $tabindexForValue    offset for the values tabindex
     * @param int    $idindex             id index
     * @param mixed  $data                data to edit
     * @param bool   $readOnly            is column read only or not
     *
     * @return string an html snippet
     */
    private function getPmaTypeEnum(
        array $column,
        $backupField,
        $columnNameAppendix,
        array $extractedColumnspec,
        $onChangeClause,
        $tabindex,
        $tabindexForValue,
        $idindex,
        $data,
        $readOnly
    ) {
        $htmlOutput = '';
        if (! isset($column['values'])) {
            $column['values'] = $this->getColumnEnumValues(
                $column,
                $extractedColumnspec
            );
        }

        $columnEnumValues = $column['values'];
        $htmlOutput .= '<input type="hidden" name="fields_type'
            . $columnNameAppendix . '" value="enum">';
        $htmlOutput .= "\n" . '            ' . $backupField . "\n";
        if (mb_strlen($column['Type']) > 20) {
            $htmlOutput .= $this->getDropDownDependingOnLength(
                $column,
                $columnNameAppendix,
                $onChangeClause,
                $tabindex,
                $tabindexForValue,
                $idindex,
                $data,
                $columnEnumValues,
                $readOnly
            );
        } else {
            $htmlOutput .= $this->getRadioButtonDependingOnLength(
                $columnNameAppendix,
                $onChangeClause,
                $tabindex,
                $column,
                $tabindexForValue,
                $idindex,
                $data,
                $columnEnumValues,
                $readOnly
            );
        }

        return $htmlOutput;
    }

    /**
     * Get column values
     *
     * @param array $column              description of column in given table
     * @param array $extractedColumnspec associative array containing type,
     *                                    spec_in_brackets and possibly enum_set_values
     *                                    (another array)
     *
     * @return array column values as an associative array
     */
    private function getColumnEnumValues(array $column, array $extractedColumnspec)
    {
        $column['values'] = [];
        foreach ($extractedColumnspec['enum_set_values'] as $val) {
            $column['values'][] = [
                'plain' => $val,
                'html'  => htmlspecialchars($val),
            ];
        }

        return $column['values'];
    }

    /**
     * Get HTML drop down for more than 20 string length
     *
     * @param array  $column             description of column in given table
     * @param string $columnNameAppendix the name attribute
     * @param string $onChangeClause     onchange clause for fields
     * @param int    $tabindex           tab index
     * @param int    $tabindexForValue   offset for the values tabindex
     * @param int    $idindex            id index
     * @param string $data               data to edit
     * @param array  $columnEnumValues   $column['values']
     * @param bool   $readOnly           is column read only or not
     *
     * @return string                       an html snippet
     */
    private function getDropDownDependingOnLength(
        array $column,
        $columnNameAppendix,
        $onChangeClause,
        $tabindex,
        $tabindexForValue,
        $idindex,
        $data,
        array $columnEnumValues,
        $readOnly
    ) {
        $htmlOutput = '<select name="fields' . $columnNameAppendix . '"'
            . ' ' . $onChangeClause
            . ' class="textfield"'
            . ' tabindex="' . ($tabindex + $tabindexForValue) . '"'
            . ($readOnly ? ' disabled' : '')
            . ' id="field_' . $idindex . '_3">';
        $htmlOutput .= '<option value="">&nbsp;</option>' . "\n";

        $selectedHtml = '';
        foreach ($columnEnumValues as $enumValue) {
            $htmlOutput .= '<option value="' . $enumValue['html'] . '"';
            if (
                $data == $enumValue['plain']
                || ($data == ''
                && (! isset($_POST['where_clause']) || $column['Null'] !== 'YES')
                && isset($column['Default'])
                && $enumValue['plain'] == $column['Default'])
            ) {
                $htmlOutput .= ' selected="selected"';
                $selectedHtml = $enumValue['html'];
            }

            $htmlOutput .= '>' . $enumValue['html'] . '</option>' . "\n";
        }

        $htmlOutput .= '</select>';

        //Add hidden input, as disabled <select> input does not included in POST.
        if ($readOnly) {
            $htmlOutput .= '<input name="fields' . $columnNameAppendix . '"'
                . ' type="hidden" value="' . $selectedHtml . '">';
        }

        return $htmlOutput;
    }

    /**
     * Get HTML radio button for less than 20 string length
     *
     * @param string $columnNameAppendix the name attribute
     * @param string $onChangeClause     onchange clause for fields
     * @param int    $tabindex           tab index
     * @param array  $column             description of column in given table
     * @param int    $tabindexForValue   offset for the values tabindex
     * @param int    $idindex            id index
     * @param string $data               data to edit
     * @param array  $columnEnumValues   $column['values']
     * @param bool   $readOnly           is column read only or not
     *
     * @return string                       an html snippet
     */
    private function getRadioButtonDependingOnLength(
        $columnNameAppendix,
        $onChangeClause,
        $tabindex,
        array $column,
        $tabindexForValue,
        $idindex,
        $data,
        array $columnEnumValues,
        $readOnly
    ) {
        $j = 0;
        $htmlOutput = '';
        foreach ($columnEnumValues as $enumValue) {
            $htmlOutput .= '            '
                . '<input type="radio" name="fields' . $columnNameAppendix . '"'
                . ' class="textfield"'
                . ' value="' . $enumValue['html'] . '"'
                . ' id="field_' . $idindex . '_3_' . $j . '"'
                . ' ' . $onChangeClause;
            if (
                $data == $enumValue['plain']
                || ($data == ''
                && (! isset($_POST['where_clause']) || $column['Null'] !== 'YES')
                && isset($column['Default'])
                && $enumValue['plain'] == $column['Default'])
            ) {
                $htmlOutput .= ' checked="checked"';
            } elseif ($readOnly) {
                $htmlOutput .= ' disabled';
            }

            $htmlOutput .= ' tabindex="' . ($tabindex + $tabindexForValue) . '">';
            $htmlOutput .= '<label for="field_' . $idindex . '_3_' . $j . '">'
                . $enumValue['html'] . '</label>' . "\n";
            $j++;
        }

        return $htmlOutput;
    }

    /**
     * Get the HTML for 'set' pma type
     *
     * @param array  $column              description of column in given table
     * @param array  $extractedColumnspec associative array containing type,
     *                                     spec_in_brackets and possibly
     *                                     enum_set_values (another array)
     * @param string $backupField         hidden input field
     * @param string $columnNameAppendix  the name attribute
     * @param string $onChangeClause      onchange clause for fields
     * @param int    $tabindex            tab index
     * @param int    $tabindexForValue    offset for the values tabindex
     * @param int    $idindex             id index
     * @param string $data                description of the column field
     * @param bool   $readOnly            is column read only or not
     *
     * @return string                       an html snippet
     */
    private function getPmaTypeSet(
        array $column,
        array $extractedColumnspec,
        $backupField,
        $columnNameAppendix,
        $onChangeClause,
        $tabindex,
        $tabindexForValue,
        $idindex,
        $data,
        $readOnly
    ) {
        [$columnSetValues, $selectSize] = $this->getColumnSetValueAndSelectSize(
            $column,
            $extractedColumnspec
        );
        $vset = array_flip(explode(',', $data));
        $htmlOutput = $backupField . "\n";
        $htmlOutput .= '<input type="hidden" name="fields_type'
            . $columnNameAppendix . '" value="set">';
        $htmlOutput .= '<select name="fields' . $columnNameAppendix . '[]"'
            . ' class="textfield"'
            . ($readOnly ? ' disabled' : '')
            . ' size="' . $selectSize . '"'
            . ' multiple="multiple"'
            . ' ' . $onChangeClause
            . ' tabindex="' . ($tabindex + $tabindexForValue) . '"'
            . ' id="field_' . $idindex . '_3">';

        $selectedHtml = '';
        foreach ($columnSetValues as $columnSetValue) {
            $htmlOutput .= '<option value="' . $columnSetValue['html'] . '"';
            if (isset($vset[$columnSetValue['plain']])) {
                $htmlOutput .= ' selected="selected"';
                $selectedHtml = $columnSetValue['html'];
            }

            $htmlOutput .= '>' . $columnSetValue['html'] . '</option>' . "\n";
        }

        $htmlOutput .= '</select>';

        //Add hidden input, as disabled <select> input does not included in POST.
        if ($readOnly) {
            $htmlOutput .= '<input name="fields' . $columnNameAppendix . '[]"'
                . ' type="hidden" value="' . $selectedHtml . '">';
        }

        return $htmlOutput;
    }

    /**
     * Retrieve column 'set' value and select size
     *
     * @param array $column              description of column in given table
     * @param array $extractedColumnspec associative array containing type,
     *                                    spec_in_brackets and possibly enum_set_values
     *                                    (another array)
     *
     * @return array $column['values'], $column['select_size']
     */
    private function getColumnSetValueAndSelectSize(
        array $column,
        array $extractedColumnspec
    ) {
        if (! isset($column['values'])) {
            $column['values'] = [];
            foreach ($extractedColumnspec['enum_set_values'] as $val) {
                $column['values'][] = [
                    'plain' => $val,
                    'html'  => htmlspecialchars($val),
                ];
            }

            $column['select_size'] = min(4, count($column['values']));
        }

        return [
            $column['values'],
            $column['select_size'],
        ];
    }

    /**
     * Get HTML for binary and blob column
     *
     * @param array       $column              description of column in given table
     * @param string|null $data                data to edit
     * @param string      $specialChars        special characters
     * @param int         $biggestMaxFileSize  biggest max file size for uploading
     * @param string      $backupField         hidden input field
     * @param string      $columnNameAppendix  the name attribute
     * @param string      $onChangeClause      onchange clause for fields
     * @param int         $tabindex            tab index
     * @param int         $tabindexForValue    offset for the values tabindex
     * @param int         $idindex             id index
     * @param string      $textDir             text direction
     * @param string      $specialCharsEncoded replaced char if the string starts
     *                                           with a \r\n pair (0x0d0a) add an
     *                                           extra \n
     * @param string      $vkey                [multi_edit]['row_id']
     * @param bool        $isUpload            is upload or not
     * @param bool        $readOnly            is column read only or not
     *
     * @return string                           an html snippet
     */
    private function getBinaryAndBlobColumn(
        array $column,
        ?string $data,
        $specialChars,
        $biggestMaxFileSize,
        $backupField,
        $columnNameAppendix,
        $onChangeClause,
        $tabindex,
        $tabindexForValue,
        $idindex,
        $textDir,
        $specialCharsEncoded,
        $vkey,
        $isUpload,
        $readOnly
    ) {
        $htmlOutput = '';
        // Add field type : Protected or Hexadecimal
        $fieldsTypeHtml = '<input type="hidden" name="fields_type'
            . $columnNameAppendix . '" value="%s">';
        // Default value : hex
        $fieldsTypeVal = 'hex';
        if (
            ($GLOBALS['cfg']['ProtectBinary'] === 'blob' && $column['is_blob'])
            || ($GLOBALS['cfg']['ProtectBinary'] === 'all')
            || ($GLOBALS['cfg']['ProtectBinary'] === 'noblob' && ! $column['is_blob'])
        ) {
            $htmlOutput .= __('Binary - do not edit');
            if (isset($data)) {
                $dataSize = Util::formatByteDown(
                    mb_strlen(stripslashes($data)),
                    3,
                    1
                );
                $htmlOutput .= ' (' . $dataSize[0] . ' ' . $dataSize[1] . ')';
                unset($dataSize);
            }

            $fieldsTypeVal = 'protected';
            $htmlOutput .= '<input type="hidden" name="fields'
                . $columnNameAppendix . '" value="">';
        } elseif (
            $column['is_blob']
            || ($column['len'] > $GLOBALS['cfg']['LimitChars'])
        ) {
            $htmlOutput .= "\n" . $this->getTextarea(
                $column,
                $backupField,
                $columnNameAppendix,
                $onChangeClause,
                $tabindex,
                $tabindexForValue,
                $idindex,
                $textDir,
                $specialCharsEncoded,
                'HEX',
                $readOnly
            );
        } else {
            // field size should be at least 4 and max $GLOBALS['cfg']['LimitChars']
            $fieldsize = min(max($column['len'], 4), $GLOBALS['cfg']['LimitChars']);
            $htmlOutput .= "\n" . $backupField . "\n" . $this->getHtmlInput(
                $column,
                $columnNameAppendix,
                $specialChars,
                $fieldsize,
                $onChangeClause,
                $tabindex,
                $tabindexForValue,
                $idindex,
                'HEX',
                $readOnly
            );
        }

        $htmlOutput .= sprintf($fieldsTypeHtml, $fieldsTypeVal);

        if ($isUpload && $column['is_blob'] && ! $readOnly) {
            // We don't want to prevent users from using
            // browser's default drag-drop feature on some page(s),
            // so we add noDragDrop class to the input
            $htmlOutput .= '<br>'
                . '<input type="file"'
                . ' name="fields_upload' . $vkey . '[' . $column['Field_md5'] . ']"'
                . ' class="textfield noDragDrop" id="field_' . $idindex . '_3" size="10"'
                . ' ' . $onChangeClause . '>&nbsp;';
            [$htmlOut] = $this->getMaxUploadSize(
                $column,
                $biggestMaxFileSize
            );
            $htmlOutput .= $htmlOut;
        }

        if (! empty($GLOBALS['cfg']['UploadDir']) && ! $readOnly) {
            $htmlOutput .= $this->getSelectOptionForUpload($vkey, $column);
        }

        return $htmlOutput;
    }

    /**
     * Get HTML input type
     *
     * @param array  $column             description of column in given table
     * @param string $columnNameAppendix the name attribute
     * @param string $specialChars       special characters
     * @param int    $fieldsize          html field size
     * @param string $onChangeClause     onchange clause for fields
     * @param int    $tabindex           tab index
     * @param int    $tabindexForValue   offset for the values tabindex
     * @param int    $idindex            id index
     * @param string $dataType           the html5 data-* attribute type
     * @param bool   $readOnly           is column read only or not
     *
     * @return string                       an html snippet
     */
    private function getHtmlInput(
        array $column,
        $columnNameAppendix,
        $specialChars,
        $fieldsize,
        $onChangeClause,
        $tabindex,
        $tabindexForValue,
        $idindex,
        $dataType,
        $readOnly
    ) {
        $inputType = 'text';
        // do not use the 'date' or 'time' types here; they have no effect on some
        // browsers and create side effects (see bug #4218)

        $theClass = 'textfield';
        // verify True_Type which does not contain the parentheses and length
        if (! $readOnly) {
            if ($column['True_Type'] === 'date') {
                $theClass .= ' datefield';
            } elseif ($column['True_Type'] === 'time') {
                $theClass .= ' timefield';
            } elseif (
                $column['True_Type'] === 'datetime'
                || $column['True_Type'] === 'timestamp'
            ) {
                $theClass .= ' datetimefield';
            }
        }

        $inputMinMax = false;
        if (in_array($column['True_Type'], $this->dbi->types->getIntegerTypes())) {
            $extractedColumnspec = Util::extractColumnSpec(
                $column['Type']
            );
            $isUnsigned = $extractedColumnspec['unsigned'];
            $minMaxValues = $this->dbi->types->getIntegerRange(
                $column['True_Type'],
                ! $isUnsigned
            );
            $inputMinMax = 'min="' . $minMaxValues[0] . '" '
                . 'max="' . $minMaxValues[1] . '"';
            $dataType = 'INT';
        }

        return '<input type="' . $inputType . '"'
            . ' name="fields' . $columnNameAppendix . '"'
            . ' value="' . $specialChars . '" size="' . $fieldsize . '"'
            . (isset($column['is_char']) && $column['is_char']
            ? ' data-maxlength="' . $fieldsize . '"'
            : '')
            . ($readOnly ? ' readonly="readonly"' : '')
            . ($inputMinMax !== false ? ' ' . $inputMinMax : '')
            . ' data-type="' . $dataType . '"'
            . ($inputType === 'time' ? ' step="1"' : '')
            . ' class="' . $theClass . '" ' . $onChangeClause
            . ' tabindex="' . ($tabindex + $tabindexForValue) . '"'
            . ' id="field_' . $idindex . '_3">';
    }

    /**
     * Get HTML select option for upload
     *
     * @param string $vkey   [multi_edit]['row_id']
     * @param array  $column description of column in given table
     *
     * @return string|null an html snippet
     */
    private function getSelectOptionForUpload($vkey, array $column)
    {
        $files = $this->fileListing->getFileSelectOptions(
            Util::userDir($GLOBALS['cfg']['UploadDir'])
        );

        if ($files === false) {
            return '<span style="color:red">' . __('Error') . '</span><br>' . "\n"
                . __('The directory you set for upload work cannot be reached.') . "\n";
        }

        if (! empty($files)) {
            return "<br>\n"
                . '<i>' . __('Or') . '</i> '
                . __('web server upload directory:') . '<br>' . "\n"
                . '<select size="1" name="fields_uploadlocal'
                . $vkey . '[' . $column['Field_md5'] . ']">' . "\n"
                . '<option value="" selected="selected"></option>' . "\n"
                . $files
                . '</select>' . "\n";
        }

        return null;
    }

    /**
     * Retrieve the maximum upload file size
     *
     * @param array $column             description of column in given table
     * @param int   $biggestMaxFileSize biggest max file size for uploading
     *
     * @return array an html snippet and $biggest_max_file_size
     */
    private function getMaxUploadSize(array $column, $biggestMaxFileSize)
    {
        // find maximum upload size, based on field type
        /**
         * @todo with functions this is not so easy, as you can basically
         * process any data with function like MD5
         */
        global $max_upload_size;
        $maxFieldSizes = [
            'tinyblob'   =>        '256',
            'blob'       =>      '65536',
            'mediumblob' =>   '16777216',
            'longblob'   => '4294967296',// yeah, really
        ];

        $thisFieldMaxSize = $max_upload_size; // from PHP max
        if ($thisFieldMaxSize > $maxFieldSizes[$column['pma_type']]) {
            $thisFieldMaxSize = $maxFieldSizes[$column['pma_type']];
        }

        $htmlOutput
            = Util::getFormattedMaximumUploadSize(
                $thisFieldMaxSize
            ) . "\n";
        // do not generate here the MAX_FILE_SIZE, because we should
        // put only one in the form to accommodate the biggest field
        if ($thisFieldMaxSize > $biggestMaxFileSize) {
            $biggestMaxFileSize = $thisFieldMaxSize;
        }

        return [
            $htmlOutput,
            $biggestMaxFileSize,
        ];
    }

    /**
     * Get HTML for the Value column of other datatypes
     * (here, "column" is used in the sense of HTML column in HTML table)
     *
     * @param array  $column              description of column in given table
     * @param string $defaultCharEditing  default char editing mode which is stored
     *                                      in the config.inc.php script
     * @param string $backupField         hidden input field
     * @param string $columnNameAppendix  the name attribute
     * @param string $onChangeClause      onchange clause for fields
     * @param int    $tabindex            tab index
     * @param string $specialChars        special characters
     * @param int    $tabindexForValue    offset for the values tabindex
     * @param int    $idindex             id index
     * @param string $textDir             text direction
     * @param string $specialCharsEncoded replaced char if the string starts
     *                                      with a \r\n pair (0x0d0a) add an extra \n
     * @param string $data                data to edit
     * @param array  $extractedColumnspec associative array containing type,
     *                                     spec_in_brackets and possibly
     *                                     enum_set_values (another array)
     * @param bool   $readOnly            is column read only or not
     *
     * @return string an html snippet
     */
    private function getValueColumnForOtherDatatypes(
        array $column,
        $defaultCharEditing,
        $backupField,
        $columnNameAppendix,
        $onChangeClause,
        $tabindex,
        $specialChars,
        $tabindexForValue,
        $idindex,
        $textDir,
        $specialCharsEncoded,
        $data,
        array $extractedColumnspec,
        $readOnly
    ) {
        // HTML5 data-* attribute data-type
        $dataType = $this->dbi->types->getTypeClass($column['True_Type']);
        $fieldsize = $this->getColumnSize($column, $extractedColumnspec);
        $htmlOutput = $backupField . "\n";
        if (
            $column['is_char']
            && ($GLOBALS['cfg']['CharEditing'] === 'textarea'
            || mb_strpos($data, "\n") !== false)
        ) {
            $htmlOutput .= "\n";
            $GLOBALS['cfg']['CharEditing'] = $defaultCharEditing;
            $htmlOutput .= $this->getTextarea(
                $column,
                $backupField,
                $columnNameAppendix,
                $onChangeClause,
                $tabindex,
                $tabindexForValue,
                $idindex,
                $textDir,
                $specialCharsEncoded,
                $dataType,
                $readOnly
            );
        } else {
            $htmlOutput .= $this->getHtmlInput(
                $column,
                $columnNameAppendix,
                $specialChars,
                $fieldsize,
                $onChangeClause,
                $tabindex,
                $tabindexForValue,
                $idindex,
                $dataType,
                $readOnly
            );

            if (
                preg_match('/(VIRTUAL|PERSISTENT|GENERATED)/', $column['Extra'])
                && strpos($column['Extra'], 'DEFAULT_GENERATED') === false
            ) {
                $htmlOutput .= '<input type="hidden" name="virtual'
                    . $columnNameAppendix . '" value="1">';
            }

            if ($column['Extra'] === 'auto_increment') {
                $htmlOutput .= '<input type="hidden" name="auto_increment'
                    . $columnNameAppendix . '" value="1">';
            }

            if (substr($column['pma_type'], 0, 9) === 'timestamp') {
                $htmlOutput .= '<input type="hidden" name="fields_type'
                    . $columnNameAppendix . '" value="timestamp">';
            }

            if (substr($column['pma_type'], 0, 8) === 'datetime') {
                $htmlOutput .= '<input type="hidden" name="fields_type'
                    . $columnNameAppendix . '" value="datetime">';
            }

            if ($column['True_Type'] === 'bit') {
                $htmlOutput .= '<input type="hidden" name="fields_type'
                    . $columnNameAppendix . '" value="bit">';
            }
        }

        return $htmlOutput;
    }

    /**
     * Get the field size
     *
     * @param array $column              description of column in given table
     * @param array $extractedColumnspec associative array containing type,
     *                                    spec_in_brackets and possibly enum_set_values
     *                                    (another array)
     *
     * @return int field size
     */
    private function getColumnSize(array $column, array $extractedColumnspec)
    {
        if ($column['is_char']) {
            $fieldsize = $extractedColumnspec['spec_in_brackets'];
            if ($fieldsize > $GLOBALS['cfg']['MaxSizeForInputField']) {
                /**
                 * This case happens for CHAR or VARCHAR columns which have
                 * a size larger than the maximum size for input field.
                 */
                $GLOBALS['cfg']['CharEditing'] = 'textarea';
            }
        } else {
            /**
             * This case happens for example for INT or DATE columns;
             * in these situations, the value returned in $column['len']
             * seems appropriate.
             */
            $fieldsize = $column['len'];
        }

        return min(
            max($fieldsize, $GLOBALS['cfg']['MinSizeForInputField']),
            $GLOBALS['cfg']['MaxSizeForInputField']
        );
    }

    /**
     * Get HTML for gis data types
     *
     * @return string an html snippet
     */
    private function getHtmlForGisDataTypes()
    {
        $editStr = Generator::getIcon('b_edit', __('Edit/Insert'));

        return '<span class="open_gis_editor">'
            . Generator::linkOrButton(
                '#',
                $editStr,
                [],
                '_blank'
            )
            . '</span>';
    }

    /**
     * get html for continue insertion form
     *
     * @param string $table            name of the table
     * @param string $db               name of the database
     * @param array  $whereClauseArray array of where clauses
     * @param string $errorUrl         error url
     *
     * @return string                   an html snippet
     */
    public function getContinueInsertionForm(
        $table,
        $db,
        array $whereClauseArray,
        $errorUrl
    ) {
        return $this->template->render('table/insert/continue_insertion_form', [
            'db' => $db,
            'table' => $table,
            'where_clause_array' => $whereClauseArray,
            'err_url' => $errorUrl,
            'goto' => $GLOBALS['goto'],
            'sql_query' => $_POST['sql_query'] ?? null,
            'has_where_clause' => isset($_POST['where_clause']),
            'insert_rows_default' => $GLOBALS['cfg']['InsertRows'],
        ]);
    }

    /**
     * Get action panel
     *
     * @param array|null $whereClause      where clause
     * @param string     $afterInsert      insert mode, e.g. new_insert, same_insert
     * @param int        $tabindex         tab index
     * @param int        $tabindexForValue offset for the values tabindex
     * @param bool       $foundUniqueKey   boolean variable for unique key
     *
     * @return string an html snippet
     */
    public function getActionsPanel(
        $whereClause,
        $afterInsert,
        $tabindex,
        $tabindexForValue,
        $foundUniqueKey
    ) {
        $htmlOutput = '<fieldset class="pma-fieldset" id="actions_panel">'
            . '<table cellpadding="5" cellspacing="0" class="pma-table tdblock w-100">'
            . '<tr>'
            . '<td class="text-nowrap align-middle">'
            . $this->getSubmitTypeDropDown($whereClause, $tabindex, $tabindexForValue)
            . "\n";

        $htmlOutput .= '</td>'
            . '<td class="align-middle">'
            . '&nbsp;&nbsp;&nbsp;<strong>'
            . __('and then') . '</strong>&nbsp;&nbsp;&nbsp;'
            . '</td>'
            . '<td class="text-nowrap align-middle">'
            . $this->getAfterInsertDropDown(
                $whereClause,
                $afterInsert,
                $foundUniqueKey
            )
            . '</td>'
            . '</tr>';
        $htmlOutput .= '<tr>'
            . $this->getSubmitAndResetButtonForActionsPanel($tabindex, $tabindexForValue)
            . '</tr>'
            . '</table>'
            . '</fieldset>';

        return $htmlOutput;
    }

    /**
     * Get a HTML drop down for submit types
     *
     * @param array|null $whereClause      where clause
     * @param int        $tabindex         tab index
     * @param int        $tabindexForValue offset for the values tabindex
     *
     * @return string                       an html snippet
     */
    private function getSubmitTypeDropDown(
        $whereClause,
        $tabindex,
        $tabindexForValue
    ) {
        $htmlOutput = '<select name="submit_type" class="control_at_footer" tabindex="'
            . ($tabindex + $tabindexForValue + 1) . '">';
        if (isset($whereClause)) {
            $htmlOutput .= '<option value="save">' . __('Save') . '</option>';
        }

        $htmlOutput .= '<option value="insert">'
            . __('Insert as new row')
            . '</option>'
            . '<option value="insertignore">'
            . __('Insert as new row and ignore errors')
            . '</option>'
            . '<option value="showinsert">'
            . __('Show insert query')
            . '</option>'
            . '</select>';

        return $htmlOutput;
    }

    /**
     * Get HTML drop down for after insert
     *
     * @param array|null $whereClause    where clause
     * @param string     $afterInsert    insert mode, e.g. new_insert, same_insert
     * @param bool       $foundUniqueKey boolean variable for unique key
     *
     * @return string                   an html snippet
     */
    private function getAfterInsertDropDown($whereClause, $afterInsert, $foundUniqueKey)
    {
        $htmlOutput = '<select name="after_insert" class="control_at_footer">'
            . '<option value="back" '
            . ($afterInsert === 'back' ? 'selected="selected"' : '') . '>'
            . __('Go back to previous page') . '</option>'
            . '<option value="new_insert" '
            . ($afterInsert === 'new_insert' ? 'selected="selected"' : '') . '>'
            . __('Insert another new row') . '</option>';

        if (isset($whereClause)) {
            $htmlOutput .= '<option value="same_insert" '
                . ($afterInsert === 'same_insert' ? 'selected="selected"' : '') . '>'
                . __('Go back to this page') . '</option>';

            // If we have just numeric primary key, we can also edit next
            // in 2.8.2, we were looking for `field_name` = numeric_value
            //if (preg_match('@^[\s]*`[^`]*` = [0-9]+@', $where_clause)) {
            // in 2.9.0, we are looking for `table_name`.`field_name` = numeric_value
            $isNumeric = false;
            if (! is_array($whereClause)) {
                $whereClause = [$whereClause];
            }

            for ($i = 0, $nb = count($whereClause); $i < $nb; $i++) {
                // preg_match() returns 1 if there is a match
                $isNumeric = (preg_match(
                    '@^[\s]*`[^`]*`[\.]`[^`]*` = [0-9]+@',
                    $whereClause[$i]
                ) == 1);
                if ($isNumeric === true) {
                    break;
                }
            }

            if ($foundUniqueKey && $isNumeric) {
                $htmlOutput .= '<option value="edit_next" '
                    . ($afterInsert === 'edit_next' ? 'selected="selected"' : '') . '>'
                    . __('Edit next row') . '</option>';
            }
        }

        return $htmlOutput . '</select>';
    }

    /**
     * get Submit button and Reset button for action panel
     *
     * @param int $tabindex         tab index
     * @param int $tabindexForValue offset for the values tabindex
     *
     * @return string an html snippet
     */
    private function getSubmitAndResetButtonForActionsPanel($tabindex, $tabindexForValue)
    {
        return '<td>'
            . Generator::showHint(
                __(
                    'Use TAB key to move from value to value,'
                    . ' or CTRL+arrows to move anywhere.'
                )
            )
            . '</td>'
            . '<td colspan="3" class="text-end align-middle">'
            . '<input type="button" class="btn btn-secondary preview_sql" value="' . __('Preview SQL') . '"'
            . ' tabindex="' . ($tabindex + $tabindexForValue + 6) . '">'
            . '<input type="reset" class="btn btn-secondary control_at_footer" value="' . __('Reset') . '"'
            . ' tabindex="' . ($tabindex + $tabindexForValue + 7) . '">'
            . '<input type="submit" class="btn btn-primary control_at_footer" value="' . __('Go') . '"'
            . ' tabindex="' . ($tabindex + $tabindexForValue + 8) . '" id="buttonYes">'
            . '</td>';
    }

    /**
     * Get table head and table foot for insert row table
     *
     * @param array $urlParams url parameters
     *
     * @return string           an html snippet
     */
    private function getHeadAndFootOfInsertRowTable(array $urlParams)
    {
        $htmlOutput = '<div class="responsivetable">'
            . '<table class="pma-table insertRowTable topmargin">'
            . '<thead>'
            . '<tr>'
            . '<th>' . __('Column') . '</th>';

        if ($GLOBALS['cfg']['ShowFieldTypesInDataEditView']) {
            $htmlOutput .= $this->showTypeOrFunction('type', $urlParams, true);
        }

        if ($GLOBALS['cfg']['ShowFunctionFields']) {
            $htmlOutput .= $this->showTypeOrFunction('function', $urlParams, true);
        }

        $htmlOutput .= '<th>' . __('Null') . '</th>'
            . '<th class="fillPage">' . __('Value') . '</th>'
            . '</tr>'
            . '</thead>'
            . ' <tfoot>'
            . '<tr>'
            . '<th colspan="5" class="tblFooters text-end">'
            . '<input class="btn btn-primary" type="submit" value="' . __('Go') . '">'
            . '</th>'
            . '</tr>'
            . '</tfoot>';

        return $htmlOutput;
    }

    /**
     * Prepares the field value and retrieve special chars, backup field and data array
     *
     * @param array  $currentRow          a row of the table
     * @param array  $column              description of column in given table
     * @param array  $extractedColumnspec associative array containing type,
     *                                     spec_in_brackets and possibly
     *                                     enum_set_values (another array)
     * @param bool   $realNullValue       whether column value null or not null
     * @param array  $gisDataTypes        list of GIS data types
     * @param string $columnNameAppendix  string to append to column name in input
     * @param bool   $asIs                use the data as is, used in repopulating
     *
     * @return array $real_null_value, $data, $special_chars, $backup_field,
     *               $special_chars_encoded
     */
    private function getSpecialCharsAndBackupFieldForExistingRow(
        array $currentRow,
        array $column,
        array $extractedColumnspec,
        $realNullValue,
        array $gisDataTypes,
        $columnNameAppendix,
        $asIs
    ) {
        $specialCharsEncoded = '';
        $data = null;
        // (we are editing)
        if (! isset($currentRow[$column['Field']])) {
            $realNullValue = true;
            $currentRow[$column['Field']] = '';
            $specialChars = '';
            $data = $currentRow[$column['Field']];
        } elseif ($column['True_Type'] === 'bit') {
            $specialChars = $asIs
                ? $currentRow[$column['Field']]
                : Util::printableBitValue(
                    (int) $currentRow[$column['Field']],
                    (int) $extractedColumnspec['spec_in_brackets']
                );
        } elseif (
            (substr($column['True_Type'], 0, 9) === 'timestamp'
            || $column['True_Type'] === 'datetime'
            || $column['True_Type'] === 'time')
            && (mb_strpos($currentRow[$column['Field']], '.') !== false)
        ) {
            $currentRow[$column['Field']] = $asIs
                ? $currentRow[$column['Field']]
                : Util::addMicroseconds(
                    $currentRow[$column['Field']]
                );
            $specialChars = htmlspecialchars($currentRow[$column['Field']], ENT_COMPAT);
        } elseif (in_array($column['True_Type'], $gisDataTypes)) {
            // Convert gis data to Well Know Text format
            $currentRow[$column['Field']] = $asIs
                ? $currentRow[$column['Field']]
                : Gis::convertToWellKnownText(
                    $currentRow[$column['Field']],
                    true
                );
            $specialChars = htmlspecialchars($currentRow[$column['Field']], ENT_COMPAT);
        } else {
            // special binary "characters"
            if (
                $column['is_binary']
                || ($column['is_blob'] && $GLOBALS['cfg']['ProtectBinary'] !== 'all')
            ) {
                $currentRow[$column['Field']] = $asIs
                    ? $currentRow[$column['Field']]
                    : bin2hex(
                        $currentRow[$column['Field']]
                    );
            }

            $specialChars = htmlspecialchars($currentRow[$column['Field']], ENT_COMPAT);

            //We need to duplicate the first \n or otherwise we will lose
            //the first newline entered in a VARCHAR or TEXT column
            $specialCharsEncoded
                = Util::duplicateFirstNewline($specialChars);

            $data = $currentRow[$column['Field']];
        }

        //when copying row, it is useful to empty auto-increment column
        // to prevent duplicate key error
        if (
            isset($_POST['default_action'])
            && $_POST['default_action'] === 'insert'
        ) {
            if (
                $column['Key'] === 'PRI'
                && mb_strpos($column['Extra'], 'auto_increment') !== false
            ) {
                $data = $specialCharsEncoded = $specialChars = null;
            }
        }

        // If a timestamp field value is not included in an update
        // statement MySQL auto-update it to the current timestamp;
        // however, things have changed since MySQL 4.1, so
        // it's better to set a fields_prev in this situation
        $backupField = '<input type="hidden" name="fields_prev'
            . $columnNameAppendix . '" value="'
            . htmlspecialchars($currentRow[$column['Field']], ENT_COMPAT) . '">';

        return [
            $realNullValue,
            $specialCharsEncoded,
            $specialChars,
            $data,
            $backupField,
        ];
    }

    /**
     * display default values
     *
     * @param array $column        description of column in given table
     * @param bool  $realNullValue whether column value null or not null
     *
     * @return array $real_null_value, $data, $special_chars,
     *               $backup_field, $special_chars_encoded
     */
    private function getSpecialCharsAndBackupFieldForInsertingMode(
        array $column,
        $realNullValue
    ) {
        if (! isset($column['Default'])) {
            $column['Default']    = '';
            $realNullValue          = true;
            $data                     = '';
        } else {
            $data                     = $column['Default'];
        }

        $trueType = $column['True_Type'];

        if ($trueType === 'bit') {
            $specialChars = Util::convertBitDefaultValue(
                $column['Default']
            );
        } elseif (
            substr($trueType, 0, 9) === 'timestamp'
            || $trueType === 'datetime'
            || $trueType === 'time'
        ) {
            $specialChars = Util::addMicroseconds($column['Default']);
        } elseif ($trueType === 'binary' || $trueType === 'varbinary') {
            $specialChars = bin2hex($column['Default']);
        } elseif (substr($trueType, -4) === 'text') {
            $textDefault = substr($column['Default'], 1, -1);
            $specialChars = stripcslashes($textDefault !== false ? $textDefault : $column['Default']);
        } else {
            $specialChars = htmlspecialchars($column['Default']);
        }

        $backupField = '';
        $specialCharsEncoded = Util::duplicateFirstNewline(
            $specialChars
        );

        return [
            $realNullValue,
            $data,
            $specialChars,
            $backupField,
            $specialCharsEncoded,
        ];
    }

    /**
     * Prepares the update/insert of a row
     *
     * @return array $loop_array, $using_key, $is_insert, $is_insertignore
     */
    public function getParamsForUpdateOrInsert()
    {
        if (isset($_POST['where_clause'])) {
            // we were editing something => use the WHERE clause
            $loopArray = is_array($_POST['where_clause'])
                ? $_POST['where_clause']
                : [$_POST['where_clause']];
            $usingKey  = true;
            $isInsert  = isset($_POST['submit_type'])
                          && ($_POST['submit_type'] === 'insert'
                          || $_POST['submit_type'] === 'showinsert'
                          || $_POST['submit_type'] === 'insertignore');
        } else {
            // new row => use indexes
            $loopArray = [];
            if (! empty($_POST['fields'])) {
                foreach ($_POST['fields']['multi_edit'] as $key => $dummy) {
                    $loopArray[] = $key;
                }
            }

            $usingKey  = false;
            $isInsert  = true;
        }

        $isInsertIgnore  = isset($_POST['submit_type'])
            && $_POST['submit_type'] === 'insertignore';

        return [
            $loopArray,
            $usingKey,
            $isInsert,
            $isInsertIgnore,
        ];
    }

    /**
     * Check wether insert row mode and if so include tbl_changen script and set
     * global variables.
     *
     * @return void
     */
    public function isInsertRow()
    {
        global $containerBuilder;

        if (
            ! isset($_POST['insert_rows'])
            || ! is_numeric($_POST['insert_rows'])
            || $_POST['insert_rows'] == $GLOBALS['cfg']['InsertRows']
        ) {
            return;
        }

        $GLOBALS['cfg']['InsertRows'] = $_POST['insert_rows'];
        $response = Response::getInstance();
        $header = $response->getHeader();
        $scripts = $header->getScripts();
        $scripts->addFile('vendor/jquery/additional-methods.js');
        $scripts->addFile('table/change.js');
        if (! defined('TESTSUITE')) {
            /** @var ChangeController $controller */
            $controller = $containerBuilder->get(ChangeController::class);
            $controller->index();
            exit;
        }
    }

    /**
     * set $_SESSION for edit_next
     *
     * @param string $oneWhereClause one where clause from where clauses array
     *
     * @return void
     */
    public function setSessionForEditNext($oneWhereClause)
    {
        $localQuery = 'SELECT * FROM ' . Util::backquote($GLOBALS['db'])
            . '.' . Util::backquote($GLOBALS['table']) . ' WHERE '
            . str_replace('` =', '` >', $oneWhereClause) . ' LIMIT 1;';

        $res = $this->dbi->query($localQuery);
        $row = $this->dbi->fetchRow($res);
        $meta = $this->dbi->getFieldsMeta($res) ?? [];
        // must find a unique condition based on unique key,
        // not a combination of all fields
        [$uniqueCondition, $clauseIsUnique] = Util::getUniqueCondition(
            $res,
            count($meta),
            $meta,
            $row ?? [],
            true
        );
        if (! empty($uniqueCondition)) {
            $_SESSION['edit_next'] = $uniqueCondition;
        }

        unset($uniqueCondition, $clauseIsUnique);
    }

    /**
     * set $goto_include variable for different cases and retrieve like,
     * if $GLOBALS['goto'] empty, if $goto_include previously not defined
     * and new_insert, same_insert, edit_next
     *
     * @param string|false $gotoInclude store some script for include, otherwise it is
     *                                   boolean false
     *
     * @return string|false
     */
    public function getGotoInclude($gotoInclude)
    {
        $validOptions = [
            'new_insert',
            'same_insert',
            'edit_next',
        ];
        if (
            isset($_POST['after_insert'])
            && in_array($_POST['after_insert'], $validOptions)
        ) {
            $gotoInclude = '/table/change';
        } elseif (! empty($GLOBALS['goto'])) {
            if (! preg_match('@^[a-z_]+\.php$@', $GLOBALS['goto'])) {
                // this should NOT happen
                //$GLOBALS['goto'] = false;
                if ($GLOBALS['goto'] === 'index.php?route=/sql') {
                    $gotoInclude = '/sql';
                } else {
                    $gotoInclude = false;
                }
            } else {
                $gotoInclude = $GLOBALS['goto'];
            }

            if ($GLOBALS['goto'] === 'index.php?route=/database/sql' && strlen($GLOBALS['table']) > 0) {
                $GLOBALS['table'] = '';
            }
        }

        if (! $gotoInclude) {
            if (strlen($GLOBALS['table']) === 0) {
                $gotoInclude = '/database/sql';
            } else {
                $gotoInclude = '/table/sql';
            }
        }

        return $gotoInclude;
    }

    /**
     * Defines the url to return in case of failure of the query
     *
     * @param array $urlParams url parameters
     *
     * @return string           error url for query failure
     */
    public function getErrorUrl(array $urlParams)
    {
        if (isset($_POST['err_url'])) {
            return $_POST['err_url'];
        }

        return Url::getFromRoute('/table/change', $urlParams);
    }

    /**
     * Builds the sql query
     *
     * @param bool  $isInsertIgnore $_POST['submit_type'] === 'insertignore'
     * @param array $queryFields    column names array
     * @param array $valueSets      array of query values
     *
     * @return array of query
     */
    public function buildSqlQuery($isInsertIgnore, array $queryFields, array $valueSets)
    {
        if ($isInsertIgnore) {
            $insertCommand = 'INSERT IGNORE ';
        } else {
            $insertCommand = 'INSERT ';
        }

        return [
            $insertCommand . 'INTO '
            . Util::backquote($GLOBALS['table'])
            . ' (' . implode(', ', $queryFields) . ') VALUES ('
            . implode('), (', $valueSets) . ')',
        ];
    }

    /**
     * Executes the sql query and get the result, then move back to the calling page
     *
     * @param array $urlParams url parameters array
     * @param array $query     built query from buildSqlQuery()
     *
     * @return array $url_params, $total_affected_rows, $last_messages
     *               $warning_messages, $error_messages, $return_to_sql_query
     */
    public function executeSqlQuery(array $urlParams, array $query)
    {
        $returnToSqlQuery = '';
        if (! empty($GLOBALS['sql_query'])) {
            $urlParams['sql_query'] = $GLOBALS['sql_query'];
            $returnToSqlQuery = $GLOBALS['sql_query'];
        }

        $GLOBALS['sql_query'] = implode('; ', $query) . ';';
        // to ensure that the query is displayed in case of
        // "insert as new row" and then "insert another new row"
        $GLOBALS['display_query'] = $GLOBALS['sql_query'];

        $totalAffectedRows = 0;
        $lastMessages = [];
        $warningMessages = [];
        $errorMessages = [];

<<<<<<< HEAD
        foreach ($query as $singleQuery) {
            if ($_POST['submit_type'] === 'showinsert') {
                $lastMessages[] = Message::notice(__('Showing SQL query'));
=======
        foreach ($query as $single_query) {
            if (isset($_POST['submit_type']) && $_POST['submit_type'] === 'showinsert') {
                $last_messages[] = Message::notice(__('Showing SQL query'));
>>>>>>> 2dd9797b
                continue;
            }

            if ($GLOBALS['cfg']['IgnoreMultiSubmitErrors']) {
                $result = $this->dbi->tryQuery($singleQuery);
            } else {
                $result = $this->dbi->query($singleQuery);
            }

            if (! $result) {
                $errorMessages[] = $this->dbi->getError();
            } else {
                $tmp = @$this->dbi->affectedRows();

                if ($tmp) {
                    $totalAffectedRows += $tmp;
                }

                unset($tmp);

                $insertId = $this->dbi->insertId();
                if ($insertId != 0) {
                    // insert_id is id of FIRST record inserted in one insert, so if we
                    // inserted multiple rows, we had to increment this

                    if ($totalAffectedRows > 0) {
                        $insertId += $totalAffectedRows - 1;
                    }

                    $lastMessage = Message::notice(__('Inserted row id: %1$d'));
                    $lastMessage->addParam($insertId);
                    $lastMessages[] = $lastMessage;
                }

                $this->dbi->freeResult($result);
            }

            $warningMessages = $this->getWarningMessages();
        }

        return [
            $urlParams,
            $totalAffectedRows,
            $lastMessages,
            $warningMessages,
            $errorMessages,
            $returnToSqlQuery,
        ];
    }

    /**
     * get the warning messages array
     *
     * @return array
     */
    private function getWarningMessages()
    {
        $warningMessages = [];
        foreach ($this->dbi->getWarnings() as $warning) {
            $warningMessages[] = Message::sanitize(
                $warning['Level'] . ': #' . $warning['Code'] . ' ' . $warning['Message']
            );
        }

        return $warningMessages;
    }

    /**
     * Column to display from the foreign table?
     *
     * @param string $whereComparison string that contain relation field value
     * @param array  $map             all Relations to foreign tables for a given
     *                                table or optionally a given column in a table
     * @param string $relationField   relation field
     *
     * @return string display value from the foreign table
     */
    public function getDisplayValueForForeignTableColumn(
        $whereComparison,
        array $map,
        $relationField
    ) {
        $foreigner = $this->relation->searchColumnInForeigners($map, $relationField);

        if (! is_array($foreigner)) {
            return '';
        }

        $displayField = $this->relation->getDisplayField(
            $foreigner['foreign_db'],
            $foreigner['foreign_table']
        );
        // Field to display from the foreign table?
        if (is_string($displayField) && strlen($displayField) > 0) {
            $dispsql = 'SELECT ' . Util::backquote($displayField)
                . ' FROM ' . Util::backquote($foreigner['foreign_db'])
                . '.' . Util::backquote($foreigner['foreign_table'])
                . ' WHERE ' . Util::backquote($foreigner['foreign_field'])
                . $whereComparison;
            $dispresult = $this->dbi->tryQuery(
                $dispsql,
                DatabaseInterface::CONNECT_USER,
                DatabaseInterface::QUERY_STORE
            );
            if ($dispresult && $this->dbi->numRows($dispresult) > 0) {
                [$dispval] = $this->dbi->fetchRow($dispresult);
            } else {
                $dispval = '';
            }

            if ($dispresult) {
                $this->dbi->freeResult($dispresult);
            }

            return $dispval;
        }

        return '';
    }

    /**
     * Display option in the cell according to user choices
     *
     * @param array  $map                all Relations to foreign tables for a given
     *                                   table or optionally a given column in a table
     * @param string $relationField      relation field
     * @param string $whereComparison    string that contain relation field value
     * @param string $dispval            display value from the foreign table
     * @param string $relationFieldValue relation field value
     *
     * @return string HTML <a> tag
     */
    public function getLinkForRelationalDisplayField(
        array $map,
        $relationField,
        $whereComparison,
        $dispval,
        $relationFieldValue
    ) {
        $foreigner = $this->relation->searchColumnInForeigners($map, $relationField);

        if (! is_array($foreigner)) {
            return '';
        }

        if ($_SESSION['tmpval']['relational_display'] === 'K') {
            // user chose "relational key" in the display options, so
            // the title contains the display field
            $title = ! empty($dispval)
                ? ' title="' . htmlspecialchars($dispval) . '"'
                : '';
        } else {
            $title = ' title="' . htmlspecialchars($relationFieldValue) . '"';
        }

        $sqlQuery = 'SELECT * FROM '
            . Util::backquote($foreigner['foreign_db'])
            . '.' . Util::backquote($foreigner['foreign_table'])
            . ' WHERE ' . Util::backquote($foreigner['foreign_field'])
            . $whereComparison;
        $urlParams = [
            'db'    => $foreigner['foreign_db'],
            'table' => $foreigner['foreign_table'],
            'pos'   => '0',
            'sql_signature' => Core::signSqlQuery($sqlQuery),
            'sql_query' => $sqlQuery,
        ];
        $output = '<a href="' . Url::getFromRoute('/sql', $urlParams) . '"' . $title . '>';

        if ($_SESSION['tmpval']['relational_display'] === 'D') {
            // user chose "relational display field" in the
            // display options, so show display field in the cell
            $output .= ! empty($dispval) ? htmlspecialchars($dispval) : '';
        } else {
            // otherwise display data in the cell
            $output .= htmlspecialchars($relationFieldValue);
        }

        $output .= '</a>';

        return $output;
    }

    /**
     * Transform edited values
     *
     * @param string $db             db name
     * @param string $table          table name
     * @param array  $transformation mimetypes for all columns of a table
     *                               [field_name][field_key]
     * @param array  $editedValues   transform columns list and new values
     * @param string $file           file containing the transformation plugin
     * @param string $columnName     column name
     * @param array  $extraData      extra data array
     * @param string $type           the type of transformation
     *
     * @return array
     */
    public function transformEditedValues(
        $db,
        $table,
        array $transformation,
        array &$editedValues,
        $file,
        $columnName,
        array $extraData,
        $type
    ) {
        $includeFile = 'libraries/classes/Plugins/Transformations/' . $file;
        if (is_file($includeFile)) {
            // $cfg['SaveCellsAtOnce'] = true; JS code sends an array
            $whereClause = is_array($_POST['where_clause']) ? $_POST['where_clause'][0] : $_POST['where_clause'];
            $urlParams = [
                'db'            => $db,
                'table'         => $table,
                'where_clause_sign' => Core::signSqlQuery($whereClause),
                'where_clause'  => $whereClause,
                'transform_key' => $columnName,
            ];
            $transformOptions = $this->transformations->getOptions(
                $transformation[$type . '_options'] ?? ''
            );
            $transformOptions['wrapper_link'] = Url::getCommon($urlParams);
            $transformOptions['wrapper_params'] = $urlParams;
            $className = $this->transformations->getClassName($includeFile);
            if (class_exists($className)) {
                /** @var TransformationsPlugin $transformationPlugin */
                $transformationPlugin = new $className();

                foreach ($editedValues as $cellIndex => $currCellEditedValues) {
                    if (! isset($currCellEditedValues[$columnName])) {
                        continue;
                    }

                    $editedValues[$cellIndex][$columnName]
                        = $extraData['transformations'][$cellIndex]
                            = $transformationPlugin->applyTransformation(
                                $currCellEditedValues[$columnName],
                                $transformOptions
                            );
                }
            }
        }

        return $extraData;
    }

    /**
     * Get current value in multi edit mode
     *
     * @param array  $multiEditFuncs       multiple edit functions array
     * @param array  $multiEditSalt        multiple edit array with encryption salt
     * @param array  $gisFromTextFunctions array that contains gis from text functions
     * @param string $currentValue         current value in the column
     * @param array  $gisFromWkbFunctions  initially $val is $multi_edit_columns[$key]
     * @param array  $funcOptionalParam    array('RAND','UNIX_TIMESTAMP')
     * @param array  $funcNoParam          array of set of string
     * @param string $key                  an md5 of the column name
     *
     * @return string
     */
    public function getCurrentValueAsAnArrayForMultipleEdit(
        $multiEditFuncs,
        $multiEditSalt,
        $gisFromTextFunctions,
        $currentValue,
        $gisFromWkbFunctions,
        $funcOptionalParam,
        $funcNoParam,
        $key
    ) {
        if (empty($multiEditFuncs[$key])) {
            return $currentValue;
        }

        if ($multiEditFuncs[$key] === 'PHP_PASSWORD_HASH') {
            /**
             * @see https://github.com/vimeo/psalm/issues/3350
             *
             * @psalm-suppress InvalidArgument
             */
            $hash = password_hash($currentValue, PASSWORD_DEFAULT);

            return "'" . $hash . "'";
        }

        if ($multiEditFuncs[$key] === 'UUID') {
            /* This way user will know what UUID new row has */
            $uuid = $this->dbi->fetchValue('SELECT UUID()');

            return "'" . $uuid . "'";
        }

        if (
            (in_array($multiEditFuncs[$key], $gisFromTextFunctions)
            && substr($currentValue, 0, 3) == "'''")
            || in_array($multiEditFuncs[$key], $gisFromWkbFunctions)
        ) {
            // Remove enclosing apostrophes
            $currentValue = mb_substr($currentValue, 1, -1);
            // Remove escaping apostrophes
            $currentValue = str_replace("''", "'", $currentValue);
            // Remove backslash-escaped apostrophes
            $currentValue = str_replace("\'", "'", $currentValue);

            return $multiEditFuncs[$key] . '(' . $currentValue . ')';
        }

        if (
            ! in_array($multiEditFuncs[$key], $funcNoParam)
            || ($currentValue != "''"
            && in_array($multiEditFuncs[$key], $funcOptionalParam))
        ) {
            if (
                (isset($multiEditSalt[$key])
                && ($multiEditFuncs[$key] === 'AES_ENCRYPT'
                || $multiEditFuncs[$key] === 'AES_DECRYPT'))
                || (! empty($multiEditSalt[$key])
                && ($multiEditFuncs[$key] === 'DES_ENCRYPT'
                || $multiEditFuncs[$key] === 'DES_DECRYPT'
                || $multiEditFuncs[$key] === 'ENCRYPT'))
            ) {
                return $multiEditFuncs[$key] . '(' . $currentValue . ",'"
                    . $this->dbi->escapeString($multiEditSalt[$key]) . "')";
            }

            return $multiEditFuncs[$key] . '(' . $currentValue . ')';
        }

        return $multiEditFuncs[$key] . '()';
    }

    /**
     * Get query values array and query fields array for insert and update in multi edit
     *
     * @param array  $multiEditColumnsName     multiple edit columns name array
     * @param array  $multiEditColumnsNull     multiple edit columns null array
     * @param string $currentValue             current value in the column in loop
     * @param array  $multiEditColumnsPrev     multiple edit previous columns array
     * @param array  $multiEditFuncs           multiple edit functions array
     * @param bool   $isInsert                 boolean value whether insert or not
     * @param array  $queryValues              SET part of the sql query
     * @param array  $queryFields              array of query fields
     * @param string $currentValueAsAnArray    current value in the column
     *                                             as an array
     * @param array  $valueSets                array of valu sets
     * @param string $key                      an md5 of the column name
     * @param array  $multiEditColumnsNullPrev array of multiple edit columns
     *                                             null previous
     *
     * @return array ($query_values, $query_fields)
     */
    public function getQueryValuesForInsertAndUpdateInMultipleEdit(
        $multiEditColumnsName,
        $multiEditColumnsNull,
        $currentValue,
        $multiEditColumnsPrev,
        $multiEditFuncs,
        $isInsert,
        $queryValues,
        $queryFields,
        $currentValueAsAnArray,
        $valueSets,
        $key,
        $multiEditColumnsNullPrev
    ) {
        //  i n s e r t
        if ($isInsert) {
            // no need to add column into the valuelist
            if (strlen($currentValueAsAnArray) > 0) {
                $queryValues[] = $currentValueAsAnArray;
                // first inserted row so prepare the list of fields
                if (empty($valueSets)) {
                    $queryFields[] = Util::backquote(
                        $multiEditColumnsName[$key]
                    );
                }
            }
        } elseif (
            ! empty($multiEditColumnsNullPrev[$key])
            && ! isset($multiEditColumnsNull[$key])
        ) {
            //  u p d a t e

            // field had the null checkbox before the update
            // field no longer has the null checkbox
            $queryValues[]
                = Util::backquote($multiEditColumnsName[$key])
                . ' = ' . $currentValueAsAnArray;
        } elseif (
            ! (empty($multiEditFuncs[$key])
            && isset($multiEditColumnsPrev[$key])
            && (($currentValue === "'" . $this->dbi->escapeString($multiEditColumnsPrev[$key]) . "'")
            || ($currentValue === '0x' . $multiEditColumnsPrev[$key])))
            && ! empty($currentValue)
        ) {
            // avoid setting a field to NULL when it's already NULL
            // (field had the null checkbox before the update
            //  field still has the null checkbox)
            if (
                empty($multiEditColumnsNullPrev[$key])
                || empty($multiEditColumnsNull[$key])
            ) {
                 $queryValues[]
                     = Util::backquote($multiEditColumnsName[$key])
                    . ' = ' . $currentValueAsAnArray;
            }
        }

        return [
            $queryValues,
            $queryFields,
        ];
    }

    /**
     * Get the current column value in the form for different data types
     *
     * @param string|false $possiblyUploadedVal      uploaded file content
     * @param string       $key                      an md5 of the column name
     * @param array|null   $multiEditColumnsType     array of multi edit column types
     * @param string       $currentValue             current column value in the form
     * @param array|null   $multiEditAutoIncrement   multi edit auto increment
     * @param int          $rownumber                index of where clause array
     * @param array        $multiEditColumnsName     multi edit column names array
     * @param array        $multiEditColumnsNull     multi edit columns null array
     * @param array        $multiEditColumnsNullPrev multi edit columns previous null
     * @param bool         $isInsert                 whether insert or not
     * @param bool         $usingKey                 whether editing or new row
     * @param string       $whereClause              where clause
     * @param string       $table                    table name
     * @param array        $multiEditFuncs           multiple edit functions array
     *
     * @return string  current column value in the form
     */
    public function getCurrentValueForDifferentTypes(
        $possiblyUploadedVal,
        $key,
        ?array $multiEditColumnsType,
        $currentValue,
        ?array $multiEditAutoIncrement,
        $rownumber,
        $multiEditColumnsName,
        $multiEditColumnsNull,
        $multiEditColumnsNullPrev,
        $isInsert,
        $usingKey,
        $whereClause,
        $table,
        $multiEditFuncs
    ) {
        // Fetch the current values of a row to use in case we have a protected field
        if (
            $isInsert
            && $usingKey && isset($multiEditColumnsType)
            && is_array($multiEditColumnsType) && ! empty($whereClause)
        ) {
            $protectedRow = $this->dbi->fetchSingleRow(
                'SELECT * FROM ' . Util::backquote($table)
                . ' WHERE ' . $whereClause . ';'
            );
        }

        if ($possiblyUploadedVal !== false) {
            $currentValue = $possiblyUploadedVal;
        } elseif (! empty($multiEditFuncs[$key])) {
            $currentValue = "'" . $this->dbi->escapeString($currentValue)
                . "'";
        } else {
            // c o l u m n    v a l u e    i n    t h e    f o r m
            if (isset($multiEditColumnsType[$key])) {
                $type = $multiEditColumnsType[$key];
            } else {
                $type = '';
            }

            if ($type !== 'protected' && $type !== 'set' && strlen($currentValue) === 0) {
                // best way to avoid problems in strict mode
                // (works also in non-strict mode)
                if (isset($multiEditAutoIncrement, $multiEditAutoIncrement[$key])) {
                    $currentValue = 'NULL';
                } else {
                    $currentValue = "''";
                }
            } elseif ($type === 'set') {
                if (! empty($_POST['fields']['multi_edit'][$rownumber][$key])) {
                    $currentValue = implode(
                        ',',
                        $_POST['fields']['multi_edit'][$rownumber][$key]
                    );
                    $currentValue = "'"
                        . $this->dbi->escapeString($currentValue) . "'";
                } else {
                     $currentValue = "''";
                }
            } elseif ($type === 'protected') {
                // here we are in protected mode (asked in the config)
                // so tbl_change has put this special value in the
                // columns array, so we do not change the column value
                // but we can still handle column upload

                // when in UPDATE mode, do not alter field's contents. When in INSERT
                // mode, insert empty field because no values were submitted.
                // If protected blobs where set, insert original fields content.
                if (! empty($protectedRow[$multiEditColumnsName[$key]])) {
                    $currentValue = '0x'
                        . bin2hex($protectedRow[$multiEditColumnsName[$key]]);
                } else {
                    $currentValue = '';
                }
            } elseif ($type === 'hex') {
                if (substr($currentValue, 0, 2) != '0x') {
                    $currentValue = '0x' . $currentValue;
                }
            } elseif ($type === 'bit') {
                $currentValue = (string) preg_replace('/[^01]/', '0', $currentValue);
                $currentValue = "b'" . $this->dbi->escapeString($currentValue) . "'";
            } elseif (
                ! ($type === 'datetime' || $type === 'timestamp')
                || ($currentValue !== 'CURRENT_TIMESTAMP'
                    && $currentValue !== 'current_timestamp()')
            ) {
                $currentValue = "'" . $this->dbi->escapeString($currentValue)
                    . "'";
            }

            // Was the Null checkbox checked for this field?
            // (if there is a value, we ignore the Null checkbox: this could
            // be possible if Javascript is disabled in the browser)
            if (
                ! empty($multiEditColumnsNull[$key])
                && ($currentValue == "''" || $currentValue == '')
            ) {
                $currentValue = 'NULL';
            }

            // The Null checkbox was unchecked for this field
            if (
                empty($currentValue)
                && ! empty($multiEditColumnsNullPrev[$key])
                && ! isset($multiEditColumnsNull[$key])
            ) {
                $currentValue = "''";
            }
        }

        return $currentValue;
    }

    /**
     * Check whether inline edited value can be truncated or not,
     * and add additional parameters for extra_data array  if needed
     *
     * @param string $db         Database name
     * @param string $table      Table name
     * @param string $columnName Column name
     * @param array  $extraData  Extra data for ajax response
     *
     * @return void
     */
    public function verifyWhetherValueCanBeTruncatedAndAppendExtraData(
        $db,
        $table,
        $columnName,
        array &$extraData
    ) {
        $extraData['isNeedToRecheck'] = false;

        $sqlForRealValue = 'SELECT ' . Util::backquote($table) . '.'
            . Util::backquote($columnName)
            . ' FROM ' . Util::backquote($db) . '.'
            . Util::backquote($table)
            . ' WHERE ' . $_POST['where_clause'][0];

        $result = $this->dbi->tryQuery($sqlForRealValue);
        $fieldsMeta = $this->dbi->getFieldsMeta($result) ?? [];
        /** @var FieldMetadata $meta */
        $meta = $fieldsMeta[0];
        $row = $this->dbi->fetchRow($result);

        if ($row) {
            $newValue = $row[0];
            if ($meta->isTimeType()) {
                $newValue = Util::addMicroseconds($newValue);
            } elseif ($meta->isBinary()) {
                $newValue = '0x' . bin2hex($newValue);
            }

            $extraData['isNeedToRecheck'] = true;
            $extraData['truncatableFieldValue'] = $newValue;
        }

        $this->dbi->freeResult($result);
    }

    /**
     * Function to get the columns of a table
     *
     * @param string $db    current db
     * @param string $table current table
     *
     * @return array
     */
    public function getTableColumns($db, $table)
    {
        $this->dbi->selectDb($db);

        return array_values($this->dbi->getColumns($db, $table, null, true));
    }

    /**
     * Function to determine Insert/Edit rows
     *
     * @param string $whereClause where clause
     * @param string $db          current database
     * @param string $table       current table
     *
     * @return array
     */
    public function determineInsertOrEdit($whereClause, $db, $table): array
    {
        if (isset($_POST['where_clause'])) {
            $whereClause = $_POST['where_clause'];
        }

        if (isset($_SESSION['edit_next'])) {
            $whereClause = $_SESSION['edit_next'];
            unset($_SESSION['edit_next']);
            $afterInsert = 'edit_next';
        }

        if (isset($_POST['ShowFunctionFields'])) {
            $GLOBALS['cfg']['ShowFunctionFields'] = $_POST['ShowFunctionFields'];
        }

        if (isset($_POST['ShowFieldTypesInDataEditView'])) {
            $GLOBALS['cfg']['ShowFieldTypesInDataEditView']
                = $_POST['ShowFieldTypesInDataEditView'];
        }

        if (isset($_POST['after_insert'])) {
            $afterInsert = $_POST['after_insert'];
        }

        if (isset($whereClause)) {
            // we are editing
            $insertMode = false;
            $whereClauseArray = $this->getWhereClauseArray($whereClause);
            [$whereClauses, $result, $rows, $foundUniqueKey]
                = $this->analyzeWhereClauses(
                    $whereClauseArray,
                    $table,
                    $db
                );
        } else {
            // we are inserting
            $insertMode = true;
            $whereClause = null;
            [$result, $rows] = $this->loadFirstRow($table, $db);
            $whereClauses = null;
            $whereClauseArray = [];
            $foundUniqueKey = false;
        }

        // Copying a row - fetched data will be inserted as a new row,
        // therefore the where clause is needless.
        if (
            isset($_POST['default_action'])
            && $_POST['default_action'] === 'insert'
        ) {
            $whereClause = $whereClauses = null;
        }

        return [
            $insertMode,
            $whereClause,
            $whereClauseArray,
            $whereClauses,
            $result,
            $rows,
            $foundUniqueKey,
            $afterInsert ?? null,
        ];
    }

    /**
     * Function to get comments for the table columns
     *
     * @param string $db    current database
     * @param string $table current table
     *
     * @return array comments for columns
     */
    public function getCommentsMap($db, $table)
    {
        $commentsMap = [];

        if ($GLOBALS['cfg']['ShowPropertyComments']) {
            $commentsMap = $this->relation->getComments($db, $table);
        }

        return $commentsMap;
    }

    /**
     * Function to get URL parameters
     *
     * @param string $db    current database
     * @param string $table current table
     *
     * @return array url parameters
     */
    public function getUrlParameters($db, $table)
    {
        global $goto;
        /**
         * @todo check if we could replace by "db_|tbl_" - please clarify!?
         */
        $urlParams = [
            'db' => $db,
            'sql_query' => $_POST['sql_query'],
        ];

        if (strpos($goto, 'tbl_') === 0 || strpos($goto, 'index.php?route=/table') === 0) {
            $urlParams['table'] = $table;
        }

        return $urlParams;
    }

    /**
     * Function to get html for the gis editor div
     *
     * @return string
     */
    public function getHtmlForGisEditor()
    {
        return '<div id="gis_editor"></div>'
            . '<div id="popup_background"></div>'
            . '<br>';
    }

    /**
     * Function to get html for the ignore option in insert mode
     *
     * @param int  $rowId   row id
     * @param bool $checked ignore option is checked or not
     *
     * @return string
     */
    public function getHtmlForIgnoreOption($rowId, $checked = true)
    {
        return '<input type="checkbox"'
                . ($checked ? ' checked="checked"' : '')
                . ' name="insert_ignore_' . $rowId . '"'
                . ' id="insert_ignore_' . $rowId . '">'
                . '<label for="insert_ignore_' . $rowId . '">'
                . __('Ignore')
                . '</label><br>' . "\n";
    }

    /**
     * Function to get html for the insert edit form header
     *
     * @param bool $hasBlobField whether has blob field
     * @param bool $isUpload     whether is upload
     *
     * @return string
     */
    public function getHtmlForInsertEditFormHeader($hasBlobField, $isUpload)
    {
        $htmlOutput = '<form id="insertForm" class="lock-page ';
        if ($hasBlobField && $isUpload) {
            $htmlOutput .= 'disableAjax';
        }

        $htmlOutput .= '" method="post" action="' . Url::getFromRoute('/table/replace') . '" name="insertForm" ';
        if ($isUpload) {
            $htmlOutput .= ' enctype="multipart/form-data"';
        }

        $htmlOutput .= '>';

        return $htmlOutput;
    }

    /**
     * Function to get html for each insert/edit column
     *
     * @param array  $tableColumns       table columns
     * @param int    $columnNumber       column index in table_columns
     * @param array  $commentsMap        comments map
     * @param bool   $timestampSeen      whether timestamp seen
     * @param array  $currentResult      current result
     * @param string $chgEvtHandler      javascript change event handler
     * @param string $jsvkey             javascript validation key
     * @param string $vkey               validation key
     * @param bool   $insertMode         whether insert mode
     * @param array  $currentRow         current row
     * @param int    $oRows              row offset
     * @param int    $tabindex           tab index
     * @param int    $columnsCnt         columns count
     * @param bool   $isUpload           whether upload
     * @param array  $foreigners         foreigners
     * @param int    $tabindexForValue   tab index offset for value
     * @param string $table              table
     * @param string $db                 database
     * @param int    $rowId              row id
     * @param int    $biggestMaxFileSize biggest max file size
     * @param string $defaultCharEditing default char editing mode which is stored in the config.inc.php script
     * @param string $textDir            text direction
     * @param array  $repopulate         the data to be repopulated
     * @param array  $columnMime         the mime information of column
     * @param string $whereClause        the where clause
     *
     * @return string
     */
    private function getHtmlForInsertEditFormColumn(
        array $tableColumns,
        $columnNumber,
        array $commentsMap,
        $timestampSeen,
        $currentResult,
        $chgEvtHandler,
        $jsvkey,
        $vkey,
        $insertMode,
        array $currentRow,
        &$oRows,
        &$tabindex,
        $columnsCnt,
        $isUpload,
        array $foreigners,
        $tabindexForValue,
        $table,
        $db,
        $rowId,
        $biggestMaxFileSize,
        $defaultCharEditing,
        $textDir,
        array $repopulate,
        array $columnMime,
        $whereClause
    ) {
        $column = $tableColumns[$columnNumber];
        $readOnly = false;

        if (! isset($column['processed'])) {
            $column = $this->analyzeTableColumnsArray($column, $commentsMap, $timestampSeen);
        }

        $asIs = false;
        if (! empty($repopulate) && ! empty($currentRow)) {
            $currentRow[$column['Field']] = $repopulate[$column['Field_md5']];
            $asIs = true;
        }

        $extractedColumnspec = Util::extractColumnSpec($column['Type']);

        if ($column['len'] === -1) {
            $column['len'] = $this->dbi->fieldLen($currentResult, $columnNumber);
            // length is unknown for geometry fields,
            // make enough space to edit very simple WKTs
            if ($column['len'] === -1) {
                $column['len'] = 30;
            }
        }

        //Call validation when the form submitted...
        $onChangeClause = $chgEvtHandler
            . "=\"return verificationsAfterFieldChange('"
            . Sanitize::escapeJsString($column['Field_md5']) . "', '"
            . Sanitize::escapeJsString($jsvkey) . "','" . $column['pma_type'] . "')\"";

        // Use an MD5 as an array index to avoid having special characters
        // in the name attribute (see bug #1746964 )
        $columnNameAppendix = $vkey . '[' . $column['Field_md5'] . ']';

        if ($column['Type'] === 'datetime' && ! isset($column['Default']) && $insertMode) {
            $column['Default'] = date('Y-m-d H:i:s', time());
        }

        // Get a list of GIS data types.
        $gisDataTypes = Gis::getDataTypes();

        // Prepares the field value
        $realNullValue = false;
        $specialCharsEncoded = '';
        if (! empty($currentRow)) {
            // (we are editing)
            [
                $realNullValue,
                $specialCharsEncoded,
                $specialChars,
                $data,
                $backupField,
            ] = $this->getSpecialCharsAndBackupFieldForExistingRow(
                $currentRow,
                $column,
                $extractedColumnspec,
                $realNullValue,
                $gisDataTypes,
                $columnNameAppendix,
                $asIs
            );
        } else {
            // (we are inserting)
            // display default values
            $tmp = $column;
            if (isset($repopulate[$column['Field_md5']])) {
                $tmp['Default'] = $repopulate[$column['Field_md5']];
            }

            [
                $realNullValue,
                $data,
                $specialChars,
                $backupField,
                $specialCharsEncoded,
            ] = $this->getSpecialCharsAndBackupFieldForInsertingMode($tmp, $realNullValue);
            unset($tmp);
        }

        $idindex = ($oRows * $columnsCnt) + $columnNumber + 1;
        $tabindex = $idindex;

        // Get a list of data types that are not yet supported.
        $noSupportTypes = Util::unsupportedDatatypes();

        // The function column
        // -------------------
        $foreignData = $this->relation->getForeignData($foreigners, $column['Field'], false, '', '');
        $isColumnBinary = $this->isColumnBinary($column, $isUpload);
        $functionOptions = '';

        if ($GLOBALS['cfg']['ShowFunctionFields']) {
            $functionOptions = Generator::getFunctionsForField($column, $insertMode, $foreignData);
        }

        // nullify code is needed by the js nullify() function to be able to generate calls to nullify() in jQuery
        $nullifyCode = $this->getNullifyCodeForNullColumn($column, $foreigners, $foreignData);

        // The value column (depends on type)
        // ----------------
        // See bug #1667887 for the reason why we don't use the maxlength
        // HTML attribute

        //add data attributes "no of decimals" and "data type"
        $noDecimals = 0;
        $type = current(explode('(', $column['pma_type']));
        if (preg_match('/\(([^()]+)\)/', $column['pma_type'], $match)) {
            $match[0] = trim($match[0], '()');
            $noDecimals = $match[0];
        }

        // Check input transformation of column
        $transformedHtml = '';
        if (! empty($columnMime['input_transformation'])) {
            $file = $columnMime['input_transformation'];
            $includeFile = 'libraries/classes/Plugins/Transformations/' . $file;
            if (is_file($includeFile)) {
                $className = $this->transformations->getClassName($includeFile);
                if (class_exists($className)) {
                    $transformationPlugin = new $className();
                    $transformationOptions = $this->transformations->getOptions(
                        $columnMime['input_transformation_options']
                    );
                    $urlParams = [
                        'db'            => $db,
                        'table'         => $table,
                        'transform_key' => $column['Field'],
                        'where_clause_sign' => Core::signSqlQuery($whereClause),
                        'where_clause'  => $whereClause,
                    ];
                    $transformationOptions['wrapper_link'] = Url::getCommon($urlParams);
                    $transformationOptions['wrapper_params'] = $urlParams;
                    $currentValue = '';
                    if (isset($currentRow[$column['Field']])) {
                        $currentValue = $currentRow[$column['Field']];
                    }

                    if (method_exists($transformationPlugin, 'getInputHtml')) {
                        $transformedHtml = $transformationPlugin->getInputHtml(
                            $column,
                            $rowId,
                            $columnNameAppendix,
                            $transformationOptions,
                            $currentValue,
                            $textDir,
                            $tabindex,
                            $tabindexForValue,
                            $idindex
                        );
                    }

                    if (method_exists($transformationPlugin, 'getScripts')) {
                        $GLOBALS['plugin_scripts'] = array_merge(
                            $GLOBALS['plugin_scripts'],
                            $transformationPlugin->getScripts()
                        );
                    }
                }
            }
        }

        $columnValue = '';
        if (empty($transformedHtml)) {
            $columnValue = $this->getValueColumn(
                $column,
                $backupField,
                $columnNameAppendix,
                $onChangeClause,
                $tabindex,
                $tabindexForValue,
                $idindex,
                $data,
                $specialChars,
                $foreignData,
                [$table, $db],
                $rowId,
                $textDir,
                $specialCharsEncoded,
                $vkey,
                $isUpload,
                $biggestMaxFileSize,
                $defaultCharEditing,
                $noSupportTypes,
                $gisDataTypes,
                $extractedColumnspec,
                $readOnly
            );
        }

        return $this->template->render('table/insert/column_row', [
            'column' => $column,
            'row_id' => $rowId,
            'show_field_types_in_data_edit_view' => $GLOBALS['cfg']['ShowFieldTypesInDataEditView'],
            'show_function_fields' => $GLOBALS['cfg']['ShowFunctionFields'],
            'is_column_binary' => $isColumnBinary,
            'function_options' => $functionOptions,
            'read_only' => $readOnly,
            'nullify_code' => $nullifyCode,
            'real_null_value' => $realNullValue,
            'id_index' => $idindex,
            'type' => $type,
            'decimals' => $noDecimals,
            'special_chars' => $specialChars,
            'transformed_value' => $transformedHtml,
            'value' => $columnValue,
        ]);
    }

    private function isColumnBinary(array $column, bool $isUpload): bool
    {
        global $cfg;

        if (! $cfg['ShowFunctionFields']) {
            return false;
        }

        return ($cfg['ProtectBinary'] === 'blob' && $column['is_blob'] && ! $isUpload)
            || ($cfg['ProtectBinary'] === 'all' && $column['is_binary'])
            || ($cfg['ProtectBinary'] === 'noblob' && $column['is_binary']);
    }

    /**
     * Function to get html for each insert/edit row
     *
     * @param array  $urlParams          url parameters
     * @param array  $tableColumns       table columns
     * @param array  $commentsMap        comments map
     * @param bool   $timestampSeen      whether timestamp seen
     * @param array  $currentResult      current result
     * @param string $chgEvtHandler      javascript change event handler
     * @param string $jsvkey             javascript validation key
     * @param string $vkey               validation key
     * @param bool   $insertMode         whether insert mode
     * @param array  $currentRow         current row
     * @param int    $oRows              row offset
     * @param int    $tabindex           tab index
     * @param int    $columnsCnt         columns count
     * @param bool   $isUpload           whether upload
     * @param array  $foreigners         foreigners
     * @param int    $tabindexForValue   tab index offset for value
     * @param string $table              table
     * @param string $db                 database
     * @param int    $rowId              row id
     * @param int    $biggestMaxFileSize biggest max file size
     * @param string $textDir            text direction
     * @param array  $repopulate         the data to be repopulated
     * @param array  $whereClauseArray   the array of where clauses
     *
     * @return string
     */
    public function getHtmlForInsertEditRow(
        array $urlParams,
        array $tableColumns,
        array $commentsMap,
        $timestampSeen,
        $currentResult,
        $chgEvtHandler,
        $jsvkey,
        $vkey,
        $insertMode,
        array $currentRow,
        &$oRows,
        &$tabindex,
        $columnsCnt,
        $isUpload,
        array $foreigners,
        $tabindexForValue,
        $table,
        $db,
        $rowId,
        $biggestMaxFileSize,
        $textDir,
        array $repopulate,
        array $whereClauseArray
    ) {
        $htmlOutput = $this->getHeadAndFootOfInsertRowTable($urlParams)
            . '<tbody>';

        //store the default value for CharEditing
        $defaultCharEditing = $GLOBALS['cfg']['CharEditing'];
        $mimeMap = $this->transformations->getMime($db, $table);
        $whereClause = '';
        if (isset($whereClauseArray[$rowId])) {
            $whereClause = $whereClauseArray[$rowId];
        }

        for ($columnNumber = 0; $columnNumber < $columnsCnt; $columnNumber++) {
            $tableColumn = $tableColumns[$columnNumber];
            $columnMime = [];
            if (isset($mimeMap[$tableColumn['Field']])) {
                $columnMime = $mimeMap[$tableColumn['Field']];
            }

            $virtual = [
                'VIRTUAL',
                'PERSISTENT',
                'VIRTUAL GENERATED',
                'STORED GENERATED',
            ];
            if (in_array($tableColumn['Extra'], $virtual)) {
                continue;
            }

            $htmlOutput .= $this->getHtmlForInsertEditFormColumn(
                $tableColumns,
                $columnNumber,
                $commentsMap,
                $timestampSeen,
                $currentResult,
                $chgEvtHandler,
                $jsvkey,
                $vkey,
                $insertMode,
                $currentRow,
                $oRows,
                $tabindex,
                $columnsCnt,
                $isUpload,
                $foreigners,
                $tabindexForValue,
                $table,
                $db,
                $rowId,
                $biggestMaxFileSize,
                $defaultCharEditing,
                $textDir,
                $repopulate,
                $columnMime,
                $whereClause
            );
        }

        $oRows++;

        return $htmlOutput . '  </tbody>'
            . '</table></div><br>'
            . '<div class="clearfloat"></div>';
    }
}<|MERGE_RESOLUTION|>--- conflicted
+++ resolved
@@ -2316,15 +2316,9 @@
         $warningMessages = [];
         $errorMessages = [];
 
-<<<<<<< HEAD
         foreach ($query as $singleQuery) {
-            if ($_POST['submit_type'] === 'showinsert') {
+            if (isset($_POST['submit_type']) && $_POST['submit_type'] === 'showinsert') {
                 $lastMessages[] = Message::notice(__('Showing SQL query'));
-=======
-        foreach ($query as $single_query) {
-            if (isset($_POST['submit_type']) && $_POST['submit_type'] === 'showinsert') {
-                $last_messages[] = Message::notice(__('Showing SQL query'));
->>>>>>> 2dd9797b
                 continue;
             }
 

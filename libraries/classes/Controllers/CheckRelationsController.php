<?php
/**
 * Displays status of phpMyAdmin configuration storage
 */

declare(strict_types=1);

namespace PhpMyAdmin\Controllers;

use PhpMyAdmin\Http\ServerRequest;
use PhpMyAdmin\Relation;
use PhpMyAdmin\ResponseRenderer;
use PhpMyAdmin\Template;

class CheckRelationsController extends AbstractController
{
    /** @var Relation */
    private $relation;

    /**
     * @param ResponseRenderer $response
     */
    public function __construct($response, Template $template, Relation $relation)
    {
        parent::__construct($response, $template);
        $this->relation = $relation;
    }

    public function __invoke(ServerRequest $request): void
    {
        global $db;

        /** @var string|null $createPmaDb */
        $createPmaDb = $request->getParsedBodyParam('create_pmadb');
        /** @var string|null $fixAllPmaDb */
        $fixAllPmaDb = $request->getParsedBodyParam('fixall_pmadb');
        /** @var string|null $fixPmaDb */
        $fixPmaDb = $request->getParsedBodyParam('fix_pmadb');

        $cfgStorageDbName = $this->relation->getConfigurationStorageDbName();

        // If request for creating the pmadb
        if (isset($createPmaDb) && $this->relation->createPmaDatabase($cfgStorageDbName)) {
            $this->relation->fixPmaTables($cfgStorageDbName);
        }

        // If request for creating all PMA tables.
        if (isset($fixAllPmaDb)) {
            $this->relation->fixPmaTables($db);
        }

        // If request for creating missing PMA tables.
<<<<<<< HEAD
        if (isset($fixPmaDb)) {
=======
        if (isset($params['fix_pmadb'])) {
            $cfgRelation = $this->relation->getRelationsParam();
>>>>>>> f7a32884
            $this->relation->fixPmaTables($cfgRelation['db']);
        }

        // Do not use any previous $cfgRelation value as it could have changed after a successfull fixPmaTables()
        $cfgRelation = $this->relation->getRelationsParam();
        $this->response->addHTML($this->relation->getRelationsParamDiagnostic($cfgRelation));
    }
}<|MERGE_RESOLUTION|>--- conflicted
+++ resolved
@@ -50,12 +50,8 @@
         }
 
         // If request for creating missing PMA tables.
-<<<<<<< HEAD
         if (isset($fixPmaDb)) {
-=======
-        if (isset($params['fix_pmadb'])) {
             $cfgRelation = $this->relation->getRelationsParam();
->>>>>>> f7a32884
             $this->relation->fixPmaTables($cfgRelation['db']);
         }
 

<?php

declare(strict_types=1);

namespace PhpMyAdmin\Controllers\Import;

use PhpMyAdmin\Bookmark;
use PhpMyAdmin\ConfigStorage\Relation;
use PhpMyAdmin\Controllers\AbstractController;
use PhpMyAdmin\Core;
use PhpMyAdmin\DatabaseInterface;
use PhpMyAdmin\Encoding;
use PhpMyAdmin\File;
use PhpMyAdmin\Html\Generator;
use PhpMyAdmin\Http\ServerRequest;
use PhpMyAdmin\Import;
use PhpMyAdmin\Message;
use PhpMyAdmin\ParseAnalyze;
use PhpMyAdmin\Plugins;
use PhpMyAdmin\Plugins\ImportPlugin;
use PhpMyAdmin\ResponseRenderer;
use PhpMyAdmin\Sql;
use PhpMyAdmin\Template;
use PhpMyAdmin\Url;
use PhpMyAdmin\Util;
use PhpMyAdmin\Utils\ForeignKey;
use Throwable;

use function __;
use function _ngettext;
use function in_array;
use function ini_get;
use function ini_set;
use function intval;
use function is_array;
use function is_link;
use function is_numeric;
use function is_string;
use function is_uploaded_file;
use function mb_strlen;
use function mb_strtolower;
use function preg_match;
use function preg_quote;
use function preg_replace;
use function strlen;
use function substr;
use function time;
use function trim;

final class ImportController extends AbstractController
{
    /** @var Import */
    private $import;

    /** @var Sql */
    private $sql;

    /** @var DatabaseInterface */
    private $dbi;

    public function __construct(
        ResponseRenderer $response,
        Template $template,
        Import $import,
        Sql $sql,
        DatabaseInterface $dbi
    ) {
        parent::__construct($response, $template);
        $this->import = $import;
        $this->sql = $sql;
        $this->dbi = $dbi;
    }

    public function __invoke(ServerRequest $request): void
    {
        $GLOBALS['collation_connection'] = $GLOBALS['collation_connection'] ?? null;
        $GLOBALS['goto'] = $GLOBALS['goto'] ?? null;
        $GLOBALS['display_query'] = $GLOBALS['display_query'] ?? null;
        $GLOBALS['ajax_reload'] = $GLOBALS['ajax_reload'] ?? null;
        $GLOBALS['import_text'] = $GLOBALS['import_text'] ?? null;
        $GLOBALS['message'] = $GLOBALS['message'] ?? null;
        $GLOBALS['errorUrl'] = $GLOBALS['errorUrl'] ?? null;
        $GLOBALS['urlParams'] = $GLOBALS['urlParams'] ?? null;
        $GLOBALS['memory_limit'] = $GLOBALS['memory_limit'] ?? null;
        $GLOBALS['read_limit'] = $GLOBALS['read_limit'] ?? null;
        $GLOBALS['finished'] = $GLOBALS['finished'] ?? null;
        $GLOBALS['offset'] = $GLOBALS['offset'] ?? null;
        $GLOBALS['charset_conversion'] = $GLOBALS['charset_conversion'] ?? null;
        $GLOBALS['timestamp'] = $GLOBALS['timestamp'] ?? null;
        $GLOBALS['maximum_time'] = $GLOBALS['maximum_time'] ?? null;
        $GLOBALS['timeout_passed'] = $GLOBALS['timeout_passed'] ?? null;
        $GLOBALS['import_file'] = $GLOBALS['import_file'] ?? null;
        $GLOBALS['go_sql'] = $GLOBALS['go_sql'] ?? null;
        $GLOBALS['sql_file'] = $GLOBALS['sql_file'] ?? null;
        $GLOBALS['error'] = $GLOBALS['error'] ?? null;
        $GLOBALS['max_sql_len'] = $GLOBALS['max_sql_len'] ?? null;
        $GLOBALS['msg'] = $GLOBALS['msg'] ?? null;
        $GLOBALS['sql_query_disabled'] = $GLOBALS['sql_query_disabled'] ?? null;
        $GLOBALS['executed_queries'] = $GLOBALS['executed_queries'] ?? null;
        $GLOBALS['run_query'] = $GLOBALS['run_query'] ?? null;
        $GLOBALS['reset_charset'] = $GLOBALS['reset_charset'] ?? null;
        $GLOBALS['result'] = $GLOBALS['result'] ?? null;
        $GLOBALS['import_file_name'] = $GLOBALS['import_file_name'] ?? null;
        $GLOBALS['import_notice'] = $GLOBALS['import_notice'] ?? null;
        $GLOBALS['read_multiply'] = $GLOBALS['read_multiply'] ?? null;
        $GLOBALS['my_die'] = $GLOBALS['my_die'] ?? null;
        $GLOBALS['active_page'] = $GLOBALS['active_page'] ?? null;
        $GLOBALS['reload'] = $GLOBALS['reload'] ?? null;
        $GLOBALS['charset_connection'] = $GLOBALS['charset_connection'] ?? null;

        $GLOBALS['charset_of_file'] = $_POST['charset_of_file'] ?? null;
        $GLOBALS['format'] = $_POST['format'] ?? '';
        $GLOBALS['import_type'] = $_POST['import_type'] ?? null;
        $GLOBALS['is_js_confirmed'] = $_POST['is_js_confirmed'] ?? null;
        $GLOBALS['MAX_FILE_SIZE'] = $_POST['MAX_FILE_SIZE'] ?? null;
        $GLOBALS['message_to_show'] = $_POST['message_to_show'] ?? null;
        $GLOBALS['noplugin'] = $_POST['noplugin'] ?? null;
        $GLOBALS['skip_queries'] = $_POST['skip_queries'] ?? null;
        $GLOBALS['local_import_file'] = $_POST['local_import_file'] ?? null;
        $GLOBALS['show_as_php'] = $_POST['show_as_php'] ?? null;

        // reset import messages for ajax request
        $_SESSION['Import_message']['message'] = null;
        $_SESSION['Import_message']['go_back_url'] = null;
        // default values
        $GLOBALS['reload'] = false;

        // Use to identify current cycle is executing
        // a multiquery statement or stored routine
        if (! isset($_SESSION['is_multi_query'])) {
            $_SESSION['is_multi_query'] = false;
        }

        $GLOBALS['ajax_reload'] = [];
        $GLOBALS['import_text'] = '';
        // Are we just executing plain query or sql file?
        // (eg. non import, but query box/window run)
        if (! empty($GLOBALS['sql_query'])) {
            // apply values for parameters
            if (! empty($_POST['parameterized']) && ! empty($_POST['parameters']) && is_array($_POST['parameters'])) {
                $parameters = $_POST['parameters'];
                foreach ($parameters as $parameter => $replacement) {
                    $replacementValue = $this->dbi->escapeString($replacement);
                    if (! is_numeric($replacementValue)) {
                        $replacementValue = '\'' . $replacementValue . '\'';
                    }

                    $quoted = preg_quote($parameter, '/');
                    // making sure that :param does not apply values to :param1
                    $GLOBALS['sql_query'] = preg_replace(
                        '/' . $quoted . '([^a-zA-Z0-9_])/',
                        $replacementValue . '${1}',
                        $GLOBALS['sql_query']
                    );
                    // for parameters the appear at the end of the string
                    $GLOBALS['sql_query'] = preg_replace(
                        '/' . $quoted . '$/',
                        $replacementValue,
                        $GLOBALS['sql_query']
                    );
                }
            }

            // run SQL query
            $GLOBALS['import_text'] = $GLOBALS['sql_query'];
            $GLOBALS['import_type'] = 'query';
            $GLOBALS['format'] = 'sql';
            $_SESSION['sql_from_query_box'] = true;

            // If there is a request to ROLLBACK when finished.
            if (isset($_POST['rollback_query'])) {
                $this->import->handleRollbackRequest($GLOBALS['import_text']);
            }

            // refresh navigation and main panels
            if (preg_match('/^(DROP)\s+(VIEW|TABLE|DATABASE|SCHEMA)\s+/i', $GLOBALS['sql_query'])) {
                $GLOBALS['reload'] = true;
                $GLOBALS['ajax_reload']['reload'] = true;
            }

            // refresh navigation panel only
            if (preg_match('/^(CREATE|ALTER)\s+(VIEW|TABLE|DATABASE|SCHEMA)\s+/i', $GLOBALS['sql_query'])) {
                $GLOBALS['ajax_reload']['reload'] = true;
            }

            // do a dynamic reload if table is RENAMED
            // (by sending the instruction to the AJAX response handler)
            if (
                preg_match(
                    '/^RENAME\s+TABLE\s+(.*?)\s+TO\s+(.*?)($|;|\s)/i',
                    $GLOBALS['sql_query'],
                    $rename_table_names
                )
            ) {
                $GLOBALS['ajax_reload']['reload'] = true;
                $GLOBALS['ajax_reload']['table_name'] = Util::unQuote($rename_table_names[2]);
            }

            $GLOBALS['sql_query'] = '';
        } elseif (! empty($GLOBALS['sql_file'])) {
            // run uploaded SQL file
            $GLOBALS['import_file'] = $GLOBALS['sql_file'];
            $GLOBALS['import_type'] = 'queryfile';
            $GLOBALS['format'] = 'sql';
            unset($GLOBALS['sql_file']);
        } elseif (! empty($_POST['id_bookmark'])) {
            // run bookmark
            $GLOBALS['import_type'] = 'query';
            $GLOBALS['format'] = 'sql';
        }

        // If we didn't get any parameters, either user called this directly, or
        // upload limit has been reached, let's assume the second possibility.
        if ($_POST == [] && $_GET == []) {
            $GLOBALS['message'] = Message::error(
                __(
                    'You probably tried to upload a file that is too large. Please refer ' .
                    'to %sdocumentation%s for a workaround for this limit.'
                )
            );
            $GLOBALS['message']->addParam('[doc@faq1-16]');
            $GLOBALS['message']->addParam('[/doc]');

            // so we can obtain the message
            $_SESSION['Import_message']['message'] = $GLOBALS['message']->getDisplay();
            $_SESSION['Import_message']['go_back_url'] = $GLOBALS['goto'];

            $this->response->setRequestStatus(false);
            $this->response->addJSON('message', $GLOBALS['message']);

            return; // the footer is displayed automatically
        }

        // Add console message id to response output
        if (isset($_POST['console_message_id'])) {
            $this->response->addJSON('console_message_id', $_POST['console_message_id']);
        }

        /**
         * Sets globals from $_POST patterns, for import plugins
         * We only need to load the selected plugin
         */

        if (! in_array($GLOBALS['format'], ['csv', 'ldi', 'mediawiki', 'ods', 'shp', 'sql', 'xml'])) {
            // this should not happen for a normal user
            // but only during an attack
            Core::fatalError('Incorrect format parameter');
        }

        $post_patterns = [
            '/^force_file_/',
            '/^' . $GLOBALS['format'] . '_/',
        ];

        Core::setPostAsGlobal($post_patterns);

        $this->checkParameters(['import_type', 'format']);

        // We don't want anything special in format
        $GLOBALS['format'] = Core::securePath($GLOBALS['format']);

        if (strlen($GLOBALS['table']) > 0 && strlen($GLOBALS['db']) > 0) {
            $GLOBALS['urlParams'] = [
                'db' => $GLOBALS['db'],
                'table' => $GLOBALS['table'],
            ];
        } elseif (strlen($GLOBALS['db']) > 0) {
            $GLOBALS['urlParams'] = ['db' => $GLOBALS['db']];
        } else {
            $GLOBALS['urlParams'] = [];
        }

        // Create error and goto url
        if ($GLOBALS['import_type'] === 'table') {
            $GLOBALS['goto'] = Url::getFromRoute('/table/import');
        } elseif ($GLOBALS['import_type'] === 'database') {
            $GLOBALS['goto'] = Url::getFromRoute('/database/import');
        } elseif ($GLOBALS['import_type'] === 'server') {
            $GLOBALS['goto'] = Url::getFromRoute('/server/import');
        } elseif (empty($GLOBALS['goto']) || ! preg_match('@^index\.php$@i', $GLOBALS['goto'])) {
            if (strlen($GLOBALS['table']) > 0 && strlen($GLOBALS['db']) > 0) {
                $GLOBALS['goto'] = Url::getFromRoute('/table/structure');
            } elseif (strlen($GLOBALS['db']) > 0) {
                $GLOBALS['goto'] = Url::getFromRoute('/database/structure');
            } else {
                $GLOBALS['goto'] = Url::getFromRoute('/server/sql');
            }
        }

        $GLOBALS['errorUrl'] = $GLOBALS['goto'] . Url::getCommon($GLOBALS['urlParams'], '&');
        $_SESSION['Import_message']['go_back_url'] = $GLOBALS['errorUrl'];

        if (strlen($GLOBALS['db']) > 0) {
            $this->dbi->selectDb($GLOBALS['db']);
        }

        Util::setTimeLimit();
        if (! empty($GLOBALS['cfg']['MemoryLimit'])) {
            ini_set('memory_limit', $GLOBALS['cfg']['MemoryLimit']);
        }

        $GLOBALS['timestamp'] = time();
        if (isset($_POST['allow_interrupt'])) {
            $GLOBALS['maximum_time'] = ini_get('max_execution_time');
        } else {
            $GLOBALS['maximum_time'] = 0;
        }

        // set default values
        $GLOBALS['timeout_passed'] = false;
        $GLOBALS['error'] = false;
        $GLOBALS['read_multiply'] = 1;
        $GLOBALS['finished'] = false;
        $GLOBALS['offset'] = 0;
        $GLOBALS['max_sql_len'] = 0;
        $GLOBALS['sql_query'] = '';
        $GLOBALS['sql_query_disabled'] = false;
        $GLOBALS['go_sql'] = false;
        $GLOBALS['executed_queries'] = 0;
        $GLOBALS['run_query'] = true;
        $GLOBALS['charset_conversion'] = false;
        $GLOBALS['reset_charset'] = false;
        $GLOBALS['msg'] = 'Sorry an unexpected error happened!';

        $GLOBALS['result'] = false;

        // Bookmark Support: get a query back from bookmark if required
        if (! empty($_POST['id_bookmark'])) {
            $id_bookmark = (int) $_POST['id_bookmark'];
            switch ($_POST['action_bookmark']) {
                case 0: // bookmarked query that have to be run
                    $bookmark = Bookmark::get(
                        $this->dbi,
                        $GLOBALS['cfg']['Server']['user'],
                        $GLOBALS['db'],
                        $id_bookmark,
                        'id',
                        isset($_POST['action_bookmark_all'])
                    );
                    if (! $bookmark instanceof Bookmark) {
                        break;
                    }

                    if (! empty($_POST['bookmark_variable'])) {
                        $GLOBALS['import_text'] = $bookmark->applyVariables($_POST['bookmark_variable']);
                    } else {
                        $GLOBALS['import_text'] = $bookmark->getQuery();
                    }

                    // refresh navigation and main panels
                    if (preg_match('/^(DROP)\s+(VIEW|TABLE|DATABASE|SCHEMA)\s+/i', $GLOBALS['import_text'])) {
                        $GLOBALS['reload'] = true;
                        $GLOBALS['ajax_reload']['reload'] = true;
                    }

                    // refresh navigation panel only
                    if (preg_match('/^(CREATE|ALTER)\s+(VIEW|TABLE|DATABASE|SCHEMA)\s+/i', $GLOBALS['import_text'])) {
                        $GLOBALS['ajax_reload']['reload'] = true;
                    }

                    break;
                case 1: // bookmarked query that have to be displayed
                    $bookmark = Bookmark::get(
                        $this->dbi,
                        $GLOBALS['cfg']['Server']['user'],
                        $GLOBALS['db'],
                        $id_bookmark
                    );
                    if (! $bookmark instanceof Bookmark) {
                        break;
                    }

                    $GLOBALS['import_text'] = $bookmark->getQuery();
                    if ($this->response->isAjax()) {
                        $GLOBALS['message'] = Message::success(__('Showing bookmark'));
                        $this->response->setRequestStatus($GLOBALS['message']->isSuccess());
                        $this->response->addJSON('message', $GLOBALS['message']);
                        $this->response->addJSON('sql_query', $GLOBALS['import_text']);
                        $this->response->addJSON('action_bookmark', $_POST['action_bookmark']);

                        return;
                    } else {
                        $GLOBALS['run_query'] = false;
                    }

                    break;
                case 2: // bookmarked query that have to be deleted
                    $bookmark = Bookmark::get(
                        $this->dbi,
                        $GLOBALS['cfg']['Server']['user'],
                        $GLOBALS['db'],
                        $id_bookmark
                    );
                    if (! $bookmark instanceof Bookmark) {
                        break;
                    }

                    $bookmark->delete();
                    if ($this->response->isAjax()) {
                        $GLOBALS['message'] = Message::success(
                            __('The bookmark has been deleted.')
                        );
                        $this->response->setRequestStatus($GLOBALS['message']->isSuccess());
                        $this->response->addJSON('message', $GLOBALS['message']);
                        $this->response->addJSON('action_bookmark', $_POST['action_bookmark']);
                        $this->response->addJSON('id_bookmark', $id_bookmark);

                        return;
                    } else {
                        $GLOBALS['run_query'] = false;
                        $GLOBALS['error'] = true; // this is kind of hack to skip processing the query
                    }

                    break;
            }
        }

        // Do no run query if we show PHP code
        if (isset($GLOBALS['show_as_php'])) {
            $GLOBALS['run_query'] = false;
            $GLOBALS['go_sql'] = true;
        }

        // We can not read all at once, otherwise we can run out of memory
        $GLOBALS['memory_limit'] = trim((string) ini_get('memory_limit'));
        // 2 MB as default
        if (empty($GLOBALS['memory_limit'])) {
            $GLOBALS['memory_limit'] = 2 * 1024 * 1024;
        }

        // In case no memory limit we work on 10MB chunks
        if ($GLOBALS['memory_limit'] === '-1') {
            $GLOBALS['memory_limit'] = 10 * 1024 * 1024;
        }

        // Calculate value of the limit
        $memoryUnit = mb_strtolower(substr((string) $GLOBALS['memory_limit'], -1));
        if ($memoryUnit === 'm') {
            $GLOBALS['memory_limit'] = (int) substr((string) $GLOBALS['memory_limit'], 0, -1) * 1024 * 1024;
        } elseif ($memoryUnit === 'k') {
            $GLOBALS['memory_limit'] = (int) substr((string) $GLOBALS['memory_limit'], 0, -1) * 1024;
        } elseif ($memoryUnit === 'g') {
            $GLOBALS['memory_limit'] = (int) substr((string) $GLOBALS['memory_limit'], 0, -1) * 1024 * 1024 * 1024;
        } else {
            $GLOBALS['memory_limit'] = (int) $GLOBALS['memory_limit'];
        }

        // Just to be sure, there might be lot of memory needed for uncompression
        $GLOBALS['read_limit'] = $GLOBALS['memory_limit'] / 8;

        // handle filenames
<<<<<<< HEAD
        if (isset($_FILES['import_file'])) {
            $GLOBALS['import_file'] = $_FILES['import_file']['tmp_name'];
            $GLOBALS['import_file_name'] = $_FILES['import_file']['name'];
=======
        if (
            isset($_FILES['import_file'])
            && is_array($_FILES['import_file'])
            && isset($_FILES['import_file']['name'], $_FILES['import_file']['tmp_name'])
            && is_string($_FILES['import_file']['name'])
            && is_string($_FILES['import_file']['tmp_name'])
        ) {
            $import_file = $_FILES['import_file']['tmp_name'];
            $import_file_name = $_FILES['import_file']['name'];
>>>>>>> 72a6045f
        }

        if (! empty($GLOBALS['local_import_file']) && ! empty($GLOBALS['cfg']['UploadDir'])) {
            // sanitize $local_import_file as it comes from a POST
            $GLOBALS['local_import_file'] = Core::securePath($GLOBALS['local_import_file']);

            $GLOBALS['import_file'] = Util::userDir((string) $GLOBALS['cfg']['UploadDir'])
                . $GLOBALS['local_import_file'];

            /*
             * Do not allow symlinks to avoid security issues
             * (user can create symlink to file they can not access,
             * but phpMyAdmin can).
             */
            if (@is_link($GLOBALS['import_file'])) {
                $GLOBALS['import_file'] = 'none';
            }
        } elseif (empty($GLOBALS['import_file']) || ! is_uploaded_file($GLOBALS['import_file'])) {
            $GLOBALS['import_file'] = 'none';
        }

        // Do we have file to import?

        if ($GLOBALS['import_file'] !== 'none' && ! $GLOBALS['error']) {
            /**
             *  Handle file compression
             */
            $importHandle = new File($GLOBALS['import_file']);
            $importHandle->checkUploadedFile();
            if ($importHandle->isError()) {
                /** @var Message $errorMessage */
                $errorMessage = $importHandle->getError();

                $importHandle->close();

                $_SESSION['Import_message']['message'] = $errorMessage->getDisplay();

                $this->response->setRequestStatus(false);
                $this->response->addJSON('message', $errorMessage->getDisplay());
                $this->response->addHTML($errorMessage->getDisplay());

                return;
            }

            $importHandle->setDecompressContent(true);
            $importHandle->open();
            if ($importHandle->isError()) {
                /** @var Message $errorMessage */
                $errorMessage = $importHandle->getError();

                $importHandle->close();

                $_SESSION['Import_message']['message'] = $errorMessage->getDisplay();

                $this->response->setRequestStatus(false);
                $this->response->addJSON('message', $errorMessage->getDisplay());
                $this->response->addHTML($errorMessage->getDisplay());

                return;
            }
        } elseif (! $GLOBALS['error'] && (! isset($GLOBALS['import_text']) || empty($GLOBALS['import_text']))) {
            $GLOBALS['message'] = Message::error(
                __(
                    'No data was received to import. Either no file name was ' .
                    'submitted, or the file size exceeded the maximum size permitted ' .
                    'by your PHP configuration. See [doc@faq1-16]FAQ 1.16[/doc].'
                )
            );

            $_SESSION['Import_message']['message'] = $GLOBALS['message']->getDisplay();

            $this->response->setRequestStatus(false);
            $this->response->addJSON('message', $GLOBALS['message']->getDisplay());
            $this->response->addHTML($GLOBALS['message']->getDisplay());

            return;
        }

        // Convert the file's charset if necessary
        if (Encoding::isSupported() && isset($GLOBALS['charset_of_file'])) {
            if ($GLOBALS['charset_of_file'] !== 'utf-8') {
                $GLOBALS['charset_conversion'] = true;
            }
        } elseif (isset($GLOBALS['charset_of_file']) && $GLOBALS['charset_of_file'] !== 'utf-8') {
            $this->dbi->query('SET NAMES \'' . $GLOBALS['charset_of_file'] . '\'');
            // We can not show query in this case, it is in different charset
            $GLOBALS['sql_query_disabled'] = true;
            $GLOBALS['reset_charset'] = true;
        }

        // Something to skip? (because timeout has passed)
        if (! $GLOBALS['error'] && isset($_POST['skip'])) {
            $original_skip = $skip = intval($_POST['skip']);
            while ($skip > 0 && ! $GLOBALS['finished']) {
                $this->import->getNextChunk(
                    $importHandle ?? null,
                    $skip < $GLOBALS['read_limit'] ? $skip : $GLOBALS['read_limit']
                );
                // Disable read progressivity, otherwise we eat all memory!
                $GLOBALS['read_multiply'] = 1;
                $skip -= $GLOBALS['read_limit'];
            }

            unset($skip);
        }

        // This array contain the data like number of valid sql queries in the statement
        // and complete valid sql statement (which affected for rows)
        $queriesToBeExecuted = [];

        if (! $GLOBALS['error']) {
            /**
             * @var ImportPlugin $import_plugin
             */
            $import_plugin = Plugins::getPlugin('import', $GLOBALS['format'], $GLOBALS['import_type']);
            if ($import_plugin == null) {
                $GLOBALS['message'] = Message::error(
                    __('Could not load import plugins, please check your installation!')
                );

                $_SESSION['Import_message']['message'] = $GLOBALS['message']->getDisplay();

                $this->response->setRequestStatus(false);
                $this->response->addJSON('message', $GLOBALS['message']->getDisplay());
                $this->response->addHTML($GLOBALS['message']->getDisplay());

                return;
            }

            // Do the real import
            $default_fk_check = ForeignKey::handleDisableCheckInit();
            try {
                $queriesToBeExecuted = $import_plugin->doImport($importHandle ?? null);
                ForeignKey::handleDisableCheckCleanup($default_fk_check);
            } catch (Throwable $e) {
                ForeignKey::handleDisableCheckCleanup($default_fk_check);

                throw $e;
            }
        }

        if (isset($importHandle)) {
            $importHandle->close();
        }

        // Reset charset back, if we did some changes
        if ($GLOBALS['reset_charset']) {
            $this->dbi->query('SET CHARACTER SET ' . $GLOBALS['charset_connection']);
            $this->dbi->setCollation($GLOBALS['collation_connection']);
        }

        // Show correct message
        if (! empty($id_bookmark) && $_POST['action_bookmark'] == 2) {
            $GLOBALS['message'] = Message::success(__('The bookmark has been deleted.'));
            $GLOBALS['display_query'] = $GLOBALS['import_text'];
            $GLOBALS['error'] = false; // unset error marker, it was used just to skip processing
        } elseif (! empty($id_bookmark) && $_POST['action_bookmark'] == 1) {
            $GLOBALS['message'] = Message::notice(__('Showing bookmark'));
        } elseif ($GLOBALS['finished'] && ! $GLOBALS['error']) {
            // Do not display the query with message, we do it separately
            $GLOBALS['display_query'] = ';';
            if ($GLOBALS['import_type'] !== 'query') {
                $GLOBALS['message'] = Message::success(
                    '<em>'
                    . _ngettext(
                        'Import has been successfully finished, %d query executed.',
                        'Import has been successfully finished, %d queries executed.',
                        $GLOBALS['executed_queries']
                    )
                    . '</em>'
                );
                $GLOBALS['message']->addParam($GLOBALS['executed_queries']);

                if (! empty($GLOBALS['import_notice'])) {
                    $GLOBALS['message']->addHtml($GLOBALS['import_notice']);
                }

<<<<<<< HEAD
                if (! empty($GLOBALS['local_import_file'])) {
                    $GLOBALS['message']->addText('(' . $GLOBALS['local_import_file'] . ')');
                } else {
                    $GLOBALS['message']->addText('(' . $_FILES['import_file']['name'] . ')');
=======
                if (! empty($local_import_file)) {
                    $message->addText('(' . $local_import_file . ')');
                } elseif (
                    isset($_FILES['import_file'])
                    && is_array($_FILES['import_file'])
                    && isset($_FILES['import_file']['name'])
                    && is_string($_FILES['import_file']['name'])
                ) {
                    $message->addText('(' . $_FILES['import_file']['name'] . ')');
>>>>>>> 72a6045f
                }
            }
        }

        // Did we hit timeout? Tell it user.
        if ($GLOBALS['timeout_passed']) {
            $GLOBALS['urlParams']['timeout_passed'] = '1';
            $GLOBALS['urlParams']['offset'] = $GLOBALS['offset'];
            if (isset($GLOBALS['local_import_file'])) {
                $GLOBALS['urlParams']['local_import_file'] = $GLOBALS['local_import_file'];
            }

            $importUrl = $GLOBALS['errorUrl'] = $GLOBALS['goto'] . Url::getCommon($GLOBALS['urlParams'], '&');

            $GLOBALS['message'] = Message::error(
                __(
                    'Script timeout passed, if you want to finish import,'
                    . ' please %sresubmit the same file%s and import will resume.'
                )
            );
            $GLOBALS['message']->addParamHtml('<a href="' . $importUrl . '">');
            $GLOBALS['message']->addParamHtml('</a>');

            if ($GLOBALS['offset'] == 0 || (isset($original_skip) && $original_skip == $GLOBALS['offset'])) {
                $GLOBALS['message']->addText(
                    __(
                        'However on last run no data has been parsed,'
                        . ' this usually means phpMyAdmin won\'t be able to'
                        . ' finish this import unless you increase php time limits.'
                    )
                );
            }
        }

        // if there is any message, copy it into $_SESSION as well,
        // so we can obtain it by AJAX call
        if (isset($GLOBALS['message'])) {
            $_SESSION['Import_message']['message'] = $GLOBALS['message']->getDisplay();
        }

        // Parse and analyze the query, for correct db and table name
        // in case of a query typed in the query window
        // (but if the query is too large, in case of an imported file, the parser
        //  can choke on it so avoid parsing)
        $sqlLength = mb_strlen($GLOBALS['sql_query']);
        if ($sqlLength <= $GLOBALS['cfg']['MaxCharactersInDisplayedSQL']) {
            [$statementInfo, $GLOBALS['db'], $table_from_sql] = ParseAnalyze::sqlQuery(
                $GLOBALS['sql_query'],
                $GLOBALS['db']
            );

            $GLOBALS['reload'] = $statementInfo->reload;
            $GLOBALS['offset'] = $statementInfo->offset;

            if ($GLOBALS['table'] != $table_from_sql && ! empty($table_from_sql)) {
                $GLOBALS['table'] = $table_from_sql;
            }
        }

        // There was an error?
        if (isset($GLOBALS['my_die'])) {
            foreach ($GLOBALS['my_die'] as $die) {
                Generator::mysqlDie($die['error'], $die['sql'], false, $GLOBALS['errorUrl'], $GLOBALS['error']);
            }
        }

        if ($GLOBALS['go_sql']) {
            if ($queriesToBeExecuted !== []) {
                $_SESSION['is_multi_query'] = true;
            } else {
                $queriesToBeExecuted = [$GLOBALS['sql_query']];
            }

            $html_output = '';

            foreach ($queriesToBeExecuted as $GLOBALS['sql_query']) {
                // parse sql query
                [$statementInfo, $GLOBALS['db'], $table_from_sql] = ParseAnalyze::sqlQuery(
                    $GLOBALS['sql_query'],
                    $GLOBALS['db']
                );

                $GLOBALS['offset'] = $statementInfo->offset;
                $GLOBALS['reload'] = $statementInfo->reload;

                // Check if User is allowed to issue a 'DROP DATABASE' Statement
                if (
                    $this->sql->hasNoRightsToDropDatabase(
                        $statementInfo,
                        $GLOBALS['cfg']['AllowUserDropDatabase'],
                        $this->dbi->isSuperUser()
                    )
                ) {
                    Generator::mysqlDie(
                        __('"DROP DATABASE" statements are disabled.'),
                        '',
                        false,
                        $_SESSION['Import_message']['go_back_url']
                    );

                    return;
                }

                if ($GLOBALS['table'] != $table_from_sql && ! empty($table_from_sql)) {
                    $GLOBALS['table'] = $table_from_sql;
                }

                $html_output .= $this->sql->executeQueryAndGetQueryResponse(
                    $statementInfo,
                    false, // is_gotofile
                    $GLOBALS['db'], // db
                    $GLOBALS['table'], // table
                    null, // find_real_end
                    null, // sql_query_for_bookmark - see below
                    null, // extra_data
                    null, // message_to_show
                    null, // sql_data
                    $GLOBALS['goto'], // goto
                    null, // disp_query
                    null, // disp_message
                    $GLOBALS['sql_query'], // sql_query
                    null // complete_query
                );
            }

            // sql_query_for_bookmark is not included in Sql::executeQueryAndGetQueryResponse
            // since only one bookmark has to be added for all the queries submitted through
            // the SQL tab
            if (! empty($_POST['bkm_label']) && ! empty($GLOBALS['import_text'])) {
                $relation = new Relation($this->dbi);

                $this->sql->storeTheQueryAsBookmark(
                    $relation->getRelationParameters()->bookmarkFeature,
                    $GLOBALS['db'],
                    $GLOBALS['cfg']['Server']['user'],
                    $_POST['sql_query'],
                    $_POST['bkm_label'],
                    isset($_POST['bkm_replace'])
                );
            }

            $this->response->addJSON('ajax_reload', $GLOBALS['ajax_reload']);
            $this->response->addHTML($html_output);

            return;
        }

        if ($GLOBALS['result']) {
            // Save a Bookmark with more than one queries (if Bookmark label given).
            if (! empty($_POST['bkm_label']) && ! empty($GLOBALS['import_text'])) {
                $relation = new Relation($this->dbi);

                $this->sql->storeTheQueryAsBookmark(
                    $relation->getRelationParameters()->bookmarkFeature,
                    $GLOBALS['db'],
                    $GLOBALS['cfg']['Server']['user'],
                    $_POST['sql_query'],
                    $_POST['bkm_label'],
                    isset($_POST['bkm_replace'])
                );
            }

            $this->response->setRequestStatus(true);
            $this->response->addJSON('message', Message::success($GLOBALS['msg']));
            $this->response->addJSON(
                'sql_query',
                Generator::getMessage($GLOBALS['msg'], $GLOBALS['sql_query'], 'success')
            );
        } elseif ($GLOBALS['result'] === false) {
            $this->response->setRequestStatus(false);
            $this->response->addJSON('message', Message::error($GLOBALS['msg']));
        } else {
            $GLOBALS['active_page'] = $GLOBALS['goto'];
            /** @psalm-suppress UnresolvableInclude */
            include ROOT_PATH . $GLOBALS['goto'];
        }

        // If there is request for ROLLBACK in the end.
        if (! isset($_POST['rollback_query'])) {
            return;
        }

        $this->dbi->query('ROLLBACK');
    }
}<|MERGE_RESOLUTION|>--- conflicted
+++ resolved
@@ -449,11 +449,6 @@
         $GLOBALS['read_limit'] = $GLOBALS['memory_limit'] / 8;
 
         // handle filenames
-<<<<<<< HEAD
-        if (isset($_FILES['import_file'])) {
-            $GLOBALS['import_file'] = $_FILES['import_file']['tmp_name'];
-            $GLOBALS['import_file_name'] = $_FILES['import_file']['name'];
-=======
         if (
             isset($_FILES['import_file'])
             && is_array($_FILES['import_file'])
@@ -461,9 +456,8 @@
             && is_string($_FILES['import_file']['name'])
             && is_string($_FILES['import_file']['tmp_name'])
         ) {
-            $import_file = $_FILES['import_file']['tmp_name'];
-            $import_file_name = $_FILES['import_file']['name'];
->>>>>>> 72a6045f
+            $GLOBALS['import_file'] = $_FILES['import_file']['tmp_name'];
+            $GLOBALS['import_file_name'] = $_FILES['import_file']['name'];
         }
 
         if (! empty($GLOBALS['local_import_file']) && ! empty($GLOBALS['cfg']['UploadDir'])) {
@@ -641,22 +635,15 @@
                     $GLOBALS['message']->addHtml($GLOBALS['import_notice']);
                 }
 
-<<<<<<< HEAD
                 if (! empty($GLOBALS['local_import_file'])) {
                     $GLOBALS['message']->addText('(' . $GLOBALS['local_import_file'] . ')');
-                } else {
-                    $GLOBALS['message']->addText('(' . $_FILES['import_file']['name'] . ')');
-=======
-                if (! empty($local_import_file)) {
-                    $message->addText('(' . $local_import_file . ')');
                 } elseif (
                     isset($_FILES['import_file'])
                     && is_array($_FILES['import_file'])
                     && isset($_FILES['import_file']['name'])
                     && is_string($_FILES['import_file']['name'])
                 ) {
-                    $message->addText('(' . $_FILES['import_file']['name'] . ')');
->>>>>>> 72a6045f
+                    $GLOBALS['message']->addText('(' . $_FILES['import_file']['name'] . ')');
                 }
             }
         }

<?php

declare(strict_types=1);

namespace PhpMyAdmin\Controllers\Import;

use PhpMyAdmin\Bookmark;
use PhpMyAdmin\ConfigStorage\Relation;
use PhpMyAdmin\Controllers\AbstractController;
use PhpMyAdmin\Core;
use PhpMyAdmin\DatabaseInterface;
use PhpMyAdmin\Dbal\DatabaseName;
use PhpMyAdmin\Encoding;
use PhpMyAdmin\File;
use PhpMyAdmin\Html\Generator;
use PhpMyAdmin\Http\ServerRequest;
use PhpMyAdmin\Import;
use PhpMyAdmin\Message;
use PhpMyAdmin\ParseAnalyze;
use PhpMyAdmin\Plugins;
use PhpMyAdmin\Plugins\ImportPlugin;
use PhpMyAdmin\ResponseRenderer;
use PhpMyAdmin\Sql;
use PhpMyAdmin\Template;
use PhpMyAdmin\Url;
use PhpMyAdmin\Util;
use PhpMyAdmin\Utils\ForeignKey;
use Throwable;

use function __;
use function _ngettext;
use function in_array;
use function ini_get;
use function ini_set;
use function intval;
use function is_array;
use function is_link;
use function is_numeric;
use function is_string;
use function is_uploaded_file;
use function mb_strlen;
use function mb_strtolower;
use function preg_match;
use function preg_quote;
use function preg_replace;
use function strlen;
use function substr;
use function time;
use function trim;

final class ImportController extends AbstractController
{
    /** @var Import */
    private $import;

    /** @var Sql */
    private $sql;

    /** @var DatabaseInterface */
    private $dbi;

    public function __construct(
        ResponseRenderer $response,
        Template $template,
        Import $import,
        Sql $sql,
        DatabaseInterface $dbi
    ) {
        parent::__construct($response, $template);
        $this->import = $import;
        $this->sql = $sql;
        $this->dbi = $dbi;
    }

    public function __invoke(ServerRequest $request): void
    {
        $GLOBALS['collation_connection'] = $GLOBALS['collation_connection'] ?? null;
        $GLOBALS['goto'] = $GLOBALS['goto'] ?? null;
        $GLOBALS['display_query'] = $GLOBALS['display_query'] ?? null;
        $GLOBALS['ajax_reload'] = $GLOBALS['ajax_reload'] ?? null;
        $GLOBALS['import_text'] = $GLOBALS['import_text'] ?? null;
        $GLOBALS['message'] = $GLOBALS['message'] ?? null;
        $GLOBALS['errorUrl'] = $GLOBALS['errorUrl'] ?? null;
        $GLOBALS['urlParams'] = $GLOBALS['urlParams'] ?? null;
        $GLOBALS['memory_limit'] = $GLOBALS['memory_limit'] ?? null;
        $GLOBALS['read_limit'] = $GLOBALS['read_limit'] ?? null;
        $GLOBALS['finished'] = $GLOBALS['finished'] ?? null;
        $GLOBALS['offset'] = $GLOBALS['offset'] ?? null;
        $GLOBALS['charset_conversion'] = $GLOBALS['charset_conversion'] ?? null;
        $GLOBALS['timestamp'] = $GLOBALS['timestamp'] ?? null;
        $GLOBALS['maximum_time'] = $GLOBALS['maximum_time'] ?? null;
        $GLOBALS['timeout_passed'] = $GLOBALS['timeout_passed'] ?? null;
        $GLOBALS['import_file'] = $GLOBALS['import_file'] ?? null;
        $GLOBALS['go_sql'] = $GLOBALS['go_sql'] ?? null;
        $GLOBALS['sql_file'] = $GLOBALS['sql_file'] ?? null;
        $GLOBALS['error'] = $GLOBALS['error'] ?? null;
        $GLOBALS['max_sql_len'] = $GLOBALS['max_sql_len'] ?? null;
        $GLOBALS['msg'] = $GLOBALS['msg'] ?? null;
        $GLOBALS['sql_query_disabled'] = $GLOBALS['sql_query_disabled'] ?? null;
        $GLOBALS['executed_queries'] = $GLOBALS['executed_queries'] ?? null;
        $GLOBALS['run_query'] = $GLOBALS['run_query'] ?? null;
        $GLOBALS['reset_charset'] = $GLOBALS['reset_charset'] ?? null;
        $GLOBALS['result'] = $GLOBALS['result'] ?? null;
        $GLOBALS['import_file_name'] = $GLOBALS['import_file_name'] ?? null;
        $GLOBALS['import_notice'] = $GLOBALS['import_notice'] ?? null;
        $GLOBALS['read_multiply'] = $GLOBALS['read_multiply'] ?? null;
        $GLOBALS['my_die'] = $GLOBALS['my_die'] ?? null;
        $GLOBALS['active_page'] = $GLOBALS['active_page'] ?? null;
        $GLOBALS['reload'] = $GLOBALS['reload'] ?? null;
        $GLOBALS['charset_connection'] = $GLOBALS['charset_connection'] ?? null;

        $GLOBALS['charset_of_file'] = $request->getParsedBodyParam('charset_of_file');
        $GLOBALS['format'] = $request->getParsedBodyParam('format', '');
        $GLOBALS['import_type'] = $request->getParsedBodyParam('import_type');
        $GLOBALS['is_js_confirmed'] = $request->getParsedBodyParam('is_js_confirmed');
        $GLOBALS['MAX_FILE_SIZE'] = $request->getParsedBodyParam('MAX_FILE_SIZE');
        $GLOBALS['message_to_show'] = $request->getParsedBodyParam('message_to_show');
        $GLOBALS['noplugin'] = $request->getParsedBodyParam('noplugin');
        $GLOBALS['skip_queries'] = $request->getParsedBodyParam('skip_queries');
        $GLOBALS['local_import_file'] = $request->getParsedBodyParam('local_import_file');
        $GLOBALS['show_as_php'] = $request->getParsedBodyParam('show_as_php');

        // reset import messages for ajax request
        $_SESSION['Import_message']['message'] = null;
        $_SESSION['Import_message']['go_back_url'] = null;
        // default values
        $GLOBALS['reload'] = false;

        // Use to identify current cycle is executing
        // a multiquery statement or stored routine
        if (! isset($_SESSION['is_multi_query'])) {
            $_SESSION['is_multi_query'] = false;
        }

        $GLOBALS['ajax_reload'] = [];
        $GLOBALS['import_text'] = '';
        // Are we just executing plain query or sql file?
        // (eg. non import, but query box/window run)
        if (! empty($GLOBALS['sql_query'])) {
            // apply values for parameters
            /** @var array<string, string>|null $parameters */
            $parameters = $request->getParsedBodyParam('parameters');
            if ($request->hasBodyParam('parameterized') && is_array($parameters)) {
                foreach ($parameters as $parameter => $replacementValue) {
                    if (! is_numeric($replacementValue)) {
                        $replacementValue = $this->dbi->quoteString($replacementValue);
                    }

                    $quoted = preg_quote($parameter, '/');
                    // making sure that :param does not apply values to :param1
                    $GLOBALS['sql_query'] = preg_replace(
                        '/' . $quoted . '([^a-zA-Z0-9_])/',
                        $replacementValue . '${1}',
                        $GLOBALS['sql_query']
                    );
                    // for parameters the appear at the end of the string
                    $GLOBALS['sql_query'] = preg_replace(
                        '/' . $quoted . '$/',
                        $replacementValue,
                        $GLOBALS['sql_query']
                    );
                }
            }

            // run SQL query
            $GLOBALS['import_text'] = $GLOBALS['sql_query'];
            $GLOBALS['import_type'] = 'query';
            $GLOBALS['format'] = 'sql';
            $_SESSION['sql_from_query_box'] = true;

            // If there is a request to ROLLBACK when finished.
            if ($request->hasBodyParam('rollback_query')) {
                $this->import->handleRollbackRequest($GLOBALS['import_text']);
            }

            // refresh navigation and main panels
            if (preg_match('/^(DROP)\s+(VIEW|TABLE|DATABASE|SCHEMA)\s+/i', $GLOBALS['sql_query'])) {
                $GLOBALS['reload'] = true;
                $GLOBALS['ajax_reload']['reload'] = true;
            }

            // refresh navigation panel only
            if (preg_match('/^(CREATE|ALTER)\s+(VIEW|TABLE|DATABASE|SCHEMA)\s+/i', $GLOBALS['sql_query'])) {
                $GLOBALS['ajax_reload']['reload'] = true;
            }

            // do a dynamic reload if table is RENAMED
            // (by sending the instruction to the AJAX response handler)
            if (
                preg_match(
                    '/^RENAME\s+TABLE\s+(.*?)\s+TO\s+(.*?)($|;|\s)/i',
                    $GLOBALS['sql_query'],
                    $rename_table_names
                )
            ) {
                $GLOBALS['ajax_reload']['reload'] = true;
                $GLOBALS['ajax_reload']['table_name'] = Util::unQuote($rename_table_names[2]);
            }

            $GLOBALS['sql_query'] = '';
        } elseif (! empty($GLOBALS['sql_file'])) {
            // run uploaded SQL file
            $GLOBALS['import_file'] = $GLOBALS['sql_file'];
            $GLOBALS['import_type'] = 'queryfile';
            $GLOBALS['format'] = 'sql';
            unset($GLOBALS['sql_file']);
        } elseif ($request->hasBodyParam('id_bookmark')) {
            // run bookmark
            $GLOBALS['import_type'] = 'query';
            $GLOBALS['format'] = 'sql';
        }

        // If we didn't get any parameters, either user called this directly, or
        // upload limit has been reached, let's assume the second possibility.
        $getParams = $request->getQueryParams();
        $postParams = $request->getParsedBody();
        if ($postParams === [] && $getParams === []) {
            $GLOBALS['message'] = Message::error(
                __(
                    'You probably tried to upload a file that is too large. Please refer ' .
                    'to %sdocumentation%s for a workaround for this limit.'
                )
            );
            $GLOBALS['message']->addParam('[doc@faq1-16]');
            $GLOBALS['message']->addParam('[/doc]');

            // so we can obtain the message
            $_SESSION['Import_message']['message'] = $GLOBALS['message']->getDisplay();
            $_SESSION['Import_message']['go_back_url'] = $GLOBALS['goto'];

            $this->response->setRequestStatus(false);
            $this->response->addJSON('message', $GLOBALS['message']);

            return; // the footer is displayed automatically
        }

        // Add console message id to response output
        $console_message_id = $request->getParsedBodyParam('console_message_id');
        if ($console_message_id !== null) {
            $this->response->addJSON('console_message_id', $console_message_id);
        }

        /**
         * Sets globals from $_POST patterns, for import plugins
         * We only need to load the selected plugin
         */

        if (! in_array($GLOBALS['format'], ['csv', 'ldi', 'mediawiki', 'ods', 'shp', 'sql', 'xml'])) {
            // this should not happen for a normal user
            // but only during an attack
            $this->response->setRequestStatus(false);
            $this->response->addHTML(Message::error(__('Incorrect format parameter'))->getDisplay());

            return;
        }

        $post_patterns = ['/^' . $GLOBALS['format'] . '_/'];

        Core::setPostAsGlobal($post_patterns);

        $this->checkParameters(['import_type', 'format']);

        // We don't want anything special in format
        $GLOBALS['format'] = Core::securePath($GLOBALS['format']);

        if (strlen($GLOBALS['table']) > 0 && strlen($GLOBALS['db']) > 0) {
            $GLOBALS['urlParams'] = [
                'db' => $GLOBALS['db'],
                'table' => $GLOBALS['table'],
            ];
        } elseif (strlen($GLOBALS['db']) > 0) {
            $GLOBALS['urlParams'] = ['db' => $GLOBALS['db']];
        } else {
            $GLOBALS['urlParams'] = [];
        }

        // Create error and goto url
        if ($GLOBALS['import_type'] === 'table') {
            $GLOBALS['goto'] = Url::getFromRoute('/table/import');
        } elseif ($GLOBALS['import_type'] === 'database') {
            $GLOBALS['goto'] = Url::getFromRoute('/database/import');
        } elseif ($GLOBALS['import_type'] === 'server') {
            $GLOBALS['goto'] = Url::getFromRoute('/server/import');
        } elseif (empty($GLOBALS['goto']) || ! preg_match('@^index\.php$@i', $GLOBALS['goto'])) {
            if (strlen($GLOBALS['table']) > 0 && strlen($GLOBALS['db']) > 0) {
                $GLOBALS['goto'] = Url::getFromRoute('/table/structure');
            } elseif (strlen($GLOBALS['db']) > 0) {
                $GLOBALS['goto'] = Url::getFromRoute('/database/structure');
            } else {
                $GLOBALS['goto'] = Url::getFromRoute('/server/sql');
            }
        }

        $GLOBALS['errorUrl'] = $GLOBALS['goto'] . Url::getCommon($GLOBALS['urlParams'], '&');
        $_SESSION['Import_message']['go_back_url'] = $GLOBALS['errorUrl'];

        if (strlen($GLOBALS['db']) > 0) {
            $this->dbi->selectDb($GLOBALS['db']);
        }

        Util::setTimeLimit();
        if (! empty($GLOBALS['cfg']['MemoryLimit'])) {
            ini_set('memory_limit', $GLOBALS['cfg']['MemoryLimit']);
        }

<<<<<<< HEAD
        $GLOBALS['timestamp'] = time();
        if ($request->hasBodyParam('allow_interrupt')) {
            $GLOBALS['maximum_time'] = ini_get('max_execution_time');
            $GLOBALS['maximum_time'] -= 1; // Give 1 second for phpMyAdmin to exit nicely
        } else {
            $GLOBALS['maximum_time'] = 0;
=======
        $timestamp = time();
        $maximum_time = 0;
        $maxExecutionTime = (int) ini_get('max_execution_time');
        if (isset($_POST['allow_interrupt']) && $maxExecutionTime >= 1) {
            $maximum_time = $maxExecutionTime - 1; // Give 1 second for phpMyAdmin to exit nicely
>>>>>>> 4b5c494a
        }

        // set default values
        $GLOBALS['timeout_passed'] = false;
        $GLOBALS['error'] = false;
        $GLOBALS['read_multiply'] = 1;
        $GLOBALS['finished'] = false;
        $GLOBALS['offset'] = 0;
        $GLOBALS['max_sql_len'] = 0;
        $GLOBALS['sql_query'] = '';
        $GLOBALS['sql_query_disabled'] = false;
        $GLOBALS['go_sql'] = false;
        $GLOBALS['executed_queries'] = 0;
        $GLOBALS['run_query'] = true;
        $GLOBALS['charset_conversion'] = false;
        $GLOBALS['reset_charset'] = false;
        $GLOBALS['msg'] = 'Sorry an unexpected error happened!';

        $GLOBALS['result'] = false;

        // Bookmark Support: get a query back from bookmark if required
        $id_bookmark = (int) $request->getParsedBodyParam('id_bookmark');
        $action_bookmark = (int) $request->getParsedBodyParam('action_bookmark');
        if ($id_bookmark !== 0) {
            switch ($action_bookmark) {
                case 0: // bookmarked query that have to be run
                    $bookmark = Bookmark::get(
                        $this->dbi,
                        $GLOBALS['cfg']['Server']['user'],
                        DatabaseName::fromValue($GLOBALS['db']),
                        $id_bookmark,
                        'id',
                        $request->hasBodyParam('action_bookmark_all')
                    );
                    if (! $bookmark instanceof Bookmark) {
                        break;
                    }

                    $bookmark_variables = $request->getParsedBodyParam('bookmark_variable');
                    if (is_array($bookmark_variables)) {
                        $GLOBALS['import_text'] = $bookmark->applyVariables($bookmark_variables);
                    } else {
                        $GLOBALS['import_text'] = $bookmark->getQuery();
                    }

                    // refresh navigation and main panels
                    if (preg_match('/^(DROP)\s+(VIEW|TABLE|DATABASE|SCHEMA)\s+/i', $GLOBALS['import_text'])) {
                        $GLOBALS['reload'] = true;
                        $GLOBALS['ajax_reload']['reload'] = true;
                    }

                    // refresh navigation panel only
                    if (preg_match('/^(CREATE|ALTER)\s+(VIEW|TABLE|DATABASE|SCHEMA)\s+/i', $GLOBALS['import_text'])) {
                        $GLOBALS['ajax_reload']['reload'] = true;
                    }

                    break;
                case 1: // bookmarked query that have to be displayed
                    $bookmark = Bookmark::get(
                        $this->dbi,
                        $GLOBALS['cfg']['Server']['user'],
                        DatabaseName::fromValue($GLOBALS['db']),
                        $id_bookmark
                    );
                    if (! $bookmark instanceof Bookmark) {
                        break;
                    }

                    $GLOBALS['import_text'] = $bookmark->getQuery();
                    if ($this->response->isAjax()) {
                        $GLOBALS['message'] = Message::success(__('Showing bookmark'));
                        $this->response->setRequestStatus($GLOBALS['message']->isSuccess());
                        $this->response->addJSON('message', $GLOBALS['message']);
                        $this->response->addJSON('sql_query', $GLOBALS['import_text']);
                        $this->response->addJSON('action_bookmark', $action_bookmark);

                        return;
                    }

                    $GLOBALS['run_query'] = false;
                    break;
                case 2: // bookmarked query that have to be deleted
                    $bookmark = Bookmark::get(
                        $this->dbi,
                        $GLOBALS['cfg']['Server']['user'],
                        DatabaseName::fromValue($GLOBALS['db']),
                        $id_bookmark
                    );
                    if (! $bookmark instanceof Bookmark) {
                        break;
                    }

                    $bookmark->delete();
                    if ($this->response->isAjax()) {
                        $GLOBALS['message'] = Message::success(
                            __('The bookmark has been deleted.')
                        );
                        $this->response->setRequestStatus($GLOBALS['message']->isSuccess());
                        $this->response->addJSON('message', $GLOBALS['message']);
                        $this->response->addJSON('action_bookmark', $action_bookmark);
                        $this->response->addJSON('id_bookmark', $id_bookmark);

                        return;
                    }

                    $GLOBALS['run_query'] = false;
                    $GLOBALS['error'] = true; // this is kind of hack to skip processing the query
                    break;
            }
        }

        // Do no run query if we show PHP code
        if (isset($GLOBALS['show_as_php'])) {
            $GLOBALS['run_query'] = false;
            $GLOBALS['go_sql'] = true;
        }

        // We can not read all at once, otherwise we can run out of memory
        $GLOBALS['memory_limit'] = trim((string) ini_get('memory_limit'));
        // 2 MB as default
        if (empty($GLOBALS['memory_limit'])) {
            $GLOBALS['memory_limit'] = 2 * 1024 * 1024;
        }

        // In case no memory limit we work on 10MB chunks
        if ($GLOBALS['memory_limit'] === '-1') {
            $GLOBALS['memory_limit'] = 10 * 1024 * 1024;
        }

        // Calculate value of the limit
        $memoryUnit = mb_strtolower(substr((string) $GLOBALS['memory_limit'], -1));
        if ($memoryUnit === 'm') {
            $GLOBALS['memory_limit'] = (int) substr((string) $GLOBALS['memory_limit'], 0, -1) * 1024 * 1024;
        } elseif ($memoryUnit === 'k') {
            $GLOBALS['memory_limit'] = (int) substr((string) $GLOBALS['memory_limit'], 0, -1) * 1024;
        } elseif ($memoryUnit === 'g') {
            $GLOBALS['memory_limit'] = (int) substr((string) $GLOBALS['memory_limit'], 0, -1) * 1024 * 1024 * 1024;
        } else {
            $GLOBALS['memory_limit'] = (int) $GLOBALS['memory_limit'];
        }

        // Just to be sure, there might be lot of memory needed for uncompression
        $GLOBALS['read_limit'] = $GLOBALS['memory_limit'] / 8;

        // handle filenames
        if (
            isset($_FILES['import_file'])
            && is_array($_FILES['import_file'])
            && isset($_FILES['import_file']['name'], $_FILES['import_file']['tmp_name'])
            && is_string($_FILES['import_file']['name'])
            && is_string($_FILES['import_file']['tmp_name'])
        ) {
            $GLOBALS['import_file'] = $_FILES['import_file']['tmp_name'];
            $GLOBALS['import_file_name'] = $_FILES['import_file']['name'];
        }

        if (! empty($GLOBALS['local_import_file']) && ! empty($GLOBALS['cfg']['UploadDir'])) {
            // sanitize $local_import_file as it comes from a POST
            $GLOBALS['local_import_file'] = Core::securePath($GLOBALS['local_import_file']);

            $GLOBALS['import_file'] = Util::userDir((string) $GLOBALS['cfg']['UploadDir'])
                . $GLOBALS['local_import_file'];

            /**
             * Do not allow symlinks to avoid security issues
             * (user can create symlink to file they can not access,
             * but phpMyAdmin can).
             */
            if (@is_link($GLOBALS['import_file'])) {
                $GLOBALS['import_file'] = 'none';
            }
        } elseif (empty($GLOBALS['import_file']) || ! is_uploaded_file($GLOBALS['import_file'])) {
            $GLOBALS['import_file'] = 'none';
        }

        // Do we have file to import?

        if ($GLOBALS['import_file'] !== 'none' && ! $GLOBALS['error']) {
            /**
             *  Handle file compression
             */
            $importHandle = new File($GLOBALS['import_file']);
            $importHandle->checkUploadedFile();
            if ($importHandle->isError()) {
                /** @var Message $errorMessage */
                $errorMessage = $importHandle->getError();

                $importHandle->close();

                $_SESSION['Import_message']['message'] = $errorMessage->getDisplay();

                $this->response->setRequestStatus(false);
                $this->response->addJSON('message', $errorMessage->getDisplay());
                $this->response->addHTML($errorMessage->getDisplay());

                return;
            }

            $importHandle->setDecompressContent(true);
            $importHandle->open();
            if ($importHandle->isError()) {
                /** @var Message $errorMessage */
                $errorMessage = $importHandle->getError();

                $importHandle->close();

                $_SESSION['Import_message']['message'] = $errorMessage->getDisplay();

                $this->response->setRequestStatus(false);
                $this->response->addJSON('message', $errorMessage->getDisplay());
                $this->response->addHTML($errorMessage->getDisplay());

                return;
            }
        } elseif (! $GLOBALS['error'] && (! isset($GLOBALS['import_text']) || empty($GLOBALS['import_text']))) {
            $GLOBALS['message'] = Message::error(
                __(
                    'No data was received to import. Either no file name was ' .
                    'submitted, or the file size exceeded the maximum size permitted ' .
                    'by your PHP configuration. See [doc@faq1-16]FAQ 1.16[/doc].'
                )
            );

            $_SESSION['Import_message']['message'] = $GLOBALS['message']->getDisplay();

            $this->response->setRequestStatus(false);
            $this->response->addJSON('message', $GLOBALS['message']->getDisplay());
            $this->response->addHTML($GLOBALS['message']->getDisplay());

            return;
        }

        // Convert the file's charset if necessary
        if (Encoding::isSupported() && isset($GLOBALS['charset_of_file'])) {
            if ($GLOBALS['charset_of_file'] !== 'utf-8') {
                $GLOBALS['charset_conversion'] = true;
            }
        } elseif (isset($GLOBALS['charset_of_file']) && $GLOBALS['charset_of_file'] !== 'utf-8') {
            $this->dbi->query('SET NAMES \'' . $GLOBALS['charset_of_file'] . '\'');
            // We can not show query in this case, it is in different charset
            $GLOBALS['sql_query_disabled'] = true;
            $GLOBALS['reset_charset'] = true;
        }

        // Something to skip? (because timeout has passed)
        if (! $GLOBALS['error'] && $request->hasBodyParam('skip')) {
            $original_skip = $skip = intval($request->getParsedBodyParam('skip'));
            while ($skip > 0 && ! $GLOBALS['finished']) {
                $this->import->getNextChunk(
                    $importHandle ?? null,
                    $skip < $GLOBALS['read_limit'] ? $skip : $GLOBALS['read_limit']
                );
                // Disable read progressivity, otherwise we eat all memory!
                $GLOBALS['read_multiply'] = 1;
                $skip -= $GLOBALS['read_limit'];
            }

            unset($skip);
        }

        // This array contain the data like number of valid sql queries in the statement
        // and complete valid sql statement (which affected for rows)
        $queriesToBeExecuted = [];

        if (! $GLOBALS['error']) {
            /**
             * @var ImportPlugin $import_plugin
             */
            $import_plugin = Plugins::getPlugin('import', $GLOBALS['format'], $GLOBALS['import_type']);
            if ($import_plugin == null) {
                $GLOBALS['message'] = Message::error(
                    __('Could not load import plugins, please check your installation!')
                );

                $_SESSION['Import_message']['message'] = $GLOBALS['message']->getDisplay();

                $this->response->setRequestStatus(false);
                $this->response->addJSON('message', $GLOBALS['message']->getDisplay());
                $this->response->addHTML($GLOBALS['message']->getDisplay());

                return;
            }

            // Do the real import
            $default_fk_check = ForeignKey::handleDisableCheckInit();
            try {
                $queriesToBeExecuted = $import_plugin->doImport($importHandle ?? null);
                ForeignKey::handleDisableCheckCleanup($default_fk_check);
            } catch (Throwable $e) {
                ForeignKey::handleDisableCheckCleanup($default_fk_check);

                throw $e;
            }
        }

        if (isset($importHandle)) {
            $importHandle->close();
        }

        // Reset charset back, if we did some changes
        if ($GLOBALS['reset_charset']) {
            $this->dbi->query('SET CHARACTER SET ' . $GLOBALS['charset_connection']);
            $this->dbi->setCollation($GLOBALS['collation_connection']);
        }

        // Show correct message
        if ($id_bookmark !== 0 && $action_bookmark === 2) {
            $GLOBALS['message'] = Message::success(__('The bookmark has been deleted.'));
            $GLOBALS['display_query'] = $GLOBALS['import_text'];
            $GLOBALS['error'] = false; // unset error marker, it was used just to skip processing
        } elseif ($id_bookmark !== 0 && $action_bookmark === 1) {
            $GLOBALS['message'] = Message::notice(__('Showing bookmark'));
        } elseif ($GLOBALS['finished'] && ! $GLOBALS['error']) {
            // Do not display the query with message, we do it separately
            $GLOBALS['display_query'] = ';';
            if ($GLOBALS['import_type'] !== 'query') {
                $GLOBALS['message'] = Message::success(
                    '<em>'
                    . _ngettext(
                        'Import has been successfully finished, %d query executed.',
                        'Import has been successfully finished, %d queries executed.',
                        $GLOBALS['executed_queries']
                    )
                    . '</em>'
                );
                $GLOBALS['message']->addParam($GLOBALS['executed_queries']);

                if (! empty($GLOBALS['import_notice'])) {
                    $GLOBALS['message']->addHtml($GLOBALS['import_notice']);
                }

                if (! empty($GLOBALS['local_import_file'])) {
                    $GLOBALS['message']->addText('(' . $GLOBALS['local_import_file'] . ')');
                } elseif (
                    isset($_FILES['import_file'])
                    && is_array($_FILES['import_file'])
                    && isset($_FILES['import_file']['name'])
                    && is_string($_FILES['import_file']['name'])
                ) {
                    $GLOBALS['message']->addText('(' . $_FILES['import_file']['name'] . ')');
                }
            }
        }

        // Did we hit timeout? Tell it user.
        if ($GLOBALS['timeout_passed']) {
            $GLOBALS['urlParams']['timeout_passed'] = '1';
            $GLOBALS['urlParams']['offset'] = $GLOBALS['offset'];
            if (isset($GLOBALS['local_import_file'])) {
                $GLOBALS['urlParams']['local_import_file'] = $GLOBALS['local_import_file'];
            }

            $importUrl = $GLOBALS['errorUrl'] = $GLOBALS['goto'] . Url::getCommon($GLOBALS['urlParams'], '&');

            $GLOBALS['message'] = Message::error(
                __(
                    'Script timeout passed, if you want to finish import,'
                    . ' please %sresubmit the same file%s and import will resume.'
                )
            );
            $GLOBALS['message']->addParamHtml('<a href="' . $importUrl . '">');
            $GLOBALS['message']->addParamHtml('</a>');

            if ($GLOBALS['offset'] == 0 || (isset($original_skip) && $original_skip == $GLOBALS['offset'])) {
                $GLOBALS['message']->addText(
                    __(
                        'However on last run no data has been parsed,'
                        . ' this usually means phpMyAdmin won\'t be able to'
                        . ' finish this import unless you increase php time limits.'
                    )
                );
            }
        }

        // if there is any message, copy it into $_SESSION as well,
        // so we can obtain it by AJAX call
        if (isset($GLOBALS['message'])) {
            $_SESSION['Import_message']['message'] = $GLOBALS['message']->getDisplay();
        }

        // Parse and analyze the query, for correct db and table name
        // in case of a query typed in the query window
        // (but if the query is too large, in case of an imported file, the parser
        //  can choke on it so avoid parsing)
        $sqlLength = mb_strlen($GLOBALS['sql_query']);
        if ($sqlLength <= $GLOBALS['cfg']['MaxCharactersInDisplayedSQL']) {
            [$statementInfo, $GLOBALS['db'], $table_from_sql] = ParseAnalyze::sqlQuery(
                $GLOBALS['sql_query'],
                $GLOBALS['db']
            );

            $GLOBALS['reload'] = $statementInfo->reload;
            $GLOBALS['offset'] = $statementInfo->offset;

            if ($GLOBALS['table'] != $table_from_sql && ! empty($table_from_sql)) {
                $GLOBALS['table'] = $table_from_sql;
            }
        }

        // There was an error?
        if (isset($GLOBALS['my_die'])) {
            foreach ($GLOBALS['my_die'] as $die) {
                Generator::mysqlDie($die['error'], $die['sql'], false, $GLOBALS['errorUrl'], $GLOBALS['error']);
            }
        }

        if ($GLOBALS['go_sql']) {
            if ($queriesToBeExecuted !== []) {
                $_SESSION['is_multi_query'] = true;
            } else {
                $queriesToBeExecuted = [$GLOBALS['sql_query']];
            }

            $html_output = '';

            foreach ($queriesToBeExecuted as $GLOBALS['sql_query']) {
                // parse sql query
                [$statementInfo, $GLOBALS['db'], $table_from_sql] = ParseAnalyze::sqlQuery(
                    $GLOBALS['sql_query'],
                    $GLOBALS['db']
                );

                $GLOBALS['offset'] = $statementInfo->offset;
                $GLOBALS['reload'] = $statementInfo->reload;

                // Check if User is allowed to issue a 'DROP DATABASE' Statement
                if (
                    $this->sql->hasNoRightsToDropDatabase(
                        $statementInfo,
                        $GLOBALS['cfg']['AllowUserDropDatabase'],
                        $this->dbi->isSuperUser()
                    )
                ) {
                    Generator::mysqlDie(
                        __('"DROP DATABASE" statements are disabled.'),
                        '',
                        false,
                        $_SESSION['Import_message']['go_back_url']
                    );

                    return;
                }

                if ($GLOBALS['table'] != $table_from_sql && ! empty($table_from_sql)) {
                    $GLOBALS['table'] = $table_from_sql;
                }

                $html_output .= $this->sql->executeQueryAndGetQueryResponse(
                    $statementInfo,
                    false, // is_gotofile
                    $GLOBALS['db'], // db
                    $GLOBALS['table'], // table
                    null, // find_real_end
                    null, // sql_query_for_bookmark - see below
                    null, // extra_data
                    null, // message_to_show
                    null, // sql_data
                    $GLOBALS['goto'], // goto
                    null, // disp_query
                    null, // disp_message
                    $GLOBALS['sql_query'], // sql_query
                    null // complete_query
                );
            }

            // sql_query_for_bookmark is not included in Sql::executeQueryAndGetQueryResponse
            // since only one bookmark has to be added for all the queries submitted through
            // the SQL tab
            if (! empty($request->getParsedBodyParam('bkm_label')) && ! empty($GLOBALS['import_text'])) {
                $relation = new Relation($this->dbi);

                $this->sql->storeTheQueryAsBookmark(
                    $relation->getRelationParameters()->bookmarkFeature,
                    $GLOBALS['db'],
                    $GLOBALS['cfg']['Server']['user'],
                    $request->getParsedBodyParam('sql_query'),
                    $request->getParsedBodyParam('bkm_label'),
                    $request->hasBodyParam('bkm_replace')
                );
            }

            $this->response->addJSON('ajax_reload', $GLOBALS['ajax_reload']);
            $this->response->addHTML($html_output);

            return;
        }

        if ($GLOBALS['result']) {
            // Save a Bookmark with more than one queries (if Bookmark label given).
            if (! empty($request->getParsedBodyParam('bkm_label')) && ! empty($GLOBALS['import_text'])) {
                $relation = new Relation($this->dbi);

                $this->sql->storeTheQueryAsBookmark(
                    $relation->getRelationParameters()->bookmarkFeature,
                    $GLOBALS['db'],
                    $GLOBALS['cfg']['Server']['user'],
                    $request->getParsedBodyParam('sql_query'),
                    $request->getParsedBodyParam('bkm_label'),
                    $request->hasBodyParam('bkm_replace')
                );
            }

            $this->response->setRequestStatus(true);
            $this->response->addJSON('message', Message::success($GLOBALS['msg']));
            $this->response->addJSON(
                'sql_query',
                Generator::getMessage($GLOBALS['msg'], $GLOBALS['sql_query'], 'success')
            );
        } elseif ($GLOBALS['result'] === false) {
            $this->response->setRequestStatus(false);
            $this->response->addJSON('message', Message::error($GLOBALS['msg']));
        } else {
            $GLOBALS['active_page'] = $GLOBALS['goto'];
            /** @psalm-suppress UnresolvableInclude */
            include ROOT_PATH . $GLOBALS['goto'];
        }

        // If there is request for ROLLBACK in the end.
        if (! $request->hasBodyParam('rollback_query')) {
            return;
        }

        $this->dbi->query('ROLLBACK');
    }
}<|MERGE_RESOLUTION|>--- conflicted
+++ resolved
@@ -303,20 +303,11 @@
             ini_set('memory_limit', $GLOBALS['cfg']['MemoryLimit']);
         }
 
-<<<<<<< HEAD
         $GLOBALS['timestamp'] = time();
-        if ($request->hasBodyParam('allow_interrupt')) {
-            $GLOBALS['maximum_time'] = ini_get('max_execution_time');
-            $GLOBALS['maximum_time'] -= 1; // Give 1 second for phpMyAdmin to exit nicely
-        } else {
-            $GLOBALS['maximum_time'] = 0;
-=======
-        $timestamp = time();
-        $maximum_time = 0;
+        $GLOBALS['maximum_time'] = 0;
         $maxExecutionTime = (int) ini_get('max_execution_time');
-        if (isset($_POST['allow_interrupt']) && $maxExecutionTime >= 1) {
-            $maximum_time = $maxExecutionTime - 1; // Give 1 second for phpMyAdmin to exit nicely
->>>>>>> 4b5c494a
+        if ($request->hasBodyParam('allow_interrupt') && $maxExecutionTime >= 1) {
+            $GLOBALS['maximum_time'] = $maxExecutionTime - 1; // Give 1 second for phpMyAdmin to exit nicely
         }
 
         // set default values

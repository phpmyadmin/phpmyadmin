<?php

declare(strict_types=1);

namespace PhpMyAdmin\Controllers\Server\Status\Monitor;

use PhpMyAdmin\Controllers\Server\Status\AbstractController;
use PhpMyAdmin\DatabaseInterface;
use PhpMyAdmin\Http\ServerRequest;
use PhpMyAdmin\ResponseRenderer;
use PhpMyAdmin\Server\Status\Data;
use PhpMyAdmin\Server\Status\Monitor;
use PhpMyAdmin\Template;
use PhpMyAdmin\Url;

final class GeneralLogController extends AbstractController
{
    /** @var Monitor */
    private $monitor;

    /** @var DatabaseInterface */
    private $dbi;

    public function __construct(
        ResponseRenderer $response,
        Template $template,
        Data $data,
        Monitor $monitor,
        DatabaseInterface $dbi
    ) {
        parent::__construct($response, $template, $data);
        $this->monitor = $monitor;
        $this->dbi = $dbi;
    }

    public function __invoke(ServerRequest $request): void
    {
        $GLOBALS['errorUrl'] = $GLOBALS['errorUrl'] ?? null;

        $GLOBALS['errorUrl'] = Url::getFromRoute('/');

        if ($this->dbi->isSuperUser()) {
            $this->dbi->selectDb('mysql');
        }

        if (! $this->response->isAjax()) {
            return;
        }

<<<<<<< HEAD
        $this->response->addJSON([
            'message' => $this->monitor->getJsonForLogDataTypeGeneral(
                (int) $request->getParsedBodyParam('time_start'),
                (int) $request->getParsedBodyParam('time_end'),
                (bool) $request->getParsedBodyParam('limitTypes'),
                (bool) $request->getParsedBodyParam('removeVariables')
            ),
        ]);
=======
        $data = $this->monitor->getJsonForLogDataTypeGeneral(
            (int) $params['time_start'],
            (int) $params['time_end'],
            (bool) $params['limitTypes'],
            (bool) $params['removeVariables']
        );

        if ($data === null) {
            $this->response->setRequestStatus(false);

            return;
        }

        $this->response->addJSON(['message' => $data]);
>>>>>>> 725e067f
    }
}<|MERGE_RESOLUTION|>--- conflicted
+++ resolved
@@ -47,23 +47,12 @@
             return;
         }
 
-<<<<<<< HEAD
-        $this->response->addJSON([
-            'message' => $this->monitor->getJsonForLogDataTypeGeneral(
-                (int) $request->getParsedBodyParam('time_start'),
-                (int) $request->getParsedBodyParam('time_end'),
-                (bool) $request->getParsedBodyParam('limitTypes'),
-                (bool) $request->getParsedBodyParam('removeVariables')
-            ),
-        ]);
-=======
         $data = $this->monitor->getJsonForLogDataTypeGeneral(
-            (int) $params['time_start'],
-            (int) $params['time_end'],
-            (bool) $params['limitTypes'],
-            (bool) $params['removeVariables']
+            (int) $request->getParsedBodyParam('time_start'),
+            (int) $request->getParsedBodyParam('time_end'),
+            (bool) $request->getParsedBodyParam('limitTypes'),
+            (bool) $request->getParsedBodyParam('removeVariables')
         );
-
         if ($data === null) {
             $this->response->setRequestStatus(false);
 
@@ -71,6 +60,5 @@
         }
 
         $this->response->addJSON(['message' => $data]);
->>>>>>> 725e067f
     }
 }
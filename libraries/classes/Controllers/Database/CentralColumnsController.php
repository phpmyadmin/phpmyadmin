--- conflicted
+++ resolved
@@ -131,15 +131,9 @@
             'total_rows' => $request->getParsedBodyParam('total_rows'),
         ]);
 
-<<<<<<< HEAD
-        $GLOBALS['pos'] = 0;
+        $pos = 0;
         if (is_numeric($request->getParsedBodyParam('pos'))) {
-            $GLOBALS['pos'] = (int) $request->getParsedBodyParam('pos');
-=======
-        $pos = 0;
-        if (isset($_POST['pos']) && is_numeric($_POST['pos'])) {
-            $pos = (int) $_POST['pos'];
->>>>>>> 673882b2
+            $pos = (int) $request->getParsedBodyParam('pos');
         }
 
         $GLOBALS['num_cols'] = $this->centralColumns->getColumnsCount(

--- conflicted
+++ resolved
@@ -232,11 +232,8 @@
             'has_change_password_link' => $cfg['Server']['auth_type'] !== 'config' && $cfg['ShowChgPassword'],
             'charsets' => $charsetsList ?? [],
             'language_selector' => $languageSelector,
-<<<<<<< HEAD
             'theme_selection' => $themeSelection,
             'theme_generator' => $cfg['ThemeGenerator'],
-=======
->>>>>>> 54f09a8e
             'database_server' => $databaseServer,
             'web_server' => $webServer,
             'show_php_info' => $cfg['ShowPhpInfo'],

<?php

declare(strict_types=1);

namespace PhpMyAdmin\Controllers\Table\Structure;

use PhpMyAdmin\Controllers\AbstractController;
use PhpMyAdmin\DatabaseInterface;
use PhpMyAdmin\Http\ServerRequest;
use PhpMyAdmin\Message;
use PhpMyAdmin\ResponseRenderer;
use PhpMyAdmin\Table;
use PhpMyAdmin\Template;
use PhpMyAdmin\Util;

use function __;
use function array_column;
use function array_splice;
use function count;
use function implode;
use function in_array;
use function is_array;
use function mb_strtoupper;
use function sprintf;
use function str_replace;

final class MoveColumnsController extends AbstractController
{
    private Table $tableObj;

    public function __construct(
        ResponseRenderer $response,
        Template $template,
        private DatabaseInterface $dbi,
    ) {
        parent::__construct($response, $template);

        $this->tableObj = $this->dbi->getTable($GLOBALS['db'], $GLOBALS['table']);
    }

    public function __invoke(ServerRequest $request): void
    {
        $moveColumns = $request->getParsedBodyParam('move_columns');
        if (! is_array($moveColumns) || ! $this->response->isAjax()) {
            return;
        }

        $this->dbi->selectDb($GLOBALS['db']);

        /**
         * load the definitions for all columns
         */
        $columns = $this->dbi->getColumnsFull($GLOBALS['db'], $GLOBALS['table']);
        $columnNames = array_column($columns, 'Field');
        $changes = [];

        // @see https://mariadb.com/kb/en/library/changes-improvements-in-mariadb-102/#information-schema
        $usesLiteralNull = $this->dbi->isMariaDB() && $this->dbi->getVersion() >= 100200;
        $defaultNullValue = $usesLiteralNull ? 'NULL' : null;
        // move columns from first to last
        for ($i = 0, $l = count($moveColumns); $i < $l; $i++) {
            $column = $moveColumns[$i];
            // is this column already correctly placed?
            if ($columnNames[$i] == $column) {
                continue;
            }

            // it is not, let's move it to index $i
            $data = $columns[$column];
            $extractedColumnSpec = Util::extractColumnSpec($data['Type']);
            if (isset($data['Extra']) && $data['Extra'] === 'on update CURRENT_TIMESTAMP') {
                $extractedColumnSpec['attribute'] = $data['Extra'];
                unset($data['Extra']);
            }

            $timeType = $data['Type'] === 'timestamp' || $data['Type'] === 'datetime';
            $timeDefault = $data['Default'] === 'CURRENT_TIMESTAMP' || $data['Default'] === 'current_timestamp()';
            $currentTimestamp = $timeType && $timeDefault;

            $uuidType = $data['Type'] === 'uuid';
            $uuidDefault = $data['Default'] === 'UUID' || $data['Default'] === 'uuid()';
            $uuid = $uuidType && $uuidDefault;

            // @see https://mariadb.com/kb/en/library/information-schema-columns-table/#examples
            if ($data['Null'] === 'YES' && in_array($data['Default'], [$defaultNullValue, null])) {
                $defaultType = 'NULL';
            } elseif ($currentTimestamp) {
                $defaultType = 'CURRENT_TIMESTAMP';
            } elseif ($uuid) {
                $defaultType = 'UUID';
            } elseif ($data['Default'] === null) {
                $defaultType = 'NONE';
            } else {
                $defaultType = 'USER_DEFINED';
            }

            $virtual = ['VIRTUAL', 'PERSISTENT', 'VIRTUAL GENERATED', 'STORED GENERATED'];
            $data['Virtuality'] = '';
            $data['Expression'] = '';
            if (isset($data['Extra']) && in_array($data['Extra'], $virtual)) {
                $data['Virtuality'] = str_replace(' GENERATED', '', $data['Extra']);
                $expressions = $this->tableObj->getColumnGenerationExpression($column);
                $data['Expression'] = is_array($expressions) ? $expressions[$column] : null;
            }

            $changes[] = 'CHANGE ' . Table::generateAlter(
                $column,
                $column,
                mb_strtoupper($extractedColumnSpec['type']),
                $extractedColumnSpec['spec_in_brackets'],
                $extractedColumnSpec['attribute'],
                $data['Collation'] ?? '',
                $data['Null'] === 'YES' ? 'YES' : 'NO',
<<<<<<< HEAD
                $default_type,
                $data['Default'] ?? '',
=======
                $defaultType,
                $currentTimestamp ? '' : $data['Default'],
>>>>>>> dab23795
                $data['Extra'] ?? '',
                $data['COLUMN_COMMENT'] ?? '',
                $data['Virtuality'],
                $data['Expression'],
                $i === 0 ? '-first' : $columnNames[$i - 1],
            );
            // update current column_names array, first delete old position
            for ($j = 0, $ll = count($columnNames); $j < $ll; $j++) {
                if ($columnNames[$j] != $column) {
                    continue;
                }

                unset($columnNames[$j]);
            }

            // insert moved column
            array_splice($columnNames, $i, 0, $column);
        }

        if (empty($changes) && ! isset($_REQUEST['preview_sql'])) { // should never happen
            $this->response->setRequestStatus(false);

            return;
        }

        // query for moving the columns
        $sqlQuery = sprintf(
            'ALTER TABLE %s %s',
            Util::backquote($GLOBALS['table']),
            implode(', ', $changes),
        );

        if (isset($_REQUEST['preview_sql'])) { // preview sql
            $this->response->addJSON(
                'sql_data',
                $this->template->render('preview_sql', ['query_data' => $sqlQuery]),
            );

            return;
        }

        $this->dbi->tryQuery($sqlQuery);
        $tmpError = $this->dbi->getError();
        if ($tmpError !== '') {
            $this->response->setRequestStatus(false);
            $this->response->addJSON('message', Message::error($tmpError));

            return;
        }

        $message = Message::success(
            __('The columns have been moved successfully.'),
        );
        $this->response->addJSON('message', $message);
        $this->response->addJSON('columns', $columnNames);
    }
}<|MERGE_RESOLUTION|>--- conflicted
+++ resolved
@@ -111,13 +111,8 @@
                 $extractedColumnSpec['attribute'],
                 $data['Collation'] ?? '',
                 $data['Null'] === 'YES' ? 'YES' : 'NO',
-<<<<<<< HEAD
-                $default_type,
+                $defaultType,
                 $data['Default'] ?? '',
-=======
-                $defaultType,
-                $currentTimestamp ? '' : $data['Default'],
->>>>>>> dab23795
                 $data['Extra'] ?? '',
                 $data['COLUMN_COMMENT'] ?? '',
                 $data['Virtuality'],

--- conflicted
+++ resolved
@@ -1064,7 +1064,6 @@
                 $this->tableObj->removeUiProp(Table::PROP_SORTED_COLUMN);
             }
 
-<<<<<<< HEAD
             if (! empty($_POST['field_adjust_privileges'][$i])
                 && $_POST['field_orig'][$i] != $_POST['field_name'][$i]
             ) {
@@ -1073,21 +1072,11 @@
 
             if (empty($_POST['field_adjust_views'][$i])
                 && $_POST['field_orig'][$i] != $_POST['field_name'][$i]
-=======
-            if (
-                ! isset($_POST['field_adjust_privileges'][$i])
-                || empty($_POST['field_adjust_privileges'][$i])
-                || $_POST['field_orig'][$i] == $_POST['field_name'][$i]
->>>>>>> 8e5cc35e
             ) {
                 continue;
             }
 
-<<<<<<< HEAD
             $adjustViews[$_POST['field_orig'][$i]] = $_POST['field_name'][$i];
-=======
-            $adjust_privileges[$_POST['field_orig'][$i]] = $_POST['field_name'][$i];
->>>>>>> 8e5cc35e
         }
 
         if (count($changes) > 0 || isset($_POST['preview_sql'])) {

--- conflicted
+++ resolved
@@ -473,13 +473,8 @@
         $partitionsChoices = [];
 
         if (Partition::havePartitioning()) {
-<<<<<<< HEAD
             $partitionNames = Partition::getPartitionNames($GLOBALS['db'], $GLOBALS['table']);
-            if ($partitionNames[0] !== null) {
-=======
-            $partitionNames = Partition::getPartitionNames($db, $table);
             if (count($partitionNames)) {
->>>>>>> 346d6c79
                 $partitions = $partitionNames;
                 $partitionsChoices = $this->operations->getPartitionMaintenanceChoices();
             }

--- conflicted
+++ resolved
@@ -389,13 +389,8 @@
                 $cleanType,
                 ! $is_unsigned
             );
-<<<<<<< HEAD
-            $htmlAttributes = 'min="' . $minMaxValues[0] . '" '
-                            . 'max="' . $minMaxValues[1] . '"';
-=======
             $html_attributes = 'data-min="' . $min_max_values[0] . '" '
                             . 'data-max="' . $min_max_values[1] . '"';
->>>>>>> 51f47953
             $type = 'INT';
         }
 

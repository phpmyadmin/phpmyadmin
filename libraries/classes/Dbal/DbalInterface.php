--- conflicted
+++ resolved
@@ -21,27 +21,16 @@
     /**
      * runs a query
      *
-<<<<<<< HEAD
      * @param string $query             SQL query to execute
      * @param mixed  $link              optional database link to use
      * @param int    $options           optional query options
      * @param bool   $cacheAffectedRows whether to cache affected rows
-=======
-     * @param string $query               SQL query to execute
-     * @param mixed  $link                optional database link to use
-     * @param int    $options             optional query options
-     * @param bool   $cache_affected_rows whether to cache affected rows
->>>>>>> 2653b294
      */
     public function query(
         string $query,
         $link = DatabaseInterface::CONNECT_USER,
         int $options = 0,
-<<<<<<< HEAD
         bool $cacheAffectedRows = true
-=======
-        bool $cache_affected_rows = true
->>>>>>> 2653b294
     ): ResultInterface;
 
     /**
@@ -98,21 +87,12 @@
      *
      * @param string       $database     database
      * @param string|array $table        table name(s)
-<<<<<<< HEAD
      * @param bool         $tableIsGroup $table is a table group
      * @param int          $limitOffset  zero-based offset for the count
      * @param bool|int     $limitCount   number of tables to return
      * @param string       $sortBy       table attribute to sort by
      * @param string       $sortOrder    direction to sort (ASC or DESC)
      * @param string|null  $tableType    whether table or view
-=======
-     * @param bool         $tbl_is_group $table is a table group
-     * @param int          $limit_offset zero-based offset for the count
-     * @param bool|int     $limit_count  number of tables to return
-     * @param string       $sort_by      table attribute to sort by
-     * @param string       $sort_order   direction to sort (ASC or DESC)
-     * @param string|null  $table_type   whether table or view
->>>>>>> 2653b294
      * @param mixed        $link         link type
      *
      * @return array           list of tables in given db(s)
@@ -143,7 +123,6 @@
     /**
      * returns array with databases containing extended infos about them
      *
-<<<<<<< HEAD
      * @param string|null $database    database
      * @param bool        $forceStats  retrieve stats also for MySQL < 5
      * @param int         $link        link type
@@ -151,16 +130,6 @@
      * @param string      $sortOrder   ASC or DESC
      * @param int         $limitOffset starting offset for LIMIT
      * @param bool|int    $limitCount  row count for LIMIT or true for $GLOBALS['cfg']['MaxDbList']
-=======
-     * @param string|null $database     database
-     * @param bool        $force_stats  retrieve stats also for MySQL < 5
-     * @param int         $link         link type
-     * @param string      $sort_by      column to order by
-     * @param string      $sort_order   ASC or DESC
-     * @param int         $limit_offset starting offset for LIMIT
-     * @param bool|int    $limit_count  row count for LIMIT or true
-     *                                  for $GLOBALS['cfg']['MaxDbList']
->>>>>>> 2653b294
      *
      * @return array
      *
@@ -650,12 +619,6 @@
      * returns metainfo for fields in $result
      *
      * @param ResultInterface $result result set identifier
-<<<<<<< HEAD
-     *
-     * @return FieldMetadata[] meta info for fields in $result
-     */
-    public function getFieldsMeta(ResultInterface $result): array;
-=======
      *
      * @return FieldMetadata[] meta info for fields in $result
      */
@@ -670,7 +633,6 @@
      * @return string a MySQL escaped string
      */
     public function escapeString(string $str, $link = DatabaseInterface::CONNECT_USER);
->>>>>>> 2653b294
 
     /**
      * returns properly escaped string for use in MySQL LIKE clauses

<?php

declare(strict_types=1);

namespace PhpMyAdmin\Display;

use PhpMyAdmin\Config\SpecialSchemaLinks;
use PhpMyAdmin\Core;
use PhpMyAdmin\DatabaseInterface;
use PhpMyAdmin\FieldMetadata;
use PhpMyAdmin\Html\Generator;
use PhpMyAdmin\Index;
use PhpMyAdmin\Message;
use PhpMyAdmin\Plugins\Transformations\Output\Text_Octetstream_Sql;
use PhpMyAdmin\Plugins\Transformations\Output\Text_Plain_Json;
use PhpMyAdmin\Plugins\Transformations\Output\Text_Plain_Sql;
use PhpMyAdmin\Plugins\Transformations\Text_Plain_Link;
use PhpMyAdmin\Plugins\TransformationsPlugin;
use PhpMyAdmin\Relation;
use PhpMyAdmin\Response;
use PhpMyAdmin\Sanitize;
use PhpMyAdmin\Sql;
use PhpMyAdmin\SqlParser\Parser;
use PhpMyAdmin\SqlParser\Statements\SelectStatement;
use PhpMyAdmin\SqlParser\Utils\Query;
use PhpMyAdmin\Table;
use PhpMyAdmin\Template;
use PhpMyAdmin\Theme;
use PhpMyAdmin\Transformations;
use PhpMyAdmin\Url;
use PhpMyAdmin\Util;

use function array_filter;
use function array_keys;
use function array_merge;
use function array_shift;
use function bin2hex;
use function ceil;
use function class_exists;
use function count;
use function explode;
use function file_exists;
use function floor;
use function htmlspecialchars;
use function implode;
use function intval;
use function is_array;
use function is_object;
use function json_encode;
use function mb_check_encoding;
use function mb_strlen;
use function mb_strpos;
use function mb_strtolower;
use function mb_strtoupper;
use function mb_substr;
use function md5;
use function method_exists;
use function mt_rand;
use function pack;
use function preg_match;
use function preg_replace;
use function str_replace;
use function strcasecmp;
use function strip_tags;
use function stripos;
use function strlen;
use function strpos;
use function strtoupper;
use function substr;
use function trim;

/**
 * Handle all the functionalities related to displaying results
 * of sql queries, stored procedure, browsing sql processes or
 * displaying binary log.
 */
class Results
{
    // Define constants
    public const NO_EDIT_OR_DELETE = 'nn';
    public const UPDATE_ROW = 'ur';
    public const DELETE_ROW = 'dr';
    public const KILL_PROCESS = 'kp';

    public const POSITION_LEFT = 'left';
    public const POSITION_RIGHT = 'right';
    public const POSITION_BOTH = 'both';
    public const POSITION_NONE = 'none';

    public const DISPLAY_FULL_TEXT = 'F';
    public const DISPLAY_PARTIAL_TEXT = 'P';

    public const HEADER_FLIP_TYPE_AUTO = 'auto';
    public const HEADER_FLIP_TYPE_CSS = 'css';
    public const HEADER_FLIP_TYPE_FAKE = 'fake';

    public const RELATIONAL_KEY = 'K';
    public const RELATIONAL_DISPLAY_COLUMN = 'D';

    public const GEOMETRY_DISP_GEOM = 'GEOM';
    public const GEOMETRY_DISP_WKT = 'WKT';
    public const GEOMETRY_DISP_WKB = 'WKB';

    public const SMART_SORT_ORDER = 'SMART';
    public const ASCENDING_SORT_DIR = 'ASC';
    public const DESCENDING_SORT_DIR = 'DESC';

    public const TABLE_TYPE_INNO_DB = 'InnoDB';
    public const ALL_ROWS = 'all';
    public const QUERY_TYPE_SELECT = 'SELECT';

    public const ROUTINE_PROCEDURE = 'procedure';
    public const ROUTINE_FUNCTION = 'function';

    public const ACTION_LINK_CONTENT_ICONS = 'icons';
    public const ACTION_LINK_CONTENT_TEXT = 'text';

    // Declare global fields

    /** @var array<string, mixed> */
    public $properties = [
        /* integer server id */
        'server' => null,

        /* string Database name */
        'db' => null,

        /* string Table name */
        'table' => null,

        /* string the URL to go back in case of errors */
        'goto' => null,

        /* string the SQL query */
        'sql_query' => null,

        /*
         * integer the total number of rows returned by the SQL query without any
         *         appended "LIMIT" clause programmatically
         */
        'unlim_num_rows' => null,

        /* array meta information about fields */
        'fields_meta' => null,

        /* boolean */
        'is_count' => null,

        /* integer */
        'is_export' => null,

        /* boolean */
        'is_func' => null,

        /* integer */
        'is_analyse' => null,

        /* integer the total number of rows returned by the SQL query */
        'num_rows' => null,

        /* integer the total number of fields returned by the SQL query */
        'fields_cnt' => null,

        /* double time taken for execute the SQL query */
        'querytime' => null,

        /* string */
        'text_dir' => null,

        /* boolean */
        'is_maint' => null,

        /* boolean */
        'is_explain' => null,

        /* boolean */
        'is_show' => null,

        /* boolean */
        'is_browse_distinct' => null,

        /* array table definitions */
        'showtable' => null,

        /* string */
        'printview' => null,

        /* array column names to highlight */
        'highlight_columns' => null,

        /* array holding various display information */
        'display_params' => null,

        /* array mime types information of fields */
        'mime_map' => null,

        /* boolean */
        'editable' => null,

        /* random unique ID to distinguish result set */
        'unique_id' => null,

        /* where clauses for each row, each table in the row */
        'whereClauseMap' => [],
    ];

    /**
     * This variable contains the column transformation information
     * for some of the system databases.
     * One element of this array represent all relevant columns in all tables in
     * one specific database
     *
     * @var array
     */
    public $transformationInfo;

    /** @var Relation */
    private $relation;

    /** @var Transformations */
    private $transformations;

    /** @var Template */
    public $template;

    /**
     * @param string $db       the database name
     * @param string $table    the table name
     * @param int    $server   the server id
     * @param string $goto     the URL to go back in case of errors
     * @param string $sqlQuery the SQL query
     *
     * @access public
     */
    public function __construct($db, $table, $server, $goto, $sqlQuery)
    {
        global $dbi;

        $this->relation = new Relation($dbi);
        $this->transformations = new Transformations();
        $this->template = new Template();

        $this->setDefaultTransformations();

        $this->properties['db'] = $db;
        $this->properties['table'] = $table;
        $this->properties['server'] = $server;
        $this->properties['goto'] = $goto;
        $this->properties['sql_query'] = $sqlQuery;
        $this->properties['unique_id'] = mt_rand();
    }

    /**
     * Sets default transformations for some columns
     *
     * @return void
     */
    private function setDefaultTransformations()
    {
        $jsonHighlightingData = [
            'libraries/classes/Plugins/Transformations/Output/Text_Plain_Json.php',
            Text_Plain_Json::class,
            'Text_Plain',
        ];
        $sqlHighlightingData = [
            'libraries/classes/Plugins/Transformations/Output/Text_Plain_Sql.php',
            Text_Plain_Sql::class,
            'Text_Plain',
        ];
        $blobSqlHighlightingData = [
            'libraries/classes/Plugins/Transformations/Output/Text_Octetstream_Sql.php',
            Text_Octetstream_Sql::class,
            'Text_Octetstream',
        ];
        $linkData = [
            'libraries/classes/Plugins/Transformations/Text_Plain_Link.php',
            Text_Plain_Link::class,
            'Text_Plain',
        ];
        $this->transformationInfo = [
            'information_schema' => [
                'events' => ['event_definition' => $sqlHighlightingData],
                'processlist' => ['info' => $sqlHighlightingData],
                'routines' => ['routine_definition' => $sqlHighlightingData],
                'triggers' => ['action_statement' => $sqlHighlightingData],
                'views' => ['view_definition' => $sqlHighlightingData],
            ],
            'mysql' => [
                'event' => [
                    'body' => $blobSqlHighlightingData,
                    'body_utf8' => $blobSqlHighlightingData,
                ],
                'general_log' => ['argument' => $sqlHighlightingData],
                'help_category' => ['url' => $linkData],
                'help_topic' => [
                    'example' => $sqlHighlightingData,
                    'url' => $linkData,
                ],
                'proc' => [
                    'param_list' => $blobSqlHighlightingData,
                    'returns' => $blobSqlHighlightingData,
                    'body' => $blobSqlHighlightingData,
                    'body_utf8' => $blobSqlHighlightingData,
                ],
                'slow_log' => ['sql_text' => $sqlHighlightingData],
            ],
        ];

        $cfgRelation = $this->relation->getRelationsParam();
        if (! $cfgRelation['db']) {
            return;
        }

        $this->transformationInfo[$cfgRelation['db']] = [];
        $relDb = &$this->transformationInfo[$cfgRelation['db']];
        if (! empty($cfgRelation['history'])) {
            $relDb[$cfgRelation['history']] = ['sqlquery' => $sqlHighlightingData];
        }

        if (! empty($cfgRelation['bookmark'])) {
            $relDb[$cfgRelation['bookmark']] = ['query' => $sqlHighlightingData];
        }

        if (! empty($cfgRelation['tracking'])) {
            $relDb[$cfgRelation['tracking']] = [
                'schema_sql' => $sqlHighlightingData,
                'data_sql' => $sqlHighlightingData,
            ];
        }

        if (! empty($cfgRelation['favorite'])) {
            $relDb[$cfgRelation['favorite']] = ['tables' => $jsonHighlightingData];
        }

        if (! empty($cfgRelation['recent'])) {
            $relDb[$cfgRelation['recent']] = ['tables' => $jsonHighlightingData];
        }

        if (! empty($cfgRelation['savedsearches'])) {
            $relDb[$cfgRelation['savedsearches']] = ['search_data' => $jsonHighlightingData];
        }

        if (! empty($cfgRelation['designer_settings'])) {
            $relDb[$cfgRelation['designer_settings']] = ['settings_data' => $jsonHighlightingData];
        }

        if (! empty($cfgRelation['table_uiprefs'])) {
            $relDb[$cfgRelation['table_uiprefs']] = ['prefs' => $jsonHighlightingData];
        }

        if (! empty($cfgRelation['userconfig'])) {
            $relDb[$cfgRelation['userconfig']] = ['config_data' => $jsonHighlightingData];
        }

        if (empty($cfgRelation['export_templates'])) {
            return;
        }

        $relDb[$cfgRelation['export_templates']] = ['template_data' => $jsonHighlightingData];
    }

    /**
     * Set properties which were not initialized at the constructor
     *
     * @param int    $unlimNumRows     the total number of rows returned by
     *                                   the SQL query without any appended
     *                                   "LIMIT" clause programmatically
     * @param array  $fieldsMeta       meta information about fields
     * @param bool   $isCount          statement is SELECT COUNT
     * @param int    $isExport         statement contains INTO OUTFILE
     * @param bool   $isFunction       statement contains a function like SUM()
     * @param int    $isAnalyse        statement contains PROCEDURE ANALYSE
     * @param int    $numRows          total no. of rows returned by SQL query
     * @param int    $fieldsCount      total no.of fields returned by SQL query
     * @param double $queryTime        time taken for execute the SQL query
     * @param string $textDirection    text direction
     * @param bool   $isMaintenance    statement contains a maintenance command
     * @param bool   $isExplain        statement contains EXPLAIN
     * @param bool   $isShow           statement contains SHOW
     * @param array  $showTable        table definitions
     * @param string $printView        print view was requested
     * @param bool   $editable         whether the results set is editable
     * @param bool   $isBrowseDistinct whether browsing distinct values
     *
     * @return void
     */
    public function setProperties(
        $unlimNumRows,
        array $fieldsMeta,
        $isCount,
        $isExport,
        $isFunction,
        $isAnalyse,
        $numRows,
        $fieldsCount,
        $queryTime,
        $textDirection,
        $isMaintenance,
        $isExplain,
        $isShow,
        $showTable,
        $printView,
        $editable,
        $isBrowseDistinct
    ) {
        $this->properties['unlim_num_rows'] = $unlimNumRows;
        $this->properties['fields_meta'] = $fieldsMeta;
        $this->properties['is_count'] = $isCount;
        $this->properties['is_export'] = $isExport;
        $this->properties['is_func'] = $isFunction;
        $this->properties['is_analyse'] = $isAnalyse;
        $this->properties['num_rows'] = $numRows;
        $this->properties['fields_cnt'] = $fieldsCount;
        $this->properties['querytime'] = $queryTime;
        $this->properties['text_dir'] = $textDirection;
        $this->properties['is_maint'] = $isMaintenance;
        $this->properties['is_explain'] = $isExplain;
        $this->properties['is_show'] = $isShow;
        $this->properties['showtable'] = $showTable;
        $this->properties['printview'] = $printView;
        $this->properties['editable'] = $editable;
        $this->properties['is_browse_distinct'] = $isBrowseDistinct;
    }

    /**
     * Defines the parts to display for a print view
     *
     * @param array $displayParts the parts to display
     *
     * @return array the modified display parts
     *
     * @access private
     */
    private function setDisplayPartsForPrintView(array $displayParts)
    {
        // set all elements to false!
        $displayParts['edit_lnk']  = self::NO_EDIT_OR_DELETE; // no edit link
        $displayParts['del_lnk']   = self::NO_EDIT_OR_DELETE; // no delete link
        $displayParts['sort_lnk']  = (string) '0';
        $displayParts['nav_bar']   = (string) '0';
        $displayParts['bkm_form']  = (string) '0';
        $displayParts['text_btn']  = (string) '0';
        $displayParts['pview_lnk'] = (string) '0';

        return $displayParts;
    }

    /**
     * Defines the parts to display for a SHOW statement
     *
     * @param array $displayParts the parts to display
     *
     * @return array the modified display parts
     *
     * @access private
     */
    private function setDisplayPartsForShow(array $displayParts)
    {
        preg_match(
            '@^SHOW[[:space:]]+(VARIABLES|(FULL[[:space:]]+)?'
            . 'PROCESSLIST|STATUS|TABLE|GRANTS|CREATE|LOGS|DATABASES|FIELDS'
            . ')@i',
            $this->properties['sql_query'],
            $which
        );

        $bIsProcessList = isset($which[1]);
        if ($bIsProcessList) {
            $str = ' ' . strtoupper($which[1]);
            $bIsProcessList = $bIsProcessList
                && strpos($str, 'PROCESSLIST') > 0;
        }

        if ($bIsProcessList) {
            // no edit link
            $displayParts['edit_lnk'] = self::NO_EDIT_OR_DELETE;
            // "kill process" type edit link
            $displayParts['del_lnk']  = self::KILL_PROCESS;
        } else {
            // Default case -> no links
            // no edit link
            $displayParts['edit_lnk'] = self::NO_EDIT_OR_DELETE;
            // no delete link
            $displayParts['del_lnk']  = self::NO_EDIT_OR_DELETE;
        }

        // Other settings
        $displayParts['sort_lnk']  = (string) '0';
        $displayParts['nav_bar']   = (string) '0';
        $displayParts['bkm_form']  = (string) '1';
        $displayParts['text_btn']  = (string) '1';
        $displayParts['pview_lnk'] = (string) '1';

        return $displayParts;
    }

    /**
     * Defines the parts to display for statements not related to data
     *
     * @param array $displayParts the parts to display
     *
     * @return array the modified display parts
     *
     * @access private
     */
    private function setDisplayPartsForNonData(array $displayParts)
    {
        // Statement is a "SELECT COUNT", a
        // "CHECK/ANALYZE/REPAIR/OPTIMIZE/CHECKSUM", an "EXPLAIN" one or
        // contains a "PROC ANALYSE" part
        $displayParts['edit_lnk']  = self::NO_EDIT_OR_DELETE; // no edit link
        $displayParts['del_lnk']   = self::NO_EDIT_OR_DELETE; // no delete link
        $displayParts['sort_lnk']  = (string) '0';
        $displayParts['nav_bar']   = (string) '0';
        $displayParts['bkm_form']  = (string) '1';

        if ($this->properties['is_maint']) {
            $displayParts['text_btn']  = (string) '1';
        } else {
            $displayParts['text_btn']  = (string) '0';
        }

        $displayParts['pview_lnk'] = (string) '1';

        return $displayParts;
    }

    /**
     * Defines the parts to display for other statements (probably SELECT)
     *
     * @param array $displayParts the parts to display
     *
     * @return array the modified display parts
     *
     * @access private
     */
    private function setDisplayPartsForSelect(array $displayParts)
    {
        // Other statements (ie "SELECT" ones) -> updates
        // $displayParts['edit_lnk'], $displayParts['del_lnk'] and
        // $displayParts['text_btn'] (keeps other default values)

        /** @var FieldMetadata[] $fieldsMeta */
        $fieldsMeta = $this->properties['fields_meta'];
        $previousTable = '';
        $displayParts['text_btn']  = (string) '1';
        $numberOfColumns = $this->properties['fields_cnt'];

        for ($i = 0; $i < $numberOfColumns; $i++) {
            $isLink = ($displayParts['edit_lnk'] != self::NO_EDIT_OR_DELETE)
                || ($displayParts['del_lnk'] != self::NO_EDIT_OR_DELETE)
                || ($displayParts['sort_lnk'] != '0');

            // Displays edit/delete/sort/insert links?
            if (
                $isLink
                && $previousTable != ''
                && $fieldsMeta[$i]->table != ''
                && $fieldsMeta[$i]->table != $previousTable
            ) {
                // don't display links
                $displayParts['edit_lnk'] = self::NO_EDIT_OR_DELETE;
                $displayParts['del_lnk']  = self::NO_EDIT_OR_DELETE;
                /**
                 * @todo May be problematic with same field names
                 * in two joined table.
                 */
                // $displayParts['sort_lnk'] = (string) '0';
                if ($displayParts['text_btn'] == '1') {
                    break;
                }
            }

            // Always display print view link
            $displayParts['pview_lnk'] = (string) '1';
            if ($fieldsMeta[$i]->table == '') {
                continue;
            }

            $previousTable = $fieldsMeta[$i]->table;
        }

        if ($previousTable == '') { // no table for any of the columns
            // don't display links
            $displayParts['edit_lnk'] = self::NO_EDIT_OR_DELETE;
            $displayParts['del_lnk']  = self::NO_EDIT_OR_DELETE;
        }

        return $displayParts;
    }

    /**
     * Defines the parts to display for the results of a SQL query
     * and the total number of rows
     *
     * @see     getTable()
     *
     * @param array $displayParts the parts to display (see a few
     *                            lines above for explanations)
     *
     * @return array the first element is an array with explicit indexes
     *               for all the display elements
     *               the second element is the total number of rows returned
     *               by the SQL query without any programmatically appended
     *               LIMIT clause (just a copy of $unlim_num_rows if it exists,
     *               else computed inside this function)
     *
     * @access private
     */
    private function setDisplayPartsAndTotal(array $displayParts)
    {
        global $dbi;

        $theTotal = 0;

        // 1. Following variables are needed for use in isset/empty or
        //    use with array indexes or safe use in foreach
        $db = $this->properties['db'];
        $table = $this->properties['table'];
        $unlimNumRows = $this->properties['unlim_num_rows'];
        $numRows = $this->properties['num_rows'];
        $printView = $this->properties['printview'];

        // 2. Updates the display parts
        if ($printView == '1') {
            $displayParts = $this->setDisplayPartsForPrintView($displayParts);
        } elseif (
            $this->properties['is_count'] || $this->properties['is_analyse']
            || $this->properties['is_maint'] || $this->properties['is_explain']
        ) {
            $displayParts = $this->setDisplayPartsForNonData($displayParts);
        } elseif ($this->properties['is_show']) {
            $displayParts = $this->setDisplayPartsForShow($displayParts);
        } else {
            $displayParts = $this->setDisplayPartsForSelect($displayParts);
        }

        // 3. Gets the total number of rows if it is unknown
        if (isset($unlimNumRows) && $unlimNumRows != '') {
            $theTotal = $unlimNumRows;
        } elseif (
            ($displayParts['nav_bar'] == '1')
            || ($displayParts['sort_lnk'] == '1')
            && (strlen($db) > 0 && strlen($table) > 0)
        ) {
            $theTotal = $dbi->getTable($db, $table)->countRecords();
        }

        // if for COUNT query, number of rows returned more than 1
        // (may be being used GROUP BY)
        if ($this->properties['is_count'] && isset($numRows) && $numRows > 1) {
            $displayParts['nav_bar']   = (string) '1';
            $displayParts['sort_lnk']  = (string) '1';
        }

        // 4. If navigation bar or sorting fields names URLs should be
        //    displayed but there is only one row, change these settings to
        //    false
        if ($displayParts['nav_bar'] == '1' || $displayParts['sort_lnk'] == '1') {
            // - Do not display sort links if less than 2 rows.
            // - For a VIEW we (probably) did not count the number of rows
            //   so don't test this number here, it would remove the possibility
            //   of sorting VIEW results.
            $tableObject = new Table($table, $db);
            if (
                isset($unlimNumRows)
                && ($unlimNumRows < 2)
                && ! $tableObject->isView()
            ) {
                $displayParts['sort_lnk'] = (string) '0';
            }
        }

        return [
            $displayParts,
            $theTotal,
        ];
    }

    /**
     * Return true if we are executing a query in the form of
     * "SELECT * FROM <a table> ..."
     *
     * @see getTableHeaders(), getColumnParams()
     *
     * @param array $analyzedSqlResults analyzed sql results
     *
     * @return bool
     *
     * @access private
     */
    private function isSelect(array $analyzedSqlResults)
    {
        return ! ($this->properties['is_count']
                || $this->properties['is_export']
                || $this->properties['is_func']
                || $this->properties['is_analyse'])
            && ! empty($analyzedSqlResults['select_from'])
            && ! empty($analyzedSqlResults['statement']->from)
            && (count($analyzedSqlResults['statement']->from) === 1)
            && ! empty($analyzedSqlResults['statement']->from[0]->table);
    }

    /**
     * Get a navigation button
     *
     * @see     getMoveBackwardButtonsForTableNavigation(),
     *          getMoveForwardButtonsForTableNavigation()
     *
     * @param string $caption         iconic caption for button
     * @param string $title           text for button
     * @param int    $pos             position for next query
     * @param string $htmlSqlQuery    query ready for display
     * @param bool   $back            whether 'begin' or 'previous'
     * @param string $onsubmit        optional onsubmit clause
     * @param string $inputForRealEnd optional hidden field for special treatment
     * @param string $onclick         optional onclick clause
     *
     * @return string                     html content
     *
     * @access private
     */
    private function getTableNavigationButton(
        $caption,
        $title,
        $pos,
        $htmlSqlQuery,
        $back,
        $onsubmit = '',
        $inputForRealEnd = '',
        $onclick = ''
    ) {
        $captionOutput = '';
        if ($back) {
            if (Util::showIcons('TableNavigationLinksMode')) {
                $captionOutput .= $caption;
            }

            if (Util::showText('TableNavigationLinksMode')) {
                $captionOutput .= '&nbsp;' . $title;
            }
        } else {
            if (Util::showText('TableNavigationLinksMode')) {
                $captionOutput .= $title;
            }

            if (Util::showIcons('TableNavigationLinksMode')) {
                $captionOutput .= '&nbsp;' . $caption;
            }
        }

        return $this->template->render('display/results/table_navigation_button', [
            'db' => $this->properties['db'],
            'table' => $this->properties['table'],
            'sql_query' => $htmlSqlQuery,
            'pos' => $pos,
            'is_browse_distinct' => $this->properties['is_browse_distinct'],
            'goto' => $this->properties['goto'],
            'input_for_real_end' => $inputForRealEnd,
            'caption_output' => $captionOutput,
            'title' => $title,
            'onsubmit' => $onsubmit,
            'onclick' => $onclick,
        ]);
    }

    /**
     * Possibly return a page selector for table navigation
     *
     * @return array ($output, $nbTotalPage)
     *
     * @access private
     */
    private function getHtmlPageSelector(): array
    {
        $pageNow = (int) floor(
            $_SESSION['tmpval']['pos']
            / $_SESSION['tmpval']['max_rows']
        ) + 1;

        $nbTotalPage = (int) ceil(
            $this->properties['unlim_num_rows']
            / $_SESSION['tmpval']['max_rows']
        );

        $output = '';
        if ($nbTotalPage > 1) {
            $urlParams = [
                'db'                 => $this->properties['db'],
                'table'              => $this->properties['table'],
                'sql_query'          => $this->properties['sql_query'],
                'goto'               => $this->properties['goto'],
                'is_browse_distinct' => $this->properties['is_browse_distinct'],
            ];

            $output = $this->template->render('display/results/page_selector', [
                'url_params' => $urlParams,
                'page_selector' => Util::pageselector(
                    'pos',
                    $_SESSION['tmpval']['max_rows'],
                    $pageNow,
                    $nbTotalPage,
                    200,
                    5,
                    5,
                    20,
                    10
                ),
            ]);
        }

        return [
            $output,
            $nbTotalPage,
        ];
    }

    /**
     * Get a navigation bar to browse among the results of a SQL query
     *
     * @see getTable()
     *
     * @param int    $posNext       the offset for the "next" page
     * @param int    $posPrevious   the offset for the "previous" page
     * @param bool   $isInnodb      whether its InnoDB or not
     * @param string $sortByKeyHtml the sort by key dialog
     *
     * @return array
     */
    private function getTableNavigation(
        $posNext,
        $posPrevious,
        $isInnodb,
        $sortByKeyHtml
    ): array {
        $isShowingAll = $_SESSION['tmpval']['max_rows'] === self::ALL_ROWS;

        // Move to the beginning or to the previous page
        $moveBackwardButtons = '';
        if ($_SESSION['tmpval']['pos'] && ! $isShowingAll) {
            $moveBackwardButtons = $this->getMoveBackwardButtonsForTableNavigation(
                htmlspecialchars($this->properties['sql_query']),
                $posPrevious
            );
        }

        $pageSelector = '';
        $numberTotalPage = 1;
        if (! $isShowingAll) {
            [
                $pageSelector,
                $numberTotalPage,
            ] = $this->getHtmlPageSelector();
        }

        // Move to the next page or to the last one
        $moveForwardButtons = '';
        if (
            $this->properties['unlim_num_rows'] === false // view with unknown number of rows
            || (! $isShowingAll
            && $_SESSION['tmpval']['pos'] + $_SESSION['tmpval']['max_rows'] < $this->properties['unlim_num_rows']
            && $this->properties['num_rows'] >= $_SESSION['tmpval']['max_rows'])
        ) {
            $moveForwardButtons = $this->getMoveForwardButtonsForTableNavigation(
                htmlspecialchars($this->properties['sql_query']),
                $posNext,
                $isInnodb
            );
        }

        $hiddenFields = [
            'db' => $this->properties['db'],
            'table' => $this->properties['table'],
            'server' => $this->properties['server'],
            'sql_query' => $this->properties['sql_query'],
            'is_browse_distinct' => $this->properties['is_browse_distinct'],
            'goto' => $this->properties['goto'],
        ];

        return [
            'move_backward_buttons' => $moveBackwardButtons,
            'page_selector' => $pageSelector,
            'move_forward_buttons' => $moveForwardButtons,
            'number_total_page' => $numberTotalPage,
            'has_show_all' => $GLOBALS['cfg']['ShowAll'] || ($this->properties['unlim_num_rows'] <= 500),
            'hidden_fields' => $hiddenFields,
            'session_max_rows' => $isShowingAll ? $GLOBALS['cfg']['MaxRows'] : 'all',
            'is_showing_all' => $isShowingAll,
            'max_rows' => $_SESSION['tmpval']['max_rows'],
            'pos' => $_SESSION['tmpval']['pos'],
            'sort_by_key' => $sortByKeyHtml,
        ];
    }

    /**
     * Prepare move backward buttons - previous and first
     *
     * @see getTableNavigation()
     *
     * @param string $htmlSqlQuery the sql encoded by html special characters
     * @param int    $posPrev      the offset for the "previous" page
     *
     * @return string                 html content
     *
     * @access private
     */
    private function getMoveBackwardButtonsForTableNavigation(
        $htmlSqlQuery,
        $posPrev
    ) {
        return $this->getTableNavigationButton(
            '&lt;&lt;',
            _pgettext('First page', 'Begin'),
            0,
            $htmlSqlQuery,
            true
        )
        . $this->getTableNavigationButton(
            '&lt;',
            _pgettext('Previous page', 'Previous'),
            $posPrev,
            $htmlSqlQuery,
            true
        );
    }

    /**
     * Prepare move forward buttons - next and last
     *
     * @see getTableNavigation()
     *
     * @param string $htmlSqlQuery the sql encoded by htmlspecialchars()
     * @param int    $posNext      the offset for the "next" page
     * @param bool   $isInnodb     whether it's InnoDB or not
     *
     * @return string   html content
     *
     * @access private
     */
    private function getMoveForwardButtonsForTableNavigation(
        $htmlSqlQuery,
        $posNext,
        $isInnodb
    ) {
        // display the Next button
        $buttonsHtml = $this->getTableNavigationButton(
            '&gt;',
            _pgettext('Next page', 'Next'),
            $posNext,
            $htmlSqlQuery,
            false
        );

        // prepare some options for the End button
        if (
            $isInnodb
            && $this->properties['unlim_num_rows'] > $GLOBALS['cfg']['MaxExactCount']
        ) {
            $inputForRealEnd = '<input id="real_end_input" type="hidden" '
                . 'name="find_real_end" value="1">';
            // no backquote around this message
            $onclick = '';
        } else {
            $inputForRealEnd = $onclick = '';
        }

        $maxRows = $_SESSION['tmpval']['max_rows'];
        $onsubmit = 'onsubmit="return '
            . ($_SESSION['tmpval']['pos']
                + $maxRows
                < $this->properties['unlim_num_rows']
                && $this->properties['num_rows'] >= $maxRows
            ? 'true'
            : 'false') . '"';

        // display the End button
        return $buttonsHtml . $this->getTableNavigationButton(
            '&gt;&gt;',
            _pgettext('Last page', 'End'),
            @((int) ceil(
                $this->properties['unlim_num_rows']
                / $_SESSION['tmpval']['max_rows']
            ) - 1) * $maxRows,
            $htmlSqlQuery,
            false,
            $onsubmit,
            $inputForRealEnd,
            $onclick
        );
    }

    /**
     * Get the headers of the results table, for all of the columns
     *
     * @see getTableHeaders()
     *
     * @param array  $displayParts              which elements to display
     * @param array  $analyzedSqlResults        analyzed sql results
     * @param array  $sortExpression            sort expression
     * @param array  $sortExpressionNoDirection sort expression
     *                                            without direction
     * @param array  $sortDirection             sort direction
     * @param bool   $isLimitedDisplay          with limited operations
     *                                            or not
     * @param string $unsortedSqlQuery          query without the sort part
     *
     * @return string html content
     *
     * @access private
     */
    private function getTableHeadersForColumns(
        array $displayParts,
        array $analyzedSqlResults,
        array $sortExpression,
        array $sortExpressionNoDirection,
        array $sortDirection,
        $isLimitedDisplay,
        $unsortedSqlQuery
    ) {
        $html = '';

        // required to generate sort links that will remember whether the
        // "Show all" button has been clicked
        $sqlMd5 = md5($this->properties['sql_query']);
        $sessionMaxRows = $isLimitedDisplay
            ? 0
            : $_SESSION['tmpval']['query'][$sqlMd5]['max_rows'];

        // Following variable are needed for use in isset/empty or
        // use with array indexes/safe use in the for loop
        $highlightColumns = $this->properties['highlight_columns'];
        /** @var FieldMetadata[] $fieldsMeta */
        $fieldsMeta = $this->properties['fields_meta'];

        // Prepare Display column comments if enabled
        // ($GLOBALS['cfg']['ShowBrowseComments']).
        $commentsMap = $this->getTableCommentsArray($analyzedSqlResults);

        [$colOrder, $colVisib] = $this->getColumnParams(
            $analyzedSqlResults
        );

        // optimize: avoid calling a method on each iteration
        $numberOfColumns = $this->properties['fields_cnt'];

        for ($j = 0; $j < $numberOfColumns; $j++) {
            // PHP 7.4 fix for accessing array offset on bool
            $colVisibCurrent = is_array($colVisib) && isset($colVisib[$j]) ? $colVisib[$j] : null;

            // assign $i with the appropriate column order
            $i = $colOrder ? $colOrder[$j] : $j;

            //  See if this column should get highlight because it's used in the
            //  where-query.
            $name = $fieldsMeta[$i]->name;
            $conditionField = isset($highlightColumns[$name])
                || isset($highlightColumns[Util::backquote($name)]);

            // Prepare comment-HTML-wrappers for each row, if defined/enabled.
            $comments = $this->getCommentForRow($commentsMap, $fieldsMeta[$i]);
            $displayParams = $this->properties['display_params'];

            if (($displayParts['sort_lnk'] == '1') && ! $isLimitedDisplay) {
                [$orderLink, $sortedHeaderHtml]
                    = $this->getOrderLinkAndSortedHeaderHtml(
                        $fieldsMeta[$i],
                        $sortExpression,
                        $sortExpressionNoDirection,
                        $i,
                        $unsortedSqlQuery,
                        $sessionMaxRows,
                        $comments,
                        $sortDirection,
                        $colVisib,
                        $colVisibCurrent
                    );

                $html .= $sortedHeaderHtml;

                $displayParams['desc'][] = '    <th '
                    . 'class="draggable'
                    . ($conditionField ? ' condition' : '')
                    . '" data-column="' . htmlspecialchars($fieldsMeta[$i]->name)
                    . '">' . "\n" . $orderLink . $comments . '    </th>' . "\n";
            } else {
                // Results can't be sorted
                $html
                    .= $this->getDraggableClassForNonSortableColumns(
                        $colVisib,
                        $colVisibCurrent,
                        $conditionField,
                        $fieldsMeta[$i],
                        $comments
                    );

                $displayParams['desc'][] = '    <th '
                    . 'class="draggable'
                    . ($conditionField ? ' condition"' : '')
                    . '" data-column="' . htmlspecialchars((string) $fieldsMeta[$i]->name)
                    . '">        '
                    . htmlspecialchars((string) $fieldsMeta[$i]->name)
                    . $comments . '    </th>';
            }

            $this->properties['display_params'] = $displayParams;
        }

        return $html;
    }

    /**
     * Get the headers of the results table
     *
     * @see getTable()
     *
     * @param array        $displayParts              which elements to display
     * @param array        $analyzedSqlResults        analyzed sql results
     * @param string       $unsortedSqlQuery          the unsorted sql query
     * @param array        $sortExpression            sort expression
     * @param array|string $sortExpressionNoDirection sort expression without direction
     * @param array        $sortDirection             sort direction
     * @param bool         $isLimitedDisplay          with limited operations or not
     *
     * @return array
     */
    private function getTableHeaders(
        array &$displayParts,
        array $analyzedSqlResults,
        $unsortedSqlQuery,
        array $sortExpression = [],
        $sortExpressionNoDirection = '',
        array $sortDirection = [],
        $isLimitedDisplay = false
    ): array {
        // Needed for use in isset/empty or
        // use with array indexes/safe use in foreach
        $printView = $this->properties['printview'];
        $displayParams = $this->properties['display_params'];

        // Output data needed for column reordering and show/hide column
        $columnOrder = $this->getDataForResettingColumnOrder($analyzedSqlResults);

        $displayParams['emptypre'] = 0;
        $displayParams['emptyafter'] = 0;
        $displayParams['textbtn'] = '';
        $fullOrPartialTextLink = '';

        $this->properties['display_params'] = $displayParams;

        // Display options (if we are not in print view)
        $optionsBlock = [];
        if (! (isset($printView) && ($printView == '1')) && ! $isLimitedDisplay) {
            $optionsBlock = $this->getOptionsBlock();

            // prepare full/partial text button or link
            $fullOrPartialTextLink = $this->getFullOrPartialTextButtonOrLink();
        }

        // 1. Set $colspan and generate html with full/partial
        // text button or link
        [$colspan, $buttonHtml] = $this->getFieldVisibilityParams(
            $displayParts,
            $fullOrPartialTextLink
        );

        // 2. Displays the fields' name
        // 2.0 If sorting links should be used, checks if the query is a "JOIN"
        //     statement (see 2.1.3)

        // See if we have to highlight any header fields of a WHERE query.
        // Uses SQL-Parser results.
        $this->setHighlightedColumnGlobalField($analyzedSqlResults);

        // Get the headers for all of the columns
        $tableHeadersForColumns = $this->getTableHeadersForColumns(
            $displayParts,
            $analyzedSqlResults,
            $sortExpression,
            $sortExpressionNoDirection,
            $sortDirection,
            $isLimitedDisplay,
            $unsortedSqlQuery
        );

        // Display column at rightside - checkboxes or empty column
        $columnAtRightSide = '';
        if (! $printView) {
            $columnAtRightSide = $this->getColumnAtRightSide(
                $displayParts,
                $fullOrPartialTextLink,
                $colspan
            );
        }

        return [
            'column_order' => $columnOrder,
            'options' => $optionsBlock,
            'has_bulk_actions_form' => $displayParts['del_lnk'] === self::DELETE_ROW
                || $displayParts['del_lnk'] === self::KILL_PROCESS,
            'button' => $buttonHtml,
            'table_headers_for_columns' => $tableHeadersForColumns,
            'column_at_right_side' => $columnAtRightSide,
        ];
    }

    /**
     * Prepare unsorted sql query and sort by key drop down
     *
     * @see getTableHeaders()
     *
     * @param array      $analyzedSqlResults analyzed sql results
     * @param array|null $sortExpression     sort expression
     *
     * @return array     two element array - $unsorted_sql_query, $drop_down_html
     *
     * @access private
     */
    private function getUnsortedSqlAndSortByKeyDropDown(
        array $analyzedSqlResults,
        ?array $sortExpression
    ) {
        $dropDownHtml = '';

        $unsortedSqlQuery = Query::replaceClause(
            $analyzedSqlResults['statement'],
            $analyzedSqlResults['parser']->list,
            'ORDER BY',
            ''
        );

        // Data is sorted by indexes only if it there is only one table.
        if ($this->isSelect($analyzedSqlResults)) {
            // grab indexes data:
            $indexes = Index::getFromTable(
                $this->properties['table'],
                $this->properties['db']
            );

            // do we have any index?
            if (! empty($indexes)) {
                $dropDownHtml = $this->getSortByKeyDropDown(
                    $indexes,
                    $sortExpression,
                    $unsortedSqlQuery
                );
            }
        }

        return [
            $unsortedSqlQuery,
            $dropDownHtml,
        ];
    }

    /**
     * Prepare sort by key dropdown - html code segment
     *
     * @see getTableHeaders()
     *
     * @param Index[]    $indexes          the indexes of the table for sort criteria
     * @param array|null $sortExpression   the sort expression
     * @param string     $unsortedSqlQuery the unsorted sql query
     *
     * @return string html content
     *
     * @access private
     */
    private function getSortByKeyDropDown(
        $indexes,
        ?array $sortExpression,
        $unsortedSqlQuery
    ): string {
        $hiddenFields = [
            'db' => $this->properties['db'],
            'table' => $this->properties['table'],
            'server' => $this->properties['server'],
            'sort_by_key' => '1',
        ];

        $isIndexUsed = false;
        $localOrder = is_array($sortExpression) ? implode(', ', $sortExpression) : '';

        $options = [];
        foreach ($indexes as $index) {
            $ascSort = '`'
                . implode('` ASC, `', array_keys($index->getColumns()))
                . '` ASC';

            $descSort = '`'
                . implode('` DESC, `', array_keys($index->getColumns()))
                . '` DESC';

            $isIndexUsed = $isIndexUsed
                || $localOrder === $ascSort
                || $localOrder === $descSort;

            $unsortedSqlQueryFirstPart = $unsortedSqlQuery;
            $unsortedSqlQuerySecondPart = '';
            if (
                preg_match(
                    '@(.*)([[:space:]](LIMIT (.*)|PROCEDURE (.*)|'
                    . 'FOR UPDATE|LOCK IN SHARE MODE))@is',
                    $unsortedSqlQuery,
                    $myReg
                )
            ) {
                $unsortedSqlQueryFirstPart = $myReg[1];
                $unsortedSqlQuerySecondPart = $myReg[2];
            }

            $options[] = [
                'value' => $unsortedSqlQueryFirstPart . ' ORDER BY '
                    . $ascSort . $unsortedSqlQuerySecondPart,
                'content' => $index->getName() . ' (ASC)',
                'is_selected' => $localOrder === $ascSort,
            ];
            $options[] = [
                'value' => $unsortedSqlQueryFirstPart . ' ORDER BY '
                    . $descSort . $unsortedSqlQuerySecondPart,
                'content' => $index->getName() . ' (DESC)',
                'is_selected' => $localOrder === $descSort,
            ];
        }

        $options[] = [
            'value' => $unsortedSqlQuery,
            'content' => __('None'),
            'is_selected' => ! $isIndexUsed,
        ];

        return $this->template->render('display/results/sort_by_key', [
            'hidden_fields' => $hiddenFields,
            'options' => $options,
        ]);
    }

    /**
     * Set column span, row span and prepare html with full/partial
     * text button or link
     *
     * @see getTableHeaders()
     *
     * @param array  $displayParts          which elements to display
     * @param string $fullOrPartialTextLink full/partial link or text button
     *
     * @return array 2 element array - $colspan, $button_html
     *
     * @access private
     */
    private function getFieldVisibilityParams(
        array &$displayParts,
        $fullOrPartialTextLink
    ) {
        $buttonHtml = '';
        $displayParams = $this->properties['display_params'];

        // 1. Displays the full/partial text button (part 1)...
        $buttonHtml .= '<thead class="table-light"><tr>' . "\n";

        $emptyPreCondition = $displayParts['edit_lnk'] != self::NO_EDIT_OR_DELETE
                           && $displayParts['del_lnk'] != self::NO_EDIT_OR_DELETE;

        $colspan = $emptyPreCondition ? ' colspan="4"'
            : '';

        $leftOrBoth = $GLOBALS['cfg']['RowActionLinks'] === self::POSITION_LEFT
                   || $GLOBALS['cfg']['RowActionLinks'] === self::POSITION_BOTH;

        //     ... before the result table
        if (
            ($displayParts['edit_lnk'] === self::NO_EDIT_OR_DELETE)
            && ($displayParts['del_lnk'] === self::NO_EDIT_OR_DELETE)
            && ($displayParts['text_btn'] == '1')
        ) {
            $displayParams['emptypre'] = $emptyPreCondition ? 4 : 0;
        } elseif (
            $leftOrBoth && ($displayParts['text_btn'] == '1')
        ) {
            //     ... at the left column of the result table header if possible
            //     and required

            $displayParams['emptypre'] = $emptyPreCondition ? 4 : 0;

            $buttonHtml .= '<th class="column_action sticky print_ignore" ' . $colspan
                . '>' . $fullOrPartialTextLink . '</th>';
        } elseif (
            $leftOrBoth
            && (($displayParts['edit_lnk'] != self::NO_EDIT_OR_DELETE)
            || ($displayParts['del_lnk'] != self::NO_EDIT_OR_DELETE))
        ) {
            //     ... elseif no button, displays empty(ies) col(s) if required

            $displayParams['emptypre'] = $emptyPreCondition ? 4 : 0;

            $buttonHtml .= '<td ' . $colspan . '></td>';
        } elseif ($GLOBALS['cfg']['RowActionLinks'] === self::POSITION_NONE) {
            // ... elseif display an empty column if the actions links are
            //  disabled to match the rest of the table
            $buttonHtml .= '<th class="column_action sticky"></th>';
        }

        $this->properties['display_params'] = $displayParams;

        return [
            $colspan,
            $buttonHtml,
        ];
    }

    /**
     * Get table comments as array
     *
     * @see getTableHeaders()
     *
     * @param array $analyzedSqlResults analyzed sql results
     *
     * @return array table comments
     *
     * @access private
     */
    private function getTableCommentsArray(array $analyzedSqlResults)
    {
        if (
            ! $GLOBALS['cfg']['ShowBrowseComments']
            || empty($analyzedSqlResults['statement']->from)
        ) {
            return [];
        }

        $ret = [];
        foreach ($analyzedSqlResults['statement']->from as $field) {
            if (empty($field->table)) {
                continue;
            }

            $ret[$field->table] = $this->relation->getComments(
                empty($field->database) ? $this->properties['db'] : $field->database,
                $field->table
            );
        }

        return $ret;
    }

    /**
     * Set global array for store highlighted header fields
     *
     * @see getTableHeaders()
     *
     * @param array $analyzedSqlResults analyzed sql results
     *
     * @return void
     *
     * @access private
     */
    private function setHighlightedColumnGlobalField(array $analyzedSqlResults)
    {
        $highlightColumns = [];

        if (! empty($analyzedSqlResults['statement']->where)) {
            foreach ($analyzedSqlResults['statement']->where as $expr) {
                foreach ($expr->identifiers as $identifier) {
                    $highlightColumns[$identifier] = 'true';
                }
            }
        }

        $this->properties['highlight_columns'] = $highlightColumns;
    }

    /**
     * Prepare data for column restoring and show/hide
     *
     * @see getTableHeaders()
     *
     * @param array $analyzedSqlResults analyzed sql results
     *
     * @return array
     */
    private function getDataForResettingColumnOrder(array $analyzedSqlResults): array
    {
        global $dbi;

        if (! $this->isSelect($analyzedSqlResults)) {
            return [];
        }

        [$columnOrder, $columnVisibility] = $this->getColumnParams(
            $analyzedSqlResults
        );

        $tableCreateTime = '';
        $table = new Table($this->properties['table'], $this->properties['db']);
        if (! $table->isView()) {
            $tableCreateTime = $dbi->getTable(
                $this->properties['db'],
                $this->properties['table']
            )->getStatusInfo('Create_time');
        }

        return [
            'order' => $columnOrder,
            'visibility' => $columnVisibility,
            'is_view' => $table->isView(),
            'table_create_time' => $tableCreateTime,
        ];
    }

    /**
     * Prepare option fields block
     *
     * @see getTableHeaders()
     *
     * @return array
     */
    private function getOptionsBlock(): array
    {
        if (
            isset($_SESSION['tmpval']['possible_as_geometry'])
            && $_SESSION['tmpval']['possible_as_geometry'] == false
        ) {
            if ($_SESSION['tmpval']['geoOption'] === self::GEOMETRY_DISP_GEOM) {
                $_SESSION['tmpval']['geoOption'] = self::GEOMETRY_DISP_WKT;
            }
        }

        return [
            'geo_option' => $_SESSION['tmpval']['geoOption'],
            'hide_transformation' => $_SESSION['tmpval']['hide_transformation'],
            'display_blob' => $_SESSION['tmpval']['display_blob'],
            'display_binary' => $_SESSION['tmpval']['display_binary'],
            'relational_display' => $_SESSION['tmpval']['relational_display'],
            'possible_as_geometry' => $_SESSION['tmpval']['possible_as_geometry'],
            'pftext' => $_SESSION['tmpval']['pftext'],
        ];
    }

    /**
     * Get full/partial text button or link
     *
     * @see getTableHeaders()
     *
     * @return string html content
     *
     * @access private
     */
    private function getFullOrPartialTextButtonOrLink()
    {
        global $theme;

        $urlParamsFullText = [
            'db' => $this->properties['db'],
            'table' => $this->properties['table'],
            'sql_query' => $this->properties['sql_query'],
            'goto' => $this->properties['goto'],
            'full_text_button' => 1,
        ];

        if ($_SESSION['tmpval']['pftext'] === self::DISPLAY_FULL_TEXT) {
            // currently in fulltext mode so show the opposite link
            $tmpImageFile = 's_partialtext.png';
            $tmpTxt = __('Partial texts');
            $urlParamsFullText['pftext'] = self::DISPLAY_PARTIAL_TEXT;
        } else {
            $tmpImageFile = 's_fulltext.png';
            $tmpTxt = __('Full texts');
            $urlParamsFullText['pftext'] = self::DISPLAY_FULL_TEXT;
        }

        $tmpImage = '<img class="fulltext" src="'
            . ($theme instanceof Theme ? $theme->getImgPath($tmpImageFile) : '')
            . '" alt="' . $tmpTxt . '" title="' . $tmpTxt . '">';
        $tmpUrl = Url::getFromRoute('/sql', $urlParamsFullText);

        return Generator::linkOrButton($tmpUrl, $tmpImage);
    }

    /**
     * Get comment for row
     *
     * @see getTableHeaders()
     *
     * @param array         $commentsMap comments array
     * @param FieldMetadata $fieldsMeta  set of field properties
     *
     * @return string html content
     *
     * @access private
     */
    private function getCommentForRow(array $commentsMap, FieldMetadata $fieldsMeta)
    {
        return $this->template->render('display/results/comment_for_row', [
            'comments_map' => $commentsMap,
            'column_name' => $fieldsMeta->name,
            'table_name' => $fieldsMeta->table,
            'limit_chars' => $GLOBALS['cfg']['LimitChars'],
        ]);
    }

    /**
     * Prepare parameters and html for sorted table header fields
     *
     * @see getTableHeaders()
     *
     * @param FieldMetadata $fieldsMeta                set of field properties
     * @param array         $sortExpression            sort expression
     * @param array         $sortExpressionNoDirection sort expression without direction
     * @param int           $columnIndex               the index of the column
     * @param string        $unsortedSqlQuery          the unsorted sql query
     * @param int           $sessionMaxRows            maximum rows resulted by sql
     * @param string        $comments                  comment for row
     * @param array         $sortDirection             sort direction
     * @param bool          $colVisib                  column is visible(false) or column isn't visible(string array)
     * @param string        $colVisibElement           element of $col_visib array
     *
     * @return array   2 element array - $order_link, $sorted_header_html
     *
     * @access private
     */
    private function getOrderLinkAndSortedHeaderHtml(
        FieldMetadata $fieldsMeta,
        array $sortExpression,
        array $sortExpressionNoDirection,
        $columnIndex,
        $unsortedSqlQuery,
        $sessionMaxRows,
        $comments,
        array $sortDirection,
        $colVisib,
        $colVisibElement
    ) {
        $sortedHeaderHtml = '';

        // Checks if the table name is required; it's the case
        // for a query with a "JOIN" statement and if the column
        // isn't aliased, or in queries like
        // SELECT `1`.`master_field` , `2`.`master_field`
        // FROM `PMA_relation` AS `1` , `PMA_relation` AS `2`

        $sortTable = isset($fieldsMeta->table)
            && strlen($fieldsMeta->table) > 0
            && $fieldsMeta->orgname == $fieldsMeta->name
            ? Util::backquote(
                $fieldsMeta->table
            ) . '.'
            : '';

        $nameToUseInSort = $fieldsMeta->name;

        // Generates the orderby clause part of the query which is part
        // of URL
        [$singleSortOrder, $multiSortOrder, $orderImg]
            = $this->getSingleAndMultiSortUrls(
                $sortExpression,
                $sortExpressionNoDirection,
                $sortTable,
                $nameToUseInSort,
                $sortDirection,
                $fieldsMeta
            );

        if (
            preg_match(
                '@(.*)([[:space:]](LIMIT (.*)|PROCEDURE (.*)|FOR UPDATE|'
                . 'LOCK IN SHARE MODE))@is',
                $unsortedSqlQuery,
                $regs3
            )
        ) {
            $singleSortedSqlQuery = $regs3[1] . $singleSortOrder . $regs3[2];
            $multiSortedSqlQuery = $regs3[1] . $multiSortOrder . $regs3[2];
        } else {
            $singleSortedSqlQuery = $unsortedSqlQuery . $singleSortOrder;
            $multiSortedSqlQuery = $unsortedSqlQuery . $multiSortOrder;
        }

        $singleUrlParams = [
            'db'                 => $this->properties['db'],
            'table'              => $this->properties['table'],
            'sql_query'          => $singleSortedSqlQuery,
            'sql_signature'      => Core::signSqlQuery($singleSortedSqlQuery),
            'session_max_rows'   => $sessionMaxRows,
            'is_browse_distinct' => $this->properties['is_browse_distinct'],
        ];

        $multiUrlParams = [
            'db'                 => $this->properties['db'],
            'table'              => $this->properties['table'],
            'sql_query'          => $multiSortedSqlQuery,
            'sql_signature'      => Core::signSqlQuery($multiSortedSqlQuery),
            'session_max_rows'   => $sessionMaxRows,
            'is_browse_distinct' => $this->properties['is_browse_distinct'],
        ];
        $singleOrderUrl = Url::getFromRoute('/sql', $singleUrlParams);
        $multiOrderUrl = Url::getFromRoute('/sql', $multiUrlParams);

        // Displays the sorting URL
        // enable sort order swapping for image
        $orderLink = $this->getSortOrderLink(
            $orderImg,
            $fieldsMeta,
            $singleOrderUrl,
            $multiOrderUrl
        );

<<<<<<< HEAD
        $sortedHeaderHtml .= $this->getDraggableClassForSortableColumns(
            $colVisib,
            $colVisibElement,
            $fieldsMeta,
            $orderLink,
=======
        $order_link .= $this->getSortOrderHiddenInputs(
            $_multi_url_params,
            $name_to_use_in_sort
        );

        $sorted_header_html .= $this->getDraggableClassForSortableColumns(
            $col_visib,
            $col_visib_j,
            $fields_meta,
            $order_link,
>>>>>>> eb15bc1f
            $comments
        );

        return [
            $orderLink,
            $sortedHeaderHtml,
        ];
    }

    /**
     * Prepare parameters and html for sorted table header fields
     *
     * @see    getOrderLinkAndSortedHeaderHtml()
     *
     * @param array         $sortExpression            sort expression
     * @param array         $sortExpressionNoDirection sort expression without direction
     * @param string        $sortTable                 The name of the table to which
     *                                                the current column belongs to
     * @param string        $nameToUseInSort           The current column under
     *                                                     consideration
     * @param array         $sortDirection             sort direction
     * @param FieldMetadata $fieldsMeta                set of field properties
     *
     * @return array   3 element array - $single_sort_order, $sort_order, $order_img
     *
     * @access private
     */
    private function getSingleAndMultiSortUrls(
        array $sortExpression,
        array $sortExpressionNoDirection,
        $sortTable,
        $nameToUseInSort,
        array $sortDirection,
        FieldMetadata $fieldsMeta
    ) {
        $sortOrder = '';
        // Check if the current column is in the order by clause
        $isInSort = $this->isInSorted(
            $sortExpression,
            $sortExpressionNoDirection,
            $sortTable,
            $nameToUseInSort
        );
        $currentName = $nameToUseInSort;
        if ($sortExpressionNoDirection[0] == '' || ! $isInSort) {
            $specialIndex = $sortExpressionNoDirection[0] == ''
                ? 0
                : count($sortExpressionNoDirection);
            $sortExpressionNoDirection[$specialIndex]
                = Util::backquote(
                    $currentName
                );
            $isTimeOrDate = $fieldsMeta->isType(FieldMetadata::TYPE_TIME)
                || $fieldsMeta->isType(FieldMetadata::TYPE_DATE)
                || $fieldsMeta->isType(FieldMetadata::TYPE_DATETIME)
                || $fieldsMeta->isType(FieldMetadata::TYPE_TIMESTAMP);
            $sortDirection[$specialIndex] = $isTimeOrDate ? self::DESCENDING_SORT_DIR : self::ASCENDING_SORT_DIR;
        }

        $sortExpressionNoDirection = array_filter($sortExpressionNoDirection);
        $singleSortOrder = null;
        foreach ($sortExpressionNoDirection as $index => $expression) {
            // check if this is the first clause,
            // if it is then we have to add "order by"
            $isFirstClause = ($index == 0);
            $nameToUseInSort = $expression;
            $sortTableNew = $sortTable;
            // Test to detect if the column name is a standard name
            // Standard name has the table name prefixed to the column name
            if (mb_strpos($nameToUseInSort, '.') !== false) {
                $matches = explode('.', $nameToUseInSort);
                // Matches[0] has the table name
                // Matches[1] has the column name
                $nameToUseInSort = $matches[1];
                $sortTableNew = $matches[0];
            }

            // $name_to_use_in_sort might contain a space due to
            // formatting of function expressions like "COUNT(name )"
            // so we remove the space in this situation
            $nameToUseInSort = str_replace([' )', '``'], [')', '`'], $nameToUseInSort);
            $nameToUseInSort = trim($nameToUseInSort, '`');

            // If this the first column name in the order by clause add
            // order by clause to the  column name
            $queryHead = $isFirstClause ? "\nORDER BY " : '';
            // Again a check to see if the given column is a aggregate column
            if (mb_strpos($nameToUseInSort, '(') !== false) {
                $sortOrder .=  $queryHead . $nameToUseInSort . ' ';
            } else {
                if (strlen($sortTableNew) > 0) {
                    $sortTableNew .= '.';
                }

                $sortOrder .=  $queryHead . $sortTableNew
                  . Util::backquote(
                      $nameToUseInSort
                  ) . ' ';
            }

            // For a special case where the code generates two dots between
            // column name and table name.
            $sortOrder = preg_replace('/\.\./', '.', $sortOrder);
            // Incase this is the current column save $single_sort_order
            if ($currentName == $nameToUseInSort) {
                if (mb_strpos($currentName, '(') !== false) {
                    $singleSortOrder = "\n" . 'ORDER BY ' . Util::backquote($currentName) . ' ';
                } else {
                    $singleSortOrder = "\n" . 'ORDER BY ' . $sortTable
                        . Util::backquote(
                            $currentName
                        ) . ' ';
                }

                if ($isInSort) {
                    [$singleSortOrder, $orderImg]
                        = $this->getSortingUrlParams(
                            $sortDirection,
                            $singleSortOrder,
                            $index
                        );
                } else {
                    $singleSortOrder .= strtoupper($sortDirection[$index]);
                }
            }

            if ($currentName == $nameToUseInSort && $isInSort) {
                // We need to generate the arrow button and related html
                [$sortOrder, $orderImg] = $this->getSortingUrlParams(
                    $sortDirection,
                    $sortOrder,
                    $index
                );
                $orderImg .= ' <small>' . ($index + 1) . '</small>';
            } else {
                $sortOrder .= strtoupper($sortDirection[$index]);
            }

            // Separate columns by a comma
            $sortOrder .= ', ';
        }

        // remove the comma from the last column name in the newly
        // constructed clause
        $sortOrder = mb_substr(
            $sortOrder,
            0,
            mb_strlen($sortOrder) - 2
        );
        if (empty($orderImg)) {
            $orderImg = '';
        }

        return [
            $singleSortOrder,
            $sortOrder,
            $orderImg,
        ];
    }

    /**
     * Check whether the column is sorted
     *
     * @see getTableHeaders()
     *
     * @param array  $sortExpression            sort expression
     * @param array  $sortExpressionNoDirection sort expression without direction
     * @param string $sortTable                 the table name
     * @param string $nameToUseInSort           the sorting column name
     *
     * @return bool the column sorted or not
     *
     * @access private
     */
    private function isInSorted(
        array $sortExpression,
        array $sortExpressionNoDirection,
        $sortTable,
        $nameToUseInSort
    ) {
        $indexInExpression = 0;

        foreach ($sortExpressionNoDirection as $index => $clause) {
            if (mb_strpos($clause, '.') !== false) {
                $fragments = explode('.', $clause);
                $clause2 = $fragments[0] . '.' . str_replace('`', '', $fragments[1]);
            } else {
                $clause2 = $sortTable . str_replace('`', '', $clause);
            }

            if ($clause2 === $sortTable . $nameToUseInSort) {
                $indexInExpression = $index;
                break;
            }
        }

        if (empty($sortExpression[$indexInExpression])) {
            $isInSort = false;
        } else {
            // Field name may be preceded by a space, or any number
            // of characters followed by a dot (tablename.fieldname)
            // so do a direct comparison for the sort expression;
            // this avoids problems with queries like
            // "SELECT id, count(id)..." and clicking to sort
            // on id or on count(id).
            // Another query to test this:
            // SELECT p.*, FROM_UNIXTIME(p.temps) FROM mytable AS p
            // (and try clicking on each column's header twice)
            $noSortTable = empty($sortTable) || mb_strpos(
                $sortExpressionNoDirection[$indexInExpression],
                $sortTable
            ) === false;
            $noOpenParenthesis = mb_strpos(
                $sortExpressionNoDirection[$indexInExpression],
                '('
            ) === false;
            if (! empty($sortTable) && $noSortTable && $noOpenParenthesis) {
                $newSortExpressionNoDirection = $sortTable
                    . $sortExpressionNoDirection[$indexInExpression];
            } else {
                $newSortExpressionNoDirection = $sortExpressionNoDirection[$indexInExpression];
            }

            //Back quotes are removed in next comparison, so remove them from value
            //to compare.
            $nameToUseInSort = str_replace('`', '', $nameToUseInSort);

            $isInSort = false;
            $sortName = str_replace('`', '', $sortTable) . $nameToUseInSort;

            if (
                $sortName == str_replace('`', '', $newSortExpressionNoDirection)
                || $sortName == str_replace('`', '', $sortExpressionNoDirection[$indexInExpression])
            ) {
                $isInSort = true;
            }
        }

        return $isInSort;
    }

    /**
     * Get sort url parameters - sort order and order image
     *
     * @see     getSingleAndMultiSortUrls()
     *
     * @param array  $sortDirection the sort direction
     * @param string $sortOrder     the sorting order
     * @param int    $index         the index of sort direction array.
     *
     * @return array                  2 element array - $sort_order, $order_img
     *
     * @access private
     */
    private function getSortingUrlParams(array $sortDirection, $sortOrder, $index)
    {
        if (strtoupper(trim($sortDirection[$index])) === self::DESCENDING_SORT_DIR) {
            $sortOrder .= ' ASC';
            $orderImg   = ' ' . Generator::getImage(
                's_desc',
                __('Descending'),
                [
                    'class' => 'soimg',
                    'title' => '',
                ]
            );
            $orderImg  .= ' ' . Generator::getImage(
                's_asc',
                __('Ascending'),
                [
                    'class' => 'soimg hide',
                    'title' => '',
                ]
            );
        } else {
            $sortOrder .= ' DESC';
            $orderImg   = ' ' . Generator::getImage(
                's_asc',
                __('Ascending'),
                [
                    'class' => 'soimg',
                    'title' => '',
                ]
            );
            $orderImg  .=  ' ' . Generator::getImage(
                's_desc',
                __('Descending'),
                [
                    'class' => 'soimg hide',
                    'title' => '',
                ]
            );
        }

        return [
            $sortOrder,
            $orderImg,
        ];
    }

    /**
     * Get sort order link
     *
     * @see getTableHeaders()
     *
     * @param string        $orderImg      the sort order image
     * @param FieldMetadata $fieldsMeta    set of field properties
     * @param string        $orderUrl      the url for sort
     * @param string        $multiOrderUrl the url for sort
     *
     * @return string the sort order link
     *
     * @access private
     */
    private function getSortOrderLink(
        $orderImg,
        FieldMetadata $fieldsMeta,
        $orderUrl,
        $multiOrderUrl
    ) {
        $orderLinkParams = ['class' => 'sortlink'];

        $orderLinkContent = htmlspecialchars($fieldsMeta->name);
        $innerLinkContent = $orderLinkContent . $orderImg
            . '<input type="hidden" value="' . $multiOrderUrl . '">';

        return Generator::linkOrButton(
            $orderUrl,
            $innerLinkContent,
            $orderLinkParams
        );
    }

    private function getSortOrderHiddenInputs(
        array $multipleUrlParams,
        string $nameToUseInSort
    ): string {
        $sqlQuery = $multipleUrlParams['sql_query'];
        $sqlQueryAdd = $sqlQuery;
        $sqlQueryRemove = null;
        $parser = new Parser($sqlQuery);

        $firstStatement = $parser->statements[0] ?? null;
        $numberOfClausesFound = null;
        if ($firstStatement instanceof SelectStatement) {
            $orderClauses = $firstStatement->order ?? [];
            foreach ($orderClauses as $key => $order) {
                // If this is the column name, then remove it from the order clause
                if ($order->expr->column !== $nameToUseInSort) {
                    continue;
                }
                // remove the order clause for this column and from the counted array
                unset($firstStatement->order[$key], $orderClauses[$key]);
            }
            $numberOfClausesFound = count($orderClauses);
            $sqlQueryRemove = $firstStatement->build();
        }

        $multipleUrlParams['sql_query'] = $sqlQueryRemove ?? $sqlQuery;
        $multipleUrlParams['sql_signature'] = Core::signSqlQuery($multipleUrlParams['sql_query']);

        $urlRemoveOrder = Url::getFromRoute('/sql', $multipleUrlParams);
        if ($numberOfClausesFound !== null && $numberOfClausesFound === 0) {
            $urlRemoveOrder .= '&discard_remembered_sort=1';
        }

        $multipleUrlParams['sql_query'] = $sqlQueryAdd;
        $multipleUrlParams['sql_signature'] = Core::signSqlQuery($multipleUrlParams['sql_query']);

        $urlAddOrder = Url::getFromRoute('/sql', $multipleUrlParams);

        return '<input type="hidden" name="url-remove-order" value="' . $urlRemoveOrder . '">' . "\n"
             . '<input type="hidden" name="url-add-order" value="' . $urlAddOrder . '">';
    }

    /**
     * Check if the column contains numeric data. If yes, then set the
     * column header's alignment right
     *
     * @see  getDraggableClassForSortableColumns()
     *
     * @param FieldMetadata $fieldsMeta set of field properties
     * @param array         $thClass    array containing classes
     *
     * @return void
     */
    private function getClassForNumericColumnType(FieldMetadata $fieldsMeta, array &$thClass)
    {
        // This was defined in commit b661cd7c9b31f8bc564d2f9a1b8527e0eb966de8
        // For issue https://github.com/phpmyadmin/phpmyadmin/issues/4746
        if (
            ! $fieldsMeta->isType(FieldMetadata::TYPE_REAL)
            && ! $fieldsMeta->isMappedTypeBit
            && ! $fieldsMeta->isType(FieldMetadata::TYPE_INT)
        ) {
            return;
        }

        $thClass[] = 'text-end';
    }

    /**
     * Prepare columns to draggable effect for sortable columns
     *
     * @see getTableHeaders()
     *
     * @param bool          $colVisib        the column is visible (false)
     *                                        array                the column is not visible (string array)
     * @param string        $colVisibElement element of $col_visib array
     * @param FieldMetadata $fieldsMeta      set of field properties
     * @param string        $orderLink       the order link
     * @param string        $comments        the comment for the column
     *
     * @return string  html content
     *
     * @access private
     */
    private function getDraggableClassForSortableColumns(
        $colVisib,
        $colVisibElement,
        FieldMetadata $fieldsMeta,
        $orderLink,
        $comments
    ) {
        $draggableHtml = '<th';
        $thClass = [];
        $thClass[] = 'draggable';
        $this->getClassForNumericColumnType($fieldsMeta, $thClass);
        if ($colVisib && ! $colVisibElement) {
            $thClass[] = 'hide';
        }

        $thClass[] = 'column_heading';
        $thClass[] = 'sticky';
        if ($GLOBALS['cfg']['BrowsePointerEnable'] == true) {
            $thClass[] = 'pointer';
        }

        if ($GLOBALS['cfg']['BrowseMarkerEnable'] == true) {
            $thClass[] = 'marker';
        }

        $draggableHtml .= ' class="' . implode(' ', $thClass) . '"';

        $draggableHtml .= ' data-column="' . htmlspecialchars((string) $fieldsMeta->name)
            . '">' . $orderLink . $comments . '</th>';

        return $draggableHtml;
    }

    /**
     * Prepare columns to draggable effect for non sortable columns
     *
     * @see getTableHeaders()
     *
     * @param bool          $colVisib        the column is visible (false)
     *                                        array                    the column is not visible (string array)
     * @param string        $colVisibElement element of $col_visib array
     * @param bool          $conditionField  whether to add CSS class condition
     * @param FieldMetadata $fieldsMeta      set of field properties
     * @param string        $comments        the comment for the column
     *
     * @return string  html content
     *
     * @access private
     */
    private function getDraggableClassForNonSortableColumns(
        $colVisib,
        $colVisibElement,
        $conditionField,
        FieldMetadata $fieldsMeta,
        $comments
    ) {
        $draggableHtml = '<th';
        $thClass = [];
        $thClass[] = 'draggable';
        $thClass[] = 'sticky';
        $this->getClassForNumericColumnType($fieldsMeta, $thClass);
        if ($colVisib && ! $colVisibElement) {
            $thClass[] = 'hide';
        }

        if ($conditionField) {
            $thClass[] = 'condition';
        }

        $draggableHtml .= ' class="' . implode(' ', $thClass) . '"';

        $draggableHtml .= ' data-column="'
            . htmlspecialchars((string) $fieldsMeta->name) . '">';

        $draggableHtml .= htmlspecialchars((string) $fieldsMeta->name);

        $draggableHtml .= "\n" . $comments . '</th>';

        return $draggableHtml;
    }

    /**
     * Prepare column to show at right side - check boxes or empty column
     *
     * @see getTableHeaders()
     *
     * @param array  $displayParts          which elements to display
     * @param string $fullOrPartialTextLink full/partial link or text button
     * @param string $colspan               column span of table header
     *
     * @return string  html content
     *
     * @access private
     */
    private function getColumnAtRightSide(
        array &$displayParts,
        $fullOrPartialTextLink,
        $colspan
    ) {
        $rightColumnHtml = '';
        $displayParams = $this->properties['display_params'];

        // Displays the needed checkboxes at the right
        // column of the result table header if possible and required...
        if (
            ($GLOBALS['cfg']['RowActionLinks'] === self::POSITION_RIGHT)
            || ($GLOBALS['cfg']['RowActionLinks'] === self::POSITION_BOTH)
            && (($displayParts['edit_lnk'] != self::NO_EDIT_OR_DELETE)
            || ($displayParts['del_lnk'] != self::NO_EDIT_OR_DELETE))
            && ($displayParts['text_btn'] == '1')
        ) {
            $displayParams['emptyafter'] = ($displayParts['edit_lnk'] != self::NO_EDIT_OR_DELETE)
                && ($displayParts['del_lnk'] != self::NO_EDIT_OR_DELETE) ? 4 : 1;

            $rightColumnHtml .= "\n"
                . '<th class="column_action print_ignore" ' . $colspan . '>'
                . $fullOrPartialTextLink
                . '</th>';
        } elseif (
            ($GLOBALS['cfg']['RowActionLinks'] === self::POSITION_LEFT)
            || ($GLOBALS['cfg']['RowActionLinks'] === self::POSITION_BOTH)
            && (($displayParts['edit_lnk'] === self::NO_EDIT_OR_DELETE)
            && ($displayParts['del_lnk'] === self::NO_EDIT_OR_DELETE))
            && (! isset($GLOBALS['is_header_sent']) || ! $GLOBALS['is_header_sent'])
        ) {
            //     ... elseif no button, displays empty columns if required
            // (unless coming from Browse mode print view)

            $displayParams['emptyafter']
                = ($displayParts['edit_lnk'] != self::NO_EDIT_OR_DELETE)
                && ($displayParts['del_lnk'] != self::NO_EDIT_OR_DELETE) ? 4 : 1;

            $rightColumnHtml .= "\n" . '<td class="print_ignore" ' . $colspan
                . '></td>';
        }

        $this->properties['display_params'] = $displayParams;

        return $rightColumnHtml;
    }

    /**
     * Prepares the display for a value
     *
     * @see     getDataCellForGeometryColumns(),
     *          getDataCellForNonNumericColumns()
     *
     * @param string $class          class of table cell
     * @param bool   $conditionField whether to add CSS class condition
     * @param string $value          value to display
     *
     * @return string  the td
     *
     * @access private
     */
    private function buildValueDisplay($class, $conditionField, $value)
    {
        return $this->template->render('display/results/value_display', [
            'class' => $class,
            'condition_field' => $conditionField,
            'value' => $value,
        ]);
    }

    /**
     * Prepares the display for a null value
     *
     * @see     getDataCellForNumericColumns(),
     *          getDataCellForGeometryColumns(),
     *          getDataCellForNonNumericColumns()
     *
     * @param string        $class          class of table cell
     * @param bool          $conditionField whether to add CSS class condition
     * @param FieldMetadata $meta           the meta-information about this field
     * @param string        $align          cell alignment
     *
     * @return string  the td
     *
     * @access private
     */
    private function buildNullDisplay($class, $conditionField, FieldMetadata $meta, $align = '')
    {
        $classes = $this->addClass($class, $conditionField, $meta, '');

        return $this->template->render('display/results/null_display', [
            'align' => $align,
            'data_decimals' => $meta->decimals ?? -1,
            'data_type' => $meta->getMappedType(),
            'classes' => $classes,
        ]);
    }

    /**
     * Prepares the display for an empty value
     *
     * @see     getDataCellForNumericColumns(),
     *          getDataCellForGeometryColumns(),
     *          getDataCellForNonNumericColumns()
     *
     * @param string        $class          class of table cell
     * @param bool          $conditionField whether to add CSS class condition
     * @param FieldMetadata $meta           the meta-information about this field
     * @param string        $align          cell alignment
     *
     * @return string  the td
     *
     * @access private
     */
    private function buildEmptyDisplay($class, $conditionField, FieldMetadata $meta, $align = '')
    {
        $classes = $this->addClass($class, $conditionField, $meta, 'text-nowrap');

        return $this->template->render('display/results/empty_display', [
            'align' => $align,
            'classes' => $classes,
        ]);
    }

    /**
     * Adds the relevant classes.
     *
     * @see buildNullDisplay(), getRowData()
     *
     * @param string                       $class                class of table cell
     * @param bool                         $conditionField       whether to add CSS class
     *                                                            condition
     * @param FieldMetadata                $meta                 the meta-information about the
     *                                                           field
     * @param string                       $nowrap               avoid wrapping
     * @param bool                         $isFieldTruncated     is field truncated (display ...)
     * @param TransformationsPlugin|string $transformationPlugin transformation plugin.
     *                                                            Can also be the default function:
     *                                                            Core::mimeDefaultFunction
     * @param string                       $defaultFunction      default transformation function
     *
     * @return string the list of classes
     *
     * @access private
     */
    private function addClass(
        $class,
        $conditionField,
        FieldMetadata $meta,
        $nowrap,
        $isFieldTruncated = false,
        $transformationPlugin = '',
        $defaultFunction = ''
    ) {
        $classes = [
            $class,
            $nowrap,
        ];

        if (isset($meta->internalMediaType)) {
            $classes[] = preg_replace('/\//', '_', $meta->internalMediaType);
        }

        if ($conditionField) {
            $classes[] = 'condition';
        }

        if ($isFieldTruncated) {
            $classes[] = 'truncated';
        }

        $mediaTypeMap = $this->properties['mime_map'];
        $orgFullColName = $this->properties['db'] . '.' . $meta->orgtable
            . '.' . $meta->orgname;
        if (
            $transformationPlugin != $defaultFunction
            || ! empty($mediaTypeMap[$orgFullColName]['input_transformation'])
        ) {
            $classes[] = 'transformed';
        }

        // Define classes to be added to this data field based on the type of data

        if ($meta->isEnum()) {
            $classes[] = 'enum';
        }

        if ($meta->isSet()) {
            $classes[] = 'set';
        }

        if ($meta->isMappedTypeBit) {
            $classes[] = 'bit';
        }

        if ($meta->isBinary()) {
            $classes[] = 'hex';
        }

        return implode(' ', $classes);
    }

    /**
     * Prepare the body of the results table
     *
     * @see     getTable()
     *
     * @param int   $dtResult           the link id associated to the query
     *                                   which results have to be displayed
     * @param array $displayParts       which elements to display
     * @param array $map                the list of relations
     * @param array $analyzedSqlResults analyzed sql results
     * @param bool  $isLimitedDisplay   with limited operations or not
     *
     * @return string  html content
     *
     * @global array  $row                  current row data
     * @access private
     */
    private function getTableBody(
        &$dtResult,
        array &$displayParts,
        array $map,
        array $analyzedSqlResults,
        $isLimitedDisplay = false
    ) {
        global $dbi;

        // Mostly because of browser transformations, to make the row-data accessible in a plugin.
        global $row;

        $tableBodyHtml = '';

        // query without conditions to shorten URLs when needed, 200 is just
        // guess, it should depend on remaining URL length
        $urlSqlQuery = $this->getUrlSqlQuery($analyzedSqlResults);

        $displayParams = $this->properties['display_params'];

        if (! is_array($map)) {
            $map = [];
        }

        $rowNumber = 0;
        $displayParams['edit']       = [];
        $displayParams['copy']       = [];
        $displayParams['delete']     = [];
        $displayParams['data']       = [];
        $displayParams['row_delete'] = [];
        $this->properties['display_params'] = $displayParams;

        // name of the class added to all grid editable elements;
        // if we don't have all the columns of a unique key in the result set,
        //  do not permit grid editing
        if ($isLimitedDisplay || ! $this->properties['editable']) {
            $gridEditClass = '';
        } else {
            switch ($GLOBALS['cfg']['GridEditing']) {
                case 'double-click':
                    // trying to reduce generated HTML by using shorter
                    // classes like click1 and click2
                    $gridEditClass = 'grid_edit click2';
                    break;
                case 'click':
                    $gridEditClass = 'grid_edit click1';
                    break;
                default: // 'disabled'
                    $gridEditClass = '';
                    break;
            }
        }

        // prepare to get the column order, if available
        [$colOrder, $colVisib] = $this->getColumnParams(
            $analyzedSqlResults
        );

        // Correction University of Virginia 19991216 in the while below
        // Previous code assumed that all tables have keys, specifically that
        // the phpMyAdmin GUI should support row delete/edit only for such
        // tables.
        // Although always using keys is arguably the prescribed way of
        // defining a relational table, it is not required. This will in
        // particular be violated by the novice.
        // We want to encourage phpMyAdmin usage by such novices. So the code
        // below has been changed to conditionally work as before when the
        // table being displayed has one or more keys; but to display
        // delete/edit options correctly for tables without keys.

        $whereClauseMap = $this->properties['whereClauseMap'];
        while ($row = $dbi->fetchRow($dtResult)) {
            // add repeating headers
            if (
                ($rowNumber != 0) && ($_SESSION['tmpval']['repeat_cells'] != 0)
                && ! $rowNumber % $_SESSION['tmpval']['repeat_cells']
            ) {
                $tableBodyHtml .= $this->getRepeatingHeaders(
                    $displayParams
                );
            }

            $trClass = [];
            if ($GLOBALS['cfg']['BrowsePointerEnable'] != true) {
                $trClass[] = 'nopointer';
            }

            if ($GLOBALS['cfg']['BrowseMarkerEnable'] != true) {
                $trClass[] = 'nomarker';
            }

            // pointer code part
            $classes = (empty($trClass) ? ' ' : 'class="' . implode(' ', $trClass) . '"');
            $tableBodyHtml .= '<tr ' . $classes . ' >';

            // 1. Prepares the row

            // In print view these variable needs to be initialized
            $deleteUrl = null;
            $deleteString = null;
            $editString = null;
            $jsConf = null;
            $copyUrl = null;
            $copyString = null;
            $editUrl = null;

            // 1.2 Defines the URLs for the modify/delete link(s)

            if (
                ($displayParts['edit_lnk'] != self::NO_EDIT_OR_DELETE)
                || ($displayParts['del_lnk'] != self::NO_EDIT_OR_DELETE)
            ) {
                $expressions = [];

                if (
                    isset($analyzedSqlResults['statement'])
                    && $analyzedSqlResults['statement'] instanceof SelectStatement
                ) {
                    $expressions = $analyzedSqlResults['statement']->expr;
                }

                // Results from a "SELECT" statement -> builds the
                // WHERE clause to use in links (a unique key if possible)
                /**
                 * @todo $where_clause could be empty, for example a table
                 *       with only one field and it's a BLOB; in this case,
                 *       avoid to display the delete and edit links
                 */
                [$whereClause, $clauseIsUnique, $conditionArray] = Util::getUniqueCondition(
                    $dtResult,
                    $this->properties['fields_cnt'],
                    $this->properties['fields_meta'],
                    $row,
                    false,
                    $this->properties['table'],
                    $expressions
                );
                $whereClauseMap[$rowNumber][$this->properties['table']] = $whereClause;
                $this->properties['whereClauseMap'] = $whereClauseMap;

                // 1.2.1 Modify link(s) - update row case
                if ($displayParts['edit_lnk'] === self::UPDATE_ROW) {
                    [
                        $editUrl,
                        $copyUrl,
                        $editString,
                        $copyString,
                    ] = $this->getModifiedLinks(
                        $whereClause,
                        $clauseIsUnique,
                        $urlSqlQuery
                    );
                }

                // 1.2.2 Delete/Kill link(s)
                [$deleteUrl, $deleteString, $jsConf] = $this->getDeleteAndKillLinks(
                    $whereClause,
                    $clauseIsUnique,
                    $urlSqlQuery,
                    $displayParts['del_lnk'],
                    $row
                );

                // 1.3 Displays the links at left if required
                if (
                    ($GLOBALS['cfg']['RowActionLinks'] === self::POSITION_LEFT)
                    || ($GLOBALS['cfg']['RowActionLinks'] === self::POSITION_BOTH)
                ) {
                    $tableBodyHtml .= $this->template->render('display/results/checkbox_and_links', [
                        'position' => self::POSITION_LEFT,
                        'has_checkbox' => ! empty($deleteUrl) && $displayParts['del_lnk'] !== self::KILL_PROCESS,
                        'edit' => ['url' => $editUrl, 'string' => $editString, 'clause_is_unique' => $clauseIsUnique],
                        'copy' => ['url' => $copyUrl, 'string' => $copyString],
                        'delete' => ['url' => $deleteUrl, 'string' => $deleteString],
                        'row_number' => $rowNumber,
                        'where_clause' => $whereClause,
                        'condition' => json_encode($conditionArray),
                        'is_ajax' => Response::getInstance()->isAjax(),
                        'js_conf' => $jsConf ?? '',
                    ]);
                } elseif ($GLOBALS['cfg']['RowActionLinks'] === self::POSITION_NONE) {
                    $tableBodyHtml .= $this->template->render('display/results/checkbox_and_links', [
                        'position' => self::POSITION_NONE,
                        'has_checkbox' => ! empty($deleteUrl) && $displayParts['del_lnk'] !== self::KILL_PROCESS,
                        'edit' => ['url' => $editUrl, 'string' => $editString, 'clause_is_unique' => $clauseIsUnique],
                        'copy' => ['url' => $copyUrl, 'string' => $copyString],
                        'delete' => ['url' => $deleteUrl, 'string' => $deleteString],
                        'row_number' => $rowNumber,
                        'where_clause' => $whereClause,
                        'condition' => json_encode($conditionArray),
                        'is_ajax' => Response::getInstance()->isAjax(),
                        'js_conf' => $jsConf ?? '',
                    ]);
                }
            }

            // 2. Displays the rows' values
            if ($this->properties['mime_map'] === null) {
                $this->setMimeMap();
            }

            $tableBodyHtml .= $this->getRowValues(
                $dtResult,
                $row,
                $rowNumber,
                $colOrder,
                $map,
                $gridEditClass,
                $colVisib,
                $urlSqlQuery,
                $analyzedSqlResults
            );

            // 3. Displays the modify/delete links on the right if required
            if (
                ($displayParts['edit_lnk'] != self::NO_EDIT_OR_DELETE)
                || ($displayParts['del_lnk'] != self::NO_EDIT_OR_DELETE)
            ) {
                if (
                    ($GLOBALS['cfg']['RowActionLinks'] === self::POSITION_RIGHT)
                    || ($GLOBALS['cfg']['RowActionLinks'] === self::POSITION_BOTH)
                ) {
                    $tableBodyHtml .= $this->template->render('display/results/checkbox_and_links', [
                        'position' => self::POSITION_RIGHT,
                        'has_checkbox' => ! empty($deleteUrl) && $displayParts['del_lnk'] !== self::KILL_PROCESS,
                        'edit' => [
                            'url' => $editUrl,
                            'string' => $editString,
                            'clause_is_unique' => $clauseIsUnique ?? true,
                        ],
                        'copy' => ['url' => $copyUrl, 'string' => $copyString],
                        'delete' => ['url' => $deleteUrl, 'string' => $deleteString],
                        'row_number' => $rowNumber,
                        'where_clause' => $whereClause ?? '',
                        'condition' => json_encode($conditionArray ?? []),
                        'is_ajax' => Response::getInstance()->isAjax(),
                        'js_conf' => $jsConf ?? '',
                    ]);
                }
            }

            $tableBodyHtml .= '</tr>';
            $tableBodyHtml .= "\n";
            $rowNumber++;
        }

        return $tableBodyHtml;
    }

    /**
     * Sets the MIME details of the columns in the results set
     *
     * @return void
     */
    private function setMimeMap()
    {
        /** @var FieldMetadata[] $fieldsMeta */
        $fieldsMeta = $this->properties['fields_meta'];
        $mediaTypeMap = [];
        $added = [];

        for ($currentColumn = 0; $currentColumn < $this->properties['fields_cnt']; ++$currentColumn) {
            $meta = $fieldsMeta[$currentColumn];
            $orgFullTableName = $this->properties['db'] . '.' . $meta->orgtable;

            if (
                ! $GLOBALS['cfgRelation']['commwork']
                || ! $GLOBALS['cfgRelation']['mimework']
                || ! $GLOBALS['cfg']['BrowseMIME']
                || $_SESSION['tmpval']['hide_transformation']
                || ! empty($added[$orgFullTableName])
            ) {
                continue;
            }

            $mediaTypeMap = array_merge(
                $mediaTypeMap,
                $this->transformations->getMime($this->properties['db'], $meta->orgtable, false, true) ?? []
            );
            $added[$orgFullTableName] = true;
        }

        // special browser transformation for some SHOW statements
        if (
            $this->properties['is_show']
            && ! $_SESSION['tmpval']['hide_transformation']
        ) {
            preg_match(
                '@^SHOW[[:space:]]+(VARIABLES|(FULL[[:space:]]+)?'
                . 'PROCESSLIST|STATUS|TABLE|GRANTS|CREATE|LOGS|DATABASES|FIELDS'
                . ')@i',
                $this->properties['sql_query'],
                $which
            );

            if (isset($which[1])) {
                $str = ' ' . strtoupper($which[1]);
                $isShowProcessList = strpos($str, 'PROCESSLIST') > 0;
                if ($isShowProcessList) {
                    $mediaTypeMap['..Info'] = [
                        'mimetype' => 'Text_Plain',
                        'transformation' => 'output/Text_Plain_Sql.php',
                    ];
                }

                $isShowCreateTable = preg_match(
                    '@CREATE[[:space:]]+TABLE@i',
                    $this->properties['sql_query']
                );
                if ($isShowCreateTable) {
                    $mediaTypeMap['..Create Table'] = [
                        'mimetype' => 'Text_Plain',
                        'transformation' => 'output/Text_Plain_Sql.php',
                    ];
                }
            }
        }

        $this->properties['mime_map'] = $mediaTypeMap;
    }

    /**
     * Get the values for one data row
     *
     * @see     getTableBody()
     *
     * @param int               $dtResult           the link id associated to the query
     *                                               which results have to be displayed
     * @param array             $row                current row data
     * @param int               $rowNumber          the index of current row
     * @param array|false       $colOrder           the column order false when
     *                                               a property not found false
     *                                               when a property not found
     * @param array             $map                the list of relations
     * @param string            $gridEditClass      the class for all editable
     *                                                columns
     * @param bool|array|string $colVisib           column is visible(false);
     *                                               column isn't visible(string
     *                                               array)
     * @param string            $urlSqlQuery        the analyzed sql query
     * @param array             $analyzedSqlResults analyzed sql results
     *
     * @return string  html content
     *
     * @access private
     */
    private function getRowValues(
        &$dtResult,
        array $row,
        $rowNumber,
        $colOrder,
        array $map,
        $gridEditClass,
        $colVisib,
        $urlSqlQuery,
        array $analyzedSqlResults
    ) {
        $rowValuesHtml = '';

        // Following variable are needed for use in isset/empty or
        // use with array indexes/safe use in foreach
        $sqlQuery = $this->properties['sql_query'];
        /** @var FieldMetadata[] $fieldsMeta */
        $fieldsMeta = $this->properties['fields_meta'];
        $highlightColumns = $this->properties['highlight_columns'];
        $mediaTypeMap = $this->properties['mime_map'];

        $rowInfo = $this->getRowInfoForSpecialLinks($row, $colOrder);

        $whereClauseMap = $this->properties['whereClauseMap'];

        $columnCount = $this->properties['fields_cnt'];

        // Load SpecialSchemaLinks for all rows
        $specialSchemaLinks = SpecialSchemaLinks::get();

        for ($currentColumn = 0; $currentColumn < $columnCount; ++$currentColumn) {
            // assign $i with appropriate column order
            $i = is_array($colOrder) ? $colOrder[$currentColumn] : $currentColumn;

            $meta = $fieldsMeta[$i];
            $orgFullColName = $this->properties['db'] . '.' . $meta->orgtable . '.' . $meta->orgname;

            $notNullClass = $meta->isNotNull() ? 'not_null' : '';
            $relationClass = isset($map[$meta->name]) ? 'relation' : '';
            $hideClass = is_array($colVisib) && isset($colVisib[$currentColumn]) && ! $colVisib[$currentColumn]
                ? 'hide'
                : '';
            $gridEdit = $meta->orgtable != '' ? $gridEditClass : '';

            // handle datetime-related class, for grid editing
            $fieldTypeClass = $this->getClassForDateTimeRelatedFields($meta);

            $isFieldTruncated = false;
            // combine all the classes applicable to this column's value
            $class = $this->getClassesForColumn(
                $gridEdit,
                $notNullClass,
                $relationClass,
                $hideClass,
                $fieldTypeClass
            );

            //  See if this column should get highlight because it's used in the
            //  where-query.
            $conditionField = isset($highlightColumns)
                && (isset($highlightColumns[$meta->name])
                || isset($highlightColumns[Util::backquote($meta->name)]));

            // Wrap MIME-transformations. [MIME]
            $defaultFunction = [
                Core::class,
                'mimeDefaultFunction',
            ]; // default_function
            $transformationPlugin = $defaultFunction;
            $transformOptions = [];

            if (
                $GLOBALS['cfgRelation']['mimework']
                && $GLOBALS['cfg']['BrowseMIME']
            ) {
                if (
                    isset($mediaTypeMap[$orgFullColName]['mimetype'])
                    && ! empty($mediaTypeMap[$orgFullColName]['transformation'])
                ) {
                    $file = $mediaTypeMap[$orgFullColName]['transformation'];
                    $includeFile = 'libraries/classes/Plugins/Transformations/' . $file;

                    if (@file_exists($includeFile)) {
                        $className = $this->transformations->getClassName($includeFile);
                        if (class_exists($className)) {
                            // todo add $plugin_manager
                            $pluginManager = null;
                            $transformationPlugin = new $className(
                                $pluginManager
                            );

                            $transformOptions = $this->transformations->getOptions(
                                $mediaTypeMap[$orgFullColName]['transformation_options'] ?? ''
                            );

                            $meta->internalMediaType = str_replace(
                                '_',
                                '/',
                                $mediaTypeMap[$orgFullColName]['mimetype']
                            );
                        }
                    }
                }
            }

            // Check whether the field needs to display with syntax highlighting

            $dbLower = mb_strtolower($this->properties['db']);
            $tblLower = mb_strtolower($meta->orgtable);
            $nameLower = mb_strtolower($meta->orgname);
            if (
                ! empty($this->transformationInfo[$dbLower][$tblLower][$nameLower])
                && isset($row[$i])
                && (trim($row[$i]) != '')
                && ! $_SESSION['tmpval']['hide_transformation']
            ) {
                include_once $this->transformationInfo[$dbLower][$tblLower][$nameLower][0];
                $transformationPlugin = new $this->transformationInfo[$dbLower][$tblLower][$nameLower][1](null);

                $transformOptions = $this->transformations->getOptions(
                    $mediaTypeMap[$orgFullColName]['transformation_options'] ?? ''
                );

                $orgTable = mb_strtolower($meta->orgtable);
                $orgName = mb_strtolower($meta->orgname);

                $meta->internalMediaType = str_replace(
                    '_',
                    '/',
                    $this->transformationInfo[$dbLower][$orgTable][$orgName][2]
                );
            }

            // Check for the predefined fields need to show as link in schemas
            if (! empty($specialSchemaLinks[$dbLower][$tblLower][$nameLower])) {
                $linkingUrl = $this->getSpecialLinkUrl(
                    $specialSchemaLinks,
                    $row[$i],
                    $rowInfo,
                    mb_strtolower($meta->orgname)
                );
                $transformationPlugin = new Text_Plain_Link();

                $transformOptions  = [
                    0 => $linkingUrl,
                    2 => true,
                ];

                $meta->internalMediaType = str_replace(
                    '_',
                    '/',
                    'Text/Plain'
                );
            }

            $expressions = [];

            if (
                isset($analyzedSqlResults['statement'])
                && $analyzedSqlResults['statement'] instanceof SelectStatement
            ) {
                $expressions = $analyzedSqlResults['statement']->expr;
            }

            /**
             * The result set can have columns from more than one table,
             * this is why we have to check for the unique conditions
             * related to this table; however getUniqueCondition() is
             * costly and does not need to be called if we already know
             * the conditions for the current table.
             */
            if (! isset($whereClauseMap[$rowNumber][$meta->orgtable])) {
                $uniqueConditions = Util::getUniqueCondition(
                    $dtResult,
                    $this->properties['fields_cnt'],
                    $this->properties['fields_meta'],
                    $row,
                    false,
                    $meta->orgtable,
                    $expressions
                );
                $whereClauseMap[$rowNumber][$meta->orgtable] = $uniqueConditions[0];
            }

            $urlParams = [
                'db'            => $this->properties['db'],
                'table'         => $meta->orgtable,
                'where_clause_sign' => Core::signSqlQuery($whereClauseMap[$rowNumber][$meta->orgtable]),
                'where_clause'  => $whereClauseMap[$rowNumber][$meta->orgtable],
                'transform_key' => $meta->orgname,
            ];

            if (! empty($sqlQuery)) {
                $urlParams['sql_query'] = $urlSqlQuery;
            }

            $transformOptions['wrapper_link'] = Url::getCommon($urlParams);
            $transformOptions['wrapper_params'] = $urlParams;

            $displayParams = $this->properties['display_params'];

            // in some situations (issue 11406), numeric returns 1
            // even for a string type
            // for decimal numeric is returning 1
            // have to improve logic
            if (
                ($meta->isNumeric && $meta->isNotType(FieldMetadata::TYPE_STRING))
                || $meta->isType(FieldMetadata::TYPE_REAL)
            ) {
                // n u m e r i c

                $displayParams['data'][$rowNumber][$i] = $this->getDataCellForNumericColumns(
                    $row[$i] === null ? null : (string) $row[$i],
                    $class,
                    $conditionField,
                    $meta,
                    $map,
                    $isFieldTruncated,
                    $analyzedSqlResults,
                    $transformationPlugin,
                    $defaultFunction,
                    $transformOptions
                );
            } elseif ($meta->isMappedTypeGeometry) {
                // g e o m e t r y

                // Remove 'grid_edit' from $class as we do not allow to
                // inline-edit geometry data.
                $class = str_replace('grid_edit', '', $class);

                $displayParams['data'][$rowNumber][$i] = $this->getDataCellForGeometryColumns(
                    $row[$i],
                    $class,
                    $meta,
                    $map,
                    $urlParams,
                    $conditionField,
                    $transformationPlugin,
                    $defaultFunction,
                    $transformOptions,
                    $analyzedSqlResults
                );
            } else {
                // n o t   n u m e r i c

                $displayParams['data'][$rowNumber][$i] = $this->getDataCellForNonNumericColumns(
                    $row[$i],
                    $class,
                    $meta,
                    $map,
                    $urlParams,
                    $conditionField,
                    $transformationPlugin,
                    $defaultFunction,
                    $transformOptions,
                    $isFieldTruncated,
                    $analyzedSqlResults,
                    $dtResult,
                    $i
                );
            }

            // output stored cell
            $rowValuesHtml .= $displayParams['data'][$rowNumber][$i];

            if (isset($displayParams['rowdata'][$i][$rowNumber])) {
                $displayParams['rowdata'][$i][$rowNumber]
                    .= $displayParams['data'][$rowNumber][$i];
            } else {
                $displayParams['rowdata'][$i][$rowNumber]
                    = $displayParams['data'][$rowNumber][$i];
            }

            $this->properties['display_params'] = $displayParams;
        }

        return $rowValuesHtml;
    }

    /**
     * Get link for display special schema links
     *
     * @param array  $specialSchemaLinks special schema links
     * @param string $columnValue        column value
     * @param array  $rowInfo            information about row
     * @param string $fieldName          column name
     *
     * @return string generated link
     */
    private function getSpecialLinkUrl(
        array $specialSchemaLinks,
        $columnValue,
        array $rowInfo,
        string $fieldName
    ) {
        $linkingUrlParams = [];
        $db = mb_strtolower($this->properties['db']);
        $table = mb_strtolower($this->properties['table']);
        $linkRelations = $specialSchemaLinks[$db][$table][$fieldName];

        if (! is_array($linkRelations['link_param'])) {
            $linkingUrlParams[$linkRelations['link_param']] = $columnValue;
        } else {
            // Consider only the case of creating link for column field
            // sql query that needs to be passed as url param
            $sql = 'SELECT `' . $columnValue . '` FROM `'
                . $rowInfo[$linkRelations['link_param'][1]] . '`.`'
                . $rowInfo[$linkRelations['link_param'][2]] . '`';
            $linkingUrlParams[$linkRelations['link_param'][0]] = $sql;
        }

        $divider = strpos($linkRelations['default_page'], '?') ? '&' : '?';
        if (empty($linkRelations['link_dependancy_params'])) {
            return $linkRelations['default_page']
                . Url::getCommonRaw($linkingUrlParams, $divider);
        }

        foreach ($linkRelations['link_dependancy_params'] as $newParam) {
            // If param_info is an array, set the key and value
            // from that array
            if (is_array($newParam['param_info'])) {
                $linkingUrlParams[$newParam['param_info'][0]] = $newParam['param_info'][1];
                continue;
            }

            $linkingUrlParams[$newParam['param_info']] = $rowInfo[mb_strtolower($newParam['column_name'])];

            // Special case 1 - when executing routines, according
            // to the type of the routine, url param changes
            if (empty($rowInfo['routine_type'])) {
                continue;
            }
        }

        return $linkRelations['default_page']
            . Url::getCommonRaw($linkingUrlParams, $divider);
    }

    /**
     * Prepare row information for display special links
     *
     * @param array      $row      current row data
     * @param array|bool $colOrder the column order
     *
     * @return array associative array with column nama -> value
     */
    private function getRowInfoForSpecialLinks(array $row, $colOrder)
    {
        $rowInfo = [];
        /** @var FieldMetadata[] $fieldsMeta */
        $fieldsMeta = $this->properties['fields_meta'];

        for ($n = 0; $n < $this->properties['fields_cnt']; ++$n) {
            $m = is_array($colOrder) ? $colOrder[$n] : $n;
            $rowInfo[mb_strtolower($fieldsMeta[$m]->orgname)] = $row[$m];
        }

        return $rowInfo;
    }

    /**
     * Get url sql query without conditions to shorten URLs
     *
     * @see     getTableBody()
     *
     * @param array $analyzedSqlResults analyzed sql results
     *
     * @return string analyzed sql query
     *
     * @access private
     */
    private function getUrlSqlQuery(array $analyzedSqlResults)
    {
        if (
            ($analyzedSqlResults['querytype'] !== 'SELECT')
            || (mb_strlen($this->properties['sql_query']) < 200)
        ) {
            return $this->properties['sql_query'];
        }

        $query = 'SELECT ' . Query::getClause(
            $analyzedSqlResults['statement'],
            $analyzedSqlResults['parser']->list,
            'SELECT'
        );

        $fromClause = Query::getClause(
            $analyzedSqlResults['statement'],
            $analyzedSqlResults['parser']->list,
            'FROM'
        );

        if (! empty($fromClause)) {
            $query .= ' FROM ' . $fromClause;
        }

        return $query;
    }

    /**
     * Get column order and column visibility
     *
     * @see    getTableBody()
     *
     * @param array $analyzedSqlResults analyzed sql results
     *
     * @return array 2 element array - $col_order, $col_visib
     *
     * @access private
     */
    private function getColumnParams(array $analyzedSqlResults)
    {
        if ($this->isSelect($analyzedSqlResults)) {
            $pmatable = new Table($this->properties['table'], $this->properties['db']);
            $colOrder = $pmatable->getUiProp(Table::PROP_COLUMN_ORDER);
            /* Validate the value */
            if ($colOrder !== false) {
                $fieldsCount = $this->properties['fields_cnt'];
                foreach ($colOrder as $value) {
                    if ($value < $fieldsCount) {
                        continue;
                    }

                    $pmatable->removeUiProp(Table::PROP_COLUMN_ORDER);
                    $fieldsCount = false;
                }
            }

            $colVisib = $pmatable->getUiProp(Table::PROP_COLUMN_VISIB);
        } else {
            $colOrder = false;
            $colVisib = false;
        }

        return [
            $colOrder,
            $colVisib,
        ];
    }

    /**
     * Get HTML for repeating headers
     *
     * @see    getTableBody()
     *
     * @param array $displayParams holds various display info
     *
     * @return string html content
     *
     * @access private
     */
    private function getRepeatingHeaders(
        array $displayParams
    ) {
        $headerHtml = '<tr>' . "\n";

        if ($displayParams['emptypre'] > 0) {
            $headerHtml .= '    <th colspan="'
                . $displayParams['emptypre'] . '">'
                . "\n" . '        &nbsp;</th>' . "\n";
        } elseif ($GLOBALS['cfg']['RowActionLinks'] === self::POSITION_NONE) {
            $headerHtml .= '    <th></th>' . "\n";
        }

        foreach ($displayParams['desc'] as $val) {
            $headerHtml .= $val;
        }

        if ($displayParams['emptyafter'] > 0) {
            $headerHtml .= '    <th colspan="' . $displayParams['emptyafter']
                . '">'
                . "\n" . '        &nbsp;</th>' . "\n";
        }

        $headerHtml .= '</tr>' . "\n";

        return $headerHtml;
    }

    /**
     * Get modified links
     *
     * @see     getTableBody()
     *
     * @param string $whereClause    the where clause of the sql
     * @param bool   $clauseIsUnique the unique condition of clause
     * @param string $urlSqlQuery    the analyzed sql query
     *
     * @return array<int,string>       5 element array - $edit_url, $copy_url,
     *                                                   $edit_str, $copy_str
     *
     * @access private
     */
    private function getModifiedLinks(
        $whereClause,
        $clauseIsUnique,
        $urlSqlQuery
    ) {
        $urlParams = [
            'db'               => $this->properties['db'],
            'table'            => $this->properties['table'],
            'where_clause'     => $whereClause,
            'clause_is_unique' => $clauseIsUnique,
            'sql_query'        => $urlSqlQuery,
            'goto'             => Url::getFromRoute('/sql'),
        ];

        $editUrl = Url::getFromRoute(
            '/table/change',
            $urlParams + ['default_action' => 'update']
        );

        $copyUrl = Url::getFromRoute(
            '/table/change',
            $urlParams + ['default_action' => 'insert']
        );

        $editStr = $this->getActionLinkContent(
            'b_edit',
            __('Edit')
        );
        $copyStr = $this->getActionLinkContent(
            'b_insrow',
            __('Copy')
        );

        return [
            $editUrl,
            $copyUrl,
            $editStr,
            $copyStr,
        ];
    }

    /**
     * Get delete and kill links
     *
     * @see     getTableBody()
     *
     * @param string $whereClause    the where clause of the sql
     * @param bool   $clauseIsUnique the unique condition of clause
     * @param string $urlSqlQuery    the analyzed sql query
     * @param string $deleteLink     the delete link of current row
     * @param array  $row            the current row
     *
     * @return array                    3 element array
     *                                  $del_url, $del_str, $js_conf
     *
     * @access private
     */
    private function getDeleteAndKillLinks(
        $whereClause,
        $clauseIsUnique,
        $urlSqlQuery,
        $deleteLink,
        array $row
    ) {
        global $dbi;

        $goto = $this->properties['goto'];

        if ($deleteLink === self::DELETE_ROW) { // delete row case
            $urlParams = [
                'db'        => $this->properties['db'],
                'table'     => $this->properties['table'],
                'sql_query' => $urlSqlQuery,
                'message_to_show' => __('The row has been deleted.'),
                'goto'      => empty($goto) ? Url::getFromRoute('/table/sql') : $goto,
            ];

            $linkGoto = Url::getFromRoute('/sql', $urlParams);

            $deleteQuery = 'DELETE FROM '
                . Util::backquote($this->properties['table'])
                . ' WHERE ' . $whereClause .
                ($clauseIsUnique ? '' : ' LIMIT 1');

            $urlParams = [
                'db'        => $this->properties['db'],
                'table'     => $this->properties['table'],
                'sql_query' => $deleteQuery,
                'message_to_show' => __('The row has been deleted.'),
                'goto'      => $linkGoto,
            ];
            $deleteUrl  = Url::getFromRoute('/sql', $urlParams);

            $jsConf  = 'DELETE FROM ' . Sanitize::jsFormat($this->properties['table'])
                . ' WHERE ' . Sanitize::jsFormat($whereClause, false)
                . ($clauseIsUnique ? '' : ' LIMIT 1');

            $deleteString = $this->getActionLinkContent('b_drop', __('Delete'));
        } elseif ($deleteLink === self::KILL_PROCESS) { // kill process case
            $urlParams = [
                'db'        => $this->properties['db'],
                'table'     => $this->properties['table'],
                'sql_query' => $urlSqlQuery,
                'goto'      => Url::getFromRoute('/'),
            ];

            $linkGoto = Url::getFromRoute('/sql', $urlParams);

            $kill = $dbi->getKillQuery((int) $row[0]);

            $urlParams = [
                'db'        => 'mysql',
                'sql_query' => $kill,
                'goto'      => $linkGoto,
            ];

            $deleteUrl = Url::getFromRoute('/sql', $urlParams);
            $jsConf = $kill;
            $deleteString = Generator::getIcon(
                'b_drop',
                __('Kill')
            );
        } else {
            $deleteUrl = $deleteString = $jsConf = null;
        }

        return [
            $deleteUrl,
            $deleteString,
            $jsConf,
        ];
    }

    /**
     * Get content inside the table row action links (Edit/Copy/Delete)
     *
     * @see     getModifiedLinks(), getDeleteAndKillLinks()
     *
     * @param string $icon        The name of the file to get
     * @param string $displayText The text displaying after the image icon
     *
     * @return string
     *
     * @access private
     */
    private function getActionLinkContent($icon, $displayText)
    {
        $linkContent = '';

        if (
            isset($GLOBALS['cfg']['RowActionType'])
            && $GLOBALS['cfg']['RowActionType'] === self::ACTION_LINK_CONTENT_ICONS
        ) {
            $linkContent .= '<span class="text-nowrap">'
                . Generator::getImage(
                    $icon,
                    $displayText
                )
                . '</span>';
        } elseif (
            isset($GLOBALS['cfg']['RowActionType'])
            && $GLOBALS['cfg']['RowActionType'] === self::ACTION_LINK_CONTENT_TEXT
        ) {
            $linkContent .= '<span class="text-nowrap">' . $displayText . '</span>';
        } else {
            $linkContent .= Generator::getIcon(
                $icon,
                $displayText
            );
        }

        return $linkContent;
    }

    /**
     * Get the combined classes for a column
     *
     * @see     getTableBody()
     *
     * @param string $gridEditClass  the class for all editable columns
     * @param string $notNullClass   the class for not null columns
     * @param string $relationClass  the class for relations in a column
     * @param string $hideClass      the class for visibility of a column
     * @param string $fieldTypeClass the class related to type of the field
     *
     * @return string the combined classes
     *
     * @access private
     */
    private function getClassesForColumn(
        string $gridEditClass,
        string $notNullClass,
        string $relationClass,
        string $hideClass,
        string $fieldTypeClass
    ) {
        return 'data ' . $gridEditClass . ' ' . $notNullClass . ' '
            . $relationClass . ' ' . $hideClass . ' ' . $fieldTypeClass;
    }

    /**
     * Get class for datetime related fields
     *
     * @see    getTableBody()
     *
     * @param FieldMetadata $meta the type of the column field
     *
     * @return string   the class for the column
     *
     * @access private
     */
    private function getClassForDateTimeRelatedFields(FieldMetadata $meta): string
    {
        $fieldTypeClass = '';

        if (
            $meta->isMappedTypeTimestamp
            || $meta->isType(FieldMetadata::TYPE_DATETIME)
        ) {
            $fieldTypeClass = 'datetimefield';
        } elseif ($meta->isType(FieldMetadata::TYPE_DATE)) {
            $fieldTypeClass = 'datefield';
        } elseif ($meta->isType(FieldMetadata::TYPE_TIME)) {
            $fieldTypeClass = 'timefield';
        } elseif ($meta->isType(FieldMetadata::TYPE_STRING)) {
            $fieldTypeClass = 'text';
        }

        return $fieldTypeClass;
    }

    /**
     * Prepare data cell for numeric type fields
     *
     * @see    getTableBody()
     *
     * @param string|null           $column               the column's value
     * @param string                $class                the html class for column
     * @param bool                  $conditionField       the column should highlighted
     *                                                     or not
     * @param FieldMetadata         $meta                 the meta-information about this
     *                                               field
     * @param array                 $map                  the list of relations
     * @param bool                  $isFieldTruncated     the condition for blob data
     *                                                      replacements
     * @param array                 $analyzedSqlResults   the analyzed query
     * @param TransformationsPlugin $transformationPlugin the name of transformation plugin
     * @param string                $defaultFunction      the default transformation
     *                                                     function
     * @param array                 $transformOptions     the transformation parameters
     *
     * @return string the prepared cell, html content
     *
     * @access private
     */
    private function getDataCellForNumericColumns(
        ?string $column,
        $class,
        $conditionField,
        FieldMetadata $meta,
        array $map,
        $isFieldTruncated,
        array $analyzedSqlResults,
        $transformationPlugin,
        $defaultFunction,
        array $transformOptions
    ) {
        if (! isset($column) || $column === null) {
            $cell = $this->buildNullDisplay(
                'text-end ' . $class,
                $conditionField,
                $meta,
                ''
            );
        } elseif ($column != '') {
            $nowrap = ' text-nowrap';
            $whereComparison = ' = ' . $column;

            $cell = $this->getRowData(
                'text-end ' . $class,
                $conditionField,
                $analyzedSqlResults,
                $meta,
                $map,
                $column,
                $column,
                $transformationPlugin,
                $defaultFunction,
                $nowrap,
                $whereComparison,
                $transformOptions,
                $isFieldTruncated,
                ''
            );
        } else {
            $cell = $this->buildEmptyDisplay(
                'text-end ' . $class,
                $conditionField,
                $meta,
                ''
            );
        }

        return $cell;
    }

    /**
     * Get data cell for geometry type fields
     *
     * @see     getTableBody()
     *
     * @param string|null           $column               the relevant column in data row
     * @param string                $class                the html class for column
     * @param FieldMetadata         $meta                 the meta-information about
     *                                               this field
     * @param array                 $map                  the list of relations
     * @param array                 $urlParams            the parameters for generate url
     * @param bool                  $conditionField       the column should highlighted
     *                                                     or not
     * @param TransformationsPlugin $transformationPlugin the name of transformation
     *                                                     function
     * @param string                $defaultFunction      the default transformation
     *                                                     function
     * @param string                $transformOptions     the transformation parameters
     * @param array                 $analyzedSqlResults   the analyzed query
     *
     * @return string the prepared data cell, html content
     *
     * @access private
     */
    private function getDataCellForGeometryColumns(
        ?string $column,
        $class,
        FieldMetadata $meta,
        array $map,
        array $urlParams,
        $conditionField,
        $transformationPlugin,
        $defaultFunction,
        $transformOptions,
        array $analyzedSqlResults
    ) {
        if (! isset($column) || $column === null) {
            return $this->buildNullDisplay($class, $conditionField, $meta);
        }

        if ($column == '') {
            return $this->buildEmptyDisplay($class, $conditionField, $meta);
        }

        // Display as [GEOMETRY - (size)]
        if ($_SESSION['tmpval']['geoOption'] === self::GEOMETRY_DISP_GEOM) {
            $geometryText = $this->handleNonPrintableContents(
                'GEOMETRY',
                $column,
                $transformationPlugin,
                $transformOptions,
                $defaultFunction,
                $meta,
                $urlParams
            );

            return $this->buildValueDisplay(
                $class,
                $conditionField,
                $geometryText
            );
        }

        if ($_SESSION['tmpval']['geoOption'] === self::GEOMETRY_DISP_WKT) {
            // Prepare in Well Known Text(WKT) format.
            $whereComparison = ' = ' . $column;

            // Convert to WKT format
            $wktval = Util::asWKT($column);
            [
                $isFieldTruncated,
                $displayedColumn,
                // skip 3rd param
            ] = $this->getPartialText($wktval);

            return $this->getRowData(
                $class,
                $conditionField,
                $analyzedSqlResults,
                $meta,
                $map,
                $wktval,
                $displayedColumn,
                $transformationPlugin,
                $defaultFunction,
                '',
                $whereComparison,
                $transformOptions,
                $isFieldTruncated,
                ''
            );
        }

        // Prepare in  Well Known Binary (WKB) format.

        if ($_SESSION['tmpval']['display_binary']) {
            $whereComparison = ' = ' . $column;

            $wkbval = substr(bin2hex($column), 8);
            [
                $isFieldTruncated,
                $displayedColumn,
                // skip 3rd param
            ] = $this->getPartialText($wkbval);

            return $this->getRowData(
                $class,
                $conditionField,
                $analyzedSqlResults,
                $meta,
                $map,
                $wkbval,
                $displayedColumn,
                $transformationPlugin,
                $defaultFunction,
                '',
                $whereComparison,
                $transformOptions,
                $isFieldTruncated,
                ''
            );
        }

        $wkbval = $this->handleNonPrintableContents(
            'BINARY',
            $column,
            $transformationPlugin,
            $transformOptions,
            $defaultFunction,
            $meta,
            $urlParams
        );

        return $this->buildValueDisplay(
            $class,
            $conditionField,
            $wkbval
        );
    }

    /**
     * Get data cell for non numeric type fields
     *
     * @see    getTableBody()
     *
     * @param string|null           $column               the relevant column in data row
     * @param string                $class                the html class for column
     * @param FieldMetadata         $meta                 the meta-information about
     *                                               the field
     * @param array                 $map                  the list of relations
     * @param array                 $urlParams            the parameters for generate
     *                                                      url
     * @param bool                  $conditionField       the column should highlighted
     *                                                     or not
     * @param TransformationsPlugin $transformationPlugin the name of transformation
     *                                                     function
     * @param string                $defaultFunction      the default transformation
     *                                                     function
     * @param string                $transformOptions     the transformation parameters
     * @param bool                  $isFieldTruncated     is data truncated due to
     *                                                      LimitChars
     * @param array                 $analyzedSqlResults   the analyzed query
     * @param int                   $dtResult             the link id associated to
     *                                                     the query which results
     *                                                     have to be displayed
     * @param int                   $colIndex             the column index
     *
     * @return string the prepared data cell, html content
     *
     * @access private
     */
    private function getDataCellForNonNumericColumns(
        ?string $column,
        $class,
        FieldMetadata $meta,
        array $map,
        array $urlParams,
        $conditionField,
        $transformationPlugin,
        $defaultFunction,
        $transformOptions,
        $isFieldTruncated,
        array $analyzedSqlResults,
        &$dtResult,
        $colIndex
    ) {
        global $dbi;

        $originalLength = 0;

        $isAnalyse = $this->properties['is_analyse'];

        $bIsText = is_object($transformationPlugin)
            && strpos($transformationPlugin->getMIMEType(), 'Text') === false;

        // disable inline grid editing
        // if binary fields are protected
        // or transformation plugin is of non text type
        // such as image
        $isTypeBlob = $meta->isType(FieldMetadata::TYPE_BLOB);
        $cfgProtectBinary = $GLOBALS['cfg']['ProtectBinary'];
        if (
            ($meta->isBinary()
            && (
                $cfgProtectBinary === 'all'
                || ($cfgProtectBinary === 'noblob' && ! $isTypeBlob)
                || ($cfgProtectBinary === 'blob' && $isTypeBlob)
                )
            ) || $bIsText
        ) {
            $class = str_replace('grid_edit', '', $class);
        }

        if (! isset($column) || $column === null) {
            return $this->buildNullDisplay($class, $conditionField, $meta);
        }

        if ($column == '') {
            return $this->buildEmptyDisplay($class, $conditionField, $meta);
        }

        // Cut all fields to $GLOBALS['cfg']['LimitChars']
        // (unless it's a link-type transformation or binary)
        $displayedColumn = $column;
        if (
            ! (is_object($transformationPlugin)
            && strpos($transformationPlugin->getName(), 'Link') !== false)
            && ! $meta->isBinary()
        ) {
            [
                $isFieldTruncated,
                $column,
                $originalLength,
            ] = $this->getPartialText($column);
        }

        $formatted = false;
        if ($meta->isMappedTypeBit) {
            $displayedColumn = Util::printableBitValue(
                (int) $displayedColumn,
                (int) $meta->length
            );

            // some results of PROCEDURE ANALYSE() are reported as
            // being BINARY but they are quite readable,
            // so don't treat them as BINARY
        } elseif (
            $meta->isBinary()
            && ! (isset($isAnalyse) && $isAnalyse)
        ) {
            // we show the BINARY or BLOB message and field's size
            // (or maybe use a transformation)
            $binaryOrBlob = 'BLOB';
            if ($meta->isType(FieldMetadata::TYPE_STRING)) {
                $binaryOrBlob = 'BINARY';
            }

            $displayedColumn = $this->handleNonPrintableContents(
                $binaryOrBlob,
                $displayedColumn,
                $transformationPlugin,
                $transformOptions,
                $defaultFunction,
                $meta,
                $urlParams,
                $isFieldTruncated
            );
            $class = $this->addClass(
                $class,
                $conditionField,
                $meta,
                '',
                $isFieldTruncated,
                $transformationPlugin,
                $defaultFunction
            );
            $result = strip_tags($column);
            // disable inline grid editing
            // if binary or blob data is not shown
            if (stripos($result, $binaryOrBlob) !== false) {
                $class = str_replace('grid_edit', '', $class);
            }

            $formatted = true;
        }

        if ($formatted) {
            return $this->buildValueDisplay(
                $class,
                $conditionField,
                $displayedColumn
            );
        }

        // transform functions may enable no-wrapping:
        $functionNoWrap = 'applyTransformationNoWrap';

        $boolNoWrap = ($defaultFunction != $transformationPlugin)
            && method_exists($transformationPlugin, $functionNoWrap)
            ? $transformationPlugin->$functionNoWrap($transformOptions)
            : false;

        // do not wrap if date field type or if no-wrapping enabled by transform functions
        // otherwise, preserve whitespaces and wrap
        $nowrap = $meta->isDateTimeType() || $boolNoWrap ? 'text-nowrap' : 'pre_wrap';

        $whereComparison = ' = \''
            . $dbi->escapeString($column)
            . '\'';

        return $this->getRowData(
            $class,
            $conditionField,
            $analyzedSqlResults,
            $meta,
            $map,
            $column,
            $displayedColumn,
            $transformationPlugin,
            $defaultFunction,
            $nowrap,
            $whereComparison,
            $transformOptions,
            $isFieldTruncated,
            $originalLength
        );
    }

    /**
     * Checks the posted options for viewing query results
     * and sets appropriate values in the session.
     *
     * @return void
     *
     * @todo    make maximum remembered queries configurable
     * @todo    move/split into SQL class!?
     * @todo    currently this is called twice unnecessary
     * @todo    ignore LIMIT and ORDER in query!?
     * @access public
     */
    public function setConfigParamsForDisplayTable()
    {
        $sqlMd5 = md5($this->properties['sql_query']);
        $query = [];
        if (isset($_SESSION['tmpval']['query'][$sqlMd5])) {
            $query = $_SESSION['tmpval']['query'][$sqlMd5];
        }

        $query['sql'] = $this->properties['sql_query'];

        if (empty($query['repeat_cells'])) {
            $query['repeat_cells'] = $GLOBALS['cfg']['RepeatCells'];
        }

        // The value can also be from _GET as described on issue #16146 when sorting results
        $sessionMaxRows = $_GET['session_max_rows'] ?? $_POST['session_max_rows'] ?? '';

        // as this is a form value, the type is always string so we cannot
        // use Core::isValid($_POST['session_max_rows'], 'integer')
        if (Core::isValid($sessionMaxRows, 'numeric')) {
            $query['max_rows'] = (int) $sessionMaxRows;
            unset($_GET['session_max_rows'], $_POST['session_max_rows']);
        } elseif ($sessionMaxRows === self::ALL_ROWS) {
            $query['max_rows'] = self::ALL_ROWS;
            unset($_GET['session_max_rows'], $_POST['session_max_rows']);
        } elseif (empty($query['max_rows'])) {
            $query['max_rows'] = intval($GLOBALS['cfg']['MaxRows']);
        }

        if (Core::isValid($_REQUEST['pos'], 'numeric')) {
            $query['pos'] = $_REQUEST['pos'];
            unset($_REQUEST['pos']);
        } elseif (empty($query['pos'])) {
            $query['pos'] = 0;
        }

        if (
            Core::isValid(
                $_REQUEST['pftext'],
                [
                    self::DISPLAY_PARTIAL_TEXT,
                    self::DISPLAY_FULL_TEXT,
                ]
            )
        ) {
            $query['pftext'] = $_REQUEST['pftext'];
            unset($_REQUEST['pftext']);
        } elseif (empty($query['pftext'])) {
            $query['pftext'] = self::DISPLAY_PARTIAL_TEXT;
        }

        if (
            Core::isValid(
                $_REQUEST['relational_display'],
                [
                    self::RELATIONAL_KEY,
                    self::RELATIONAL_DISPLAY_COLUMN,
                ]
            )
        ) {
            $query['relational_display'] = $_REQUEST['relational_display'];
            unset($_REQUEST['relational_display']);
        } elseif (empty($query['relational_display'])) {
            // The current session value has priority over a
            // change via Settings; this change will be apparent
            // starting from the next session
            $query['relational_display'] = $GLOBALS['cfg']['RelationalDisplay'];
        }

        if (
            Core::isValid(
                $_REQUEST['geoOption'],
                [
                    self::GEOMETRY_DISP_WKT,
                    self::GEOMETRY_DISP_WKB,
                    self::GEOMETRY_DISP_GEOM,
                ]
            )
        ) {
            $query['geoOption'] = $_REQUEST['geoOption'];
            unset($_REQUEST['geoOption']);
        } elseif (empty($query['geoOption'])) {
            $query['geoOption'] = self::GEOMETRY_DISP_GEOM;
        }

        if (isset($_REQUEST['display_binary'])) {
            $query['display_binary'] = true;
            unset($_REQUEST['display_binary']);
        } elseif (isset($_REQUEST['display_options_form'])) {
            // we know that the checkbox was unchecked
            unset($query['display_binary']);
        } elseif (! isset($_REQUEST['full_text_button'])) {
            // selected by default because some operations like OPTIMIZE TABLE
            // and all queries involving functions return "binary" contents,
            // according to low-level field flags
            $query['display_binary'] = true;
        }

        if (isset($_REQUEST['display_blob'])) {
            $query['display_blob'] = true;
            unset($_REQUEST['display_blob']);
        } elseif (isset($_REQUEST['display_options_form'])) {
            // we know that the checkbox was unchecked
            unset($query['display_blob']);
        }

        if (isset($_REQUEST['hide_transformation'])) {
            $query['hide_transformation'] = true;
            unset($_REQUEST['hide_transformation']);
        } elseif (isset($_REQUEST['display_options_form'])) {
            // we know that the checkbox was unchecked
            unset($query['hide_transformation']);
        }

        // move current query to the last position, to be removed last
        // so only least executed query will be removed if maximum remembered
        // queries limit is reached
        unset($_SESSION['tmpval']['query'][$sqlMd5]);
        $_SESSION['tmpval']['query'][$sqlMd5] = $query;

        // do not exceed a maximum number of queries to remember
        if (count($_SESSION['tmpval']['query']) > 10) {
            array_shift($_SESSION['tmpval']['query']);
            //echo 'deleting one element ...';
        }

        // populate query configuration
        $_SESSION['tmpval']['pftext'] = $query['pftext'];
        $_SESSION['tmpval']['relational_display'] = $query['relational_display'];
        $_SESSION['tmpval']['geoOption'] = $query['geoOption'];
        $_SESSION['tmpval']['display_binary'] = isset($query['display_binary']);
        $_SESSION['tmpval']['display_blob'] = isset($query['display_blob']);
        $_SESSION['tmpval']['hide_transformation'] = isset($query['hide_transformation']);
        $_SESSION['tmpval']['pos'] = $query['pos'];
        $_SESSION['tmpval']['max_rows'] = $query['max_rows'];
        $_SESSION['tmpval']['repeat_cells'] = $query['repeat_cells'];
    }

    /**
     * Prepare a table of results returned by a SQL query.
     *
     * @param int   $dtResult           the link id associated to the query
     *                                   which results have to be displayed
     * @param array $displayParts       the parts to display
     * @param array $analyzedSqlResults analyzed sql results
     * @param bool  $isLimitedDisplay   With limited operations or not
     *
     * @return string   Generated HTML content for resulted table
     *
     * @access public
     */
    public function getTable(
        &$dtResult,
        array &$displayParts,
        array $analyzedSqlResults,
        $isLimitedDisplay = false
    ) {
        // The statement this table is built for.
        if (isset($analyzedSqlResults['statement'])) {
            /** @var SelectStatement $statement */
            $statement = $analyzedSqlResults['statement'];
        } else {
            $statement = null;
        }

        // Following variable are needed for use in isset/empty or
        // use with array indexes/safe use in foreach
        /** @var FieldMetadata[] $fieldsMeta */
        $fieldsMeta = $this->properties['fields_meta'];
        $showTable = $this->properties['showtable'];
        $printView = $this->properties['printview'];

        /**
         * @todo move this to a central place
         * @todo for other future table types
         */
        $isInnodb = (isset($showTable['Type'])
            && $showTable['Type'] === self::TABLE_TYPE_INNO_DB);

        if ($isInnodb && Sql::isJustBrowsing($analyzedSqlResults, true)) {
            $preCount = '~';
            $afterCount = Generator::showHint(
                Sanitize::sanitizeMessage(
                    __('May be approximate. See [doc@faq3-11]FAQ 3.11[/doc].')
                )
            );
        } else {
            $preCount = '';
            $afterCount = '';
        }

        // 1. ----- Prepares the work -----

        // 1.1 Gets the information about which functionalities should be
        //     displayed

        [
            $displayParts,
            $total,
        ]  = $this->setDisplayPartsAndTotal($displayParts);

        // 1.2 Defines offsets for the next and previous pages
        $posNext = 0;
        $posPrev = 0;
        if ($displayParts['nav_bar'] == '1') {
            [$posNext, $posPrev] = $this->getOffsets();
        }

        // 1.3 Extract sorting expressions.
        //     we need $sort_expression and $sort_expression_nodirection
        //     even if there are many table references
        $sortExpression = [];
        $sortExpressionNoDirection = [];
        $sortDirection = [];

        if ($statement !== null && ! empty($statement->order)) {
            foreach ($statement->order as $o) {
                $sortExpression[] = $o->expr->expr . ' ' . $o->type;
                $sortExpressionNoDirection[] = $o->expr->expr;
                $sortDirection[] = $o->type;
            }
        } else {
            $sortExpression[] = '';
            $sortExpressionNoDirection[] = '';
            $sortDirection[] = '';
        }

        $numberOfColumns = count($sortExpressionNoDirection);

        // 1.4 Prepares display of first and last value of the sorted column
        $sortedColumnMessage = '';
        for ($i = 0; $i < $numberOfColumns; $i++) {
            $sortedColumnMessage .= $this->getSortedColumnMessage(
                $dtResult,
                $sortExpressionNoDirection[$i]
            );
        }

        // 2. ----- Prepare to display the top of the page -----

        // 2.1 Prepares a messages with position information
        $sqlQueryMessage = '';
        if (($displayParts['nav_bar'] == '1') && $posNext !== null) {
            $message = $this->setMessageInformation(
                $sortedColumnMessage,
                $analyzedSqlResults,
                $total,
                $posNext,
                $preCount,
                $afterCount
            );

            $sqlQueryMessage = Generator::getMessage(
                $message,
                $this->properties['sql_query'],
                'success'
            );
        } elseif ((! isset($printView) || ($printView != '1')) && ! $isLimitedDisplay) {
            $sqlQueryMessage = Generator::getMessage(
                __('Your SQL query has been executed successfully.'),
                $this->properties['sql_query'],
                'success'
            );
        }

        // 2.3 Prepare the navigation bars
        if (strlen($this->properties['table']) === 0) {
            if ($analyzedSqlResults['querytype'] === 'SELECT') {
                // table does not always contain a real table name,
                // for example in MySQL 5.0.x, the query SHOW STATUS
                // returns STATUS as a table name
                $this->properties['table'] = $fieldsMeta[0]->table;
            } else {
                $this->properties['table'] = '';
            }
        }

        // can the result be sorted?
        if ($displayParts['sort_lnk'] == '1' && $analyzedSqlResults['statement'] !== null) {
            // At this point, $sort_expression is an array
            [$unsortedSqlQuery, $sortByKeyHtml]
                = $this->getUnsortedSqlAndSortByKeyDropDown(
                    $analyzedSqlResults,
                    $sortExpression
                );
        } else {
            $sortByKeyHtml = $unsortedSqlQuery = '';
        }

        $navigation = [];
        if ($displayParts['nav_bar'] == '1' && $statement !== null && empty($statement->limit)) {
            $navigation = $this->getTableNavigation(
                $posNext,
                $posPrev,
                $isInnodb,
                $sortByKeyHtml
            );
        }

        // 2b ----- Get field references from Database -----
        // (see the 'relation' configuration variable)

        // initialize map
        $map = [];

        if (strlen($this->properties['table']) > 0) {
            // This method set the values for $map array
            $this->setParamForLinkForeignKeyRelatedTables($map);

            // Coming from 'Distinct values' action of structure page
            // We manipulate relations mechanism to show a link to related rows.
            if ($this->properties['is_browse_distinct']) {
                $map[$fieldsMeta[1]->name] = [
                    $this->properties['table'],
                    $fieldsMeta[1]->name,
                    '',
                    $this->properties['db'],
                ];
            }
        }

        // end 2b

        // 3. ----- Prepare the results table -----
        $headers = $this->getTableHeaders(
            $displayParts,
            $analyzedSqlResults,
            $unsortedSqlQuery,
            $sortExpression,
            $sortExpressionNoDirection,
            $sortDirection,
            $isLimitedDisplay
        );

        $body = $this->getTableBody(
            $dtResult,
            $displayParts,
            $map,
            $analyzedSqlResults,
            $isLimitedDisplay
        );

        $this->properties['display_params'] = null;

        // 4. ----- Prepares the link for multi-fields edit and delete
        $bulkLinks = $this->getBulkLinks(
            $dtResult,
            $analyzedSqlResults,
            $displayParts['del_lnk']
        );

        // 5. ----- Prepare "Query results operations"
        $operations = [];
        if ((! isset($printView) || ($printView != '1')) && ! $isLimitedDisplay) {
            $operations = $this->getResultsOperations(
                $displayParts,
                $analyzedSqlResults
            );
        }

        return $this->template->render('display/results/table', [
            'sql_query_message' => $sqlQueryMessage,
            'navigation' => $navigation,
            'headers' => $headers,
            'body' => $body,
            'bulk_links' => $bulkLinks,
            'operations' => $operations,
            'db' => $this->properties['db'],
            'table' => $this->properties['table'],
            'unique_id' => $this->properties['unique_id'],
            'sql_query' => $this->properties['sql_query'],
            'goto' => $this->properties['goto'],
            'unlim_num_rows' => $this->properties['unlim_num_rows'],
            'displaywork' => $GLOBALS['cfgRelation']['displaywork'],
            'relwork' => $GLOBALS['cfgRelation']['relwork'],
            'save_cells_at_once' => $GLOBALS['cfg']['SaveCellsAtOnce'],
            'default_sliders_state' => $GLOBALS['cfg']['InitialSlidersState'],
            'text_dir' => $this->properties['text_dir'],
        ]);
    }

    /**
     * Get offsets for next page and previous page
     *
     * @see    getTable()
     *
     * @return int[] array with two elements - $pos_next, $pos_prev
     *
     * @access private
     */
    private function getOffsets()
    {
        if ($_SESSION['tmpval']['max_rows'] === self::ALL_ROWS) {
            $posNext = 0;
            $posPrev = 0;
        } else {
            $posNext = $_SESSION['tmpval']['pos'] + $_SESSION['tmpval']['max_rows'];
            $posPrev = $_SESSION['tmpval']['pos'] - $_SESSION['tmpval']['max_rows'];

            if ($posPrev < 0) {
                $posPrev = 0;
            }
        }

        return [
            $posNext,
            $posPrev,
        ];
    }

    /**
     * Prepare sorted column message
     *
     * @see     getTable()
     *
     * @param int    $dtResult                  the link id associated to the
     *                                           query which results have to
     *                                           be displayed
     * @param string $sortExpressionNoDirection sort expression without direction
     *
     * @return string|null html content, null if not found sorted column
     *
     * @access private
     */
    private function getSortedColumnMessage(
        &$dtResult,
        $sortExpressionNoDirection
    ) {
        global $dbi;

        /** @var FieldMetadata[] $fieldsMeta */
        $fieldsMeta = $this->properties['fields_meta']; // To use array indexes

        if (empty($sortExpressionNoDirection)) {
            return null;
        }

        if (mb_strpos($sortExpressionNoDirection, '.') === false) {
            $sortTable = $this->properties['table'];
            $sortColumn = $sortExpressionNoDirection;
        } else {
            [$sortTable, $sortColumn] = explode('.', $sortExpressionNoDirection);
        }

        $sortTable = Util::unQuote($sortTable);
        $sortColumn = Util::unQuote($sortColumn);

        // find the sorted column index in row result
        // (this might be a multi-table query)
        $sortedColumnIndex = false;

        foreach ($fieldsMeta as $key => $meta) {
            if (($meta->table == $sortTable) && ($meta->name == $sortColumn)) {
                $sortedColumnIndex = $key;
                break;
            }
        }

        if ($sortedColumnIndex === false) {
            return null;
        }

        // fetch first row of the result set
        $row = $dbi->fetchRow($dtResult);

        // initializing default arguments
        $defaultFunction = [
            Core::class,
            'mimeDefaultFunction',
        ];
        $transformationPlugin = $defaultFunction;
        $transformOptions = [];

        // check for non printable sorted row data
        $meta = $fieldsMeta[$sortedColumnIndex];

        $isBlobOrGeometry = $meta->isType(FieldMetadata::TYPE_BLOB) || $meta->isMappedTypeGeometry;

        if ($isBlobOrGeometry) {
            $columnForFirstRow = $this->handleNonPrintableContents(
                $meta->getMappedType(),
                $row[$sortedColumnIndex],
                $transformationPlugin,
                $transformOptions,
                $defaultFunction,
                $meta
            );
        } else {
            $columnForFirstRow = $row !== null ? $row[$sortedColumnIndex] : '';
        }

        $columnForFirstRow = mb_strtoupper(
            mb_substr(
                (string) $columnForFirstRow,
                0,
                (int) $GLOBALS['cfg']['LimitChars']
            ) . '...'
        );

        // fetch last row of the result set
        $dbi->dataSeek(
            $dtResult,
            $this->properties['num_rows'] > 0 ? $this->properties['num_rows'] - 1 : 0
        );
        $row = $dbi->fetchRow($dtResult);

        // check for non printable sorted row data
        $meta = $fieldsMeta[$sortedColumnIndex];
        if ($isBlobOrGeometry) {
            $columnForLastRow = $this->handleNonPrintableContents(
                $meta->getMappedType(),
                $row[$sortedColumnIndex],
                $transformationPlugin,
                $transformOptions,
                $defaultFunction,
                $meta
            );
        } else {
            $columnForLastRow = $row !== null ? $row[$sortedColumnIndex] : '';
        }

        $columnForLastRow = mb_strtoupper(
            mb_substr(
                (string) $columnForLastRow,
                0,
                (int) $GLOBALS['cfg']['LimitChars']
            ) . '...'
        );

        // reset to first row for the loop in getTableBody()
        $dbi->dataSeek($dtResult, 0);

        // we could also use here $sort_expression_nodirection
        return ' [' . htmlspecialchars($sortColumn)
            . ': <strong>' . htmlspecialchars($columnForFirstRow) . ' - '
            . htmlspecialchars($columnForLastRow) . '</strong>]';
    }

    /**
     * Set the content that needs to be shown in message
     *
     * @see     getTable()
     *
     * @param string $sortedColumnMessage the message for sorted column
     * @param array  $analyzedSqlResults  the analyzed query
     * @param int    $total               the total number of rows returned by
     *                                    the SQL query without any
     *                                    programmatically appended LIMIT clause
     * @param int    $posNext             the offset for next page
     * @param string $preCount            the string renders before row count
     * @param string $afterCount          the string renders after row count
     *
     * @return Message an object of Message
     *
     * @access private
     */
    private function setMessageInformation(
        $sortedColumnMessage,
        array $analyzedSqlResults,
        $total,
        $posNext,
        $preCount,
        $afterCount
    ) {
        $unlimNumRows = $this->properties['unlim_num_rows']; // To use in isset()

        if (! empty($analyzedSqlResults['statement']->limit)) {
            $firstShownRec = $analyzedSqlResults['statement']->limit->offset;
            $rowCount = $analyzedSqlResults['statement']->limit->rowCount;

            if ($rowCount < $total) {
                $lastShownRec = $firstShownRec + $rowCount - 1;
            } else {
                $lastShownRec = $firstShownRec + $total - 1;
            }
        } elseif (
            ($_SESSION['tmpval']['max_rows'] === self::ALL_ROWS)
            || ($posNext > $total)
        ) {
            $firstShownRec = $_SESSION['tmpval']['pos'];
            $lastShownRec  = $total - 1;
        } else {
            $firstShownRec = $_SESSION['tmpval']['pos'];
            $lastShownRec  = $posNext - 1;
        }

        $table = new Table($this->properties['table'], $this->properties['db']);
        if (
            $table->isView()
            && ($total == $GLOBALS['cfg']['MaxExactCountViews'])
        ) {
            $message = Message::notice(
                __(
                    'This view has at least this number of rows. '
                    . 'Please refer to %sdocumentation%s.'
                )
            );

            $message->addParam('[doc@cfg_MaxExactCount]');
            $message->addParam('[/doc]');
            $messageViewWarning = Generator::showHint($message->getMessage());
        } else {
            $messageViewWarning = false;
        }

        $message = Message::success(__('Showing rows %1s - %2s'));
        $message->addParam($firstShownRec);

        if ($messageViewWarning !== false) {
            $message->addParamHtml('... ' . $messageViewWarning);
        } else {
            $message->addParam($lastShownRec);
        }

        $message->addText('(');

        if ($messageViewWarning === false) {
            if (isset($unlimNumRows) && ($unlimNumRows != $total)) {
                $messageTotal = Message::notice(
                    $preCount . __('%1$d total, %2$d in query')
                );
                $messageTotal->addParam($total);
                $messageTotal->addParam($unlimNumRows);
            } else {
                $messageTotal = Message::notice($preCount . __('%d total'));
                $messageTotal->addParam($total);
            }

            if (! empty($afterCount)) {
                $messageTotal->addHtml($afterCount);
            }

            $message->addMessage($messageTotal, '');

            $message->addText(', ', '');
        }

        $messageQueryTime = Message::notice(__('Query took %01.4f seconds.') . ')');
        $messageQueryTime->addParam($this->properties['querytime']);

        $message->addMessage($messageQueryTime, '');
        if ($sortedColumnMessage !== null) {
            $message->addHtml($sortedColumnMessage, '');
        }

        return $message;
    }

    /**
     * Set the value of $map array for linking foreign key related tables
     *
     * @see      getTable()
     *
     * @param array $map the list of relations
     *
     * @return void
     *
     * @access private
     */
    private function setParamForLinkForeignKeyRelatedTables(array &$map)
    {
        // To be able to later display a link to the related table,
        // we verify both types of relations: either those that are
        // native foreign keys or those defined in the phpMyAdmin
        // configuration storage. If no PMA storage, we won't be able
        // to use the "column to display" notion (for example show
        // the name related to a numeric id).
        $existRel = $this->relation->getForeigners(
            $this->properties['db'],
            $this->properties['table'],
            '',
            self::POSITION_BOTH
        );

        if (empty($existRel)) {
            return;
        }

        foreach ($existRel as $masterField => $rel) {
            if ($masterField !== 'foreign_keys_data') {
                $displayField = $this->relation->getDisplayField(
                    $rel['foreign_db'],
                    $rel['foreign_table']
                );
                $map[$masterField] = [
                    $rel['foreign_table'],
                    $rel['foreign_field'],
                    $displayField,
                    $rel['foreign_db'],
                ];
            } else {
                foreach ($rel as $key => $oneKey) {
                    foreach ($oneKey['index_list'] as $index => $oneField) {
                        $displayField = $this->relation->getDisplayField(
                            $oneKey['ref_db_name'] ?? $GLOBALS['db'],
                            $oneKey['ref_table_name']
                        );

                        $map[$oneField] = [
                            $oneKey['ref_table_name'],
                            $oneKey['ref_index_list'][$index],
                            $displayField,
                            $oneKey['ref_db_name'] ?? $GLOBALS['db'],
                        ];
                    }
                }
            }
        }
    }

    /**
     * Prepare multi field edit/delete links
     *
     * @see     getTable()
     *
     * @param int    $dtResult           the link id associated to the query which
     *                                    results have to be displayed
     * @param array  $analyzedSqlResults analyzed sql results
     * @param string $deleteLink         the display element - 'del_link'
     *
     * @return array
     */
    private function getBulkLinks(
        &$dtResult,
        array $analyzedSqlResults,
        $deleteLink
    ): array {
        global $dbi;

        if ($deleteLink !== self::DELETE_ROW) {
            return [];
        }

        // fetch last row of the result set
        $dbi->dataSeek(
            $dtResult,
            $this->properties['num_rows'] > 0 ? $this->properties['num_rows'] - 1 : 0
        );
        $row = $dbi->fetchRow($dtResult);

        // @see DbiMysqi::fetchRow & DatabaseInterface::fetchRow
        if (! is_array($row)) {
            $row = [];
        }

        $expressions = [];

        if (
            isset($analyzedSqlResults['statement'])
            && $analyzedSqlResults['statement'] instanceof SelectStatement
        ) {
            $expressions = $analyzedSqlResults['statement']->expr;
        }

        /**
         * $clause_is_unique is needed by getTable() to generate the proper param
         * in the multi-edit and multi-delete form
         */
        [, $clauseIsUnique] = Util::getUniqueCondition(
            $dtResult,
            $this->properties['fields_cnt'],
            $this->properties['fields_meta'],
            $row,
            false,
            false,
            $expressions
        );

        // reset to first row for the loop in getTableBody()
        $dbi->dataSeek($dtResult, 0);

        return [
            'has_export_button' => $analyzedSqlResults['querytype'] === 'SELECT',
            'clause_is_unique' => $clauseIsUnique,
        ];
    }

    /**
     * Get operations that are available on results.
     *
     * @see     getTable()
     *
     * @param array $displayParts       the parts to display
     * @param array $analyzedSqlResults analyzed sql results
     *
     * @return array<string, bool|array<string, string>>
     */
    private function getResultsOperations(
        array $displayParts,
        array $analyzedSqlResults
    ): array {
        global $printview, $dbi;

        $urlParams = [
            'db'        => $this->properties['db'],
            'table'     => $this->properties['table'],
            'printview' => '1',
            'sql_query' => $this->properties['sql_query'],
        ];

        $geometryFound = false;

        // Export link
        // (the single_table parameter is used in \PhpMyAdmin\Export->getDisplay()
        //  to hide the SQL and the structure export dialogs)
        // If the parser found a PROCEDURE clause
        // (most probably PROCEDURE ANALYSE()) it makes no sense to
        // display the Export link).
        if (
            ($analyzedSqlResults['querytype'] === self::QUERY_TYPE_SELECT)
            && ! isset($printview)
            && empty($analyzedSqlResults['procedure'])
        ) {
            if (count($analyzedSqlResults['select_tables']) === 1) {
                $urlParams['single_table'] = 'true';
            }

            // In case this query doesn't involve any tables,
            // implies only raw query is to be exported
            if (! $analyzedSqlResults['select_tables']) {
                $urlParams['raw_query'] = 'true';
            }

            $urlParams['unlim_num_rows'] = $this->properties['unlim_num_rows'];

            /**
             * At this point we don't know the table name; this can happen
             * for example with a query like
             * SELECT bike_code FROM (SELECT bike_code FROM bikes) tmp
             * As a workaround we set in the table parameter the name of the
             * first table of this database, so that /table/export and
             * the script it calls do not fail
             */
            if (empty($urlParams['table']) && ! empty($urlParams['db'])) {
                $urlParams['table'] = $dbi->fetchValue('SHOW TABLES');
                /* No result (probably no database selected) */
                if ($urlParams['table'] === false) {
                    unset($urlParams['table']);
                }
            }

            /** @var FieldMetadata[] $fieldsMeta */
            $fieldsMeta = $this->properties['fields_meta'];
            foreach ($fieldsMeta as $meta) {
                if ($meta->isMappedTypeGeometry) {
                    $geometryFound = true;
                    break;
                }
            }
        }

        return [
            'has_procedure' => ! empty($analyzedSqlResults['procedure']),
            'has_geometry' => $geometryFound,
            'has_print_link' => $displayParts['pview_lnk'] == '1',
            'has_export_link' => $analyzedSqlResults['querytype'] === self::QUERY_TYPE_SELECT && ! isset($printview),
            'url_params' => $urlParams,
        ];
    }

    /**
     * Verifies what to do with non-printable contents (binary or BLOB)
     * in Browse mode.
     *
     * @see getDataCellForGeometryColumns(), getDataCellForNonNumericColumns(), getSortedColumnMessage()
     *
     * @param string        $category             BLOB|BINARY|GEOMETRY
     * @param string|null   $content              the binary content
     * @param mixed         $transformationPlugin transformation plugin.
     *                                             Can also be the
     *                                             default function:
     *                                             Core::mimeDefaultFunction
     * @param string        $transformOptions     transformation parameters
     * @param string        $defaultFunction      default transformation function
     * @param FieldMetadata $meta                 the meta-information about the field
     * @param array         $urlParams            parameters that should go to the
     *                                             download link
     * @param bool          $isTruncated          the result is truncated or not
     *
     * @return mixed  string or float
     *
     * @access private
     */
    private function handleNonPrintableContents(
        $category,
        ?string $content,
        $transformationPlugin,
        $transformOptions,
        $defaultFunction,
        FieldMetadata $meta,
        array $urlParams = [],
        &$isTruncated = null
    ) {
        $isTruncated = false;
        $result = '[' . $category;

        if ($content !== null) {
            $size = strlen($content);
            $displaySize = Util::formatByteDown($size, 3, 1);
            $result .= ' - ' . $displaySize[0] . ' ' . $displaySize[1];
        } else {
            $result .= ' - NULL';
            $size = 0;
            $content = '';
        }

        $result .= ']';

        // if we want to use a text transformation on a BLOB column
        if (is_object($transformationPlugin)) {
            $posMimeOctetstream = strpos(
                $transformationPlugin->getMIMESubtype(),
                'Octetstream'
            );
            $posMimeText = strpos($transformationPlugin->getMIMEtype(), 'Text');
            if (
                $posMimeOctetstream
                || $posMimeText !== false
            ) {
                // Applying Transformations on hex string of binary data
                // seems more appropriate
                $result = pack('H*', bin2hex($content));
            }
        }

        if ($size <= 0) {
            return $result;
        }

        if ($defaultFunction != $transformationPlugin) {
            $result = $transformationPlugin->applyTransformation(
                $result,
                $transformOptions,
                $meta
            );

            return $result;
        }

        $result = $defaultFunction($result, [], $meta);
        if (
            ($_SESSION['tmpval']['display_binary']
            && $meta->isType(FieldMetadata::TYPE_STRING))
            || ($_SESSION['tmpval']['display_blob']
            && $meta->isType(FieldMetadata::TYPE_BLOB))
        ) {
            // in this case, restart from the original $content
            if (
                mb_check_encoding($content, 'utf-8')
                && ! preg_match('/[\x00-\x08\x0B\x0C\x0E-\x1F\x80-\x9F]/u', $content)
            ) {
                // show as text if it's valid utf-8
                $result = htmlspecialchars($content);
            } else {
                $result = '0x' . bin2hex($content);
            }

            [
                $isTruncated,
                $result,
                // skip 3rd param
            ] = $this->getPartialText($result);
        }

        /* Create link to download */

        // in PHP < 5.5, empty() only checks variables
        $tmpdb = $this->properties['db'];
        if (
            count($urlParams) > 0
            && (! empty($tmpdb) && ! empty($meta->orgtable))
        ) {
            $urlParams['where_clause_sign'] = Core::signSqlQuery($urlParams['where_clause']);
            $result = '<a href="'
                . Url::getFromRoute('/table/get-field', $urlParams)
                . '" class="disableAjax">'
                . $result . '</a>';
        }

        return $result;
    }

    /**
     * Retrieves the associated foreign key info for a data cell
     *
     * @param array         $map             the list of relations
     * @param FieldMetadata $meta            the meta-information about the field
     * @param string        $whereComparison data for the where clause
     *
     * @return string|null  formatted data
     *
     * @access private
     */
    private function getFromForeign(array $map, FieldMetadata $meta, $whereComparison)
    {
        global $dbi;

        $dispsql = 'SELECT '
            . Util::backquote($map[$meta->name][2])
            . ' FROM '
            . Util::backquote($map[$meta->name][3])
            . '.'
            . Util::backquote($map[$meta->name][0])
            . ' WHERE '
            . Util::backquote($map[$meta->name][1])
            . $whereComparison;

        $dispresult = $dbi->tryQuery(
            $dispsql,
            DatabaseInterface::CONNECT_USER,
            DatabaseInterface::QUERY_STORE
        );

        if ($dispresult && $dbi->numRows($dispresult) > 0) {
            [$dispval] = $dbi->fetchRow($dispresult, 0);
        } else {
            $dispval = __('Link not found!');
        }

        $dbi->freeResult($dispresult);

        return $dispval;
    }

    /**
     * Prepares the displayable content of a data cell in Browse mode,
     * taking into account foreign key description field and transformations
     *
     * @see     getDataCellForNumericColumns(), getDataCellForGeometryColumns(),
     *          getDataCellForNonNumericColumns(),
     *
     * @param string                $class                css classes for the td element
     * @param bool                  $conditionField       whether the column is a part of
     *                                                     the where clause
     * @param array                 $analyzedSqlResults   the analyzed query
     * @param FieldMetadata         $meta                 the meta-information about the
     *                                               field
     * @param array                 $map                  the list of relations
     * @param string                $data                 data
     * @param string                $displayedData        data that will be displayed (maybe be chunked)
     * @param TransformationsPlugin $transformationPlugin transformation plugin.
     *                                                     Can also be the default function:
     *                                                     Core::mimeDefaultFunction
     * @param string                $defaultFunction      default function
     * @param string                $nowrap               'nowrap' if the content should
     *                                                    not be wrapped
     * @param string                $whereComparison      data for the where clause
     * @param array                 $transformOptions     options for transformation
     * @param bool                  $isFieldTruncated     whether the field is truncated
     * @param string                $originalLength       of a truncated column, or ''
     *
     * @return string  formatted data
     *
     * @access private
     */
    private function getRowData(
        $class,
        $conditionField,
        array $analyzedSqlResults,
        FieldMetadata $meta,
        array $map,
        $data,
        $displayedData,
        $transformationPlugin,
        $defaultFunction,
        $nowrap,
        $whereComparison,
        array $transformOptions,
        $isFieldTruncated,
        $originalLength = ''
    ) {
        $relationalDisplay = $_SESSION['tmpval']['relational_display'];
        $printView = $this->properties['printview'];
        $decimals = $meta->decimals ?? '-1';
        $result = '<td data-decimals="' . $decimals . '"'
            . ' data-type="' . $meta->getMappedType() . '"';

        if (! empty($originalLength)) {
            // cannot use data-original-length
            $result .= ' data-originallength="' . $originalLength . '"';
        }

        $result .= ' class="' . $this->addClass(
            $class,
            $conditionField,
            $meta,
            $nowrap,
            $isFieldTruncated,
            $transformationPlugin,
            $defaultFunction
        ) . '">';

        if (! empty($analyzedSqlResults['statement']->expr)) {
            foreach ($analyzedSqlResults['statement']->expr as $expr) {
                if (empty($expr->alias) || empty($expr->column)) {
                    continue;
                }

                if (strcasecmp($meta->name, $expr->alias) != 0) {
                    continue;
                }

                $meta->name = $expr->column;
            }
        }

        if (isset($map[$meta->name])) {
            // Field to display from the foreign table?
            if (
                isset($map[$meta->name][2])
                && strlen((string) $map[$meta->name][2]) > 0
            ) {
                $dispval = $this->getFromForeign(
                    $map,
                    $meta,
                    $whereComparison
                );
            } else {
                $dispval = '';
            }

            if (isset($printView) && ($printView == '1')) {
                $result .= ($transformationPlugin != $defaultFunction
                    ? $transformationPlugin->applyTransformation(
                        $data,
                        $transformOptions,
                        $meta
                    )
                    : $defaultFunction($data)
                )
                . ' <code>[-&gt;' . $dispval . ']</code>';
            } else {
                if ($relationalDisplay === self::RELATIONAL_KEY) {
                    // user chose "relational key" in the display options, so
                    // the title contains the display field
                    $title = ! empty($dispval)
                        ? htmlspecialchars($dispval)
                        : '';
                } else {
                    $title = htmlspecialchars($data);
                }

                $sqlQuery = 'SELECT * FROM '
                    . Util::backquote($map[$meta->name][3]) . '.'
                    . Util::backquote($map[$meta->name][0])
                    . ' WHERE '
                    . Util::backquote($map[$meta->name][1])
                    . $whereComparison;

                $urlParams = [
                    'db'    => $map[$meta->name][3],
                    'table' => $map[$meta->name][0],
                    'pos'   => '0',
                    'sql_signature' => Core::signSqlQuery($sqlQuery),
                    'sql_query' => $sqlQuery,
                ];

                if ($transformationPlugin != $defaultFunction) {
                    // always apply a transformation on the real data,
                    // not on the display field
                    $displayedData = $transformationPlugin->applyTransformation(
                        $data,
                        $transformOptions,
                        $meta
                    );
                } else {
                    if (
                        $relationalDisplay === self::RELATIONAL_DISPLAY_COLUMN
                        && ! empty($map[$meta->name][2])
                    ) {
                        // user chose "relational display field" in the
                        // display options, so show display field in the cell
                        $displayedData = $dispval === null ? '<em>NULL</em>' : $defaultFunction($dispval);
                    } else {
                        // otherwise display data in the cell
                        $displayedData = $defaultFunction($displayedData);
                    }
                }

                $tagParams = ['title' => $title];
                if (strpos($class, 'grid_edit') !== false) {
                    $tagParams['class'] = 'ajax';
                }

                $result .= Generator::linkOrButton(
                    Url::getFromRoute('/sql', $urlParams),
                    $displayedData,
                    $tagParams
                );
            }
        } else {
            $result .= ($transformationPlugin != $defaultFunction
                ? $transformationPlugin->applyTransformation(
                    $data,
                    $transformOptions,
                    $meta
                )
                : $defaultFunction($data)
            );
        }

        $result .= '</td>' . "\n";

        return $result;
    }

    /**
     * Truncates given string based on LimitChars configuration
     * and Session pftext variable
     * (string is truncated only if necessary)
     *
     * @see handleNonPrintableContents(), getDataCellForGeometryColumns(), getDataCellForNonNumericColumns
     *
     * @param string $str string to be truncated
     *
     * @return array
     *
     * @access private
     */
    private function getPartialText($str): array
    {
        $originalLength = mb_strlen($str);
        if (
            $originalLength > $GLOBALS['cfg']['LimitChars']
            && $_SESSION['tmpval']['pftext'] === self::DISPLAY_PARTIAL_TEXT
        ) {
            $str = mb_substr(
                $str,
                0,
                (int) $GLOBALS['cfg']['LimitChars']
            ) . '...';
            $truncated = true;
        } else {
            $truncated = false;
        }

        return [
            $truncated,
            $str,
            $originalLength,
        ];
    }
}<|MERGE_RESOLUTION|>--- conflicted
+++ resolved
@@ -1613,7 +1613,7 @@
      * @param bool          $colVisib                  column is visible(false) or column isn't visible(string array)
      * @param string        $colVisibElement           element of $col_visib array
      *
-     * @return array   2 element array - $order_link, $sorted_header_html
+     * @return array   2 element array - $orderLink, $sortedHeaderHtml
      *
      * @access private
      */
@@ -1703,24 +1703,16 @@
             $multiOrderUrl
         );
 
-<<<<<<< HEAD
+        $orderLink .= $this->getSortOrderHiddenInputs(
+            $multiUrlParams,
+            $nameToUseInSort
+        );
+
         $sortedHeaderHtml .= $this->getDraggableClassForSortableColumns(
             $colVisib,
             $colVisibElement,
             $fieldsMeta,
             $orderLink,
-=======
-        $order_link .= $this->getSortOrderHiddenInputs(
-            $_multi_url_params,
-            $name_to_use_in_sort
-        );
-
-        $sorted_header_html .= $this->getDraggableClassForSortableColumns(
-            $col_visib,
-            $col_visib_j,
-            $fields_meta,
-            $order_link,
->>>>>>> eb15bc1f
             $comments
         );
 

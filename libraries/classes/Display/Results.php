<?php

declare(strict_types=1);

namespace PhpMyAdmin\Display;

use PhpMyAdmin\Config\SpecialSchemaLinks;
use PhpMyAdmin\Core;
use PhpMyAdmin\DatabaseInterface;
use PhpMyAdmin\FieldMetadata;
use PhpMyAdmin\Html\Generator;
use PhpMyAdmin\Index;
use PhpMyAdmin\Message;
use PhpMyAdmin\Plugins\Transformations\Output\Text_Octetstream_Sql;
use PhpMyAdmin\Plugins\Transformations\Output\Text_Plain_Json;
use PhpMyAdmin\Plugins\Transformations\Output\Text_Plain_Sql;
use PhpMyAdmin\Plugins\Transformations\Text_Plain_Link;
use PhpMyAdmin\Plugins\TransformationsPlugin;
use PhpMyAdmin\Relation;
use PhpMyAdmin\Response;
use PhpMyAdmin\Sanitize;
use PhpMyAdmin\Sql;
use PhpMyAdmin\SqlParser\Parser;
use PhpMyAdmin\SqlParser\Statements\SelectStatement;
use PhpMyAdmin\SqlParser\Utils\Query;
use PhpMyAdmin\Table;
use PhpMyAdmin\Template;
use PhpMyAdmin\Theme;
use PhpMyAdmin\Transformations;
use PhpMyAdmin\Url;
use PhpMyAdmin\Util;
use PhpMyAdmin\Utils\Gis;

use function array_filter;
use function array_keys;
use function array_merge;
use function array_shift;
use function bin2hex;
use function ceil;
use function class_exists;
use function count;
use function explode;
use function file_exists;
use function floor;
use function htmlspecialchars;
use function implode;
use function intval;
use function is_array;
use function is_object;
use function json_encode;
use function mb_check_encoding;
use function mb_strlen;
use function mb_strpos;
use function mb_strtolower;
use function mb_strtoupper;
use function mb_substr;
use function md5;
use function method_exists;
use function mt_rand;
use function pack;
use function preg_match;
use function preg_replace;
use function str_replace;
use function strcasecmp;
use function strip_tags;
use function stripos;
use function strlen;
use function strpos;
use function strtoupper;
use function substr;
use function trim;

/**
 * Handle all the functionalities related to displaying results
 * of sql queries, stored procedure, browsing sql processes or
 * displaying binary log.
 */
class Results
{
    // Define constants
    public const NO_EDIT_OR_DELETE = 'nn';
    public const UPDATE_ROW = 'ur';
    public const DELETE_ROW = 'dr';
    public const KILL_PROCESS = 'kp';

    public const POSITION_LEFT = 'left';
    public const POSITION_RIGHT = 'right';
    public const POSITION_BOTH = 'both';
    public const POSITION_NONE = 'none';

    public const DISPLAY_FULL_TEXT = 'F';
    public const DISPLAY_PARTIAL_TEXT = 'P';

    public const HEADER_FLIP_TYPE_AUTO = 'auto';
    public const HEADER_FLIP_TYPE_CSS = 'css';
    public const HEADER_FLIP_TYPE_FAKE = 'fake';

    public const RELATIONAL_KEY = 'K';
    public const RELATIONAL_DISPLAY_COLUMN = 'D';

    public const GEOMETRY_DISP_GEOM = 'GEOM';
    public const GEOMETRY_DISP_WKT = 'WKT';
    public const GEOMETRY_DISP_WKB = 'WKB';

    public const SMART_SORT_ORDER = 'SMART';
    public const ASCENDING_SORT_DIR = 'ASC';
    public const DESCENDING_SORT_DIR = 'DESC';

    public const TABLE_TYPE_INNO_DB = 'InnoDB';
    public const ALL_ROWS = 'all';
    public const QUERY_TYPE_SELECT = 'SELECT';

    public const ROUTINE_PROCEDURE = 'procedure';
    public const ROUTINE_FUNCTION = 'function';

    public const ACTION_LINK_CONTENT_ICONS = 'icons';
    public const ACTION_LINK_CONTENT_TEXT = 'text';

    // Declare global fields

    /** @var array<string, mixed> */
    public $properties = [
        /* integer server id */
        'server' => null,

        /* string Database name */
        'db' => null,

        /* string Table name */
        'table' => null,

        /* string the URL to go back in case of errors */
        'goto' => null,

        /* string the SQL query */
        'sql_query' => null,

        /*
         * integer the total number of rows returned by the SQL query without any
         *         appended "LIMIT" clause programmatically
         */
        'unlim_num_rows' => null,

        /* array meta information about fields */
        'fields_meta' => null,

        /* boolean */
        'is_count' => null,

        /* integer */
        'is_export' => null,

        /* boolean */
        'is_func' => null,

        /* integer */
        'is_analyse' => null,

        /* integer the total number of rows returned by the SQL query */
        'num_rows' => null,

        /* integer the total number of fields returned by the SQL query */
        'fields_cnt' => null,

        /* double time taken for execute the SQL query */
        'querytime' => null,

        /* string */
        'text_dir' => null,

        /* boolean */
        'is_maint' => null,

        /* boolean */
        'is_explain' => null,

        /* boolean */
        'is_show' => null,

        /* boolean */
        'is_browse_distinct' => null,

        /* array table definitions */
        'showtable' => null,

        /* string */
        'printview' => null,

        /* array column names to highlight */
        'highlight_columns' => null,

        /* array holding various display information */
        'display_params' => null,

        /* array mime types information of fields */
        'mime_map' => null,

        /* boolean */
        'editable' => null,

        /* random unique ID to distinguish result set */
        'unique_id' => null,

        /* where clauses for each row, each table in the row */
        'whereClauseMap' => [],
    ];

    /**
     * This variable contains the column transformation information
     * for some of the system databases.
     * One element of this array represent all relevant columns in all tables in
     * one specific database
     *
     * @var array
     */
    public $transformationInfo;

    /** @var Relation */
    private $relation;

    /** @var Transformations */
    private $transformations;

    /** @var Template */
    public $template;

    /**
     * @param string $db       the database name
     * @param string $table    the table name
     * @param int    $server   the server id
     * @param string $goto     the URL to go back in case of errors
     * @param string $sqlQuery the SQL query
     *
     * @access public
     */
    public function __construct($db, $table, $server, $goto, $sqlQuery)
    {
        global $dbi;

        $this->relation = new Relation($dbi);
        $this->transformations = new Transformations();
        $this->template = new Template();

        $this->setDefaultTransformations();

        $this->properties['db'] = $db;
        $this->properties['table'] = $table;
        $this->properties['server'] = $server;
        $this->properties['goto'] = $goto;
        $this->properties['sql_query'] = $sqlQuery;
        $this->properties['unique_id'] = mt_rand();
    }

    /**
     * Sets default transformations for some columns
     *
     * @return void
     */
    private function setDefaultTransformations()
    {
        $jsonHighlightingData = [
            'libraries/classes/Plugins/Transformations/Output/Text_Plain_Json.php',
            Text_Plain_Json::class,
            'Text_Plain',
        ];
        $sqlHighlightingData = [
            'libraries/classes/Plugins/Transformations/Output/Text_Plain_Sql.php',
            Text_Plain_Sql::class,
            'Text_Plain',
        ];
        $blobSqlHighlightingData = [
            'libraries/classes/Plugins/Transformations/Output/Text_Octetstream_Sql.php',
            Text_Octetstream_Sql::class,
            'Text_Octetstream',
        ];
        $linkData = [
            'libraries/classes/Plugins/Transformations/Text_Plain_Link.php',
            Text_Plain_Link::class,
            'Text_Plain',
        ];
        $this->transformationInfo = [
            'information_schema' => [
                'events' => ['event_definition' => $sqlHighlightingData],
                'processlist' => ['info' => $sqlHighlightingData],
                'routines' => ['routine_definition' => $sqlHighlightingData],
                'triggers' => ['action_statement' => $sqlHighlightingData],
                'views' => ['view_definition' => $sqlHighlightingData],
            ],
            'mysql' => [
                'event' => [
                    'body' => $blobSqlHighlightingData,
                    'body_utf8' => $blobSqlHighlightingData,
                ],
                'general_log' => ['argument' => $sqlHighlightingData],
                'help_category' => ['url' => $linkData],
                'help_topic' => [
                    'example' => $sqlHighlightingData,
                    'url' => $linkData,
                ],
                'proc' => [
                    'param_list' => $blobSqlHighlightingData,
                    'returns' => $blobSqlHighlightingData,
                    'body' => $blobSqlHighlightingData,
                    'body_utf8' => $blobSqlHighlightingData,
                ],
                'slow_log' => ['sql_text' => $sqlHighlightingData],
            ],
        ];

        $cfgRelation = $this->relation->getRelationsParam();
        if (! $cfgRelation['db']) {
            return;
        }

        $this->transformationInfo[$cfgRelation['db']] = [];
        $relDb = &$this->transformationInfo[$cfgRelation['db']];
        if (! empty($cfgRelation['history'])) {
            $relDb[$cfgRelation['history']] = ['sqlquery' => $sqlHighlightingData];
        }

        if (! empty($cfgRelation['bookmark'])) {
            $relDb[$cfgRelation['bookmark']] = ['query' => $sqlHighlightingData];
        }

        if (! empty($cfgRelation['tracking'])) {
            $relDb[$cfgRelation['tracking']] = [
                'schema_sql' => $sqlHighlightingData,
                'data_sql' => $sqlHighlightingData,
            ];
        }

        if (! empty($cfgRelation['favorite'])) {
            $relDb[$cfgRelation['favorite']] = ['tables' => $jsonHighlightingData];
        }

        if (! empty($cfgRelation['recent'])) {
            $relDb[$cfgRelation['recent']] = ['tables' => $jsonHighlightingData];
        }

        if (! empty($cfgRelation['savedsearches'])) {
            $relDb[$cfgRelation['savedsearches']] = ['search_data' => $jsonHighlightingData];
        }

        if (! empty($cfgRelation['designer_settings'])) {
            $relDb[$cfgRelation['designer_settings']] = ['settings_data' => $jsonHighlightingData];
        }

        if (! empty($cfgRelation['table_uiprefs'])) {
            $relDb[$cfgRelation['table_uiprefs']] = ['prefs' => $jsonHighlightingData];
        }

        if (! empty($cfgRelation['userconfig'])) {
            $relDb[$cfgRelation['userconfig']] = ['config_data' => $jsonHighlightingData];
        }

        if (empty($cfgRelation['export_templates'])) {
            return;
        }

        $relDb[$cfgRelation['export_templates']] = ['template_data' => $jsonHighlightingData];
    }

    /**
     * Set properties which were not initialized at the constructor
     *
     * @param int    $unlimNumRows     the total number of rows returned by
     *                                   the SQL query without any appended
     *                                   "LIMIT" clause programmatically
     * @param array  $fieldsMeta       meta information about fields
     * @param bool   $isCount          statement is SELECT COUNT
     * @param int    $isExport         statement contains INTO OUTFILE
     * @param bool   $isFunction       statement contains a function like SUM()
     * @param int    $isAnalyse        statement contains PROCEDURE ANALYSE
     * @param int    $numRows          total no. of rows returned by SQL query
     * @param int    $fieldsCount      total no.of fields returned by SQL query
     * @param double $queryTime        time taken for execute the SQL query
     * @param string $textDirection    text direction
     * @param bool   $isMaintenance    statement contains a maintenance command
     * @param bool   $isExplain        statement contains EXPLAIN
     * @param bool   $isShow           statement contains SHOW
     * @param array  $showTable        table definitions
     * @param string $printView        print view was requested
     * @param bool   $editable         whether the results set is editable
     * @param bool   $isBrowseDistinct whether browsing distinct values
     *
     * @return void
     */
    public function setProperties(
        $unlimNumRows,
        array $fieldsMeta,
        $isCount,
        $isExport,
        $isFunction,
        $isAnalyse,
        $numRows,
        $fieldsCount,
        $queryTime,
        $textDirection,
        $isMaintenance,
        $isExplain,
        $isShow,
        $showTable,
        $printView,
        $editable,
        $isBrowseDistinct
    ) {
        $this->properties['unlim_num_rows'] = $unlimNumRows;
        $this->properties['fields_meta'] = $fieldsMeta;
        $this->properties['is_count'] = $isCount;
        $this->properties['is_export'] = $isExport;
        $this->properties['is_func'] = $isFunction;
        $this->properties['is_analyse'] = $isAnalyse;
        $this->properties['num_rows'] = $numRows;
        $this->properties['fields_cnt'] = $fieldsCount;
        $this->properties['querytime'] = $queryTime;
        $this->properties['text_dir'] = $textDirection;
        $this->properties['is_maint'] = $isMaintenance;
        $this->properties['is_explain'] = $isExplain;
        $this->properties['is_show'] = $isShow;
        $this->properties['showtable'] = $showTable;
        $this->properties['printview'] = $printView;
        $this->properties['editable'] = $editable;
        $this->properties['is_browse_distinct'] = $isBrowseDistinct;
    }

    /**
     * Defines the parts to display for a print view
     *
     * @param array $displayParts the parts to display
     *
     * @return array the modified display parts
     *
     * @access private
     */
    private function setDisplayPartsForPrintView(array $displayParts)
    {
        // set all elements to false!
        $displayParts['edit_lnk']  = self::NO_EDIT_OR_DELETE; // no edit link
        $displayParts['del_lnk']   = self::NO_EDIT_OR_DELETE; // no delete link
        $displayParts['sort_lnk']  = (string) '0';
        $displayParts['nav_bar']   = (string) '0';
        $displayParts['bkm_form']  = (string) '0';
        $displayParts['text_btn']  = (string) '0';
        $displayParts['pview_lnk'] = (string) '0';

        return $displayParts;
    }

    /**
     * Defines the parts to display for a SHOW statement
     *
     * @param array $displayParts the parts to display
     *
     * @return array the modified display parts
     *
     * @access private
     */
    private function setDisplayPartsForShow(array $displayParts)
    {
        preg_match(
            '@^SHOW[[:space:]]+(VARIABLES|(FULL[[:space:]]+)?'
            . 'PROCESSLIST|STATUS|TABLE|GRANTS|CREATE|LOGS|DATABASES|FIELDS'
            . ')@i',
            $this->properties['sql_query'],
            $which
        );

        $bIsProcessList = isset($which[1]);
        if ($bIsProcessList) {
            $str = ' ' . strtoupper($which[1]);
            $bIsProcessList = $bIsProcessList
                && strpos($str, 'PROCESSLIST') > 0;
        }

        if ($bIsProcessList) {
            // no edit link
            $displayParts['edit_lnk'] = self::NO_EDIT_OR_DELETE;
            // "kill process" type edit link
            $displayParts['del_lnk']  = self::KILL_PROCESS;
        } else {
            // Default case -> no links
            // no edit link
            $displayParts['edit_lnk'] = self::NO_EDIT_OR_DELETE;
            // no delete link
            $displayParts['del_lnk']  = self::NO_EDIT_OR_DELETE;
        }

        // Other settings
        $displayParts['sort_lnk']  = (string) '0';
        $displayParts['nav_bar']   = (string) '0';
        $displayParts['bkm_form']  = (string) '1';
        $displayParts['text_btn']  = (string) '1';
        $displayParts['pview_lnk'] = (string) '1';

        return $displayParts;
    }

    /**
     * Defines the parts to display for statements not related to data
     *
     * @param array $displayParts the parts to display
     *
     * @return array the modified display parts
     *
     * @access private
     */
    private function setDisplayPartsForNonData(array $displayParts)
    {
        // Statement is a "SELECT COUNT", a
        // "CHECK/ANALYZE/REPAIR/OPTIMIZE/CHECKSUM", an "EXPLAIN" one or
        // contains a "PROC ANALYSE" part
        $displayParts['edit_lnk']  = self::NO_EDIT_OR_DELETE; // no edit link
        $displayParts['del_lnk']   = self::NO_EDIT_OR_DELETE; // no delete link
        $displayParts['sort_lnk']  = (string) '0';
        $displayParts['nav_bar']   = (string) '0';
        $displayParts['bkm_form']  = (string) '1';

        if ($this->properties['is_maint']) {
            $displayParts['text_btn']  = (string) '1';
        } else {
            $displayParts['text_btn']  = (string) '0';
        }

        $displayParts['pview_lnk'] = (string) '1';

        return $displayParts;
    }

    /**
     * Defines the parts to display for other statements (probably SELECT)
     *
     * @param array $displayParts the parts to display
     *
     * @return array the modified display parts
     *
     * @access private
     */
    private function setDisplayPartsForSelect(array $displayParts)
    {
        // Other statements (ie "SELECT" ones) -> updates
        // $displayParts['edit_lnk'], $displayParts['del_lnk'] and
        // $displayParts['text_btn'] (keeps other default values)

        /** @var FieldMetadata[] $fieldsMeta */
        $fieldsMeta = $this->properties['fields_meta'];
        $previousTable = '';
        $displayParts['text_btn']  = (string) '1';
        $numberOfColumns = $this->properties['fields_cnt'];

        for ($i = 0; $i < $numberOfColumns; $i++) {
            $isLink = ($displayParts['edit_lnk'] != self::NO_EDIT_OR_DELETE)
                || ($displayParts['del_lnk'] != self::NO_EDIT_OR_DELETE)
                || ($displayParts['sort_lnk'] != '0');

            // Displays edit/delete/sort/insert links?
            if (
                $isLink
                && $previousTable != ''
                && $fieldsMeta[$i]->table != ''
                && $fieldsMeta[$i]->table != $previousTable
            ) {
                // don't display links
                $displayParts['edit_lnk'] = self::NO_EDIT_OR_DELETE;
                $displayParts['del_lnk']  = self::NO_EDIT_OR_DELETE;
                /**
                 * @todo May be problematic with same field names
                 * in two joined table.
                 */
                // $displayParts['sort_lnk'] = (string) '0';
                if ($displayParts['text_btn'] == '1') {
                    break;
                }
            }

            // Always display print view link
            $displayParts['pview_lnk'] = (string) '1';
            if ($fieldsMeta[$i]->table == '') {
                continue;
            }

            $previousTable = $fieldsMeta[$i]->table;
        }

        if ($previousTable == '') { // no table for any of the columns
            // don't display links
            $displayParts['edit_lnk'] = self::NO_EDIT_OR_DELETE;
            $displayParts['del_lnk']  = self::NO_EDIT_OR_DELETE;
        }

        return $displayParts;
    }

    /**
     * Defines the parts to display for the results of a SQL query
     * and the total number of rows
     *
     * @see     getTable()
     *
     * @param array $displayParts the parts to display (see a few
     *                            lines above for explanations)
     *
     * @return array the first element is an array with explicit indexes
     *               for all the display elements
     *               the second element is the total number of rows returned
     *               by the SQL query without any programmatically appended
     *               LIMIT clause (just a copy of $unlim_num_rows if it exists,
     *               else computed inside this function)
     *
     * @access private
     */
    private function setDisplayPartsAndTotal(array $displayParts)
    {
        global $dbi;

        $theTotal = 0;

        // 1. Following variables are needed for use in isset/empty or
        //    use with array indexes or safe use in foreach
        $db = $this->properties['db'];
        $table = $this->properties['table'];
        $unlimNumRows = $this->properties['unlim_num_rows'];
        $numRows = $this->properties['num_rows'];
        $printView = $this->properties['printview'];

        // 2. Updates the display parts
        if ($printView == '1') {
            $displayParts = $this->setDisplayPartsForPrintView($displayParts);
        } elseif (
            $this->properties['is_count'] || $this->properties['is_analyse']
            || $this->properties['is_maint'] || $this->properties['is_explain']
        ) {
            $displayParts = $this->setDisplayPartsForNonData($displayParts);
        } elseif ($this->properties['is_show']) {
            $displayParts = $this->setDisplayPartsForShow($displayParts);
        } else {
            $displayParts = $this->setDisplayPartsForSelect($displayParts);
        }

        // 3. Gets the total number of rows if it is unknown
        if (isset($unlimNumRows) && $unlimNumRows != '') {
            $theTotal = $unlimNumRows;
        } elseif (
            ($displayParts['nav_bar'] == '1')
            || ($displayParts['sort_lnk'] == '1')
            && (strlen($db) > 0 && strlen($table) > 0)
        ) {
            $theTotal = $dbi->getTable($db, $table)->countRecords();
        }

        // if for COUNT query, number of rows returned more than 1
        // (may be being used GROUP BY)
        if ($this->properties['is_count'] && isset($numRows) && $numRows > 1) {
            $displayParts['nav_bar']   = (string) '1';
            $displayParts['sort_lnk']  = (string) '1';
        }

        // 4. If navigation bar or sorting fields names URLs should be
        //    displayed but there is only one row, change these settings to
        //    false
        if ($displayParts['nav_bar'] == '1' || $displayParts['sort_lnk'] == '1') {
            // - Do not display sort links if less than 2 rows.
            // - For a VIEW we (probably) did not count the number of rows
            //   so don't test this number here, it would remove the possibility
            //   of sorting VIEW results.
            $tableObject = new Table($table, $db);
            if (
                isset($unlimNumRows)
                && ($unlimNumRows < 2)
                && ! $tableObject->isView()
            ) {
                $displayParts['sort_lnk'] = (string) '0';
            }
        }

        return [
            $displayParts,
            $theTotal,
        ];
    }

    /**
     * Return true if we are executing a query in the form of
     * "SELECT * FROM <a table> ..."
     *
     * @see getTableHeaders(), getColumnParams()
     *
     * @param array $analyzedSqlResults analyzed sql results
     *
     * @return bool
     *
     * @access private
     */
    private function isSelect(array $analyzedSqlResults)
    {
        return ! ($this->properties['is_count']
                || $this->properties['is_export']
                || $this->properties['is_func']
                || $this->properties['is_analyse'])
            && ! empty($analyzedSqlResults['select_from'])
            && ! empty($analyzedSqlResults['statement']->from)
            && (count($analyzedSqlResults['statement']->from) === 1)
            && ! empty($analyzedSqlResults['statement']->from[0]->table);
    }

    /**
     * Get a navigation button
     *
     * @see     getMoveBackwardButtonsForTableNavigation(),
     *          getMoveForwardButtonsForTableNavigation()
     *
     * @param string $caption         iconic caption for button
     * @param string $title           text for button
     * @param int    $pos             position for next query
     * @param string $htmlSqlQuery    query ready for display
     * @param bool   $back            whether 'begin' or 'previous'
     * @param string $onsubmit        optional onsubmit clause
     * @param string $inputForRealEnd optional hidden field for special treatment
     * @param string $onclick         optional onclick clause
     *
     * @return string                     html content
     *
     * @access private
     */
    private function getTableNavigationButton(
        $caption,
        $title,
        $pos,
        $htmlSqlQuery,
        $back,
        $onsubmit = '',
        $inputForRealEnd = '',
        $onclick = ''
    ) {
        $captionOutput = '';
        if ($back) {
            if (Util::showIcons('TableNavigationLinksMode')) {
                $captionOutput .= $caption;
            }

            if (Util::showText('TableNavigationLinksMode')) {
                $captionOutput .= '&nbsp;' . $title;
            }
        } else {
            if (Util::showText('TableNavigationLinksMode')) {
                $captionOutput .= $title;
            }

            if (Util::showIcons('TableNavigationLinksMode')) {
                $captionOutput .= '&nbsp;' . $caption;
            }
        }

        return $this->template->render('display/results/table_navigation_button', [
            'db' => $this->properties['db'],
            'table' => $this->properties['table'],
            'sql_query' => $htmlSqlQuery,
            'pos' => $pos,
            'is_browse_distinct' => $this->properties['is_browse_distinct'],
            'goto' => $this->properties['goto'],
            'input_for_real_end' => $inputForRealEnd,
            'caption_output' => $captionOutput,
            'title' => $title,
            'onsubmit' => $onsubmit,
            'onclick' => $onclick,
        ]);
    }

    /**
     * Possibly return a page selector for table navigation
     *
     * @return array ($output, $nbTotalPage)
     *
     * @access private
     */
    private function getHtmlPageSelector(): array
    {
        $pageNow = (int) floor(
            $_SESSION['tmpval']['pos']
            / $_SESSION['tmpval']['max_rows']
        ) + 1;

        $nbTotalPage = (int) ceil(
            $this->properties['unlim_num_rows']
            / $_SESSION['tmpval']['max_rows']
        );

        $output = '';
        if ($nbTotalPage > 1) {
            $urlParams = [
                'db'                 => $this->properties['db'],
                'table'              => $this->properties['table'],
                'sql_query'          => $this->properties['sql_query'],
                'goto'               => $this->properties['goto'],
                'is_browse_distinct' => $this->properties['is_browse_distinct'],
            ];

            $output = $this->template->render('display/results/page_selector', [
                'url_params' => $urlParams,
                'page_selector' => Util::pageselector(
                    'pos',
                    $_SESSION['tmpval']['max_rows'],
                    $pageNow,
                    $nbTotalPage,
                    200,
                    5,
                    5,
                    20,
                    10
                ),
            ]);
        }

        return [
            $output,
            $nbTotalPage,
        ];
    }

    /**
     * Get a navigation bar to browse among the results of a SQL query
     *
     * @see getTable()
     *
     * @param int    $posNext       the offset for the "next" page
     * @param int    $posPrevious   the offset for the "previous" page
     * @param bool   $isInnodb      whether its InnoDB or not
     * @param string $sortByKeyHtml the sort by key dialog
     *
     * @return array
     */
    private function getTableNavigation(
        $posNext,
        $posPrevious,
        $isInnodb,
        $sortByKeyHtml
    ): array {
        $isShowingAll = $_SESSION['tmpval']['max_rows'] === self::ALL_ROWS;

        // Move to the beginning or to the previous page
        $moveBackwardButtons = '';
        if ($_SESSION['tmpval']['pos'] && ! $isShowingAll) {
            $moveBackwardButtons = $this->getMoveBackwardButtonsForTableNavigation(
                htmlspecialchars($this->properties['sql_query']),
                $posPrevious
            );
        }

        $pageSelector = '';
        $numberTotalPage = 1;
        if (! $isShowingAll) {
            [
                $pageSelector,
                $numberTotalPage,
            ] = $this->getHtmlPageSelector();
        }

        // Move to the next page or to the last one
        $moveForwardButtons = '';
        if (
            $this->properties['unlim_num_rows'] === false // view with unknown number of rows
            || (! $isShowingAll
            && $_SESSION['tmpval']['pos'] + $_SESSION['tmpval']['max_rows'] < $this->properties['unlim_num_rows']
            && $this->properties['num_rows'] >= $_SESSION['tmpval']['max_rows'])
        ) {
            $moveForwardButtons = $this->getMoveForwardButtonsForTableNavigation(
                htmlspecialchars($this->properties['sql_query']),
                $posNext,
                $isInnodb
            );
        }

        $hiddenFields = [
            'db' => $this->properties['db'],
            'table' => $this->properties['table'],
            'server' => $this->properties['server'],
            'sql_query' => $this->properties['sql_query'],
            'is_browse_distinct' => $this->properties['is_browse_distinct'],
            'goto' => $this->properties['goto'],
        ];

        return [
            'move_backward_buttons' => $moveBackwardButtons,
            'page_selector' => $pageSelector,
            'move_forward_buttons' => $moveForwardButtons,
            'number_total_page' => $numberTotalPage,
            'has_show_all' => $GLOBALS['cfg']['ShowAll'] || ($this->properties['unlim_num_rows'] <= 500),
            'hidden_fields' => $hiddenFields,
            'session_max_rows' => $isShowingAll ? $GLOBALS['cfg']['MaxRows'] : 'all',
            'is_showing_all' => $isShowingAll,
            'max_rows' => $_SESSION['tmpval']['max_rows'],
            'pos' => $_SESSION['tmpval']['pos'],
            'sort_by_key' => $sortByKeyHtml,
        ];
    }

    /**
     * Prepare move backward buttons - previous and first
     *
     * @see getTableNavigation()
     *
     * @param string $htmlSqlQuery the sql encoded by html special characters
     * @param int    $posPrev      the offset for the "previous" page
     *
     * @return string                 html content
     *
     * @access private
     */
    private function getMoveBackwardButtonsForTableNavigation(
        $htmlSqlQuery,
        $posPrev
    ) {
        return $this->getTableNavigationButton(
            '&lt;&lt;',
            _pgettext('First page', 'Begin'),
            0,
            $htmlSqlQuery,
            true
        )
        . $this->getTableNavigationButton(
            '&lt;',
            _pgettext('Previous page', 'Previous'),
            $posPrev,
            $htmlSqlQuery,
            true
        );
    }

    /**
     * Prepare move forward buttons - next and last
     *
     * @see getTableNavigation()
     *
     * @param string $htmlSqlQuery the sql encoded by htmlspecialchars()
     * @param int    $posNext      the offset for the "next" page
     * @param bool   $isInnodb     whether it's InnoDB or not
     *
     * @return string   html content
     *
     * @access private
     */
    private function getMoveForwardButtonsForTableNavigation(
        $htmlSqlQuery,
        $posNext,
        $isInnodb
    ) {
        // display the Next button
        $buttonsHtml = $this->getTableNavigationButton(
            '&gt;',
            _pgettext('Next page', 'Next'),
            $posNext,
            $htmlSqlQuery,
            false
        );

        // prepare some options for the End button
        if (
            $isInnodb
            && $this->properties['unlim_num_rows'] > $GLOBALS['cfg']['MaxExactCount']
        ) {
            $inputForRealEnd = '<input id="real_end_input" type="hidden" '
                . 'name="find_real_end" value="1">';
            // no backquote around this message
            $onclick = '';
        } else {
            $inputForRealEnd = $onclick = '';
        }

        $maxRows = $_SESSION['tmpval']['max_rows'];
        $onsubmit = 'onsubmit="return '
            . ($_SESSION['tmpval']['pos']
                + $maxRows
                < $this->properties['unlim_num_rows']
                && $this->properties['num_rows'] >= $maxRows
            ? 'true'
            : 'false') . '"';

        // display the End button
        return $buttonsHtml . $this->getTableNavigationButton(
            '&gt;&gt;',
            _pgettext('Last page', 'End'),
            @((int) ceil(
                $this->properties['unlim_num_rows']
                / $_SESSION['tmpval']['max_rows']
            ) - 1) * $maxRows,
            $htmlSqlQuery,
            false,
            $onsubmit,
            $inputForRealEnd,
            $onclick
        );
    }

    /**
     * Get the headers of the results table, for all of the columns
     *
     * @see getTableHeaders()
     *
     * @param array  $displayParts              which elements to display
     * @param array  $analyzedSqlResults        analyzed sql results
     * @param array  $sortExpression            sort expression
     * @param array  $sortExpressionNoDirection sort expression
     *                                            without direction
     * @param array  $sortDirection             sort direction
     * @param bool   $isLimitedDisplay          with limited operations
     *                                            or not
     * @param string $unsortedSqlQuery          query without the sort part
     *
     * @return string html content
     *
     * @access private
     */
    private function getTableHeadersForColumns(
        array $displayParts,
        array $analyzedSqlResults,
        array $sortExpression,
        array $sortExpressionNoDirection,
        array $sortDirection,
        $isLimitedDisplay,
        $unsortedSqlQuery
    ) {
        $html = '';

        // required to generate sort links that will remember whether the
        // "Show all" button has been clicked
        $sqlMd5 = md5($this->properties['sql_query']);
        $sessionMaxRows = $isLimitedDisplay
            ? 0
            : $_SESSION['tmpval']['query'][$sqlMd5]['max_rows'];

        // Following variable are needed for use in isset/empty or
        // use with array indexes/safe use in the for loop
        $highlightColumns = $this->properties['highlight_columns'];
        /** @var FieldMetadata[] $fieldsMeta */
        $fieldsMeta = $this->properties['fields_meta'];

        // Prepare Display column comments if enabled
        // ($GLOBALS['cfg']['ShowBrowseComments']).
        $commentsMap = $this->getTableCommentsArray($analyzedSqlResults);

        [$colOrder, $colVisib] = $this->getColumnParams(
            $analyzedSqlResults
        );

        // optimize: avoid calling a method on each iteration
        $numberOfColumns = $this->properties['fields_cnt'];

        for ($j = 0; $j < $numberOfColumns; $j++) {
            // PHP 7.4 fix for accessing array offset on bool
            $colVisibCurrent = is_array($colVisib) && isset($colVisib[$j]) ? $colVisib[$j] : null;

            // assign $i with the appropriate column order
            $i = $colOrder ? $colOrder[$j] : $j;

            //  See if this column should get highlight because it's used in the
            //  where-query.
            $name = $fieldsMeta[$i]->name;
            $conditionField = isset($highlightColumns[$name])
                || isset($highlightColumns[Util::backquote($name)]);

            // Prepare comment-HTML-wrappers for each row, if defined/enabled.
            $comments = $this->getCommentForRow($commentsMap, $fieldsMeta[$i]);
            $displayParams = $this->properties['display_params'];

            if (($displayParts['sort_lnk'] == '1') && ! $isLimitedDisplay) {
                [$orderLink, $sortedHeaderHtml]
                    = $this->getOrderLinkAndSortedHeaderHtml(
                        $fieldsMeta[$i],
                        $sortExpression,
                        $sortExpressionNoDirection,
                        $i,
                        $unsortedSqlQuery,
                        $sessionMaxRows,
                        $comments,
                        $sortDirection,
                        $colVisib,
                        $colVisibCurrent
                    );

                $html .= $sortedHeaderHtml;

                $displayParams['desc'][] = '    <th '
                    . 'class="draggable'
                    . ($conditionField ? ' condition' : '')
                    . '" data-column="' . htmlspecialchars($fieldsMeta[$i]->name)
                    . '">' . "\n" . $orderLink . $comments . '    </th>' . "\n";
            } else {
                // Results can't be sorted
                $html
                    .= $this->getDraggableClassForNonSortableColumns(
                        $colVisib,
                        $colVisibCurrent,
                        $conditionField,
                        $fieldsMeta[$i],
                        $comments
                    );

                $displayParams['desc'][] = '    <th '
                    . 'class="draggable'
                    . ($conditionField ? ' condition"' : '')
                    . '" data-column="' . htmlspecialchars((string) $fieldsMeta[$i]->name)
                    . '">        '
                    . htmlspecialchars((string) $fieldsMeta[$i]->name)
                    . $comments . '    </th>';
            }

            $this->properties['display_params'] = $displayParams;
        }

        return $html;
    }

    /**
     * Get the headers of the results table
     *
     * @see getTable()
     *
     * @param array        $displayParts              which elements to display
     * @param array        $analyzedSqlResults        analyzed sql results
     * @param string       $unsortedSqlQuery          the unsorted sql query
     * @param array        $sortExpression            sort expression
     * @param array|string $sortExpressionNoDirection sort expression without direction
     * @param array        $sortDirection             sort direction
     * @param bool         $isLimitedDisplay          with limited operations or not
     *
     * @return array
     */
    private function getTableHeaders(
        array &$displayParts,
        array $analyzedSqlResults,
        $unsortedSqlQuery,
        array $sortExpression = [],
        $sortExpressionNoDirection = '',
        array $sortDirection = [],
        $isLimitedDisplay = false
    ): array {
        // Needed for use in isset/empty or
        // use with array indexes/safe use in foreach
        $printView = $this->properties['printview'];
        $displayParams = $this->properties['display_params'];

        // Output data needed for column reordering and show/hide column
        $columnOrder = $this->getDataForResettingColumnOrder($analyzedSqlResults);

        $displayParams['emptypre'] = 0;
        $displayParams['emptyafter'] = 0;
        $displayParams['textbtn'] = '';
        $fullOrPartialTextLink = '';

        $this->properties['display_params'] = $displayParams;

        // Display options (if we are not in print view)
        $optionsBlock = [];
        if (! (isset($printView) && ($printView == '1')) && ! $isLimitedDisplay) {
            $optionsBlock = $this->getOptionsBlock();

            // prepare full/partial text button or link
            $fullOrPartialTextLink = $this->getFullOrPartialTextButtonOrLink();
        }

        // 1. Set $colspan and generate html with full/partial
        // text button or link
        [$colspan, $buttonHtml] = $this->getFieldVisibilityParams(
            $displayParts,
            $fullOrPartialTextLink
        );

        // 2. Displays the fields' name
        // 2.0 If sorting links should be used, checks if the query is a "JOIN"
        //     statement (see 2.1.3)

        // See if we have to highlight any header fields of a WHERE query.
        // Uses SQL-Parser results.
        $this->setHighlightedColumnGlobalField($analyzedSqlResults);

        // Get the headers for all of the columns
        $tableHeadersForColumns = $this->getTableHeadersForColumns(
            $displayParts,
            $analyzedSqlResults,
            $sortExpression,
            $sortExpressionNoDirection,
            $sortDirection,
            $isLimitedDisplay,
            $unsortedSqlQuery
        );

        // Display column at rightside - checkboxes or empty column
        $columnAtRightSide = '';
        if (! $printView) {
            $columnAtRightSide = $this->getColumnAtRightSide(
                $displayParts,
                $fullOrPartialTextLink,
                $colspan
            );
        }

        return [
            'column_order' => $columnOrder,
            'options' => $optionsBlock,
            'has_bulk_actions_form' => $displayParts['del_lnk'] === self::DELETE_ROW
                || $displayParts['del_lnk'] === self::KILL_PROCESS,
            'button' => $buttonHtml,
            'table_headers_for_columns' => $tableHeadersForColumns,
            'column_at_right_side' => $columnAtRightSide,
        ];
    }

    /**
     * Prepare unsorted sql query and sort by key drop down
     *
     * @see getTableHeaders()
     *
     * @param array      $analyzedSqlResults analyzed sql results
     * @param array|null $sortExpression     sort expression
     *
     * @return array     two element array - $unsorted_sql_query, $drop_down_html
     *
     * @access private
     */
    private function getUnsortedSqlAndSortByKeyDropDown(
        array $analyzedSqlResults,
        ?array $sortExpression
    ) {
        $dropDownHtml = '';

        $unsortedSqlQuery = Query::replaceClause(
            $analyzedSqlResults['statement'],
            $analyzedSqlResults['parser']->list,
            'ORDER BY',
            ''
        );

        // Data is sorted by indexes only if it there is only one table.
        if ($this->isSelect($analyzedSqlResults)) {
            // grab indexes data:
            $indexes = Index::getFromTable(
                $this->properties['table'],
                $this->properties['db']
            );

            // do we have any index?
            if (! empty($indexes)) {
                $dropDownHtml = $this->getSortByKeyDropDown(
                    $indexes,
                    $sortExpression,
                    $unsortedSqlQuery
                );
            }
        }

        return [
            $unsortedSqlQuery,
            $dropDownHtml,
        ];
    }

    /**
     * Prepare sort by key dropdown - html code segment
     *
     * @see getTableHeaders()
     *
     * @param Index[]    $indexes          the indexes of the table for sort criteria
     * @param array|null $sortExpression   the sort expression
     * @param string     $unsortedSqlQuery the unsorted sql query
     *
     * @return string html content
     *
     * @access private
     */
    private function getSortByKeyDropDown(
        $indexes,
        ?array $sortExpression,
        $unsortedSqlQuery
    ): string {
        $hiddenFields = [
            'db' => $this->properties['db'],
            'table' => $this->properties['table'],
            'server' => $this->properties['server'],
            'sort_by_key' => '1',
        ];

        $isIndexUsed = false;
        $localOrder = is_array($sortExpression) ? implode(', ', $sortExpression) : '';

        $options = [];
        foreach ($indexes as $index) {
            $ascSort = '`'
                . implode('` ASC, `', array_keys($index->getColumns()))
                . '` ASC';

            $descSort = '`'
                . implode('` DESC, `', array_keys($index->getColumns()))
                . '` DESC';

            $isIndexUsed = $isIndexUsed
                || $localOrder === $ascSort
                || $localOrder === $descSort;

            $unsortedSqlQueryFirstPart = $unsortedSqlQuery;
            $unsortedSqlQuerySecondPart = '';
            if (
                preg_match(
                    '@(.*)([[:space:]](LIMIT (.*)|PROCEDURE (.*)|'
                    . 'FOR UPDATE|LOCK IN SHARE MODE))@is',
                    $unsortedSqlQuery,
                    $myReg
                )
            ) {
                $unsortedSqlQueryFirstPart = $myReg[1];
                $unsortedSqlQuerySecondPart = $myReg[2];
            }

            $options[] = [
                'value' => $unsortedSqlQueryFirstPart . ' ORDER BY '
                    . $ascSort . $unsortedSqlQuerySecondPart,
                'content' => $index->getName() . ' (ASC)',
                'is_selected' => $localOrder === $ascSort,
            ];
            $options[] = [
                'value' => $unsortedSqlQueryFirstPart . ' ORDER BY '
                    . $descSort . $unsortedSqlQuerySecondPart,
                'content' => $index->getName() . ' (DESC)',
                'is_selected' => $localOrder === $descSort,
            ];
        }

        $options[] = [
            'value' => $unsortedSqlQuery,
            'content' => __('None'),
            'is_selected' => ! $isIndexUsed,
        ];

        return $this->template->render('display/results/sort_by_key', [
            'hidden_fields' => $hiddenFields,
            'options' => $options,
        ]);
    }

    /**
     * Set column span, row span and prepare html with full/partial
     * text button or link
     *
     * @see getTableHeaders()
     *
     * @param array  $displayParts          which elements to display
     * @param string $fullOrPartialTextLink full/partial link or text button
     *
     * @return array 2 element array - $colspan, $button_html
     *
     * @access private
     */
    private function getFieldVisibilityParams(
        array &$displayParts,
        $fullOrPartialTextLink
    ) {
        $buttonHtml = '';
        $displayParams = $this->properties['display_params'];

        // 1. Displays the full/partial text button (part 1)...
        $buttonHtml .= '<thead class="table-light"><tr>' . "\n";

        $emptyPreCondition = $displayParts['edit_lnk'] != self::NO_EDIT_OR_DELETE
                           && $displayParts['del_lnk'] != self::NO_EDIT_OR_DELETE;

        $colspan = $emptyPreCondition ? ' colspan="4"'
            : '';

        $leftOrBoth = $GLOBALS['cfg']['RowActionLinks'] === self::POSITION_LEFT
                   || $GLOBALS['cfg']['RowActionLinks'] === self::POSITION_BOTH;

        //     ... before the result table
        if (
            ($displayParts['edit_lnk'] === self::NO_EDIT_OR_DELETE)
            && ($displayParts['del_lnk'] === self::NO_EDIT_OR_DELETE)
            && ($displayParts['text_btn'] == '1')
        ) {
            $displayParams['emptypre'] = $emptyPreCondition ? 4 : 0;
        } elseif (
            $leftOrBoth && ($displayParts['text_btn'] == '1')
        ) {
            //     ... at the left column of the result table header if possible
            //     and required

            $displayParams['emptypre'] = $emptyPreCondition ? 4 : 0;

            $buttonHtml .= '<th class="column_action sticky print_ignore" ' . $colspan
                . '>' . $fullOrPartialTextLink . '</th>';
        } elseif (
            $leftOrBoth
            && (($displayParts['edit_lnk'] != self::NO_EDIT_OR_DELETE)
            || ($displayParts['del_lnk'] != self::NO_EDIT_OR_DELETE))
        ) {
            //     ... elseif no button, displays empty(ies) col(s) if required

            $displayParams['emptypre'] = $emptyPreCondition ? 4 : 0;

            $buttonHtml .= '<td ' . $colspan . '></td>';
        } elseif ($GLOBALS['cfg']['RowActionLinks'] === self::POSITION_NONE) {
            // ... elseif display an empty column if the actions links are
            //  disabled to match the rest of the table
            $buttonHtml .= '<th class="column_action sticky"></th>';
        }

        $this->properties['display_params'] = $displayParams;

        return [
            $colspan,
            $buttonHtml,
        ];
    }

    /**
     * Get table comments as array
     *
     * @see getTableHeaders()
     *
     * @param array $analyzedSqlResults analyzed sql results
     *
     * @return array table comments
     *
     * @access private
     */
    private function getTableCommentsArray(array $analyzedSqlResults)
    {
        if (
            ! $GLOBALS['cfg']['ShowBrowseComments']
            || empty($analyzedSqlResults['statement']->from)
        ) {
            return [];
        }

        $ret = [];
        foreach ($analyzedSqlResults['statement']->from as $field) {
            if (empty($field->table)) {
                continue;
            }

            $ret[$field->table] = $this->relation->getComments(
                empty($field->database) ? $this->properties['db'] : $field->database,
                $field->table
            );
        }

        return $ret;
    }

    /**
     * Set global array for store highlighted header fields
     *
     * @see getTableHeaders()
     *
     * @param array $analyzedSqlResults analyzed sql results
     *
     * @return void
     *
     * @access private
     */
    private function setHighlightedColumnGlobalField(array $analyzedSqlResults)
    {
        $highlightColumns = [];

        if (! empty($analyzedSqlResults['statement']->where)) {
            foreach ($analyzedSqlResults['statement']->where as $expr) {
                foreach ($expr->identifiers as $identifier) {
                    $highlightColumns[$identifier] = 'true';
                }
            }
        }

        $this->properties['highlight_columns'] = $highlightColumns;
    }

    /**
     * Prepare data for column restoring and show/hide
     *
     * @see getTableHeaders()
     *
     * @param array $analyzedSqlResults analyzed sql results
     *
     * @return array
     */
    private function getDataForResettingColumnOrder(array $analyzedSqlResults): array
    {
        global $dbi;

        if (! $this->isSelect($analyzedSqlResults)) {
            return [];
        }

        [$columnOrder, $columnVisibility] = $this->getColumnParams(
            $analyzedSqlResults
        );

        $tableCreateTime = '';
        $table = new Table($this->properties['table'], $this->properties['db']);
        if (! $table->isView()) {
            $tableCreateTime = $dbi->getTable(
                $this->properties['db'],
                $this->properties['table']
            )->getStatusInfo('Create_time');
        }

        return [
            'order' => $columnOrder,
            'visibility' => $columnVisibility,
            'is_view' => $table->isView(),
            'table_create_time' => $tableCreateTime,
        ];
    }

    /**
     * Prepare option fields block
     *
     * @see getTableHeaders()
     *
     * @return array
     */
    private function getOptionsBlock(): array
    {
        if (
            isset($_SESSION['tmpval']['possible_as_geometry'])
            && $_SESSION['tmpval']['possible_as_geometry'] == false
        ) {
            if ($_SESSION['tmpval']['geoOption'] === self::GEOMETRY_DISP_GEOM) {
                $_SESSION['tmpval']['geoOption'] = self::GEOMETRY_DISP_WKT;
            }
        }

        return [
            'geo_option' => $_SESSION['tmpval']['geoOption'],
            'hide_transformation' => $_SESSION['tmpval']['hide_transformation'],
            'display_blob' => $_SESSION['tmpval']['display_blob'],
            'display_binary' => $_SESSION['tmpval']['display_binary'],
            'relational_display' => $_SESSION['tmpval']['relational_display'],
            'possible_as_geometry' => $_SESSION['tmpval']['possible_as_geometry'],
            'pftext' => $_SESSION['tmpval']['pftext'],
        ];
    }

    /**
     * Get full/partial text button or link
     *
     * @see getTableHeaders()
     *
     * @return string html content
     *
     * @access private
     */
    private function getFullOrPartialTextButtonOrLink()
    {
        global $theme;

        $urlParamsFullText = [
            'db' => $this->properties['db'],
            'table' => $this->properties['table'],
            'sql_query' => $this->properties['sql_query'],
            'goto' => $this->properties['goto'],
            'full_text_button' => 1,
        ];

        if ($_SESSION['tmpval']['pftext'] === self::DISPLAY_FULL_TEXT) {
            // currently in fulltext mode so show the opposite link
            $tmpImageFile = 's_partialtext.png';
            $tmpTxt = __('Partial texts');
            $urlParamsFullText['pftext'] = self::DISPLAY_PARTIAL_TEXT;
        } else {
            $tmpImageFile = 's_fulltext.png';
            $tmpTxt = __('Full texts');
            $urlParamsFullText['pftext'] = self::DISPLAY_FULL_TEXT;
        }

        $tmpImage = '<img class="fulltext" src="'
            . ($theme instanceof Theme ? $theme->getImgPath($tmpImageFile) : '')
            . '" alt="' . $tmpTxt . '" title="' . $tmpTxt . '">';
        $tmpUrl = Url::getFromRoute('/sql', $urlParamsFullText);

        return Generator::linkOrButton($tmpUrl, $tmpImage);
    }

    /**
     * Get comment for row
     *
     * @see getTableHeaders()
     *
     * @param array         $commentsMap comments array
     * @param FieldMetadata $fieldsMeta  set of field properties
     *
     * @return string html content
     *
     * @access private
     */
    private function getCommentForRow(array $commentsMap, FieldMetadata $fieldsMeta)
    {
        return $this->template->render('display/results/comment_for_row', [
            'comments_map' => $commentsMap,
            'column_name' => $fieldsMeta->name,
            'table_name' => $fieldsMeta->table,
            'limit_chars' => $GLOBALS['cfg']['LimitChars'],
        ]);
    }

    /**
     * Prepare parameters and html for sorted table header fields
     *
     * @see getTableHeaders()
     *
     * @param FieldMetadata $fieldsMeta                set of field properties
     * @param array         $sortExpression            sort expression
     * @param array         $sortExpressionNoDirection sort expression without direction
     * @param int           $columnIndex               the index of the column
     * @param string        $unsortedSqlQuery          the unsorted sql query
     * @param int           $sessionMaxRows            maximum rows resulted by sql
     * @param string        $comments                  comment for row
     * @param array         $sortDirection             sort direction
     * @param bool          $colVisib                  column is visible(false) or column isn't visible(string array)
     * @param string        $colVisibElement           element of $col_visib array
     *
     * @return array   2 element array - $orderLink, $sortedHeaderHtml
     *
     * @access private
     */
    private function getOrderLinkAndSortedHeaderHtml(
        FieldMetadata $fieldsMeta,
        array $sortExpression,
        array $sortExpressionNoDirection,
        $columnIndex,
        $unsortedSqlQuery,
        $sessionMaxRows,
        $comments,
        array $sortDirection,
        $colVisib,
        $colVisibElement
    ) {
        $sortedHeaderHtml = '';

        // Checks if the table name is required; it's the case
        // for a query with a "JOIN" statement and if the column
        // isn't aliased, or in queries like
        // SELECT `1`.`master_field` , `2`.`master_field`
        // FROM `PMA_relation` AS `1` , `PMA_relation` AS `2`

        $sortTable = isset($fieldsMeta->table)
            && strlen($fieldsMeta->table) > 0
            && $fieldsMeta->orgname == $fieldsMeta->name
            ? Util::backquote(
                $fieldsMeta->table
            ) . '.'
            : '';

        $nameToUseInSort = $fieldsMeta->name;

        // Generates the orderby clause part of the query which is part
        // of URL
        [$singleSortOrder, $multiSortOrder, $orderImg]
            = $this->getSingleAndMultiSortUrls(
                $sortExpression,
                $sortExpressionNoDirection,
                $sortTable,
                $nameToUseInSort,
                $sortDirection,
                $fieldsMeta
            );

        if (
            preg_match(
                '@(.*)([[:space:]](LIMIT (.*)|PROCEDURE (.*)|FOR UPDATE|'
                . 'LOCK IN SHARE MODE))@is',
                $unsortedSqlQuery,
                $regs3
            )
        ) {
            $singleSortedSqlQuery = $regs3[1] . $singleSortOrder . $regs3[2];
            $multiSortedSqlQuery = $regs3[1] . $multiSortOrder . $regs3[2];
        } else {
            $singleSortedSqlQuery = $unsortedSqlQuery . $singleSortOrder;
            $multiSortedSqlQuery = $unsortedSqlQuery . $multiSortOrder;
        }

        $singleUrlParams = [
            'db'                 => $this->properties['db'],
            'table'              => $this->properties['table'],
            'sql_query'          => $singleSortedSqlQuery,
            'sql_signature'      => Core::signSqlQuery($singleSortedSqlQuery),
            'session_max_rows'   => $sessionMaxRows,
            'is_browse_distinct' => $this->properties['is_browse_distinct'],
        ];

        $multiUrlParams = [
            'db'                 => $this->properties['db'],
            'table'              => $this->properties['table'],
            'sql_query'          => $multiSortedSqlQuery,
            'sql_signature'      => Core::signSqlQuery($multiSortedSqlQuery),
            'session_max_rows'   => $sessionMaxRows,
            'is_browse_distinct' => $this->properties['is_browse_distinct'],
        ];
        $singleOrderUrl = Url::getFromRoute('/sql', $singleUrlParams);
        $multiOrderUrl = Url::getFromRoute('/sql', $multiUrlParams);

        // Displays the sorting URL
        // enable sort order swapping for image
        $orderLink = $this->getSortOrderLink(
            $orderImg,
            $fieldsMeta,
            $singleOrderUrl,
            $multiOrderUrl
        );

        $orderLink .= $this->getSortOrderHiddenInputs(
            $multiUrlParams,
            $nameToUseInSort
        );

        $sortedHeaderHtml .= $this->getDraggableClassForSortableColumns(
            $colVisib,
            $colVisibElement,
            $fieldsMeta,
            $orderLink,
            $comments
        );

        return [
            $orderLink,
            $sortedHeaderHtml,
        ];
    }

    /**
     * Prepare parameters and html for sorted table header fields
     *
     * @see    getOrderLinkAndSortedHeaderHtml()
     *
     * @param array         $sortExpression            sort expression
     * @param array         $sortExpressionNoDirection sort expression without direction
     * @param string        $sortTable                 The name of the table to which
     *                                                the current column belongs to
     * @param string        $nameToUseInSort           The current column under
     *                                                     consideration
     * @param array         $sortDirection             sort direction
     * @param FieldMetadata $fieldsMeta                set of field properties
     *
     * @return array   3 element array - $single_sort_order, $sort_order, $order_img
     *
     * @access private
     */
    private function getSingleAndMultiSortUrls(
        array $sortExpression,
        array $sortExpressionNoDirection,
        $sortTable,
        $nameToUseInSort,
        array $sortDirection,
        FieldMetadata $fieldsMeta
    ) {
        $sortOrder = '';
        // Check if the current column is in the order by clause
        $isInSort = $this->isInSorted(
            $sortExpression,
            $sortExpressionNoDirection,
            $sortTable,
            $nameToUseInSort
        );
        $currentName = $nameToUseInSort;
        if ($sortExpressionNoDirection[0] == '' || ! $isInSort) {
            $specialIndex = $sortExpressionNoDirection[0] == ''
                ? 0
                : count($sortExpressionNoDirection);
            $sortExpressionNoDirection[$specialIndex]
                = Util::backquote(
                    $currentName
                );
            $isTimeOrDate = $fieldsMeta->isType(FieldMetadata::TYPE_TIME)
                || $fieldsMeta->isType(FieldMetadata::TYPE_DATE)
                || $fieldsMeta->isType(FieldMetadata::TYPE_DATETIME)
                || $fieldsMeta->isType(FieldMetadata::TYPE_TIMESTAMP);
            $sortDirection[$specialIndex] = $isTimeOrDate ? self::DESCENDING_SORT_DIR : self::ASCENDING_SORT_DIR;
        }

        $sortExpressionNoDirection = array_filter($sortExpressionNoDirection);
        $singleSortOrder = null;
        foreach ($sortExpressionNoDirection as $index => $expression) {
            // check if this is the first clause,
            // if it is then we have to add "order by"
            $isFirstClause = ($index == 0);
            $nameToUseInSort = $expression;
            $sortTableNew = $sortTable;
            // Test to detect if the column name is a standard name
            // Standard name has the table name prefixed to the column name
            if (mb_strpos($nameToUseInSort, '.') !== false) {
                $matches = explode('.', $nameToUseInSort);
                // Matches[0] has the table name
                // Matches[1] has the column name
                $nameToUseInSort = $matches[1];
                $sortTableNew = $matches[0];
            }

            // $name_to_use_in_sort might contain a space due to
            // formatting of function expressions like "COUNT(name )"
            // so we remove the space in this situation
            $nameToUseInSort = str_replace([' )', '``'], [')', '`'], $nameToUseInSort);
            $nameToUseInSort = trim($nameToUseInSort, '`');

            // If this the first column name in the order by clause add
            // order by clause to the  column name
            $queryHead = $isFirstClause ? "\nORDER BY " : '';
            // Again a check to see if the given column is a aggregate column
            if (mb_strpos($nameToUseInSort, '(') !== false) {
                $sortOrder .=  $queryHead . $nameToUseInSort . ' ';
            } else {
                if (strlen($sortTableNew) > 0) {
                    $sortTableNew .= '.';
                }

                $sortOrder .=  $queryHead . $sortTableNew
                  . Util::backquote(
                      $nameToUseInSort
                  ) . ' ';
            }

            // For a special case where the code generates two dots between
            // column name and table name.
            $sortOrder = preg_replace('/\.\./', '.', $sortOrder);
            // Incase this is the current column save $single_sort_order
            if ($currentName == $nameToUseInSort) {
                if (mb_strpos($currentName, '(') !== false) {
                    $singleSortOrder = "\n" . 'ORDER BY ' . Util::backquote($currentName) . ' ';
                } else {
                    $singleSortOrder = "\n" . 'ORDER BY ' . $sortTable
                        . Util::backquote(
                            $currentName
                        ) . ' ';
                }

                if ($isInSort) {
                    [$singleSortOrder, $orderImg]
                        = $this->getSortingUrlParams(
                            $sortDirection,
                            $singleSortOrder,
                            $index
                        );
                } else {
                    $singleSortOrder .= strtoupper($sortDirection[$index]);
                }
            }

            if ($currentName == $nameToUseInSort && $isInSort) {
                // We need to generate the arrow button and related html
                [$sortOrder, $orderImg] = $this->getSortingUrlParams(
                    $sortDirection,
                    $sortOrder,
                    $index
                );
                $orderImg .= ' <small>' . ($index + 1) . '</small>';
            } else {
                $sortOrder .= strtoupper($sortDirection[$index]);
            }

            // Separate columns by a comma
            $sortOrder .= ', ';
        }

        // remove the comma from the last column name in the newly
        // constructed clause
        $sortOrder = mb_substr(
            $sortOrder,
            0,
            mb_strlen($sortOrder) - 2
        );
        if (empty($orderImg)) {
            $orderImg = '';
        }

        return [
            $singleSortOrder,
            $sortOrder,
            $orderImg,
        ];
    }

    /**
     * Check whether the column is sorted
     *
     * @see getTableHeaders()
     *
     * @param array  $sortExpression            sort expression
     * @param array  $sortExpressionNoDirection sort expression without direction
     * @param string $sortTable                 the table name
     * @param string $nameToUseInSort           the sorting column name
     *
     * @return bool the column sorted or not
     *
     * @access private
     */
    private function isInSorted(
        array $sortExpression,
        array $sortExpressionNoDirection,
        $sortTable,
        $nameToUseInSort
    ) {
        $indexInExpression = 0;

        foreach ($sortExpressionNoDirection as $index => $clause) {
            if (mb_strpos($clause, '.') !== false) {
                $fragments = explode('.', $clause);
                $clause2 = $fragments[0] . '.' . str_replace('`', '', $fragments[1]);
            } else {
                $clause2 = $sortTable . str_replace('`', '', $clause);
            }

            if ($clause2 === $sortTable . $nameToUseInSort) {
                $indexInExpression = $index;
                break;
            }
        }

        if (empty($sortExpression[$indexInExpression])) {
            $isInSort = false;
        } else {
            // Field name may be preceded by a space, or any number
            // of characters followed by a dot (tablename.fieldname)
            // so do a direct comparison for the sort expression;
            // this avoids problems with queries like
            // "SELECT id, count(id)..." and clicking to sort
            // on id or on count(id).
            // Another query to test this:
            // SELECT p.*, FROM_UNIXTIME(p.temps) FROM mytable AS p
            // (and try clicking on each column's header twice)
            $noSortTable = empty($sortTable) || mb_strpos(
                $sortExpressionNoDirection[$indexInExpression],
                $sortTable
            ) === false;
            $noOpenParenthesis = mb_strpos(
                $sortExpressionNoDirection[$indexInExpression],
                '('
            ) === false;
            if (! empty($sortTable) && $noSortTable && $noOpenParenthesis) {
                $newSortExpressionNoDirection = $sortTable
                    . $sortExpressionNoDirection[$indexInExpression];
            } else {
                $newSortExpressionNoDirection = $sortExpressionNoDirection[$indexInExpression];
            }

            //Back quotes are removed in next comparison, so remove them from value
            //to compare.
            $nameToUseInSort = str_replace('`', '', $nameToUseInSort);

            $isInSort = false;
            $sortName = str_replace('`', '', $sortTable) . $nameToUseInSort;

            if (
                $sortName == str_replace('`', '', $newSortExpressionNoDirection)
                || $sortName == str_replace('`', '', $sortExpressionNoDirection[$indexInExpression])
            ) {
                $isInSort = true;
            }
        }

        return $isInSort;
    }

    /**
     * Get sort url parameters - sort order and order image
     *
     * @see     getSingleAndMultiSortUrls()
     *
     * @param array  $sortDirection the sort direction
     * @param string $sortOrder     the sorting order
     * @param int    $index         the index of sort direction array.
     *
     * @return array                  2 element array - $sort_order, $order_img
     *
     * @access private
     */
    private function getSortingUrlParams(array $sortDirection, $sortOrder, $index)
    {
        if (strtoupper(trim($sortDirection[$index])) === self::DESCENDING_SORT_DIR) {
            $sortOrder .= ' ASC';
            $orderImg   = ' ' . Generator::getImage(
                's_desc',
                __('Descending'),
                [
                    'class' => 'soimg',
                    'title' => '',
                ]
            );
            $orderImg  .= ' ' . Generator::getImage(
                's_asc',
                __('Ascending'),
                [
                    'class' => 'soimg hide',
                    'title' => '',
                ]
            );
        } else {
            $sortOrder .= ' DESC';
            $orderImg   = ' ' . Generator::getImage(
                's_asc',
                __('Ascending'),
                [
                    'class' => 'soimg',
                    'title' => '',
                ]
            );
            $orderImg  .=  ' ' . Generator::getImage(
                's_desc',
                __('Descending'),
                [
                    'class' => 'soimg hide',
                    'title' => '',
                ]
            );
        }

        return [
            $sortOrder,
            $orderImg,
        ];
    }

    /**
     * Get sort order link
     *
     * @see getTableHeaders()
     *
     * @param string        $orderImg      the sort order image
     * @param FieldMetadata $fieldsMeta    set of field properties
     * @param string        $orderUrl      the url for sort
     * @param string        $multiOrderUrl the url for sort
     *
     * @return string the sort order link
     *
     * @access private
     */
    private function getSortOrderLink(
        $orderImg,
        FieldMetadata $fieldsMeta,
        $orderUrl,
        $multiOrderUrl
    ) {
        $orderLinkParams = ['class' => 'sortlink'];

        $orderLinkContent = htmlspecialchars($fieldsMeta->name);
        $innerLinkContent = $orderLinkContent . $orderImg
            . '<input type="hidden" value="' . $multiOrderUrl . '">';

        return Generator::linkOrButton(
            $orderUrl,
            $innerLinkContent,
            $orderLinkParams
        );
    }

    private function getSortOrderHiddenInputs(
        array $multipleUrlParams,
        string $nameToUseInSort
    ): string {
        $sqlQuery = $multipleUrlParams['sql_query'];
        $sqlQueryAdd = $sqlQuery;
        $sqlQueryRemove = null;
        $parser = new Parser($sqlQuery);

        $firstStatement = $parser->statements[0] ?? null;
        $numberOfClausesFound = null;
        if ($firstStatement instanceof SelectStatement) {
            $orderClauses = $firstStatement->order ?? [];
            foreach ($orderClauses as $key => $order) {
                // If this is the column name, then remove it from the order clause
                if ($order->expr->column !== $nameToUseInSort) {
                    continue;
                }

                // remove the order clause for this column and from the counted array
                unset($firstStatement->order[$key], $orderClauses[$key]);
            }

            $numberOfClausesFound = count($orderClauses);
            $sqlQueryRemove = $firstStatement->build();
        }

        $multipleUrlParams['sql_query'] = $sqlQueryRemove ?? $sqlQuery;
        $multipleUrlParams['sql_signature'] = Core::signSqlQuery($multipleUrlParams['sql_query']);

        $urlRemoveOrder = Url::getFromRoute('/sql', $multipleUrlParams);
        if ($numberOfClausesFound !== null && $numberOfClausesFound === 0) {
            $urlRemoveOrder .= '&discard_remembered_sort=1';
        }

        $multipleUrlParams['sql_query'] = $sqlQueryAdd;
        $multipleUrlParams['sql_signature'] = Core::signSqlQuery($multipleUrlParams['sql_query']);

        $urlAddOrder = Url::getFromRoute('/sql', $multipleUrlParams);

        return '<input type="hidden" name="url-remove-order" value="' . $urlRemoveOrder . '">' . "\n"
             . '<input type="hidden" name="url-add-order" value="' . $urlAddOrder . '">';
    }

    /**
     * Check if the column contains numeric data. If yes, then set the
     * column header's alignment right
     *
     * @see  getDraggableClassForSortableColumns()
     *
     * @param FieldMetadata $fieldsMeta set of field properties
     * @param array         $thClass    array containing classes
     *
     * @return void
     */
    private function getClassForNumericColumnType(FieldMetadata $fieldsMeta, array &$thClass)
    {
        // This was defined in commit b661cd7c9b31f8bc564d2f9a1b8527e0eb966de8
        // For issue https://github.com/phpmyadmin/phpmyadmin/issues/4746
        if (
            ! $fieldsMeta->isType(FieldMetadata::TYPE_REAL)
            && ! $fieldsMeta->isMappedTypeBit
            && ! $fieldsMeta->isType(FieldMetadata::TYPE_INT)
        ) {
            return;
        }

        $thClass[] = 'text-end';
    }

    /**
     * Prepare columns to draggable effect for sortable columns
     *
     * @see getTableHeaders()
     *
     * @param bool          $colVisib        the column is visible (false)
     *                                        array                the column is not visible (string array)
     * @param string        $colVisibElement element of $col_visib array
     * @param FieldMetadata $fieldsMeta      set of field properties
     * @param string        $orderLink       the order link
     * @param string        $comments        the comment for the column
     *
     * @return string  html content
     *
     * @access private
     */
    private function getDraggableClassForSortableColumns(
        $colVisib,
        $colVisibElement,
        FieldMetadata $fieldsMeta,
        $orderLink,
        $comments
    ) {
        $draggableHtml = '<th';
        $thClass = [];
        $thClass[] = 'draggable';
        $this->getClassForNumericColumnType($fieldsMeta, $thClass);
        if ($colVisib && ! $colVisibElement) {
            $thClass[] = 'hide';
        }

        $thClass[] = 'column_heading';
        $thClass[] = 'sticky';
        if ($GLOBALS['cfg']['BrowsePointerEnable'] == true) {
            $thClass[] = 'pointer';
        }

        if ($GLOBALS['cfg']['BrowseMarkerEnable'] == true) {
            $thClass[] = 'marker';
        }

        $draggableHtml .= ' class="' . implode(' ', $thClass) . '"';

        $draggableHtml .= ' data-column="' . htmlspecialchars((string) $fieldsMeta->name)
            . '">' . $orderLink . $comments . '</th>';

        return $draggableHtml;
    }

    /**
     * Prepare columns to draggable effect for non sortable columns
     *
     * @see getTableHeaders()
     *
     * @param bool          $colVisib        the column is visible (false)
     *                                        array                    the column is not visible (string array)
     * @param string        $colVisibElement element of $col_visib array
     * @param bool          $conditionField  whether to add CSS class condition
     * @param FieldMetadata $fieldsMeta      set of field properties
     * @param string        $comments        the comment for the column
     *
     * @return string  html content
     *
     * @access private
     */
    private function getDraggableClassForNonSortableColumns(
        $colVisib,
        $colVisibElement,
        $conditionField,
        FieldMetadata $fieldsMeta,
        $comments
    ) {
        $draggableHtml = '<th';
        $thClass = [];
        $thClass[] = 'draggable';
        $thClass[] = 'sticky';
        $this->getClassForNumericColumnType($fieldsMeta, $thClass);
        if ($colVisib && ! $colVisibElement) {
            $thClass[] = 'hide';
        }

        if ($conditionField) {
            $thClass[] = 'condition';
        }

        $draggableHtml .= ' class="' . implode(' ', $thClass) . '"';

        $draggableHtml .= ' data-column="'
            . htmlspecialchars((string) $fieldsMeta->name) . '">';

        $draggableHtml .= htmlspecialchars((string) $fieldsMeta->name);

        $draggableHtml .= "\n" . $comments . '</th>';

        return $draggableHtml;
    }

    /**
     * Prepare column to show at right side - check boxes or empty column
     *
     * @see getTableHeaders()
     *
     * @param array  $displayParts          which elements to display
     * @param string $fullOrPartialTextLink full/partial link or text button
     * @param string $colspan               column span of table header
     *
     * @return string  html content
     *
     * @access private
     */
    private function getColumnAtRightSide(
        array &$displayParts,
        $fullOrPartialTextLink,
        $colspan
    ) {
        $rightColumnHtml = '';
        $displayParams = $this->properties['display_params'];

        // Displays the needed checkboxes at the right
        // column of the result table header if possible and required...
        if (
            ($GLOBALS['cfg']['RowActionLinks'] === self::POSITION_RIGHT)
            || ($GLOBALS['cfg']['RowActionLinks'] === self::POSITION_BOTH)
            && (($displayParts['edit_lnk'] != self::NO_EDIT_OR_DELETE)
            || ($displayParts['del_lnk'] != self::NO_EDIT_OR_DELETE))
            && ($displayParts['text_btn'] == '1')
        ) {
            $displayParams['emptyafter'] = ($displayParts['edit_lnk'] != self::NO_EDIT_OR_DELETE)
                && ($displayParts['del_lnk'] != self::NO_EDIT_OR_DELETE) ? 4 : 1;

            $rightColumnHtml .= "\n"
                . '<th class="column_action print_ignore" ' . $colspan . '>'
                . $fullOrPartialTextLink
                . '</th>';
        } elseif (
            ($GLOBALS['cfg']['RowActionLinks'] === self::POSITION_LEFT)
            || ($GLOBALS['cfg']['RowActionLinks'] === self::POSITION_BOTH)
            && (($displayParts['edit_lnk'] === self::NO_EDIT_OR_DELETE)
            && ($displayParts['del_lnk'] === self::NO_EDIT_OR_DELETE))
            && (! isset($GLOBALS['is_header_sent']) || ! $GLOBALS['is_header_sent'])
        ) {
            //     ... elseif no button, displays empty columns if required
            // (unless coming from Browse mode print view)

            $displayParams['emptyafter']
                = ($displayParts['edit_lnk'] != self::NO_EDIT_OR_DELETE)
                && ($displayParts['del_lnk'] != self::NO_EDIT_OR_DELETE) ? 4 : 1;

            $rightColumnHtml .= "\n" . '<td class="print_ignore" ' . $colspan
                . '></td>';
        }

        $this->properties['display_params'] = $displayParams;

        return $rightColumnHtml;
    }

    /**
     * Prepares the display for a value
     *
     * @see     getDataCellForGeometryColumns(),
     *          getDataCellForNonNumericColumns()
     *
     * @param string $class          class of table cell
     * @param bool   $conditionField whether to add CSS class condition
     * @param string $value          value to display
     *
     * @return string  the td
     *
     * @access private
     */
    private function buildValueDisplay($class, $conditionField, $value)
    {
        return $this->template->render('display/results/value_display', [
            'class' => $class,
            'condition_field' => $conditionField,
            'value' => $value,
        ]);
    }

    /**
     * Prepares the display for a null value
     *
     * @see     getDataCellForNumericColumns(),
     *          getDataCellForGeometryColumns(),
     *          getDataCellForNonNumericColumns()
     *
     * @param string        $class          class of table cell
     * @param bool          $conditionField whether to add CSS class condition
     * @param FieldMetadata $meta           the meta-information about this field
     * @param string        $align          cell alignment
     *
     * @return string  the td
     *
     * @access private
     */
    private function buildNullDisplay($class, $conditionField, FieldMetadata $meta, $align = '')
    {
        $classes = $this->addClass($class, $conditionField, $meta, '');

        return $this->template->render('display/results/null_display', [
            'align' => $align,
            'data_decimals' => $meta->decimals ?? -1,
            'data_type' => $meta->getMappedType(),
            'classes' => $classes,
        ]);
    }

    /**
     * Prepares the display for an empty value
     *
     * @see     getDataCellForNumericColumns(),
     *          getDataCellForGeometryColumns(),
     *          getDataCellForNonNumericColumns()
     *
     * @param string        $class          class of table cell
     * @param bool          $conditionField whether to add CSS class condition
     * @param FieldMetadata $meta           the meta-information about this field
     * @param string        $align          cell alignment
     *
     * @return string  the td
     *
     * @access private
     */
    private function buildEmptyDisplay($class, $conditionField, FieldMetadata $meta, $align = '')
    {
        $classes = $this->addClass($class, $conditionField, $meta, 'text-nowrap');

        return $this->template->render('display/results/empty_display', [
            'align' => $align,
            'classes' => $classes,
        ]);
    }

    /**
     * Adds the relevant classes.
     *
     * @see buildNullDisplay(), getRowData()
     *
     * @param string                       $class                class of table cell
     * @param bool                         $conditionField       whether to add CSS class
     *                                                            condition
     * @param FieldMetadata                $meta                 the meta-information about the
     *                                                           field
     * @param string                       $nowrap               avoid wrapping
     * @param bool                         $isFieldTruncated     is field truncated (display ...)
     * @param TransformationsPlugin|string $transformationPlugin transformation plugin.
     *                                                            Can also be the default function:
     *                                                            Core::mimeDefaultFunction
     * @param string                       $defaultFunction      default transformation function
     *
     * @return string the list of classes
     *
     * @access private
     */
    private function addClass(
        $class,
        $conditionField,
        FieldMetadata $meta,
        $nowrap,
        $isFieldTruncated = false,
        $transformationPlugin = '',
        $defaultFunction = ''
    ) {
        $classes = [
            $class,
            $nowrap,
        ];

        if (isset($meta->internalMediaType)) {
            $classes[] = preg_replace('/\//', '_', $meta->internalMediaType);
        }

        if ($conditionField) {
            $classes[] = 'condition';
        }

        if ($isFieldTruncated) {
            $classes[] = 'truncated';
        }

        $mediaTypeMap = $this->properties['mime_map'];
        $orgFullColName = $this->properties['db'] . '.' . $meta->orgtable
            . '.' . $meta->orgname;
        if (
            $transformationPlugin != $defaultFunction
            || ! empty($mediaTypeMap[$orgFullColName]['input_transformation'])
        ) {
            $classes[] = 'transformed';
        }

        // Define classes to be added to this data field based on the type of data

        if ($meta->isEnum()) {
            $classes[] = 'enum';
        }

        if ($meta->isSet()) {
            $classes[] = 'set';
        }

        if ($meta->isMappedTypeBit) {
            $classes[] = 'bit';
        }

        if ($meta->isBinary()) {
            $classes[] = 'hex';
        }

        return implode(' ', $classes);
    }

    /**
     * Prepare the body of the results table
     *
     * @see     getTable()
     *
     * @param int   $dtResult           the link id associated to the query
     *                                   which results have to be displayed
     * @param array $displayParts       which elements to display
     * @param array $map                the list of relations
     * @param array $analyzedSqlResults analyzed sql results
     * @param bool  $isLimitedDisplay   with limited operations or not
     *
     * @return string  html content
     *
     * @global array  $row                  current row data
     * @access private
     */
    private function getTableBody(
        &$dtResult,
        array &$displayParts,
        array $map,
        array $analyzedSqlResults,
        $isLimitedDisplay = false
    ) {
        global $dbi;

        // Mostly because of browser transformations, to make the row-data accessible in a plugin.
        global $row;

        $tableBodyHtml = '';

        // query without conditions to shorten URLs when needed, 200 is just
        // guess, it should depend on remaining URL length
        $urlSqlQuery = $this->getUrlSqlQuery($analyzedSqlResults);

        $displayParams = $this->properties['display_params'];

        if (! is_array($map)) {
            $map = [];
        }

        $rowNumber = 0;
        $displayParams['edit']       = [];
        $displayParams['copy']       = [];
        $displayParams['delete']     = [];
        $displayParams['data']       = [];
        $displayParams['row_delete'] = [];
        $this->properties['display_params'] = $displayParams;

        // name of the class added to all grid editable elements;
        // if we don't have all the columns of a unique key in the result set,
        //  do not permit grid editing
        if ($isLimitedDisplay || ! $this->properties['editable']) {
            $gridEditClass = '';
        } else {
            switch ($GLOBALS['cfg']['GridEditing']) {
                case 'double-click':
                    // trying to reduce generated HTML by using shorter
                    // classes like click1 and click2
                    $gridEditClass = 'grid_edit click2';
                    break;
                case 'click':
                    $gridEditClass = 'grid_edit click1';
                    break;
                default: // 'disabled'
                    $gridEditClass = '';
                    break;
            }
        }

        // prepare to get the column order, if available
        [$colOrder, $colVisib] = $this->getColumnParams(
            $analyzedSqlResults
        );

        // Correction University of Virginia 19991216 in the while below
        // Previous code assumed that all tables have keys, specifically that
        // the phpMyAdmin GUI should support row delete/edit only for such
        // tables.
        // Although always using keys is arguably the prescribed way of
        // defining a relational table, it is not required. This will in
        // particular be violated by the novice.
        // We want to encourage phpMyAdmin usage by such novices. So the code
        // below has been changed to conditionally work as before when the
        // table being displayed has one or more keys; but to display
        // delete/edit options correctly for tables without keys.

        $whereClauseMap = $this->properties['whereClauseMap'];
        while ($row = $dbi->fetchRow($dtResult)) {
            // add repeating headers
            if (
                ($rowNumber != 0) && ($_SESSION['tmpval']['repeat_cells'] != 0)
                && ! $rowNumber % $_SESSION['tmpval']['repeat_cells']
            ) {
                $tableBodyHtml .= $this->getRepeatingHeaders(
                    $displayParams
                );
            }

            $trClass = [];
            if ($GLOBALS['cfg']['BrowsePointerEnable'] != true) {
                $trClass[] = 'nopointer';
            }

            if ($GLOBALS['cfg']['BrowseMarkerEnable'] != true) {
                $trClass[] = 'nomarker';
            }

            // pointer code part
            $classes = (empty($trClass) ? ' ' : 'class="' . implode(' ', $trClass) . '"');
            $tableBodyHtml .= '<tr ' . $classes . ' >';

            // 1. Prepares the row

            // In print view these variable needs to be initialized
            $deleteUrl = null;
            $deleteString = null;
            $editString = null;
            $jsConf = null;
            $copyUrl = null;
            $copyString = null;
            $editUrl = null;

            // 1.2 Defines the URLs for the modify/delete link(s)

            if (
                ($displayParts['edit_lnk'] != self::NO_EDIT_OR_DELETE)
                || ($displayParts['del_lnk'] != self::NO_EDIT_OR_DELETE)
            ) {
                $expressions = [];

                if (
                    isset($analyzedSqlResults['statement'])
                    && $analyzedSqlResults['statement'] instanceof SelectStatement
                ) {
                    $expressions = $analyzedSqlResults['statement']->expr;
                }

                // Results from a "SELECT" statement -> builds the
                // WHERE clause to use in links (a unique key if possible)
                /**
                 * @todo $where_clause could be empty, for example a table
                 *       with only one field and it's a BLOB; in this case,
                 *       avoid to display the delete and edit links
                 */
                [$whereClause, $clauseIsUnique, $conditionArray] = Util::getUniqueCondition(
                    $dtResult,
                    $this->properties['fields_cnt'],
                    $this->properties['fields_meta'],
                    $row,
                    false,
                    $this->properties['table'],
                    $expressions
                );
                $whereClauseMap[$rowNumber][$this->properties['table']] = $whereClause;
                $this->properties['whereClauseMap'] = $whereClauseMap;

                // 1.2.1 Modify link(s) - update row case
                if ($displayParts['edit_lnk'] === self::UPDATE_ROW) {
                    [
                        $editUrl,
                        $copyUrl,
                        $editString,
                        $copyString,
                    ] = $this->getModifiedLinks(
                        $whereClause,
                        $clauseIsUnique,
                        $urlSqlQuery
                    );
                }

                // 1.2.2 Delete/Kill link(s)
                [$deleteUrl, $deleteString, $jsConf] = $this->getDeleteAndKillLinks(
                    $whereClause,
                    $clauseIsUnique,
                    $urlSqlQuery,
                    $displayParts['del_lnk'],
                    $row
                );

                // 1.3 Displays the links at left if required
                if (
                    ($GLOBALS['cfg']['RowActionLinks'] === self::POSITION_LEFT)
                    || ($GLOBALS['cfg']['RowActionLinks'] === self::POSITION_BOTH)
                ) {
                    $tableBodyHtml .= $this->template->render('display/results/checkbox_and_links', [
                        'position' => self::POSITION_LEFT,
                        'has_checkbox' => ! empty($deleteUrl) && $displayParts['del_lnk'] !== self::KILL_PROCESS,
                        'edit' => ['url' => $editUrl, 'string' => $editString, 'clause_is_unique' => $clauseIsUnique],
                        'copy' => ['url' => $copyUrl, 'string' => $copyString],
                        'delete' => ['url' => $deleteUrl, 'string' => $deleteString],
                        'row_number' => $rowNumber,
                        'where_clause' => $whereClause,
                        'condition' => json_encode($conditionArray),
                        'is_ajax' => Response::getInstance()->isAjax(),
                        'js_conf' => $jsConf ?? '',
                    ]);
                } elseif ($GLOBALS['cfg']['RowActionLinks'] === self::POSITION_NONE) {
                    $tableBodyHtml .= $this->template->render('display/results/checkbox_and_links', [
                        'position' => self::POSITION_NONE,
                        'has_checkbox' => ! empty($deleteUrl) && $displayParts['del_lnk'] !== self::KILL_PROCESS,
                        'edit' => ['url' => $editUrl, 'string' => $editString, 'clause_is_unique' => $clauseIsUnique],
                        'copy' => ['url' => $copyUrl, 'string' => $copyString],
                        'delete' => ['url' => $deleteUrl, 'string' => $deleteString],
                        'row_number' => $rowNumber,
                        'where_clause' => $whereClause,
                        'condition' => json_encode($conditionArray),
                        'is_ajax' => Response::getInstance()->isAjax(),
                        'js_conf' => $jsConf ?? '',
                    ]);
                }
            }

            // 2. Displays the rows' values
            if ($this->properties['mime_map'] === null) {
                $this->setMimeMap();
            }

            $tableBodyHtml .= $this->getRowValues(
                $dtResult,
                $row,
                $rowNumber,
                $colOrder,
                $map,
                $gridEditClass,
                $colVisib,
                $urlSqlQuery,
                $analyzedSqlResults
            );

            // 3. Displays the modify/delete links on the right if required
            if (
                ($displayParts['edit_lnk'] != self::NO_EDIT_OR_DELETE)
                || ($displayParts['del_lnk'] != self::NO_EDIT_OR_DELETE)
            ) {
                if (
                    ($GLOBALS['cfg']['RowActionLinks'] === self::POSITION_RIGHT)
                    || ($GLOBALS['cfg']['RowActionLinks'] === self::POSITION_BOTH)
                ) {
                    $tableBodyHtml .= $this->template->render('display/results/checkbox_and_links', [
                        'position' => self::POSITION_RIGHT,
                        'has_checkbox' => ! empty($deleteUrl) && $displayParts['del_lnk'] !== self::KILL_PROCESS,
                        'edit' => [
                            'url' => $editUrl,
                            'string' => $editString,
                            'clause_is_unique' => $clauseIsUnique ?? true,
                        ],
                        'copy' => ['url' => $copyUrl, 'string' => $copyString],
                        'delete' => ['url' => $deleteUrl, 'string' => $deleteString],
                        'row_number' => $rowNumber,
                        'where_clause' => $whereClause ?? '',
                        'condition' => json_encode($conditionArray ?? []),
                        'is_ajax' => Response::getInstance()->isAjax(),
                        'js_conf' => $jsConf ?? '',
                    ]);
                }
            }

            $tableBodyHtml .= '</tr>';
            $tableBodyHtml .= "\n";
            $rowNumber++;
        }

        return $tableBodyHtml;
    }

    /**
     * Sets the MIME details of the columns in the results set
     *
     * @return void
     */
    private function setMimeMap()
    {
        /** @var FieldMetadata[] $fieldsMeta */
        $fieldsMeta = $this->properties['fields_meta'];
        $mediaTypeMap = [];
        $added = [];

        for ($currentColumn = 0; $currentColumn < $this->properties['fields_cnt']; ++$currentColumn) {
            $meta = $fieldsMeta[$currentColumn];
            $orgFullTableName = $this->properties['db'] . '.' . $meta->orgtable;

            if (
                ! $GLOBALS['cfgRelation']['commwork']
                || ! $GLOBALS['cfgRelation']['mimework']
                || ! $GLOBALS['cfg']['BrowseMIME']
                || $_SESSION['tmpval']['hide_transformation']
                || ! empty($added[$orgFullTableName])
            ) {
                continue;
            }

            $mediaTypeMap = array_merge(
                $mediaTypeMap,
                $this->transformations->getMime($this->properties['db'], $meta->orgtable, false, true) ?? []
            );
            $added[$orgFullTableName] = true;
        }

        // special browser transformation for some SHOW statements
        if (
            $this->properties['is_show']
            && ! $_SESSION['tmpval']['hide_transformation']
        ) {
            preg_match(
                '@^SHOW[[:space:]]+(VARIABLES|(FULL[[:space:]]+)?'
                . 'PROCESSLIST|STATUS|TABLE|GRANTS|CREATE|LOGS|DATABASES|FIELDS'
                . ')@i',
                $this->properties['sql_query'],
                $which
            );

            if (isset($which[1])) {
                $str = ' ' . strtoupper($which[1]);
                $isShowProcessList = strpos($str, 'PROCESSLIST') > 0;
                if ($isShowProcessList) {
                    $mediaTypeMap['..Info'] = [
                        'mimetype' => 'Text_Plain',
                        'transformation' => 'output/Text_Plain_Sql.php',
                    ];
                }

                $isShowCreateTable = preg_match(
                    '@CREATE[[:space:]]+TABLE@i',
                    $this->properties['sql_query']
                );
                if ($isShowCreateTable) {
                    $mediaTypeMap['..Create Table'] = [
                        'mimetype' => 'Text_Plain',
                        'transformation' => 'output/Text_Plain_Sql.php',
                    ];
                }
            }
        }

        $this->properties['mime_map'] = $mediaTypeMap;
    }

    /**
     * Get the values for one data row
     *
     * @see     getTableBody()
     *
     * @param int               $dtResult           the link id associated to the query
     *                                               which results have to be displayed
     * @param array             $row                current row data
     * @param int               $rowNumber          the index of current row
     * @param array|false       $colOrder           the column order false when
     *                                               a property not found false
     *                                               when a property not found
     * @param array             $map                the list of relations
     * @param string            $gridEditClass      the class for all editable
     *                                                columns
     * @param bool|array|string $colVisib           column is visible(false);
     *                                               column isn't visible(string
     *                                               array)
     * @param string            $urlSqlQuery        the analyzed sql query
     * @param array             $analyzedSqlResults analyzed sql results
     *
     * @return string  html content
     *
     * @access private
     */
    private function getRowValues(
        &$dtResult,
        array $row,
        $rowNumber,
        $colOrder,
        array $map,
        $gridEditClass,
        $colVisib,
        $urlSqlQuery,
        array $analyzedSqlResults
    ) {
        $rowValuesHtml = '';

        // Following variable are needed for use in isset/empty or
        // use with array indexes/safe use in foreach
        $sqlQuery = $this->properties['sql_query'];
        /** @var FieldMetadata[] $fieldsMeta */
        $fieldsMeta = $this->properties['fields_meta'];
        $highlightColumns = $this->properties['highlight_columns'];
        $mediaTypeMap = $this->properties['mime_map'];

        $rowInfo = $this->getRowInfoForSpecialLinks($row, $colOrder);

        $whereClauseMap = $this->properties['whereClauseMap'];

        $columnCount = $this->properties['fields_cnt'];

        // Load SpecialSchemaLinks for all rows
        $specialSchemaLinks = SpecialSchemaLinks::get();

        for ($currentColumn = 0; $currentColumn < $columnCount; ++$currentColumn) {
            // assign $i with appropriate column order
            $i = is_array($colOrder) ? $colOrder[$currentColumn] : $currentColumn;

            $meta = $fieldsMeta[$i];
            $orgFullColName = $this->properties['db'] . '.' . $meta->orgtable . '.' . $meta->orgname;

            $notNullClass = $meta->isNotNull() ? 'not_null' : '';
            $relationClass = isset($map[$meta->name]) ? 'relation' : '';
            $hideClass = is_array($colVisib) && isset($colVisib[$currentColumn]) && ! $colVisib[$currentColumn]
                ? 'hide'
                : '';
            $gridEdit = $meta->orgtable != '' ? $gridEditClass : '';

            // handle datetime-related class, for grid editing
            $fieldTypeClass = $this->getClassForDateTimeRelatedFields($meta);

            $isFieldTruncated = false;
            // combine all the classes applicable to this column's value
            $class = $this->getClassesForColumn(
                $gridEdit,
                $notNullClass,
                $relationClass,
                $hideClass,
                $fieldTypeClass
            );

            //  See if this column should get highlight because it's used in the
            //  where-query.
            $conditionField = isset($highlightColumns)
                && (isset($highlightColumns[$meta->name])
                || isset($highlightColumns[Util::backquote($meta->name)]));

            // Wrap MIME-transformations. [MIME]
            $defaultFunction = [
                Core::class,
                'mimeDefaultFunction',
            ]; // default_function
            $transformationPlugin = $defaultFunction;
            $transformOptions = [];

            if (
                $GLOBALS['cfgRelation']['mimework']
                && $GLOBALS['cfg']['BrowseMIME']
            ) {
                if (
                    isset($mediaTypeMap[$orgFullColName]['mimetype'])
                    && ! empty($mediaTypeMap[$orgFullColName]['transformation'])
                ) {
                    $file = $mediaTypeMap[$orgFullColName]['transformation'];
                    $includeFile = 'libraries/classes/Plugins/Transformations/' . $file;

                    if (@file_exists($includeFile)) {
                        $className = $this->transformations->getClassName($includeFile);
                        if (class_exists($className)) {
                            // todo add $plugin_manager
                            $pluginManager = null;
                            $transformationPlugin = new $className(
                                $pluginManager
                            );

                            $transformOptions = $this->transformations->getOptions(
                                $mediaTypeMap[$orgFullColName]['transformation_options'] ?? ''
                            );

                            $meta->internalMediaType = str_replace(
                                '_',
                                '/',
                                $mediaTypeMap[$orgFullColName]['mimetype']
                            );
                        }
                    }
                }
            }

            // Check whether the field needs to display with syntax highlighting

            $dbLower = mb_strtolower($this->properties['db']);
            $tblLower = mb_strtolower($meta->orgtable);
            $nameLower = mb_strtolower($meta->orgname);
            if (
                ! empty($this->transformationInfo[$dbLower][$tblLower][$nameLower])
                && isset($row[$i])
                && (trim($row[$i]) != '')
                && ! $_SESSION['tmpval']['hide_transformation']
            ) {
                include_once $this->transformationInfo[$dbLower][$tblLower][$nameLower][0];
                $transformationPlugin = new $this->transformationInfo[$dbLower][$tblLower][$nameLower][1](null);

                $transformOptions = $this->transformations->getOptions(
                    $mediaTypeMap[$orgFullColName]['transformation_options'] ?? ''
                );

                $orgTable = mb_strtolower($meta->orgtable);
                $orgName = mb_strtolower($meta->orgname);

                $meta->internalMediaType = str_replace(
                    '_',
                    '/',
                    $this->transformationInfo[$dbLower][$orgTable][$orgName][2]
                );
            }

            // Check for the predefined fields need to show as link in schemas
            if (! empty($specialSchemaLinks[$dbLower][$tblLower][$nameLower])) {
                $linkingUrl = $this->getSpecialLinkUrl(
                    $specialSchemaLinks,
                    $row[$i],
                    $rowInfo,
                    mb_strtolower($meta->orgname)
                );
                $transformationPlugin = new Text_Plain_Link();

                $transformOptions  = [
                    0 => $linkingUrl,
                    2 => true,
                ];

                $meta->internalMediaType = str_replace(
                    '_',
                    '/',
                    'Text/Plain'
                );
            }

            $expressions = [];

            if (
                isset($analyzedSqlResults['statement'])
                && $analyzedSqlResults['statement'] instanceof SelectStatement
            ) {
                $expressions = $analyzedSqlResults['statement']->expr;
            }

            /**
             * The result set can have columns from more than one table,
             * this is why we have to check for the unique conditions
             * related to this table; however getUniqueCondition() is
             * costly and does not need to be called if we already know
             * the conditions for the current table.
             */
            if (! isset($whereClauseMap[$rowNumber][$meta->orgtable])) {
                $uniqueConditions = Util::getUniqueCondition(
                    $dtResult,
                    $this->properties['fields_cnt'],
                    $this->properties['fields_meta'],
                    $row,
                    false,
                    $meta->orgtable,
                    $expressions
                );
                $whereClauseMap[$rowNumber][$meta->orgtable] = $uniqueConditions[0];
            }

            $urlParams = [
                'db'            => $this->properties['db'],
                'table'         => $meta->orgtable,
                'where_clause_sign' => Core::signSqlQuery($whereClauseMap[$rowNumber][$meta->orgtable]),
                'where_clause'  => $whereClauseMap[$rowNumber][$meta->orgtable],
                'transform_key' => $meta->orgname,
            ];

            if (! empty($sqlQuery)) {
                $urlParams['sql_query'] = $urlSqlQuery;
            }

            $transformOptions['wrapper_link'] = Url::getCommon($urlParams);
            $transformOptions['wrapper_params'] = $urlParams;

            $displayParams = $this->properties['display_params'];

            // in some situations (issue 11406), numeric returns 1
            // even for a string type
            // for decimal numeric is returning 1
            // have to improve logic
            if (
                ($meta->isNumeric && $meta->isNotType(FieldMetadata::TYPE_STRING))
                || $meta->isType(FieldMetadata::TYPE_REAL)
            ) {
                // n u m e r i c

                $displayParams['data'][$rowNumber][$i] = $this->getDataCellForNumericColumns(
                    $row[$i] === null ? null : (string) $row[$i],
                    $class,
                    $conditionField,
                    $meta,
                    $map,
                    $isFieldTruncated,
                    $analyzedSqlResults,
                    $transformationPlugin,
                    $defaultFunction,
                    $transformOptions
                );
            } elseif ($meta->isMappedTypeGeometry) {
                // g e o m e t r y

                // Remove 'grid_edit' from $class as we do not allow to
                // inline-edit geometry data.
                $class = str_replace('grid_edit', '', $class);

                $displayParams['data'][$rowNumber][$i] = $this->getDataCellForGeometryColumns(
                    $row[$i],
                    $class,
                    $meta,
                    $map,
                    $urlParams,
                    $conditionField,
                    $transformationPlugin,
                    $defaultFunction,
                    $transformOptions,
                    $analyzedSqlResults
                );
            } else {
                // n o t   n u m e r i c

                $displayParams['data'][$rowNumber][$i] = $this->getDataCellForNonNumericColumns(
                    $row[$i],
                    $class,
                    $meta,
                    $map,
                    $urlParams,
                    $conditionField,
                    $transformationPlugin,
                    $defaultFunction,
                    $transformOptions,
                    $isFieldTruncated,
                    $analyzedSqlResults,
                    $dtResult,
                    $i
                );
            }

            // output stored cell
            $rowValuesHtml .= $displayParams['data'][$rowNumber][$i];

            if (isset($displayParams['rowdata'][$i][$rowNumber])) {
                $displayParams['rowdata'][$i][$rowNumber]
                    .= $displayParams['data'][$rowNumber][$i];
            } else {
                $displayParams['rowdata'][$i][$rowNumber]
                    = $displayParams['data'][$rowNumber][$i];
            }

            $this->properties['display_params'] = $displayParams;
        }

        return $rowValuesHtml;
    }

    /**
     * Get link for display special schema links
     *
     * @param array  $specialSchemaLinks special schema links
     * @param string $columnValue        column value
     * @param array  $rowInfo            information about row
     * @param string $fieldName          column name
     *
     * @return string generated link
     */
    private function getSpecialLinkUrl(
        array $specialSchemaLinks,
        $columnValue,
        array $rowInfo,
        string $fieldName
    ) {
        $linkingUrlParams = [];
        $db = mb_strtolower($this->properties['db']);
        $table = mb_strtolower($this->properties['table']);
        $linkRelations = $specialSchemaLinks[$db][$table][$fieldName];

        if (! is_array($linkRelations['link_param'])) {
            $linkingUrlParams[$linkRelations['link_param']] = $columnValue;
        } else {
            // Consider only the case of creating link for column field
            // sql query that needs to be passed as url param
            $sql = 'SELECT `' . $columnValue . '` FROM `'
                . $rowInfo[$linkRelations['link_param'][1]] . '`.`'
                . $rowInfo[$linkRelations['link_param'][2]] . '`';
            $linkingUrlParams[$linkRelations['link_param'][0]] = $sql;
        }

        $divider = strpos($linkRelations['default_page'], '?') ? '&' : '?';
        if (empty($linkRelations['link_dependancy_params'])) {
            return $linkRelations['default_page']
                . Url::getCommonRaw($linkingUrlParams, $divider);
        }

        foreach ($linkRelations['link_dependancy_params'] as $newParam) {
            // If param_info is an array, set the key and value
            // from that array
            if (is_array($newParam['param_info'])) {
                $linkingUrlParams[$newParam['param_info'][0]] = $newParam['param_info'][1];
                continue;
            }

            $linkingUrlParams[$newParam['param_info']] = $rowInfo[mb_strtolower($newParam['column_name'])];

            // Special case 1 - when executing routines, according
            // to the type of the routine, url param changes
            if (empty($rowInfo['routine_type'])) {
                continue;
            }
        }

        return $linkRelations['default_page']
            . Url::getCommonRaw($linkingUrlParams, $divider);
    }

    /**
     * Prepare row information for display special links
     *
     * @param array      $row      current row data
     * @param array|bool $colOrder the column order
     *
     * @return array associative array with column nama -> value
     */
    private function getRowInfoForSpecialLinks(array $row, $colOrder)
    {
        $rowInfo = [];
        /** @var FieldMetadata[] $fieldsMeta */
        $fieldsMeta = $this->properties['fields_meta'];

        for ($n = 0; $n < $this->properties['fields_cnt']; ++$n) {
            $m = is_array($colOrder) ? $colOrder[$n] : $n;
            $rowInfo[mb_strtolower($fieldsMeta[$m]->orgname)] = $row[$m];
        }

        return $rowInfo;
    }

    /**
     * Get url sql query without conditions to shorten URLs
     *
     * @see     getTableBody()
     *
     * @param array $analyzedSqlResults analyzed sql results
     *
     * @return string analyzed sql query
     *
     * @access private
     */
    private function getUrlSqlQuery(array $analyzedSqlResults)
    {
        if (
            ($analyzedSqlResults['querytype'] !== 'SELECT')
            || (mb_strlen($this->properties['sql_query']) < 200)
        ) {
            return $this->properties['sql_query'];
        }

        $query = 'SELECT ' . Query::getClause(
            $analyzedSqlResults['statement'],
            $analyzedSqlResults['parser']->list,
            'SELECT'
        );

        $fromClause = Query::getClause(
            $analyzedSqlResults['statement'],
            $analyzedSqlResults['parser']->list,
            'FROM'
        );

        if (! empty($fromClause)) {
            $query .= ' FROM ' . $fromClause;
        }

        return $query;
    }

    /**
     * Get column order and column visibility
     *
     * @see    getTableBody()
     *
     * @param array $analyzedSqlResults analyzed sql results
     *
     * @return array 2 element array - $col_order, $col_visib
     *
     * @access private
     */
    private function getColumnParams(array $analyzedSqlResults)
    {
        if ($this->isSelect($analyzedSqlResults)) {
            $pmatable = new Table($this->properties['table'], $this->properties['db']);
            $colOrder = $pmatable->getUiProp(Table::PROP_COLUMN_ORDER);
            /* Validate the value */
            if ($colOrder !== false) {
                $fieldsCount = $this->properties['fields_cnt'];
                foreach ($colOrder as $value) {
                    if ($value < $fieldsCount) {
                        continue;
                    }

                    $pmatable->removeUiProp(Table::PROP_COLUMN_ORDER);
                    $fieldsCount = false;
                }
            }

            $colVisib = $pmatable->getUiProp(Table::PROP_COLUMN_VISIB);
        } else {
            $colOrder = false;
            $colVisib = false;
        }

        return [
            $colOrder,
            $colVisib,
        ];
    }

    /**
     * Get HTML for repeating headers
     *
     * @see    getTableBody()
     *
     * @param array $displayParams holds various display info
     *
     * @return string html content
     *
     * @access private
     */
    private function getRepeatingHeaders(
        array $displayParams
    ) {
        $headerHtml = '<tr>' . "\n";

        if ($displayParams['emptypre'] > 0) {
            $headerHtml .= '    <th colspan="'
                . $displayParams['emptypre'] . '">'
                . "\n" . '        &nbsp;</th>' . "\n";
        } elseif ($GLOBALS['cfg']['RowActionLinks'] === self::POSITION_NONE) {
            $headerHtml .= '    <th></th>' . "\n";
        }

        foreach ($displayParams['desc'] as $val) {
            $headerHtml .= $val;
        }

        if ($displayParams['emptyafter'] > 0) {
            $headerHtml .= '    <th colspan="' . $displayParams['emptyafter']
                . '">'
                . "\n" . '        &nbsp;</th>' . "\n";
        }

        $headerHtml .= '</tr>' . "\n";

        return $headerHtml;
    }

    /**
     * Get modified links
     *
     * @see     getTableBody()
     *
     * @param string $whereClause    the where clause of the sql
     * @param bool   $clauseIsUnique the unique condition of clause
     * @param string $urlSqlQuery    the analyzed sql query
     *
     * @return array<int,string>       5 element array - $edit_url, $copy_url,
     *                                                   $edit_str, $copy_str
     *
     * @access private
     */
    private function getModifiedLinks(
        $whereClause,
        $clauseIsUnique,
        $urlSqlQuery
    ) {
        $urlParams = [
            'db'               => $this->properties['db'],
            'table'            => $this->properties['table'],
            'where_clause'     => $whereClause,
            'clause_is_unique' => $clauseIsUnique,
            'sql_query'        => $urlSqlQuery,
            'goto'             => Url::getFromRoute('/sql'),
        ];

        $editUrl = Url::getFromRoute(
            '/table/change',
            $urlParams + ['default_action' => 'update']
        );

        $copyUrl = Url::getFromRoute(
            '/table/change',
            $urlParams + ['default_action' => 'insert']
        );

        $editStr = $this->getActionLinkContent(
            'b_edit',
            __('Edit')
        );
        $copyStr = $this->getActionLinkContent(
            'b_insrow',
            __('Copy')
        );

        return [
            $editUrl,
            $copyUrl,
            $editStr,
            $copyStr,
        ];
    }

    /**
     * Get delete and kill links
     *
     * @see     getTableBody()
     *
     * @param string $whereClause    the where clause of the sql
     * @param bool   $clauseIsUnique the unique condition of clause
     * @param string $urlSqlQuery    the analyzed sql query
     * @param string $deleteLink     the delete link of current row
     * @param array  $row            the current row
     *
     * @return array                    3 element array
     *                                  $del_url, $del_str, $js_conf
     *
     * @access private
     */
    private function getDeleteAndKillLinks(
        $whereClause,
        $clauseIsUnique,
        $urlSqlQuery,
        $deleteLink,
        array $row
    ) {
        global $dbi;

        $goto = $this->properties['goto'];

        if ($deleteLink === self::DELETE_ROW) { // delete row case
            $urlParams = [
                'db'        => $this->properties['db'],
                'table'     => $this->properties['table'],
                'sql_query' => $urlSqlQuery,
                'message_to_show' => __('The row has been deleted.'),
                'goto'      => empty($goto) ? Url::getFromRoute('/table/sql') : $goto,
            ];

            $linkGoto = Url::getFromRoute('/sql', $urlParams);

            $deleteQuery = 'DELETE FROM '
                . Util::backquote($this->properties['table'])
                . ' WHERE ' . $whereClause .
                ($clauseIsUnique ? '' : ' LIMIT 1');

            $urlParams = [
                'db'        => $this->properties['db'],
                'table'     => $this->properties['table'],
                'sql_query' => $deleteQuery,
                'message_to_show' => __('The row has been deleted.'),
                'goto'      => $linkGoto,
            ];
            $deleteUrl  = Url::getFromRoute('/sql', $urlParams);

            $jsConf  = 'DELETE FROM ' . Sanitize::jsFormat($this->properties['table'])
                . ' WHERE ' . Sanitize::jsFormat($whereClause, false)
                . ($clauseIsUnique ? '' : ' LIMIT 1');

            $deleteString = $this->getActionLinkContent('b_drop', __('Delete'));
        } elseif ($deleteLink === self::KILL_PROCESS) { // kill process case
            $urlParams = [
                'db'        => $this->properties['db'],
                'table'     => $this->properties['table'],
                'sql_query' => $urlSqlQuery,
                'goto'      => Url::getFromRoute('/'),
            ];

            $linkGoto = Url::getFromRoute('/sql', $urlParams);

            $kill = $dbi->getKillQuery((int) $row[0]);

            $urlParams = [
                'db'        => 'mysql',
                'sql_query' => $kill,
                'goto'      => $linkGoto,
            ];

            $deleteUrl = Url::getFromRoute('/sql', $urlParams);
            $jsConf = $kill;
            $deleteString = Generator::getIcon(
                'b_drop',
                __('Kill')
            );
        } else {
            $deleteUrl = $deleteString = $jsConf = null;
        }

        return [
            $deleteUrl,
            $deleteString,
            $jsConf,
        ];
    }

    /**
     * Get content inside the table row action links (Edit/Copy/Delete)
     *
     * @see     getModifiedLinks(), getDeleteAndKillLinks()
     *
     * @param string $icon        The name of the file to get
     * @param string $displayText The text displaying after the image icon
     *
     * @return string
     *
     * @access private
     */
    private function getActionLinkContent($icon, $displayText)
    {
        $linkContent = '';

        if (
            isset($GLOBALS['cfg']['RowActionType'])
            && $GLOBALS['cfg']['RowActionType'] === self::ACTION_LINK_CONTENT_ICONS
        ) {
            $linkContent .= '<span class="text-nowrap">'
                . Generator::getImage(
                    $icon,
                    $displayText
                )
                . '</span>';
        } elseif (
            isset($GLOBALS['cfg']['RowActionType'])
            && $GLOBALS['cfg']['RowActionType'] === self::ACTION_LINK_CONTENT_TEXT
        ) {
            $linkContent .= '<span class="text-nowrap">' . $displayText . '</span>';
        } else {
            $linkContent .= Generator::getIcon(
                $icon,
                $displayText
            );
        }

        return $linkContent;
    }

    /**
     * Get the combined classes for a column
     *
     * @see     getTableBody()
     *
     * @param string $gridEditClass  the class for all editable columns
     * @param string $notNullClass   the class for not null columns
     * @param string $relationClass  the class for relations in a column
     * @param string $hideClass      the class for visibility of a column
     * @param string $fieldTypeClass the class related to type of the field
     *
     * @return string the combined classes
     *
     * @access private
     */
    private function getClassesForColumn(
        string $gridEditClass,
        string $notNullClass,
        string $relationClass,
        string $hideClass,
        string $fieldTypeClass
    ) {
        return 'data ' . $gridEditClass . ' ' . $notNullClass . ' '
            . $relationClass . ' ' . $hideClass . ' ' . $fieldTypeClass;
    }

    /**
     * Get class for datetime related fields
     *
     * @see    getTableBody()
     *
     * @param FieldMetadata $meta the type of the column field
     *
     * @return string   the class for the column
     *
     * @access private
     */
    private function getClassForDateTimeRelatedFields(FieldMetadata $meta): string
    {
        $fieldTypeClass = '';

        if (
            $meta->isMappedTypeTimestamp
            || $meta->isType(FieldMetadata::TYPE_DATETIME)
        ) {
            $fieldTypeClass = 'datetimefield';
        } elseif ($meta->isType(FieldMetadata::TYPE_DATE)) {
            $fieldTypeClass = 'datefield';
        } elseif ($meta->isType(FieldMetadata::TYPE_TIME)) {
            $fieldTypeClass = 'timefield';
        } elseif ($meta->isType(FieldMetadata::TYPE_STRING)) {
            $fieldTypeClass = 'text';
        }

        return $fieldTypeClass;
    }

    /**
     * Prepare data cell for numeric type fields
     *
     * @see    getTableBody()
     *
     * @param string|null           $column               the column's value
     * @param string                $class                the html class for column
     * @param bool                  $conditionField       the column should highlighted
     *                                                     or not
     * @param FieldMetadata         $meta                 the meta-information about this
     *                                               field
     * @param array                 $map                  the list of relations
     * @param bool                  $isFieldTruncated     the condition for blob data
     *                                                      replacements
     * @param array                 $analyzedSqlResults   the analyzed query
     * @param TransformationsPlugin $transformationPlugin the name of transformation plugin
     * @param string                $defaultFunction      the default transformation
     *                                                     function
     * @param array                 $transformOptions     the transformation parameters
     *
     * @return string the prepared cell, html content
     *
     * @access private
     */
    private function getDataCellForNumericColumns(
        ?string $column,
        $class,
        $conditionField,
        FieldMetadata $meta,
        array $map,
        $isFieldTruncated,
        array $analyzedSqlResults,
        $transformationPlugin,
        $defaultFunction,
        array $transformOptions
    ) {
        if (! isset($column) || $column === null) {
            $cell = $this->buildNullDisplay(
                'text-end ' . $class,
                $conditionField,
                $meta,
                ''
            );
        } elseif ($column != '') {
            $nowrap = ' text-nowrap';
            $whereComparison = ' = ' . $column;

            $cell = $this->getRowData(
                'text-end ' . $class,
                $conditionField,
                $analyzedSqlResults,
                $meta,
                $map,
                $column,
                $column,
                $transformationPlugin,
                $defaultFunction,
                $nowrap,
                $whereComparison,
                $transformOptions,
                $isFieldTruncated,
                ''
            );
        } else {
            $cell = $this->buildEmptyDisplay(
                'text-end ' . $class,
                $conditionField,
                $meta,
                ''
            );
        }

        return $cell;
    }

    /**
     * Get data cell for geometry type fields
     *
     * @see     getTableBody()
     *
     * @param string|null           $column               the relevant column in data row
     * @param string                $class                the html class for column
     * @param FieldMetadata         $meta                 the meta-information about
     *                                               this field
     * @param array                 $map                  the list of relations
     * @param array                 $urlParams            the parameters for generate url
     * @param bool                  $conditionField       the column should highlighted
     *                                                     or not
     * @param TransformationsPlugin $transformationPlugin the name of transformation
     *                                                     function
     * @param string                $defaultFunction      the default transformation
     *                                                     function
<<<<<<< HEAD
     * @param string                $transformOptions     the transformation parameters
     * @param array                 $analyzedSqlResults   the analyzed query
=======
     * @param array                 $transform_options     the transformation parameters
     * @param array                 $analyzed_sql_results  the analyzed query
>>>>>>> 86232c3b
     *
     * @return string the prepared data cell, html content
     *
     * @access private
     */
    private function getDataCellForGeometryColumns(
        ?string $column,
        $class,
        FieldMetadata $meta,
        array $map,
        array $urlParams,
        $conditionField,
        $transformationPlugin,
        $defaultFunction,
        $transformOptions,
        array $analyzedSqlResults
    ) {
        if (! isset($column) || $column === null) {
            return $this->buildNullDisplay($class, $conditionField, $meta);
        }

        if ($column == '') {
            return $this->buildEmptyDisplay($class, $conditionField, $meta);
        }

        // Display as [GEOMETRY - (size)]
        if ($_SESSION['tmpval']['geoOption'] === self::GEOMETRY_DISP_GEOM) {
            $geometryText = $this->handleNonPrintableContents(
                'GEOMETRY',
                $column,
                $transformationPlugin,
                $transformOptions,
                $defaultFunction,
                $meta,
                $urlParams
            );

            return $this->buildValueDisplay(
                $class,
                $conditionField,
                $geometryText
            );
        }

        if ($_SESSION['tmpval']['geoOption'] === self::GEOMETRY_DISP_WKT) {
            // Prepare in Well Known Text(WKT) format.
            $whereComparison = ' = ' . $column;

            // Convert to WKT format
            $wktval = Gis::convertToWellKnownText($column);
            [
                $isFieldTruncated,
                $displayedColumn,
                // skip 3rd param
            ] = $this->getPartialText($wktval);

            return $this->getRowData(
                $class,
                $conditionField,
                $analyzedSqlResults,
                $meta,
                $map,
                $wktval,
                $displayedColumn,
                $transformationPlugin,
                $defaultFunction,
                '',
                $whereComparison,
                $transformOptions,
                $isFieldTruncated,
                ''
            );
        }

        // Prepare in  Well Known Binary (WKB) format.

        if ($_SESSION['tmpval']['display_binary']) {
            $whereComparison = ' = ' . $column;

            $wkbval = substr(bin2hex($column), 8);
            [
                $isFieldTruncated,
                $displayedColumn,
                // skip 3rd param
            ] = $this->getPartialText($wkbval);

            return $this->getRowData(
                $class,
                $conditionField,
                $analyzedSqlResults,
                $meta,
                $map,
                $wkbval,
                $displayedColumn,
                $transformationPlugin,
                $defaultFunction,
                '',
                $whereComparison,
                $transformOptions,
                $isFieldTruncated,
                ''
            );
        }

        $wkbval = $this->handleNonPrintableContents(
            'BINARY',
            $column,
            $transformationPlugin,
            $transformOptions,
            $defaultFunction,
            $meta,
            $urlParams
        );

        return $this->buildValueDisplay(
            $class,
            $conditionField,
            $wkbval
        );
    }

    /**
     * Get data cell for non numeric type fields
     *
     * @see    getTableBody()
     *
     * @param string|null           $column               the relevant column in data row
     * @param string                $class                the html class for column
     * @param FieldMetadata         $meta                 the meta-information about
     *                                               the field
     * @param array                 $map                  the list of relations
     * @param array                 $urlParams            the parameters for generate
     *                                                      url
     * @param bool                  $conditionField       the column should highlighted
     *                                                     or not
     * @param TransformationsPlugin $transformationPlugin the name of transformation
     *                                                     function
     * @param string                $defaultFunction      the default transformation
     *                                                     function
<<<<<<< HEAD
     * @param string                $transformOptions     the transformation parameters
     * @param bool                  $isFieldTruncated     is data truncated due to
     *                                                      LimitChars
     * @param array                 $analyzedSqlResults   the analyzed query
     * @param int                   $dtResult             the link id associated to
=======
     * @param array                 $transform_options     the transformation parameters
     * @param bool                  $is_field_truncated    is data truncated due to
     *                                                     LimitChars
     * @param array                 $analyzed_sql_results  the analyzed query
     * @param int                   $dt_result             the link id associated to
>>>>>>> 86232c3b
     *                                                     the query which results
     *                                                     have to be displayed
     * @param int                   $colIndex             the column index
     *
     * @return string the prepared data cell, html content
     *
     * @access private
     */
    private function getDataCellForNonNumericColumns(
        ?string $column,
        $class,
        FieldMetadata $meta,
        array $map,
        array $urlParams,
        $conditionField,
        $transformationPlugin,
        $defaultFunction,
        $transformOptions,
        $isFieldTruncated,
        array $analyzedSqlResults,
        &$dtResult,
        $colIndex
    ) {
        global $dbi;

        $originalLength = 0;

        $isAnalyse = $this->properties['is_analyse'];

        $bIsText = is_object($transformationPlugin)
            && strpos($transformationPlugin->getMIMEType(), 'Text') === false;

        // disable inline grid editing
        // if binary fields are protected
        // or transformation plugin is of non text type
        // such as image
        $isTypeBlob = $meta->isType(FieldMetadata::TYPE_BLOB);
        $cfgProtectBinary = $GLOBALS['cfg']['ProtectBinary'];
        if (
            ($meta->isBinary()
            && (
                $cfgProtectBinary === 'all'
                || ($cfgProtectBinary === 'noblob' && ! $isTypeBlob)
                || ($cfgProtectBinary === 'blob' && $isTypeBlob)
                )
            ) || $bIsText
        ) {
            $class = str_replace('grid_edit', '', $class);
        }

        if (! isset($column) || $column === null) {
            return $this->buildNullDisplay($class, $conditionField, $meta);
        }

        if ($column == '') {
            return $this->buildEmptyDisplay($class, $conditionField, $meta);
        }

        // Cut all fields to $GLOBALS['cfg']['LimitChars']
        // (unless it's a link-type transformation or binary)
        $displayedColumn = $column;
        if (
            ! (is_object($transformationPlugin)
            && strpos($transformationPlugin->getName(), 'Link') !== false)
            && ! $meta->isBinary()
        ) {
            [
                $isFieldTruncated,
                $column,
                $originalLength,
            ] = $this->getPartialText($column);
        }

        $formatted = false;
        if ($meta->isMappedTypeBit) {
            $displayedColumn = Util::printableBitValue(
                (int) $displayedColumn,
                (int) $meta->length
            );

            // some results of PROCEDURE ANALYSE() are reported as
            // being BINARY but they are quite readable,
            // so don't treat them as BINARY
        } elseif (
            $meta->isBinary()
            && ! (isset($isAnalyse) && $isAnalyse)
        ) {
            // we show the BINARY or BLOB message and field's size
            // (or maybe use a transformation)
            $binaryOrBlob = 'BLOB';
            if ($meta->isType(FieldMetadata::TYPE_STRING)) {
                $binaryOrBlob = 'BINARY';
            }

            $displayedColumn = $this->handleNonPrintableContents(
                $binaryOrBlob,
                $displayedColumn,
                $transformationPlugin,
                $transformOptions,
                $defaultFunction,
                $meta,
                $urlParams,
                $isFieldTruncated
            );
            $class = $this->addClass(
                $class,
                $conditionField,
                $meta,
                '',
                $isFieldTruncated,
                $transformationPlugin,
                $defaultFunction
            );
            $result = strip_tags($column);
            // disable inline grid editing
            // if binary or blob data is not shown
            if (stripos($result, $binaryOrBlob) !== false) {
                $class = str_replace('grid_edit', '', $class);
            }

            $formatted = true;
        }

        if ($formatted) {
            return $this->buildValueDisplay(
                $class,
                $conditionField,
                $displayedColumn
            );
        }

        // transform functions may enable no-wrapping:
        $functionNoWrap = 'applyTransformationNoWrap';

        $boolNoWrap = ($defaultFunction != $transformationPlugin)
            && method_exists($transformationPlugin, $functionNoWrap)
            ? $transformationPlugin->$functionNoWrap($transformOptions)
            : false;

        // do not wrap if date field type or if no-wrapping enabled by transform functions
        // otherwise, preserve whitespaces and wrap
        $nowrap = $meta->isDateTimeType() || $boolNoWrap ? 'text-nowrap' : 'pre_wrap';

        $whereComparison = ' = \''
            . $dbi->escapeString($column)
            . '\'';

        return $this->getRowData(
            $class,
            $conditionField,
            $analyzedSqlResults,
            $meta,
            $map,
            $column,
            $displayedColumn,
            $transformationPlugin,
            $defaultFunction,
            $nowrap,
            $whereComparison,
            $transformOptions,
            $isFieldTruncated,
            $originalLength
        );
    }

    /**
     * Checks the posted options for viewing query results
     * and sets appropriate values in the session.
     *
     * @return void
     *
     * @todo    make maximum remembered queries configurable
     * @todo    move/split into SQL class!?
     * @todo    currently this is called twice unnecessary
     * @todo    ignore LIMIT and ORDER in query!?
     * @access public
     */
    public function setConfigParamsForDisplayTable()
    {
        $sqlMd5 = md5($this->properties['sql_query']);
        $query = [];
        if (isset($_SESSION['tmpval']['query'][$sqlMd5])) {
            $query = $_SESSION['tmpval']['query'][$sqlMd5];
        }

        $query['sql'] = $this->properties['sql_query'];

        if (empty($query['repeat_cells'])) {
            $query['repeat_cells'] = $GLOBALS['cfg']['RepeatCells'];
        }

        // The value can also be from _GET as described on issue #16146 when sorting results
        $sessionMaxRows = $_GET['session_max_rows'] ?? $_POST['session_max_rows'] ?? '';

        // as this is a form value, the type is always string so we cannot
        // use Core::isValid($_POST['session_max_rows'], 'integer')
        if (Core::isValid($sessionMaxRows, 'numeric')) {
            $query['max_rows'] = (int) $sessionMaxRows;
            unset($_GET['session_max_rows'], $_POST['session_max_rows']);
        } elseif ($sessionMaxRows === self::ALL_ROWS) {
            $query['max_rows'] = self::ALL_ROWS;
            unset($_GET['session_max_rows'], $_POST['session_max_rows']);
        } elseif (empty($query['max_rows'])) {
            $query['max_rows'] = intval($GLOBALS['cfg']['MaxRows']);
        }

        if (Core::isValid($_REQUEST['pos'], 'numeric')) {
            $query['pos'] = $_REQUEST['pos'];
            unset($_REQUEST['pos']);
        } elseif (empty($query['pos'])) {
            $query['pos'] = 0;
        }

        if (
            Core::isValid(
                $_REQUEST['pftext'],
                [
                    self::DISPLAY_PARTIAL_TEXT,
                    self::DISPLAY_FULL_TEXT,
                ]
            )
        ) {
            $query['pftext'] = $_REQUEST['pftext'];
            unset($_REQUEST['pftext']);
        } elseif (empty($query['pftext'])) {
            $query['pftext'] = self::DISPLAY_PARTIAL_TEXT;
        }

        if (
            Core::isValid(
                $_REQUEST['relational_display'],
                [
                    self::RELATIONAL_KEY,
                    self::RELATIONAL_DISPLAY_COLUMN,
                ]
            )
        ) {
            $query['relational_display'] = $_REQUEST['relational_display'];
            unset($_REQUEST['relational_display']);
        } elseif (empty($query['relational_display'])) {
            // The current session value has priority over a
            // change via Settings; this change will be apparent
            // starting from the next session
            $query['relational_display'] = $GLOBALS['cfg']['RelationalDisplay'];
        }

        if (
            Core::isValid(
                $_REQUEST['geoOption'],
                [
                    self::GEOMETRY_DISP_WKT,
                    self::GEOMETRY_DISP_WKB,
                    self::GEOMETRY_DISP_GEOM,
                ]
            )
        ) {
            $query['geoOption'] = $_REQUEST['geoOption'];
            unset($_REQUEST['geoOption']);
        } elseif (empty($query['geoOption'])) {
            $query['geoOption'] = self::GEOMETRY_DISP_GEOM;
        }

        if (isset($_REQUEST['display_binary'])) {
            $query['display_binary'] = true;
            unset($_REQUEST['display_binary']);
        } elseif (isset($_REQUEST['display_options_form'])) {
            // we know that the checkbox was unchecked
            unset($query['display_binary']);
        } elseif (! isset($_REQUEST['full_text_button'])) {
            // selected by default because some operations like OPTIMIZE TABLE
            // and all queries involving functions return "binary" contents,
            // according to low-level field flags
            $query['display_binary'] = true;
        }

        if (isset($_REQUEST['display_blob'])) {
            $query['display_blob'] = true;
            unset($_REQUEST['display_blob']);
        } elseif (isset($_REQUEST['display_options_form'])) {
            // we know that the checkbox was unchecked
            unset($query['display_blob']);
        }

        if (isset($_REQUEST['hide_transformation'])) {
            $query['hide_transformation'] = true;
            unset($_REQUEST['hide_transformation']);
        } elseif (isset($_REQUEST['display_options_form'])) {
            // we know that the checkbox was unchecked
            unset($query['hide_transformation']);
        }

        // move current query to the last position, to be removed last
        // so only least executed query will be removed if maximum remembered
        // queries limit is reached
        unset($_SESSION['tmpval']['query'][$sqlMd5]);
        $_SESSION['tmpval']['query'][$sqlMd5] = $query;

        // do not exceed a maximum number of queries to remember
        if (count($_SESSION['tmpval']['query']) > 10) {
            array_shift($_SESSION['tmpval']['query']);
            //echo 'deleting one element ...';
        }

        // populate query configuration
        $_SESSION['tmpval']['pftext'] = $query['pftext'];
        $_SESSION['tmpval']['relational_display'] = $query['relational_display'];
        $_SESSION['tmpval']['geoOption'] = $query['geoOption'];
        $_SESSION['tmpval']['display_binary'] = isset($query['display_binary']);
        $_SESSION['tmpval']['display_blob'] = isset($query['display_blob']);
        $_SESSION['tmpval']['hide_transformation'] = isset($query['hide_transformation']);
        $_SESSION['tmpval']['pos'] = $query['pos'];
        $_SESSION['tmpval']['max_rows'] = $query['max_rows'];
        $_SESSION['tmpval']['repeat_cells'] = $query['repeat_cells'];
    }

    /**
     * Prepare a table of results returned by a SQL query.
     *
     * @param int   $dtResult           the link id associated to the query
     *                                   which results have to be displayed
     * @param array $displayParts       the parts to display
     * @param array $analyzedSqlResults analyzed sql results
     * @param bool  $isLimitedDisplay   With limited operations or not
     *
     * @return string   Generated HTML content for resulted table
     *
     * @access public
     */
    public function getTable(
        &$dtResult,
        array &$displayParts,
        array $analyzedSqlResults,
        $isLimitedDisplay = false
    ) {
        // The statement this table is built for.
        if (isset($analyzedSqlResults['statement'])) {
            /** @var SelectStatement $statement */
            $statement = $analyzedSqlResults['statement'];
        } else {
            $statement = null;
        }

        // Following variable are needed for use in isset/empty or
        // use with array indexes/safe use in foreach
        /** @var FieldMetadata[] $fieldsMeta */
        $fieldsMeta = $this->properties['fields_meta'];
        $showTable = $this->properties['showtable'];
        $printView = $this->properties['printview'];

        /**
         * @todo move this to a central place
         * @todo for other future table types
         */
        $isInnodb = (isset($showTable['Type'])
            && $showTable['Type'] === self::TABLE_TYPE_INNO_DB);

        if ($isInnodb && Sql::isJustBrowsing($analyzedSqlResults, true)) {
            $preCount = '~';
            $afterCount = Generator::showHint(
                Sanitize::sanitizeMessage(
                    __('May be approximate. See [doc@faq3-11]FAQ 3.11[/doc].')
                )
            );
        } else {
            $preCount = '';
            $afterCount = '';
        }

        // 1. ----- Prepares the work -----

        // 1.1 Gets the information about which functionalities should be
        //     displayed

        [
            $displayParts,
            $total,
        ]  = $this->setDisplayPartsAndTotal($displayParts);

        // 1.2 Defines offsets for the next and previous pages
        $posNext = 0;
        $posPrev = 0;
        if ($displayParts['nav_bar'] == '1') {
            [$posNext, $posPrev] = $this->getOffsets();
        }

        // 1.3 Extract sorting expressions.
        //     we need $sort_expression and $sort_expression_nodirection
        //     even if there are many table references
        $sortExpression = [];
        $sortExpressionNoDirection = [];
        $sortDirection = [];

        if ($statement !== null && ! empty($statement->order)) {
            foreach ($statement->order as $o) {
                $sortExpression[] = $o->expr->expr . ' ' . $o->type;
                $sortExpressionNoDirection[] = $o->expr->expr;
                $sortDirection[] = $o->type;
            }
        } else {
            $sortExpression[] = '';
            $sortExpressionNoDirection[] = '';
            $sortDirection[] = '';
        }

        $numberOfColumns = count($sortExpressionNoDirection);

        // 1.4 Prepares display of first and last value of the sorted column
        $sortedColumnMessage = '';
        for ($i = 0; $i < $numberOfColumns; $i++) {
            $sortedColumnMessage .= $this->getSortedColumnMessage(
                $dtResult,
                $sortExpressionNoDirection[$i]
            );
        }

        // 2. ----- Prepare to display the top of the page -----

        // 2.1 Prepares a messages with position information
        $sqlQueryMessage = '';
        if (($displayParts['nav_bar'] == '1') && $posNext !== null) {
            $message = $this->setMessageInformation(
                $sortedColumnMessage,
                $analyzedSqlResults,
                $total,
                $posNext,
                $preCount,
                $afterCount
            );

            $sqlQueryMessage = Generator::getMessage(
                $message,
                $this->properties['sql_query'],
                'success'
            );
        } elseif ((! isset($printView) || ($printView != '1')) && ! $isLimitedDisplay) {
            $sqlQueryMessage = Generator::getMessage(
                __('Your SQL query has been executed successfully.'),
                $this->properties['sql_query'],
                'success'
            );
        }

        // 2.3 Prepare the navigation bars
        if (strlen($this->properties['table']) === 0) {
            if ($analyzedSqlResults['querytype'] === 'SELECT') {
                // table does not always contain a real table name,
                // for example in MySQL 5.0.x, the query SHOW STATUS
                // returns STATUS as a table name
                $this->properties['table'] = $fieldsMeta[0]->table;
            } else {
                $this->properties['table'] = '';
            }
        }

        // can the result be sorted?
        if ($displayParts['sort_lnk'] == '1' && $analyzedSqlResults['statement'] !== null) {
            // At this point, $sort_expression is an array
            [$unsortedSqlQuery, $sortByKeyHtml]
                = $this->getUnsortedSqlAndSortByKeyDropDown(
                    $analyzedSqlResults,
                    $sortExpression
                );
        } else {
            $sortByKeyHtml = $unsortedSqlQuery = '';
        }

        $navigation = [];
        if ($displayParts['nav_bar'] == '1' && $statement !== null && empty($statement->limit)) {
            $navigation = $this->getTableNavigation(
                $posNext,
                $posPrev,
                $isInnodb,
                $sortByKeyHtml
            );
        }

        // 2b ----- Get field references from Database -----
        // (see the 'relation' configuration variable)

        // initialize map
        $map = [];

        if (strlen($this->properties['table']) > 0) {
            // This method set the values for $map array
            $this->setParamForLinkForeignKeyRelatedTables($map);

            // Coming from 'Distinct values' action of structure page
            // We manipulate relations mechanism to show a link to related rows.
            if ($this->properties['is_browse_distinct']) {
                $map[$fieldsMeta[1]->name] = [
                    $this->properties['table'],
                    $fieldsMeta[1]->name,
                    '',
                    $this->properties['db'],
                ];
            }
        }

        // end 2b

        // 3. ----- Prepare the results table -----
        $headers = $this->getTableHeaders(
            $displayParts,
            $analyzedSqlResults,
            $unsortedSqlQuery,
            $sortExpression,
            $sortExpressionNoDirection,
            $sortDirection,
            $isLimitedDisplay
        );

        $body = $this->getTableBody(
            $dtResult,
            $displayParts,
            $map,
            $analyzedSqlResults,
            $isLimitedDisplay
        );

        $this->properties['display_params'] = null;

        // 4. ----- Prepares the link for multi-fields edit and delete
        $bulkLinks = $this->getBulkLinks(
            $dtResult,
            $analyzedSqlResults,
            $displayParts['del_lnk']
        );

        // 5. ----- Prepare "Query results operations"
        $operations = [];
        if ((! isset($printView) || ($printView != '1')) && ! $isLimitedDisplay) {
            $operations = $this->getResultsOperations(
                $displayParts,
                $analyzedSqlResults
            );
        }

        return $this->template->render('display/results/table', [
            'sql_query_message' => $sqlQueryMessage,
            'navigation' => $navigation,
            'headers' => $headers,
            'body' => $body,
            'bulk_links' => $bulkLinks,
            'operations' => $operations,
            'db' => $this->properties['db'],
            'table' => $this->properties['table'],
            'unique_id' => $this->properties['unique_id'],
            'sql_query' => $this->properties['sql_query'],
            'goto' => $this->properties['goto'],
            'unlim_num_rows' => $this->properties['unlim_num_rows'],
            'displaywork' => $GLOBALS['cfgRelation']['displaywork'],
            'relwork' => $GLOBALS['cfgRelation']['relwork'],
            'save_cells_at_once' => $GLOBALS['cfg']['SaveCellsAtOnce'],
            'default_sliders_state' => $GLOBALS['cfg']['InitialSlidersState'],
            'text_dir' => $this->properties['text_dir'],
        ]);
    }

    /**
     * Get offsets for next page and previous page
     *
     * @see    getTable()
     *
     * @return int[] array with two elements - $pos_next, $pos_prev
     *
     * @access private
     */
    private function getOffsets()
    {
        if ($_SESSION['tmpval']['max_rows'] === self::ALL_ROWS) {
            $posNext = 0;
            $posPrev = 0;
        } else {
            $posNext = $_SESSION['tmpval']['pos'] + $_SESSION['tmpval']['max_rows'];
            $posPrev = $_SESSION['tmpval']['pos'] - $_SESSION['tmpval']['max_rows'];

            if ($posPrev < 0) {
                $posPrev = 0;
            }
        }

        return [
            $posNext,
            $posPrev,
        ];
    }

    /**
     * Prepare sorted column message
     *
     * @see     getTable()
     *
     * @param int    $dtResult                  the link id associated to the
     *                                           query which results have to
     *                                           be displayed
     * @param string $sortExpressionNoDirection sort expression without direction
     *
     * @return string|null html content, null if not found sorted column
     *
     * @access private
     */
    private function getSortedColumnMessage(
        &$dtResult,
        $sortExpressionNoDirection
    ) {
        global $dbi;

        /** @var FieldMetadata[] $fieldsMeta */
        $fieldsMeta = $this->properties['fields_meta']; // To use array indexes

        if (empty($sortExpressionNoDirection)) {
            return null;
        }

        if (mb_strpos($sortExpressionNoDirection, '.') === false) {
            $sortTable = $this->properties['table'];
            $sortColumn = $sortExpressionNoDirection;
        } else {
            [$sortTable, $sortColumn] = explode('.', $sortExpressionNoDirection);
        }

        $sortTable = Util::unQuote($sortTable);
        $sortColumn = Util::unQuote($sortColumn);

        // find the sorted column index in row result
        // (this might be a multi-table query)
        $sortedColumnIndex = false;

        foreach ($fieldsMeta as $key => $meta) {
            if (($meta->table == $sortTable) && ($meta->name == $sortColumn)) {
                $sortedColumnIndex = $key;
                break;
            }
        }

        if ($sortedColumnIndex === false) {
            return null;
        }

        // fetch first row of the result set
        $row = $dbi->fetchRow($dtResult);

        // initializing default arguments
        $defaultFunction = [
            Core::class,
            'mimeDefaultFunction',
        ];
        $transformationPlugin = $defaultFunction;
        $transformOptions = [];

        // check for non printable sorted row data
        $meta = $fieldsMeta[$sortedColumnIndex];

        $isBlobOrGeometry = $meta->isType(FieldMetadata::TYPE_BLOB) || $meta->isMappedTypeGeometry;

        if ($isBlobOrGeometry) {
            $columnForFirstRow = $this->handleNonPrintableContents(
                $meta->getMappedType(),
                $row[$sortedColumnIndex],
                $transformationPlugin,
                $transformOptions,
                $defaultFunction,
                $meta
            );
        } else {
            $columnForFirstRow = $row !== null ? $row[$sortedColumnIndex] : '';
        }

        $columnForFirstRow = mb_strtoupper(
            mb_substr(
                (string) $columnForFirstRow,
                0,
                (int) $GLOBALS['cfg']['LimitChars']
            ) . '...'
        );

        // fetch last row of the result set
        $dbi->dataSeek(
            $dtResult,
            $this->properties['num_rows'] > 0 ? $this->properties['num_rows'] - 1 : 0
        );
        $row = $dbi->fetchRow($dtResult);

        // check for non printable sorted row data
        $meta = $fieldsMeta[$sortedColumnIndex];
        if ($isBlobOrGeometry) {
            $columnForLastRow = $this->handleNonPrintableContents(
                $meta->getMappedType(),
                $row[$sortedColumnIndex],
                $transformationPlugin,
                $transformOptions,
                $defaultFunction,
                $meta
            );
        } else {
            $columnForLastRow = $row !== null ? $row[$sortedColumnIndex] : '';
        }

        $columnForLastRow = mb_strtoupper(
            mb_substr(
                (string) $columnForLastRow,
                0,
                (int) $GLOBALS['cfg']['LimitChars']
            ) . '...'
        );

        // reset to first row for the loop in getTableBody()
        $dbi->dataSeek($dtResult, 0);

        // we could also use here $sort_expression_nodirection
        return ' [' . htmlspecialchars($sortColumn)
            . ': <strong>' . htmlspecialchars($columnForFirstRow) . ' - '
            . htmlspecialchars($columnForLastRow) . '</strong>]';
    }

    /**
     * Set the content that needs to be shown in message
     *
     * @see     getTable()
     *
     * @param string $sortedColumnMessage the message for sorted column
     * @param array  $analyzedSqlResults  the analyzed query
     * @param int    $total               the total number of rows returned by
     *                                    the SQL query without any
     *                                    programmatically appended LIMIT clause
     * @param int    $posNext             the offset for next page
     * @param string $preCount            the string renders before row count
     * @param string $afterCount          the string renders after row count
     *
     * @return Message an object of Message
     *
     * @access private
     */
    private function setMessageInformation(
        $sortedColumnMessage,
        array $analyzedSqlResults,
        $total,
        $posNext,
        $preCount,
        $afterCount
    ) {
        $unlimNumRows = $this->properties['unlim_num_rows']; // To use in isset()

        if (! empty($analyzedSqlResults['statement']->limit)) {
            $firstShownRec = $analyzedSqlResults['statement']->limit->offset;
            $rowCount = $analyzedSqlResults['statement']->limit->rowCount;

            if ($rowCount < $total) {
                $lastShownRec = $firstShownRec + $rowCount - 1;
            } else {
                $lastShownRec = $firstShownRec + $total - 1;
            }
        } elseif (
            ($_SESSION['tmpval']['max_rows'] === self::ALL_ROWS)
            || ($posNext > $total)
        ) {
            $firstShownRec = $_SESSION['tmpval']['pos'];
            $lastShownRec  = $total - 1;
        } else {
            $firstShownRec = $_SESSION['tmpval']['pos'];
            $lastShownRec  = $posNext - 1;
        }

        $table = new Table($this->properties['table'], $this->properties['db']);
        if (
            $table->isView()
            && ($total == $GLOBALS['cfg']['MaxExactCountViews'])
        ) {
            $message = Message::notice(
                __(
                    'This view has at least this number of rows. '
                    . 'Please refer to %sdocumentation%s.'
                )
            );

            $message->addParam('[doc@cfg_MaxExactCount]');
            $message->addParam('[/doc]');
            $messageViewWarning = Generator::showHint($message->getMessage());
        } else {
            $messageViewWarning = false;
        }

        $message = Message::success(__('Showing rows %1s - %2s'));
        $message->addParam($firstShownRec);

        if ($messageViewWarning !== false) {
            $message->addParamHtml('... ' . $messageViewWarning);
        } else {
            $message->addParam($lastShownRec);
        }

        $message->addText('(');

        if ($messageViewWarning === false) {
            if (isset($unlimNumRows) && ($unlimNumRows != $total)) {
                $messageTotal = Message::notice(
                    $preCount . __('%1$d total, %2$d in query')
                );
                $messageTotal->addParam($total);
                $messageTotal->addParam($unlimNumRows);
            } else {
                $messageTotal = Message::notice($preCount . __('%d total'));
                $messageTotal->addParam($total);
            }

            if (! empty($afterCount)) {
                $messageTotal->addHtml($afterCount);
            }

            $message->addMessage($messageTotal, '');

            $message->addText(', ', '');
        }

        $messageQueryTime = Message::notice(__('Query took %01.4f seconds.') . ')');
        $messageQueryTime->addParam($this->properties['querytime']);

        $message->addMessage($messageQueryTime, '');
        if ($sortedColumnMessage !== null) {
            $message->addHtml($sortedColumnMessage, '');
        }

        return $message;
    }

    /**
     * Set the value of $map array for linking foreign key related tables
     *
     * @see      getTable()
     *
     * @param array $map the list of relations
     *
     * @return void
     *
     * @access private
     */
    private function setParamForLinkForeignKeyRelatedTables(array &$map)
    {
        // To be able to later display a link to the related table,
        // we verify both types of relations: either those that are
        // native foreign keys or those defined in the phpMyAdmin
        // configuration storage. If no PMA storage, we won't be able
        // to use the "column to display" notion (for example show
        // the name related to a numeric id).
        $existRel = $this->relation->getForeigners(
            $this->properties['db'],
            $this->properties['table'],
            '',
            self::POSITION_BOTH
        );

        if (empty($existRel)) {
            return;
        }

        foreach ($existRel as $masterField => $rel) {
            if ($masterField !== 'foreign_keys_data') {
                $displayField = $this->relation->getDisplayField(
                    $rel['foreign_db'],
                    $rel['foreign_table']
                );
                $map[$masterField] = [
                    $rel['foreign_table'],
                    $rel['foreign_field'],
                    $displayField,
                    $rel['foreign_db'],
                ];
            } else {
                foreach ($rel as $key => $oneKey) {
                    foreach ($oneKey['index_list'] as $index => $oneField) {
                        $displayField = $this->relation->getDisplayField(
                            $oneKey['ref_db_name'] ?? $GLOBALS['db'],
                            $oneKey['ref_table_name']
                        );

                        $map[$oneField] = [
                            $oneKey['ref_table_name'],
                            $oneKey['ref_index_list'][$index],
                            $displayField,
                            $oneKey['ref_db_name'] ?? $GLOBALS['db'],
                        ];
                    }
                }
            }
        }
    }

    /**
     * Prepare multi field edit/delete links
     *
     * @see     getTable()
     *
     * @param int    $dtResult           the link id associated to the query which
     *                                    results have to be displayed
     * @param array  $analyzedSqlResults analyzed sql results
     * @param string $deleteLink         the display element - 'del_link'
     *
     * @return array
     */
    private function getBulkLinks(
        &$dtResult,
        array $analyzedSqlResults,
        $deleteLink
    ): array {
        global $dbi;

        if ($deleteLink !== self::DELETE_ROW) {
            return [];
        }

        // fetch last row of the result set
        $dbi->dataSeek(
            $dtResult,
            $this->properties['num_rows'] > 0 ? $this->properties['num_rows'] - 1 : 0
        );
        $row = $dbi->fetchRow($dtResult);

        // @see DbiMysqi::fetchRow & DatabaseInterface::fetchRow
        if (! is_array($row)) {
            $row = [];
        }

        $expressions = [];

        if (
            isset($analyzedSqlResults['statement'])
            && $analyzedSqlResults['statement'] instanceof SelectStatement
        ) {
            $expressions = $analyzedSqlResults['statement']->expr;
        }

        /**
         * $clause_is_unique is needed by getTable() to generate the proper param
         * in the multi-edit and multi-delete form
         */
        [, $clauseIsUnique] = Util::getUniqueCondition(
            $dtResult,
            $this->properties['fields_cnt'],
            $this->properties['fields_meta'],
            $row,
            false,
            false,
            $expressions
        );

        // reset to first row for the loop in getTableBody()
        $dbi->dataSeek($dtResult, 0);

        return [
            'has_export_button' => $analyzedSqlResults['querytype'] === 'SELECT',
            'clause_is_unique' => $clauseIsUnique,
        ];
    }

    /**
     * Get operations that are available on results.
     *
     * @see     getTable()
     *
     * @param array $displayParts       the parts to display
     * @param array $analyzedSqlResults analyzed sql results
     *
     * @return array<string, bool|array<string, string>>
     */
    private function getResultsOperations(
        array $displayParts,
        array $analyzedSqlResults
    ): array {
        global $printview, $dbi;

        $urlParams = [
            'db'        => $this->properties['db'],
            'table'     => $this->properties['table'],
            'printview' => '1',
            'sql_query' => $this->properties['sql_query'],
        ];

        $geometryFound = false;

        // Export link
        // (the single_table parameter is used in \PhpMyAdmin\Export->getDisplay()
        //  to hide the SQL and the structure export dialogs)
        // If the parser found a PROCEDURE clause
        // (most probably PROCEDURE ANALYSE()) it makes no sense to
        // display the Export link).
        if (
            ($analyzedSqlResults['querytype'] === self::QUERY_TYPE_SELECT)
            && ! isset($printview)
            && empty($analyzedSqlResults['procedure'])
        ) {
            if (count($analyzedSqlResults['select_tables']) === 1) {
                $urlParams['single_table'] = 'true';
            }

            // In case this query doesn't involve any tables,
            // implies only raw query is to be exported
            if (! $analyzedSqlResults['select_tables']) {
                $urlParams['raw_query'] = 'true';
            }

            $urlParams['unlim_num_rows'] = $this->properties['unlim_num_rows'];

            /**
             * At this point we don't know the table name; this can happen
             * for example with a query like
             * SELECT bike_code FROM (SELECT bike_code FROM bikes) tmp
             * As a workaround we set in the table parameter the name of the
             * first table of this database, so that /table/export and
             * the script it calls do not fail
             */
            if (empty($urlParams['table']) && ! empty($urlParams['db'])) {
                $urlParams['table'] = $dbi->fetchValue('SHOW TABLES');
                /* No result (probably no database selected) */
                if ($urlParams['table'] === false) {
                    unset($urlParams['table']);
                }
            }

            /** @var FieldMetadata[] $fieldsMeta */
            $fieldsMeta = $this->properties['fields_meta'];
            foreach ($fieldsMeta as $meta) {
                if ($meta->isMappedTypeGeometry) {
                    $geometryFound = true;
                    break;
                }
            }
        }

        return [
            'has_procedure' => ! empty($analyzedSqlResults['procedure']),
            'has_geometry' => $geometryFound,
            'has_print_link' => $displayParts['pview_lnk'] == '1',
            'has_export_link' => $analyzedSqlResults['querytype'] === self::QUERY_TYPE_SELECT && ! isset($printview),
            'url_params' => $urlParams,
        ];
    }

    /**
     * Verifies what to do with non-printable contents (binary or BLOB)
     * in Browse mode.
     *
     * @see getDataCellForGeometryColumns(), getDataCellForNonNumericColumns(), getSortedColumnMessage()
     *
<<<<<<< HEAD
     * @param string        $category             BLOB|BINARY|GEOMETRY
     * @param string|null   $content              the binary content
     * @param mixed         $transformationPlugin transformation plugin.
     *                                             Can also be the
     *                                             default function:
     *                                             Core::mimeDefaultFunction
     * @param string        $transformOptions     transformation parameters
     * @param string        $defaultFunction      default transformation function
     * @param FieldMetadata $meta                 the meta-information about the field
     * @param array         $urlParams            parameters that should go to the
     *                                             download link
     * @param bool          $isTruncated          the result is truncated or not
=======
     * @param string      $category              BLOB|BINARY|GEOMETRY
     * @param string|null $content               the binary content
     * @param mixed       $transformation_plugin transformation plugin.
     *                                           Can also be the
     *                                           default function:
     *                                           Core::mimeDefaultFunction
     * @param array       $transform_options     transformation parameters
     * @param string      $default_function      default transformation function
     * @param stdClass    $meta                  the meta-information about the field
     * @param array       $url_params            parameters that should go to the
     *                                           download link
     * @param bool        $is_truncated          the result is truncated or not
>>>>>>> 86232c3b
     *
     * @return mixed  string or float
     *
     * @access private
     */
    private function handleNonPrintableContents(
        $category,
        ?string $content,
        $transformationPlugin,
        $transformOptions,
        $defaultFunction,
        FieldMetadata $meta,
        array $urlParams = [],
        &$isTruncated = null
    ) {
        $isTruncated = false;
        $result = '[' . $category;

        if ($content !== null) {
            $size = strlen($content);
            $displaySize = Util::formatByteDown($size, 3, 1);
            $result .= ' - ' . $displaySize[0] . ' ' . $displaySize[1];
        } else {
            $result .= ' - NULL';
            $size = 0;
            $content = '';
        }

        $result .= ']';

        // if we want to use a text transformation on a BLOB column
        if (is_object($transformationPlugin)) {
            $posMimeOctetstream = strpos(
                $transformationPlugin->getMIMESubtype(),
                'Octetstream'
            );
            $posMimeText = strpos($transformationPlugin->getMIMEtype(), 'Text');
            if (
                $posMimeOctetstream
                || $posMimeText !== false
            ) {
                // Applying Transformations on hex string of binary data
                // seems more appropriate
                $result = pack('H*', bin2hex($content));
            }
        }

        if ($size <= 0) {
            return $result;
        }

        if ($defaultFunction != $transformationPlugin) {
            $result = $transformationPlugin->applyTransformation(
                $result,
                $transformOptions,
                $meta
            );

            return $result;
        }

        $result = $defaultFunction($result, [], $meta);
        if (
            ($_SESSION['tmpval']['display_binary']
            && $meta->isType(FieldMetadata::TYPE_STRING))
            || ($_SESSION['tmpval']['display_blob']
            && $meta->isType(FieldMetadata::TYPE_BLOB))
        ) {
            // in this case, restart from the original $content
            if (
                mb_check_encoding($content, 'utf-8')
                && ! preg_match('/[\x00-\x08\x0B\x0C\x0E-\x1F\x80-\x9F]/u', $content)
            ) {
                // show as text if it's valid utf-8
                $result = htmlspecialchars($content);
            } else {
                $result = '0x' . bin2hex($content);
            }

            [
                $isTruncated,
                $result,
                // skip 3rd param
            ] = $this->getPartialText($result);
        }

        /* Create link to download */

        // in PHP < 5.5, empty() only checks variables
        $tmpdb = $this->properties['db'];
        if (
            count($urlParams) > 0
            && (! empty($tmpdb) && ! empty($meta->orgtable))
        ) {
            $urlParams['where_clause_sign'] = Core::signSqlQuery($urlParams['where_clause']);
            $result = '<a href="'
                . Url::getFromRoute('/table/get-field', $urlParams)
                . '" class="disableAjax">'
                . $result . '</a>';
        }

        return $result;
    }

    /**
     * Retrieves the associated foreign key info for a data cell
     *
     * @param array         $map             the list of relations
     * @param FieldMetadata $meta            the meta-information about the field
     * @param string        $whereComparison data for the where clause
     *
     * @return string|null  formatted data
     *
     * @access private
     */
    private function getFromForeign(array $map, FieldMetadata $meta, $whereComparison)
    {
        global $dbi;

        $dispsql = 'SELECT '
            . Util::backquote($map[$meta->name][2])
            . ' FROM '
            . Util::backquote($map[$meta->name][3])
            . '.'
            . Util::backquote($map[$meta->name][0])
            . ' WHERE '
            . Util::backquote($map[$meta->name][1])
            . $whereComparison;

        $dispresult = $dbi->tryQuery(
            $dispsql,
            DatabaseInterface::CONNECT_USER,
            DatabaseInterface::QUERY_STORE
        );

        if ($dispresult && $dbi->numRows($dispresult) > 0) {
            [$dispval] = $dbi->fetchRow($dispresult, 0);
        } else {
            $dispval = __('Link not found!');
        }

        $dbi->freeResult($dispresult);

        return $dispval;
    }

    /**
     * Prepares the displayable content of a data cell in Browse mode,
     * taking into account foreign key description field and transformations
     *
     * @see     getDataCellForNumericColumns(), getDataCellForGeometryColumns(),
     *          getDataCellForNonNumericColumns(),
     *
     * @param string                $class                css classes for the td element
     * @param bool                  $conditionField       whether the column is a part of the where clause
     * @param array                 $analyzedSqlResults   the analyzed query
     * @param FieldMetadata         $meta                 the meta-information about the field
     * @param array                 $map                  the list of relations
     * @param string                $data                 data
     * @param string                $displayedData        data that will be displayed (maybe be chunked)
     * @param TransformationsPlugin $transformationPlugin transformation plugin. Can also be the default function:
     *                                                    Core::mimeDefaultFunction
     * @param string                $defaultFunction      default function
     * @param string                $nowrap               'nowrap' if the content should not be wrapped
     * @param string                $whereComparison      data for the where clause
     * @param array                 $transformOptions     options for transformation
     * @param bool                  $isFieldTruncated     whether the field is truncated
     * @param string                $originalLength       of a truncated column, or ''
     *
     * @return string  formatted data
     *
     * @access private
     */
    private function getRowData(
        $class,
        $conditionField,
        array $analyzedSqlResults,
        FieldMetadata $meta,
        array $map,
        $data,
        $displayedData,
        $transformationPlugin,
        $defaultFunction,
        $nowrap,
        $whereComparison,
        array $transformOptions,
        $isFieldTruncated,
        $originalLength = ''
    ) {
        $relationalDisplay = $_SESSION['tmpval']['relational_display'];
        $printView = $this->properties['printview'];
        $value = '';
        $tableDataCellClass = $this->addClass(
            $class,
            $conditionField,
            $meta,
            $nowrap,
            $isFieldTruncated,
            $transformationPlugin,
            $defaultFunction
        );

        if (! empty($analyzedSqlResults['statement']->expr)) {
            foreach ($analyzedSqlResults['statement']->expr as $expr) {
                if (empty($expr->alias) || empty($expr->column)) {
                    continue;
                }

                if (strcasecmp($meta->name, $expr->alias) != 0) {
                    continue;
                }

                $meta->name = $expr->column;
            }
        }

        if (isset($map[$meta->name])) {
            // Field to display from the foreign table?
            if (
                isset($map[$meta->name][2])
                && strlen((string) $map[$meta->name][2]) > 0
            ) {
                $dispval = $this->getFromForeign(
                    $map,
                    $meta,
                    $whereComparison
                );
            } else {
                $dispval = '';
            }

            if (isset($printView) && ($printView == '1')) {
                $value .= ($transformationPlugin != $defaultFunction
                    ? $transformationPlugin->applyTransformation(
                        $data,
                        $transformOptions,
                        $meta
                    )
                    : $defaultFunction($data)
                )
                . ' <code>[-&gt;' . $dispval . ']</code>';
            } else {
                if ($relationalDisplay === self::RELATIONAL_KEY) {
                    // user chose "relational key" in the display options, so
                    // the title contains the display field
                    $title = ! empty($dispval)
                        ? htmlspecialchars($dispval)
                        : '';
                } else {
                    $title = htmlspecialchars($data);
                }

                $sqlQuery = 'SELECT * FROM '
                    . Util::backquote($map[$meta->name][3]) . '.'
                    . Util::backquote($map[$meta->name][0])
                    . ' WHERE '
                    . Util::backquote($map[$meta->name][1])
                    . $whereComparison;

                $urlParams = [
                    'db'    => $map[$meta->name][3],
                    'table' => $map[$meta->name][0],
                    'pos'   => '0',
                    'sql_signature' => Core::signSqlQuery($sqlQuery),
                    'sql_query' => $sqlQuery,
                ];

                if ($transformationPlugin != $defaultFunction) {
                    // always apply a transformation on the real data,
                    // not on the display field
                    $displayedData = $transformationPlugin->applyTransformation(
                        $data,
                        $transformOptions,
                        $meta
                    );
                } else {
                    if (
                        $relationalDisplay === self::RELATIONAL_DISPLAY_COLUMN
                        && ! empty($map[$meta->name][2])
                    ) {
                        // user chose "relational display field" in the
                        // display options, so show display field in the cell
                        $displayedData = $dispval === null ? '<em>NULL</em>' : $defaultFunction($dispval);
                    } else {
                        // otherwise display data in the cell
                        $displayedData = $defaultFunction($displayedData);
                    }
                }

                $tagParams = ['title' => $title];
                if (strpos($class, 'grid_edit') !== false) {
                    $tagParams['class'] = 'ajax';
                }

                $value .= Generator::linkOrButton(
                    Url::getFromRoute('/sql', $urlParams),
                    $displayedData,
                    $tagParams
                );
            }
        } else {
            $value .= ($transformationPlugin != $defaultFunction
                ? $transformationPlugin->applyTransformation(
                    $data,
                    $transformOptions,
                    $meta
                )
                : $defaultFunction($data)
            );
        }

        return $this->template->render('display/results/row_data', [
            'value' => $value,
            'td_class' => $tableDataCellClass,
            'decimals' => $meta->decimals ?? '-1',
            'type' => $meta->getMappedType(),
            'original_length' => $originalLength,
        ]);
    }

    /**
     * Truncates given string based on LimitChars configuration
     * and Session pftext variable
     * (string is truncated only if necessary)
     *
     * @see handleNonPrintableContents(), getDataCellForGeometryColumns(), getDataCellForNonNumericColumns
     *
     * @param string $str string to be truncated
     *
     * @return array
     *
     * @access private
     */
    private function getPartialText($str): array
    {
        $originalLength = mb_strlen($str);
        if (
            $originalLength > $GLOBALS['cfg']['LimitChars']
            && $_SESSION['tmpval']['pftext'] === self::DISPLAY_PARTIAL_TEXT
        ) {
            $str = mb_substr(
                $str,
                0,
                (int) $GLOBALS['cfg']['LimitChars']
            ) . '...';
            $truncated = true;
        } else {
            $truncated = false;
        }

        return [
            $truncated,
            $str,
            $originalLength,
        ];
    }
}<|MERGE_RESOLUTION|>--- conflicted
+++ resolved
@@ -3608,13 +3608,8 @@
      *                                                     function
      * @param string                $defaultFunction      the default transformation
      *                                                     function
-<<<<<<< HEAD
-     * @param string                $transformOptions     the transformation parameters
+     * @param array                 $transformOptions     the transformation parameters
      * @param array                 $analyzedSqlResults   the analyzed query
-=======
-     * @param array                 $transform_options     the transformation parameters
-     * @param array                 $analyzed_sql_results  the analyzed query
->>>>>>> 86232c3b
      *
      * @return string the prepared data cell, html content
      *
@@ -3754,19 +3749,11 @@
      *                                                     function
      * @param string                $defaultFunction      the default transformation
      *                                                     function
-<<<<<<< HEAD
-     * @param string                $transformOptions     the transformation parameters
+     * @param array                 $transformOptions     the transformation parameters
      * @param bool                  $isFieldTruncated     is data truncated due to
      *                                                      LimitChars
      * @param array                 $analyzedSqlResults   the analyzed query
      * @param int                   $dtResult             the link id associated to
-=======
-     * @param array                 $transform_options     the transformation parameters
-     * @param bool                  $is_field_truncated    is data truncated due to
-     *                                                     LimitChars
-     * @param array                 $analyzed_sql_results  the analyzed query
-     * @param int                   $dt_result             the link id associated to
->>>>>>> 86232c3b
      *                                                     the query which results
      *                                                     have to be displayed
      * @param int                   $colIndex             the column index
@@ -4810,33 +4797,18 @@
      *
      * @see getDataCellForGeometryColumns(), getDataCellForNonNumericColumns(), getSortedColumnMessage()
      *
-<<<<<<< HEAD
      * @param string        $category             BLOB|BINARY|GEOMETRY
      * @param string|null   $content              the binary content
      * @param mixed         $transformationPlugin transformation plugin.
      *                                             Can also be the
      *                                             default function:
      *                                             Core::mimeDefaultFunction
-     * @param string        $transformOptions     transformation parameters
+     * @param array         $transformOptions     transformation parameters
      * @param string        $defaultFunction      default transformation function
      * @param FieldMetadata $meta                 the meta-information about the field
      * @param array         $urlParams            parameters that should go to the
      *                                             download link
      * @param bool          $isTruncated          the result is truncated or not
-=======
-     * @param string      $category              BLOB|BINARY|GEOMETRY
-     * @param string|null $content               the binary content
-     * @param mixed       $transformation_plugin transformation plugin.
-     *                                           Can also be the
-     *                                           default function:
-     *                                           Core::mimeDefaultFunction
-     * @param array       $transform_options     transformation parameters
-     * @param string      $default_function      default transformation function
-     * @param stdClass    $meta                  the meta-information about the field
-     * @param array       $url_params            parameters that should go to the
-     *                                           download link
-     * @param bool        $is_truncated          the result is truncated or not
->>>>>>> 86232c3b
      *
      * @return mixed  string or float
      *

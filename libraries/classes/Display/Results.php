--- conflicted
+++ resolved
@@ -5487,13 +5487,8 @@
                 $ret .= $class . ' ';
             }
 
-<<<<<<< HEAD
-            $ret .= 'center print_ignore"><span class="nowrap">'
+            $ret .= 'text-center print_ignore"><span class="nowrap">'
                . Generator::linkOrButton($copy_url, $copy_str);
-=======
-            $ret .= 'text-center print_ignore"><span class="nowrap">'
-               . Util::linkOrButton($copy_url, $copy_str);
->>>>>>> 3b0eff70
 
             /*
              * Where clause for selecting this row uniquely is provided as
@@ -5536,13 +5531,8 @@
             $ret .= $class . ' ';
         }
         $ajax = Response::getInstance()->isAjax() ? ' ajax' : '';
-<<<<<<< HEAD
-        $ret .= 'center print_ignore">'
+        $ret .= 'text-center print_ignore">'
             . Generator::linkOrButton(
-=======
-        $ret .= 'text-center print_ignore">'
-            . Util::linkOrButton(
->>>>>>> 3b0eff70
                 $del_url,
                 $del_str,
                 ['class' => 'delete_row requireConfirm' . $ajax]

--- conflicted
+++ resolved
@@ -2886,15 +2886,9 @@
                     $file = $mediaTypeMap[$orgFullColName]['transformation'];
                     $includeFile = 'libraries/classes/Plugins/Transformations/' . $file;
 
-<<<<<<< HEAD
-                    if (@file_exists($includeFile)) {
+                    if (@file_exists(ROOT_PATH . $includeFile)) {
                         $className = $this->transformations->getClassName($includeFile);
                         if (class_exists($className)) {
-=======
-                    if (@file_exists(ROOT_PATH . $include_file)) {
-                        $class_name = $this->transformations->getClassName($include_file);
-                        if (class_exists($class_name)) {
->>>>>>> e0842506
                             // todo add $plugin_manager
                             $pluginManager = null;
                             $transformationPlugin = new $className(
@@ -2926,13 +2920,8 @@
                 && (trim($row[$i]) != '')
                 && ! $_SESSION['tmpval']['hide_transformation']
             ) {
-<<<<<<< HEAD
-                include_once $this->transformationInfo[$dbLower][$tblLower][$nameLower][0];
+                include_once ROOT_PATH . $this->transformationInfo[$dbLower][$tblLower][$nameLower][0];
                 $transformationPlugin = new $this->transformationInfo[$dbLower][$tblLower][$nameLower][1](null);
-=======
-                include_once ROOT_PATH . $this->transformationInfo[$dbLower][$tblLower][$nameLower][0];
-                $transformation_plugin = new $this->transformationInfo[$dbLower][$tblLower][$nameLower][1](null);
->>>>>>> e0842506
 
                 $transformOptions = $this->transformations->getOptions(
                     $mediaTypeMap[$orgFullColName]['transformation_options'] ?? ''

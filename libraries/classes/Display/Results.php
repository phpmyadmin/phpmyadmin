--- conflicted
+++ resolved
@@ -1032,16 +1032,12 @@
     ) {
         // required to generate sort links that will remember whether the
         // "Show all" button has been clicked
-<<<<<<< HEAD
-        $sqlMd5 = md5($this->properties['sql_query']);
-        $sessionMaxRows = $isLimitedDisplay
-=======
-        $sql_md5 = md5($this->properties['server']
+        $sqlMd5 = md5(
+            $this->properties['server']
             . $this->properties['db']
             . $this->properties['sql_query']
         );
-        $session_max_rows = $is_limited_display
->>>>>>> dab66689
+        $sessionMaxRows = $isLimitedDisplay
             ? 0
             : $_SESSION['tmpval']['query'][$sqlMd5]['max_rows'];
 
@@ -2040,15 +2036,9 @@
     ) {
         $orderLinkParams = ['class' => 'sortlink'];
 
-<<<<<<< HEAD
-        $orderLinkContent = htmlspecialchars($fieldsMeta->name);
+        $orderLinkContent = htmlspecialchars($fieldsMeta->name ?? '');
         $innerLinkContent = $orderLinkContent . $orderImg
             . '<input type="hidden" value="' . $multiOrderUrl . '">';
-=======
-        $order_link_content = htmlspecialchars($fields_meta->name ?? '');
-        $inner_link_content = $order_link_content . $order_img
-            . '<input type="hidden" value="' . $multi_order_url . '">';
->>>>>>> dab66689
 
         return Generator::linkOrButton(
             $orderUrl,
@@ -3801,14 +3791,11 @@
      */
     public function setConfigParamsForDisplayTable()
     {
-<<<<<<< HEAD
-        $sqlMd5 = md5($this->properties['sql_query']);
-=======
-        $sql_md5 = md5($this->properties['server']
+        $sqlMd5 = md5(
+            $this->properties['server']
             . $this->properties['db']
             . $this->properties['sql_query']
         );
->>>>>>> dab66689
         $query = [];
         if (isset($_SESSION['tmpval']['query'][$sqlMd5])) {
             $query = $_SESSION['tmpval']['query'][$sqlMd5];

--- conflicted
+++ resolved
@@ -498,13 +498,10 @@
      */
     public function fieldLen($result, $i)
     {
-<<<<<<< HEAD
         if ($i >= $this->numFields($result)) {
             return false;
         }
-=======
         /** @var \stdClass $fieldDefinition */
->>>>>>> 2929221e
         $fieldDefinition = $result->fetch_field_direct($i);
         if ($fieldDefinition !== false) {
             return $fieldDefinition->length;
@@ -522,13 +519,10 @@
      */
     public function fieldName($result, $i)
     {
-<<<<<<< HEAD
         if ($i >= $this->numFields($result)) {
             return false;
         }
-=======
         /** @var \stdClass $fieldDefinition */
->>>>>>> 2929221e
         $fieldDefinition = $result->fetch_field_direct($i);
         if ($fieldDefinition !== false) {
             return $fieldDefinition->name;
@@ -546,13 +540,10 @@
      */
     public function fieldFlags($result, $i)
     {
-<<<<<<< HEAD
         if ($i >= $this->numFields($result)) {
             return false;
         }
-=======
         /** @var \stdClass $fieldDefinition */
->>>>>>> 2929221e
         $fieldDefinition = $result->fetch_field_direct($i);
         if ($fieldDefinition !== false) {
             $type = $fieldDefinition->type;

--- conflicted
+++ resolved
@@ -601,20 +601,12 @@
      */
     public function getVirtualTables(string $db): array
     {
-<<<<<<< HEAD
-        $tablesFull = array_keys($this->getTablesFull($db));
+        /** @var string[] $tablesFull */
+        $tablesFull = array_column($this->getTablesFull($db), 'TABLE_NAME');
         $views = [];
 
         foreach ($tablesFull as $table) {
-            $table = $this->getTable($db, (string) $table);
-=======
-        /** @var string[] $tables_full */
-        $tables_full = array_column($this->getTablesFull($db), 'TABLE_NAME');
-        $views = [];
-
-        foreach ($tables_full as $table) {
             $table = $this->getTable($db, $table);
->>>>>>> b0bcd99b
             if (! $table->isView()) {
                 continue;
             }

<?php
/**
 * Main interface for database interactions
 */

declare(strict_types=1);

namespace PhpMyAdmin;

use PhpMyAdmin\ConfigStorage\Relation;
use PhpMyAdmin\Database\DatabaseList;
use PhpMyAdmin\Dbal\DatabaseName;
use PhpMyAdmin\Dbal\DbalInterface;
use PhpMyAdmin\Dbal\DbiExtension;
use PhpMyAdmin\Dbal\DbiMysqli;
use PhpMyAdmin\Dbal\ResultInterface;
use PhpMyAdmin\Dbal\Warning;
use PhpMyAdmin\Html\Generator;
use PhpMyAdmin\Query\Cache;
use PhpMyAdmin\Query\Compatibility;
use PhpMyAdmin\Query\Generator as QueryGenerator;
use PhpMyAdmin\Query\Utilities;
use PhpMyAdmin\SqlParser\Context;
use PhpMyAdmin\Utils\SessionCache;

use function __;
use function array_column;
use function array_diff;
use function array_keys;
use function array_map;
use function array_merge;
use function array_multisort;
use function array_reverse;
use function array_shift;
use function array_slice;
use function basename;
use function closelog;
use function count;
use function defined;
use function explode;
use function implode;
use function in_array;
use function is_array;
use function is_int;
use function is_string;
use function mb_strtolower;
use function microtime;
use function openlog;
use function reset;
use function sprintf;
use function str_contains;
use function str_starts_with;
use function stripos;
use function strlen;
use function strtolower;
use function strtoupper;
use function substr;
use function syslog;
use function trigger_error;
use function uasort;
use function uksort;
use function usort;

use const E_USER_WARNING;
use const LOG_INFO;
use const LOG_NDELAY;
use const LOG_PID;
use const LOG_USER;
use const SORT_ASC;
use const SORT_DESC;

/**
 * Main interface for database interactions
 */
class DatabaseInterface implements DbalInterface
{
    /**
     * Force STORE_RESULT method, ignored by classic MySQL.
     */
    public const QUERY_BUFFERED = 0;
    /**
     * Do not read all rows immediately.
     */
    public const QUERY_UNBUFFERED = 2;
    /**
     * Get session variable.
     */
    public const GETVAR_SESSION = 1;
    /**
     * Get global variable.
     */
    public const GETVAR_GLOBAL = 2;

    /**
     * User connection.
     */
    public const CONNECT_USER = 0x100;
    /**
     * Control user connection.
     */
    public const CONNECT_CONTROL = 0x101;
    /**
     * Auxiliary connection.
     *
     * Used for example for replication setup.
     */
    public const CONNECT_AUXILIARY = 0x102;

    /** @var DbiExtension */
    private $extension;

    /**
     * Opened database links
     *
     * @var array
     */
    private $links;

    /** @var array Current user and host cache */
    private $currentUser;

    /** @var string|null lower_case_table_names value cache */
    private $lowerCaseTableNames = null;

    /** @var bool Whether connection is MariaDB */
    private $isMariaDb = false;
    /** @var bool Whether connection is Percona */
    private $isPercona = false;
    /** @var int Server version as number */
    private $versionInt = 55000;
    /** @var string Server version */
    private $versionString = '5.50.0';
    /** @var string Server version comment */
    private $versionComment = '';

    /** @var Types MySQL types data */
    public $types;

    /** @var Cache */
    private $cache;

    /** @var float */
    public $lastQueryExecutionTime = 0;

    /**
     * @param DbiExtension $ext Object to be used for database queries
     */
    public function __construct(DbiExtension $ext)
    {
        $this->extension = $ext;
        $this->links = [];
        if (defined('TESTSUITE')) {
            $this->links[self::CONNECT_USER] = 1;
            $this->links[self::CONNECT_CONTROL] = 2;
        }

        $this->currentUser = [];
        $this->cache = new Cache();
        $this->types = new Types($this);
    }

    /**
     * runs a query
     *
     * @param string $query               SQL query to execute
     * @param mixed  $link                optional database link to use
     * @param int    $options             optional query options
     * @param bool   $cache_affected_rows whether to cache affected rows
     */
    public function query(
        string $query,
        $link = self::CONNECT_USER,
        int $options = self::QUERY_BUFFERED,
        bool $cache_affected_rows = true
    ): ResultInterface {
        $result = $this->tryQuery($query, $link, $options, $cache_affected_rows);

        if (! $result) {
            // The following statement will exit
            Generator::mysqlDie($this->getError($link), $query);

            exit;
        }

        return $result;
    }

    public function getCache(): Cache
    {
        return $this->cache;
    }

    /**
     * runs a query and returns the result
     *
     * @param string $query               query to run
     * @param mixed  $link                link type
     * @param int    $options             if DatabaseInterface::QUERY_UNBUFFERED
     *                                    is provided, it will instruct the extension
     *                                    to use unbuffered mode
     * @param bool   $cache_affected_rows whether to cache affected row
     *
     * @return ResultInterface|false
     */
    public function tryQuery(
        string $query,
        $link = self::CONNECT_USER,
        int $options = self::QUERY_BUFFERED,
        bool $cache_affected_rows = true
    ) {
        $debug = isset($GLOBALS['cfg']['DBG']) && $GLOBALS['cfg']['DBG']['sql'];
        if (! isset($this->links[$link])) {
            return false;
        }

        $time = microtime(true);

        $result = $this->extension->realQuery($query, $this->links[$link], $options);

        if ($cache_affected_rows) {
            $GLOBALS['cached_affected_rows'] = $this->affectedRows($link, false);
        }

        $this->lastQueryExecutionTime = microtime(true) - $time;
        if ($debug) {
            $errorMessage = $this->getError($link);
            Utilities::debugLogQueryIntoSession(
                $query,
                $errorMessage !== '' ? $errorMessage : null,
                $result,
                $this->lastQueryExecutionTime
            );
            if ($GLOBALS['cfg']['DBG']['sqllog']) {
                $warningsCount = 0;
                if (isset($this->links[$link]->warning_count)) {
                    $warningsCount = $this->links[$link]->warning_count;
                }

                openlog('phpMyAdmin', LOG_NDELAY | LOG_PID, LOG_USER);

                syslog(
                    LOG_INFO,
                    sprintf(
                        'SQL[%s?route=%s]: %0.3f(W:%d,C:%s,L:0x%02X) > %s',
                        basename($_SERVER['SCRIPT_NAME']),
                        Routing::getCurrentRoute(),
                        $this->lastQueryExecutionTime,
                        $warningsCount,
                        $cache_affected_rows ? 'y' : 'n',
                        $link,
                        $query
                    )
                );
                closelog();
            }
        }

        if ($result !== false && Tracker::isActive()) {
            Tracker::handleQuery($query);
        }

        return $result;
    }

    /**
     * Send multiple SQL queries to the database server and execute the first one
     *
     * @param string $multiQuery multi query statement to execute
     * @param int    $linkIndex  index of the opened database link
     */
    public function tryMultiQuery(
        string $multiQuery = '',
        $linkIndex = self::CONNECT_USER
    ): bool {
        if (! isset($this->links[$linkIndex])) {
            return false;
        }

        return $this->extension->realMultiQuery($this->links[$linkIndex], $multiQuery);
    }

    /**
     * Executes a query as controluser.
     * The result is always buffered and never cached
     *
     * @param string $sql the query to execute
     *
     * @return ResultInterface the result set
     */
    public function queryAsControlUser(string $sql): ResultInterface
    {
        // Avoid caching of the number of rows affected; for example, this function
        // is called for tracking purposes but we want to display the correct number
        // of rows affected by the original query, not by the query generated for
        // tracking.
        return $this->query($sql, self::CONNECT_CONTROL, self::QUERY_BUFFERED, false);
    }

    /**
     * Executes a query as controluser.
     * The result is always buffered and never cached
     *
     * @param string $sql the query to execute
     *
     * @return ResultInterface|false the result set, or false if the query failed
     */
    public function tryQueryAsControlUser(string $sql)
    {
        // Avoid caching of the number of rows affected; for example, this function
        // is called for tracking purposes but we want to display the correct number
        // of rows affected by the original query, not by the query generated for
        // tracking.
        return $this->tryQuery($sql, self::CONNECT_CONTROL, self::QUERY_BUFFERED, false);
    }

    /**
     * returns array with table names for given db
     *
     * @param string $database name of database
     * @param mixed  $link     mysql link resource|object
     *
     * @return array   tables names
     */
    public function getTables(string $database, $link = self::CONNECT_USER): array
    {
        if ($database === '') {
            return [];
        }

        $tables = $this->fetchResult(
            'SHOW TABLES FROM ' . Util::backquote($database) . ';',
            null,
            0,
            $link
        );
        if ($GLOBALS['cfg']['NaturalOrder']) {
            usort($tables, 'strnatcasecmp');
        }

        return $tables;
    }

    /**
     * returns array of all tables in given db or dbs
     * this function expects unquoted names:
     * RIGHT: my_database
     * WRONG: `my_database`
     * WRONG: my\_database
     * if $tbl_is_group is true, $table is used as filter for table names
     *
     * <code>
     * $dbi->getTablesFull('my_database');
     * $dbi->getTablesFull('my_database', 'my_table'));
     * $dbi->getTablesFull('my_database', 'my_tables_', true));
     * </code>
     *
     * @param string       $database     database
     * @param string|array $table        table name(s)
     * @param bool         $tbl_is_group $table is a table group
     * @param int          $limit_offset zero-based offset for the count
     * @param bool|int     $limit_count  number of tables to return
     * @param string       $sort_by      table attribute to sort by
     * @param string       $sort_order   direction to sort (ASC or DESC)
     * @param string|null  $table_type   whether table or view
     * @param mixed        $link         link type
     *
     * @return array           list of tables in given db(s)
     *
     * @todo    move into Table
     */
    public function getTablesFull(
        string $database,
        $table = '',
        bool $tbl_is_group = false,
        int $limit_offset = 0,
        $limit_count = false,
        string $sort_by = 'Name',
        string $sort_order = 'ASC',
        ?string $table_type = null,
        $link = self::CONNECT_USER
    ): array {
        if ($limit_count === true) {
            $limit_count = $GLOBALS['cfg']['MaxTableList'];
        }

        $tables = [];

        if (! $GLOBALS['cfg']['Server']['DisableIS']) {
            $sql_where_table = QueryGenerator::getTableCondition(
                is_array($table) ? array_map(
                    [
                        $this,
                        'escapeString',
                    ],
                    $table
                ) : $this->escapeString($table),
                $tbl_is_group,
                $table_type
            );

            // for PMA bc:
            // `SCHEMA_FIELD_NAME` AS `SHOW_TABLE_STATUS_FIELD_NAME`
            //
            // on non-Windows servers,
            // added BINARY in the WHERE clause to force a case sensitive
            // comparison (if we are looking for the db Aa we don't want
            // to find the db aa)

            $sql = QueryGenerator::getSqlForTablesFull([$this->escapeString($database)], $sql_where_table);

            // Sort the tables
            $sql .= ' ORDER BY ' . $sort_by . ' ' . $sort_order;

            if ($limit_count) {
                $sql .= ' LIMIT ' . $limit_count . ' OFFSET ' . $limit_offset;
            }

            $tables = $this->fetchResult(
                $sql,
                [
                    'TABLE_SCHEMA',
                    'TABLE_NAME',
                ],
                null,
                $link
            );

            // here, we check for Mroonga engine and compute the good data_length and index_length
            // in the StructureController only we need to sum the two values as the other engines
            foreach ($tables as $one_database_name => $one_database_tables) {
                foreach ($one_database_tables as $one_table_name => $one_table_data) {
                    if ($one_table_data['Engine'] !== 'Mroonga') {
                        continue;
                    }

                    if (! StorageEngine::hasMroongaEngine()) {
                        continue;
                    }

                    [
                        $tables[$one_database_name][$one_table_name]['Data_length'],
                        $tables[$one_database_name][$one_table_name]['Index_length'],
                    ] = StorageEngine::getMroongaLengths($one_database_name, $one_table_name);
                }
            }

            if ($sort_by === 'Name' && $GLOBALS['cfg']['NaturalOrder']) {
                // here, the array's first key is by schema name
                foreach ($tables as $one_database_name => $one_database_tables) {
                    uksort($one_database_tables, 'strnatcasecmp');

                    if ($sort_order === 'DESC') {
                        $one_database_tables = array_reverse($one_database_tables);
                    }

                    $tables[$one_database_name] = $one_database_tables;
                }
            } elseif ($sort_by === 'Data_length') {
                // Size = Data_length + Index_length
                foreach ($tables as $one_database_name => $one_database_tables) {
                    uasort(
                        $one_database_tables,
                        /**
                         * @param array $a
                         * @param array $b
                         */
                        static function ($a, $b) {
                            $aLength = $a['Data_length'] + $a['Index_length'];
                            $bLength = $b['Data_length'] + $b['Index_length'];

                            return $aLength <=> $bLength;
                        }
                    );

                    if ($sort_order === 'DESC') {
                        $one_database_tables = array_reverse($one_database_tables);
                    }

                    $tables[$one_database_name] = $one_database_tables;
                }
            }
        }

        // If permissions are wrong on even one database directory,
        // information_schema does not return any table info for any database
        // this is why we fall back to SHOW TABLE STATUS even for MySQL >= 50002
        if ($tables === []) {
            $sql = 'SHOW TABLE STATUS FROM ' . Util::backquote($database);
            if ($table || ($tbl_is_group === true) || $table_type) {
                $sql .= ' WHERE';
                $needAnd = false;
                if ($table || ($tbl_is_group === true)) {
                    if (is_array($table)) {
                        $sql .= ' `Name` IN (\''
                            . implode(
                                '\', \'',
                                array_map(
                                    [
                                        $this,
                                        'escapeString',
                                    ],
                                    $table,
                                    $link
                                )
                            ) . '\')';
                    } else {
                        $sql .= " `Name` LIKE '"
                            . Util::escapeMysqlWildcards(
                                $this->escapeString($table, $link)
                            )
                            . "%'";
                    }

                    $needAnd = true;
                }

                if ($table_type) {
                    if ($needAnd) {
                        $sql .= ' AND';
                    }

                    if ($table_type === 'view') {
                        $sql .= " `Comment` = 'VIEW'";
                    } elseif ($table_type === 'table') {
                        $sql .= " `Comment` != 'VIEW'";
                    }
                }
            }

            $each_tables = $this->fetchResult($sql, 'Name', null, $link);

            // here, we check for Mroonga engine and compute the good data_length and index_length
            // in the StructureController only we need to sum the two values as the other engines
            foreach ($each_tables as $table_name => $table_data) {
                if ($table_data['Engine'] !== 'Mroonga') {
                    continue;
                }

                if (! StorageEngine::hasMroongaEngine()) {
                    continue;
                }

                [
                    $each_tables[$table_name]['Data_length'],
                    $each_tables[$table_name]['Index_length'],
                ] = StorageEngine::getMroongaLengths($database, $table_name);
            }

            // Sort naturally if the config allows it and we're sorting
            // the Name column.
            if ($sort_by === 'Name' && $GLOBALS['cfg']['NaturalOrder']) {
                uksort($each_tables, 'strnatcasecmp');

                if ($sort_order === 'DESC') {
                    $each_tables = array_reverse($each_tables);
                }
            } else {
                // Prepare to sort by creating array of the selected sort
                // value to pass to array_multisort

                // Size = Data_length + Index_length
                $sortValues = [];
                if ($sort_by === 'Data_length') {
                    foreach ($each_tables as $table_name => $table_data) {
                        $sortValues[$table_name] = strtolower(
                            (string) ($table_data['Data_length']
                            + $table_data['Index_length'])
                        );
                    }
                } else {
                    foreach ($each_tables as $table_name => $table_data) {
                        $sortValues[$table_name] = strtolower($table_data[$sort_by] ?? '');
                    }
                }

                if ($sortValues) {
                    if ($sort_order === 'DESC') {
                        array_multisort($sortValues, SORT_DESC, $each_tables);
                    } else {
                        array_multisort($sortValues, SORT_ASC, $each_tables);
                    }
                }

                // cleanup the temporary sort array
                unset($sortValues);
            }

            if ($limit_count) {
                $each_tables = array_slice($each_tables, $limit_offset, $limit_count);
            }

            $tables[$database] = Compatibility::getISCompatForGetTablesFull($each_tables, $database);
        }

        // cache table data
        // so Table does not require to issue SHOW TABLE STATUS again
        $this->cache->cacheTableData($tables, $table);

        if (isset($tables[$database])) {
            return $tables[$database];
        }

        if (isset($tables[mb_strtolower($database)])) {
            // on windows with lower_case_table_names = 1
            // MySQL returns
            // with SHOW DATABASES or information_schema.SCHEMATA: `Test`
            // but information_schema.TABLES gives `test`
            // see https://github.com/phpmyadmin/phpmyadmin/issues/8402
            return $tables[mb_strtolower($database)];
        }

        return $tables;
    }

    /**
     * Get VIEWs in a particular database
     *
     * @param string $db Database name to look in
     *
     * @return Table[] Set of VIEWs inside the database
     */
    public function getVirtualTables(string $db): array
    {
        $tables_full = array_keys($this->getTablesFull($db));
        $views = [];

        foreach ($tables_full as $table) {
            $table = $this->getTable($db, (string) $table);
            if (! $table->isView()) {
                continue;
            }

            $views[] = $table;
        }

        return $views;
    }

    /**
     * returns array with databases containing extended infos about them
     *
     * @param string|null $database     database
     * @param bool        $force_stats  retrieve stats also for MySQL < 5
     * @param int         $link         link type
     * @param string      $sort_by      column to order by
     * @param string      $sort_order   ASC or DESC
     * @param int         $limit_offset starting offset for LIMIT
     * @param bool|int    $limit_count  row count for LIMIT or true
     *                                  for $GLOBALS['cfg']['MaxDbList']
     *
     * @return array
     *
     * @todo    move into ListDatabase?
     */
    public function getDatabasesFull(
        ?string $database = null,
        bool $force_stats = false,
        $link = self::CONNECT_USER,
        string $sort_by = 'SCHEMA_NAME',
        string $sort_order = 'ASC',
        int $limit_offset = 0,
        $limit_count = false
    ): array {
        $sort_order = strtoupper($sort_order);

        if ($limit_count === true) {
            $limit_count = $GLOBALS['cfg']['MaxDbList'];
        }

        $apply_limit_and_order_manual = true;

        if (! $GLOBALS['cfg']['Server']['DisableIS']) {
            /**
             * if $GLOBALS['cfg']['NaturalOrder'] is enabled, we cannot use LIMIT
             * cause MySQL does not support natural ordering,
             * we have to do it afterward
             */
            $limit = '';
            if (! $GLOBALS['cfg']['NaturalOrder']) {
                if ($limit_count) {
                    $limit = ' LIMIT ' . $limit_count . ' OFFSET ' . $limit_offset;
                }

                $apply_limit_and_order_manual = false;
            }

            // get table information from information_schema
            $sqlWhereSchema = '';
            if ($database !== null) {
                $sqlWhereSchema = 'WHERE `SCHEMA_NAME` LIKE \''
                    . $this->escapeString($database, $link) . '\'';
            }

            $sql = QueryGenerator::getInformationSchemaDatabasesFullRequest(
                $force_stats,
                $sqlWhereSchema,
                $sort_by,
                $sort_order,
                $limit
            );

            $databases = $this->fetchResult($sql, 'SCHEMA_NAME', null, $link);

            $mysql_error = $this->getError($link);
            if (! count($databases) && isset($GLOBALS['errno'])) {
                Generator::mysqlDie($mysql_error, $sql);
            }

            // display only databases also in official database list
            // f.e. to apply hide_db and only_db
            $drops = array_diff(
                array_keys($databases),
                (array) $GLOBALS['dblist']->databases
            );
            foreach ($drops as $drop) {
                unset($databases[$drop]);
            }
        } else {
            $databases = [];
            foreach ($GLOBALS['dblist']->databases as $database_name) {
                // Compatibility with INFORMATION_SCHEMA output
                $databases[$database_name]['SCHEMA_NAME'] = $database_name;

                $databases[$database_name]['DEFAULT_COLLATION_NAME'] = $this->getDbCollation($database_name);

                if (! $force_stats) {
                    continue;
                }

                // get additional info about tables
                $databases[$database_name]['SCHEMA_TABLES'] = 0;
                $databases[$database_name]['SCHEMA_TABLE_ROWS'] = 0;
                $databases[$database_name]['SCHEMA_DATA_LENGTH'] = 0;
                $databases[$database_name]['SCHEMA_MAX_DATA_LENGTH'] = 0;
                $databases[$database_name]['SCHEMA_INDEX_LENGTH'] = 0;
                $databases[$database_name]['SCHEMA_LENGTH'] = 0;
                $databases[$database_name]['SCHEMA_DATA_FREE'] = 0;

                $res = $this->query(
                    'SHOW TABLE STATUS FROM '
                    . Util::backquote($database_name) . ';'
                );

                while ($row = $res->fetchAssoc()) {
                    $databases[$database_name]['SCHEMA_TABLES']++;
                    $databases[$database_name]['SCHEMA_TABLE_ROWS'] += $row['Rows'];
                    $databases[$database_name]['SCHEMA_DATA_LENGTH'] += $row['Data_length'];
                    $databases[$database_name]['SCHEMA_MAX_DATA_LENGTH'] += $row['Max_data_length'];
                    $databases[$database_name]['SCHEMA_INDEX_LENGTH'] += $row['Index_length'];

                    // for InnoDB, this does not contain the number of
                    // overhead bytes but the total free space
                    if ($row['Engine'] !== 'InnoDB') {
                        $databases[$database_name]['SCHEMA_DATA_FREE'] += $row['Data_free'];
                    }

                    $databases[$database_name]['SCHEMA_LENGTH'] += $row['Data_length'] + $row['Index_length'];
                }

                unset($res);
            }
        }

        /**
         * apply limit and order manually now
         * (caused by older MySQL < 5 or $GLOBALS['cfg']['NaturalOrder'])
         */
        if ($apply_limit_and_order_manual) {
            usort(
                $databases,
                static function ($a, $b) use ($sort_by, $sort_order) {
                    return Utilities::usortComparisonCallback($a, $b, $sort_by, $sort_order);
                }
            );

            /**
             * now apply limit
             */
            if ($limit_count) {
                $databases = array_slice($databases, $limit_offset, $limit_count);
            }
        }

        return $databases;
    }

    /**
     * returns detailed array with all columns for sql
     *
     * @param string $sql_query    target SQL query to get columns
     * @param array  $view_columns alias for columns
     *
     * @return array
     * @psalm-return list<array<string, mixed>>
     */
    public function getColumnMapFromSql(string $sql_query, array $view_columns = []): array
    {
        $result = $this->tryQuery($sql_query);

        if ($result === false) {
            return [];
        }

        $meta = $this->getFieldsMeta($result);

        $column_map = [];
        $nbColumns = count($view_columns);

        foreach ($meta as $i => $field) {
            $map = [
                'table_name' => $field->table,
                'refering_column' => $field->name,
            ];

            if ($nbColumns >= $i) {
                $map['real_column'] = $view_columns[$i];
            }

            $column_map[] = $map;
        }

        return $column_map;
    }

    /**
     * returns detailed array with all columns for given table in database,
     * or all tables/databases
     *
     * @param string|null $database name of database
     * @param string|null $table    name of table to retrieve columns from
     * @param string|null $column   name of specific column
     * @param mixed       $link     mysql link resource
     *
     * @return array
     */
    public function getColumnsFull(
        ?string $database = null,
        ?string $table = null,
        ?string $column = null,
        $link = self::CONNECT_USER
    ): array {
        if (! $GLOBALS['cfg']['Server']['DisableIS']) {
            [$sql, $arrayKeys] = QueryGenerator::getInformationSchemaColumnsFullRequest(
                $database !== null ? $this->escapeString($database, $link) : null,
                $table !== null ? $this->escapeString($table, $link) : null,
                $column !== null ? $this->escapeString($column, $link) : null
            );

            return $this->fetchResult($sql, $arrayKeys, null, $link);
        }

        $columns = [];
        if ($database === null) {
            foreach ($GLOBALS['dblist']->databases as $database) {
                $columns[$database] = $this->getColumnsFull($database, null, null, $link);
            }

            return $columns;
        }

        if ($table === null) {
            $tables = $this->getTables($database);
            foreach ($tables as $table) {
                $columns[$table] = $this->getColumnsFull($database, $table, null, $link);
            }

            return $columns;
        }

        $sql = 'SHOW FULL COLUMNS FROM '
            . Util::backquote($database) . '.' . Util::backquote($table);
        if ($column !== null) {
            $sql .= " LIKE '" . $this->escapeString($column, $link) . "'";
        }

        $columns = $this->fetchResult($sql, 'Field', null, $link);

        $columns = Compatibility::getISCompatForGetColumnsFull($columns, $database, $table);

        if ($column !== null) {
            return reset($columns);
        }

        return $columns;
    }

    /**
     * Returns description of a $column in given table
     *
     * @param string $database name of database
     * @param string $table    name of table to retrieve columns from
     * @param string $column   name of column
     * @param bool   $full     whether to return full info or only column names
     * @param int    $link     link type
     *
     * @return array flat array description
     */
    public function getColumn(
        string $database,
        string $table,
        string $column,
        bool $full = false,
        $link = self::CONNECT_USER
    ): array {
        $sql = QueryGenerator::getColumnsSql(
            $database,
            $table,
            Util::escapeMysqlWildcards($this->escapeString($column)),
            $full
        );
        /** @var array<string, array> $fields */
        $fields = $this->fetchResult($sql, 'Field', null, $link);

        $columns = $this->attachIndexInfoToColumns($database, $table, $fields);

        return array_shift($columns) ?? [];
    }

    /**
     * Returns descriptions of columns in given table
     *
     * @param string $database name of database
     * @param string $table    name of table to retrieve columns from
     * @param bool   $full     whether to return full info or only column names
     * @param int    $link     link type
     *
     * @return array<string, array> array indexed by column names
     */
    public function getColumns(
        string $database,
        string $table,
        bool $full = false,
        $link = self::CONNECT_USER
    ): array {
        $sql = QueryGenerator::getColumnsSql(
            $database,
            $table,
            null,
            $full
        );
        /** @var array<string, array> $fields */
        $fields = $this->fetchResult($sql, 'Field', null, $link);

        return $this->attachIndexInfoToColumns($database, $table, $fields);
    }

    /**
     * Attach index information to the column definition
     *
     * @param string               $database name of database
     * @param string               $table    name of table to retrieve columns from
     * @param array<string, array> $fields   column array indexed by their names
     *
     * @return array<string, array> Column defintions with index information
     */
    private function attachIndexInfoToColumns(
        string $database,
        string $table,
        array $fields
    ): array {
        if (! $fields) {
            return [];
        }

        // Check if column is a part of multiple-column index and set its 'Key'.
        $indexes = Index::getFromTable($table, $database);
        foreach ($fields as $field => $field_data) {
            if (! empty($field_data['Key'])) {
                continue;
            }

            foreach ($indexes as $index) {
                if (! $index->hasColumn($field)) {
                    continue;
                }

                $index_columns = $index->getColumns();
                if ($index_columns[$field]->getSeqInIndex() <= 1) {
                    continue;
                }

                if ($index->isUnique()) {
                    $fields[$field]['Key'] = 'UNI';
                } else {
                    $fields[$field]['Key'] = 'MUL';
                }
            }
        }

        return $fields;
    }

    /**
     * Returns all column names in given table
     *
     * @param string $database name of database
     * @param string $table    name of table to retrieve columns from
     * @param mixed  $link     mysql link resource
     *
     * @return string[]
     */
    public function getColumnNames(
        string $database,
        string $table,
        $link = self::CONNECT_USER
    ): array {
        $sql = QueryGenerator::getColumnsSql($database, $table);

        // We only need the 'Field' column which contains the table's column names
        return $this->fetchResult($sql, null, 'Field', $link);
    }

    /**
     * Returns indexes of a table
     *
     * @param string $database name of database
     * @param string $table    name of the table whose indexes are to be retrieved
     * @param mixed  $link     mysql link resource
     *
     * @return array
     */
    public function getTableIndexes(
        string $database,
        string $table,
        $link = self::CONNECT_USER
    ): array {
        $sql = QueryGenerator::getTableIndexesSql($database, $table);

        return $this->fetchResult($sql, null, null, $link);
    }

    /**
     * returns value of given mysql server variable
     *
     * @param string $var  mysql server variable name
     * @param int    $type DatabaseInterface::GETVAR_SESSION |
     *                     DatabaseInterface::GETVAR_GLOBAL
     * @param int    $link mysql link resource|object
     *
     * @return false|string|null value for mysql server variable
     */
    public function getVariable(
        string $var,
        int $type = self::GETVAR_SESSION,
        $link = self::CONNECT_USER
    ) {
        switch ($type) {
            case self::GETVAR_SESSION:
                $modifier = ' SESSION';
                break;
            case self::GETVAR_GLOBAL:
                $modifier = ' GLOBAL';
                break;
            default:
                $modifier = '';
        }

        return $this->fetchValue('SHOW' . $modifier . ' VARIABLES LIKE \'' . $var . '\';', 1, $link);
    }

    /**
     * Sets new value for a variable if it is different from the current value
     *
     * @param string $var   variable name
     * @param string $value value to set
     * @param int    $link  mysql link resource|object
     */
    public function setVariable(
        string $var,
        string $value,
        $link = self::CONNECT_USER
    ): bool {
        $current_value = $this->getVariable($var, self::GETVAR_SESSION, $link);
        if ($current_value == $value) {
            return true;
        }

        return (bool) $this->query('SET ' . $var . ' = ' . $value . ';', $link);
    }

    /**
     * Function called just after a connection to the MySQL database server has
     * been established. It sets the connection collation, and determines the
     * version of MySQL which is running.
     */
    public function postConnect(): void
    {
        $version = $this->fetchSingleRow('SELECT @@version, @@version_comment');

        if (is_array($version)) {
            $this->versionString = $version['@@version'] ?? '';
            $this->versionInt = Utilities::versionToInt($this->versionString);
            $this->versionComment = $version['@@version_comment'] ?? '';
            if (stripos($this->versionString, 'mariadb') !== false) {
                $this->isMariaDb = true;
            }

            if (stripos($this->versionComment, 'percona') !== false) {
                $this->isPercona = true;
            }
        }

        if ($this->versionInt > 50503) {
            $default_charset = 'utf8mb4';
            $default_collation = 'utf8mb4_general_ci';
        } else {
            $default_charset = 'utf8';
            $default_collation = 'utf8_general_ci';
        }

        $GLOBALS['collation_connection'] = $default_collation;
        $GLOBALS['charset_connection'] = $default_charset;
        $this->query(sprintf('SET NAMES \'%s\' COLLATE \'%s\';', $default_charset, $default_collation));

        /* Locale for messages */
        $locale = LanguageManager::getInstance()->getCurrentLanguage()->getMySQLLocale();
        if ($locale) {
            $this->query("SET lc_messages = '" . $locale . "';");
        }

        // Set timezone for the session, if required.
        if ($GLOBALS['cfg']['Server']['SessionTimeZone'] != '') {
            $sql_query_tz = 'SET ' . Util::backquote('time_zone') . ' = '
                . '\''
                . $this->escapeString($GLOBALS['cfg']['Server']['SessionTimeZone'])
                . '\'';

            if (! $this->tryQuery($sql_query_tz)) {
                $error_message_tz = sprintf(
                    __(
                        'Unable to use timezone "%1$s" for server %2$d. '
                        . 'Please check your configuration setting for '
                        . '[em]$cfg[\'Servers\'][%3$d][\'SessionTimeZone\'][/em]. '
                        . 'phpMyAdmin is currently using the default time zone '
                        . 'of the database server.'
                    ),
                    $GLOBALS['cfg']['Server']['SessionTimeZone'],
                    $GLOBALS['server'],
                    $GLOBALS['server']
                );

                trigger_error($error_message_tz, E_USER_WARNING);
            }
        }

        /* Loads closest context to this version. */
        Context::loadClosest(($this->isMariaDb ? 'MariaDb' : 'MySql') . $this->versionInt);

        /**
         * the DatabaseList class as a stub for the ListDatabase class
         */
        $GLOBALS['dblist'] = new DatabaseList();
    }

    /**
     * Sets collation connection for user link
     *
     * @param string $collation collation to set
     */
    public function setCollation(string $collation): void
    {
        $charset = $GLOBALS['charset_connection'];
        /* Automatically adjust collation if not supported by server */
        if ($charset === 'utf8' && str_starts_with($collation, 'utf8mb4_')) {
            $collation = 'utf8_' . substr($collation, 8);
        }

        $result = $this->tryQuery(
            "SET collation_connection = '"
            . $this->escapeString($collation)
            . "';"
        );

        if ($result === false) {
            trigger_error(
                __('Failed to set configured collation connection!'),
                E_USER_WARNING
            );

<<<<<<< HEAD
=======
    /**
     * This function checks and initializes the phpMyAdmin configuration
     * storage state before it is used into session cache.
     *
     * @return void
     */
    public function initRelationParamsCache()
    {
        $storageDbName = $GLOBALS['cfg']['Server']['pmadb'] ?? '';
        // Use "phpmyadmin" as a default database name to check to keep the behavior consistent
        $storageDbName = is_string($storageDbName) && $storageDbName !== '' ? $storageDbName : 'phpmyadmin';

        // This will make users not having explicitly listed databases
        // have config values filled by the default phpMyAdmin storage table name values
        $this->relation->fixPmaTables($storageDbName, false);

        // This global will be changed if fixPmaTables did find one valid table
        $storageDbName = $GLOBALS['cfg']['Server']['pmadb'] ?? '';

        // Empty means that until now no pmadb was found eligible
        if (! empty($storageDbName)) {
>>>>>>> bbb553d0
            return;
        }

        $GLOBALS['collation_connection'] = $collation;
    }

    /**
     * Function called just after a connection to the MySQL database server has
     * been established. It sets the connection collation, and determines the
     * version of MySQL which is running.
     */
    public function postConnectControl(Relation $relation): void
    {
        // If Zero configuration mode enabled, check PMA tables in current db.
        if ($GLOBALS['cfg']['ZeroConf'] != true) {
            return;
        }

        /**
         * the DatabaseList class as a stub for the ListDatabase class
         */
        $GLOBALS['dblist'] = new DatabaseList();

        $relation->initRelationParamsCache();
    }

    /**
     * returns a single value from the given result or query,
     * if the query or the result has more than one row or field
     * the first field of the first row is returned
     *
     * <code>
     * $sql = 'SELECT `name` FROM `user` WHERE `id` = 123';
     * $user_name = $dbi->fetchValue($sql);
     * // produces
     * // $user_name = 'John Doe'
     * </code>
     *
     * @param string     $query The query to execute
     * @param int|string $field field to fetch the value from,
     *                          starting at 0, with 0 being default
     * @param int        $link  link type
     *
     * @return string|false|null value of first field in first row from result or false if not found
     */
    public function fetchValue(
        string $query,
        $field = 0,
        $link = self::CONNECT_USER
    ) {
        $result = $this->tryQuery($query, $link, self::QUERY_BUFFERED, false);
        if ($result === false) {
            return false;
        }

        return $result->fetchValue($field);
    }

    /**
     * Returns only the first row from the result or null if result is empty.
     *
     * <code>
     * $sql = 'SELECT * FROM `user` WHERE `id` = 123';
     * $user = $dbi->fetchSingleRow($sql);
     * // produces
     * // $user = array('id' => 123, 'name' => 'John Doe')
     * </code>
     *
     * @param string $query The query to execute
     * @param string $type  NUM|ASSOC|BOTH returned array should either numeric
     *                      associative or both
     * @param int    $link  link type
     * @psalm-param  DatabaseInterface::FETCH_NUM|DatabaseInterface::FETCH_ASSOC $type
     */
    public function fetchSingleRow(
        string $query,
        string $type = DbalInterface::FETCH_ASSOC,
        $link = self::CONNECT_USER
    ): ?array {
        $result = $this->tryQuery($query, $link, self::QUERY_BUFFERED, false);
        if ($result === false) {
            return null;
        }

        return $this->fetchByMode($result, $type) ?: null;
    }

    /**
     * Returns row or element of a row
     *
     * @param array|string    $row   Row to process
     * @param string|int|null $value Which column to return
     *
     * @return mixed
     */
    private function fetchValueOrValueByIndex($row, $value)
    {
        return $value === null ? $row : $row[$value];
    }

    /**
     * returns array of rows with numeric or associative keys
     *
     * @param ResultInterface $result result set identifier
     * @param string          $mode   either self::FETCH_NUM, self::FETCH_ASSOC or self::FETCH_BOTH
     * @psalm-param self::FETCH_NUM|self::FETCH_ASSOC $mode
     */
    private function fetchByMode(ResultInterface $result, string $mode): array
    {
        if ($mode === self::FETCH_NUM) {
            return $result->fetchRow();
        }

        return $result->fetchAssoc();
    }

    /**
     * returns all rows in the resultset in one array
     *
     * <code>
     * $sql = 'SELECT * FROM `user`';
     * $users = $dbi->fetchResult($sql);
     * // produces
     * // $users[] = array('id' => 123, 'name' => 'John Doe')
     *
     * $sql = 'SELECT `id`, `name` FROM `user`';
     * $users = $dbi->fetchResult($sql, 'id');
     * // produces
     * // $users['123'] = array('id' => 123, 'name' => 'John Doe')
     *
     * $sql = 'SELECT `id`, `name` FROM `user`';
     * $users = $dbi->fetchResult($sql, 0);
     * // produces
     * // $users['123'] = array(0 => 123, 1 => 'John Doe')
     *
     * $sql = 'SELECT `id`, `name` FROM `user`';
     * $users = $dbi->fetchResult($sql, 'id', 'name');
     * // or
     * $users = $dbi->fetchResult($sql, 0, 1);
     * // produces
     * // $users['123'] = 'John Doe'
     *
     * $sql = 'SELECT `name` FROM `user`';
     * $users = $dbi->fetchResult($sql);
     * // produces
     * // $users[] = 'John Doe'
     *
     * $sql = 'SELECT `group`, `name` FROM `user`'
     * $users = $dbi->fetchResult($sql, array('group', null), 'name');
     * // produces
     * // $users['admin'][] = 'John Doe'
     *
     * $sql = 'SELECT `group`, `name` FROM `user`'
     * $users = $dbi->fetchResult($sql, array('group', 'name'), 'id');
     * // produces
     * // $users['admin']['John Doe'] = '123'
     * </code>
     *
     * @param string                $query query to execute
     * @param string|int|array|null $key   field-name or offset
     *                                     used as key for array
     *                                     or array of those
     * @param string|int|null       $value value-name or offset
     *                                     used as value for array
     * @param int                   $link  link type
     *
     * @return array resultrows or values indexed by $key
     */
    public function fetchResult(
        string $query,
        $key = null,
        $value = null,
        $link = self::CONNECT_USER
    ): array {
        $resultrows = [];

        $result = $this->tryQuery($query, $link, self::QUERY_BUFFERED, false);

        // return empty array if result is empty or false
        if ($result === false) {
            return $resultrows;
        }

        $fetch_function = self::FETCH_ASSOC;

        if ($key === null) {
            // no nested array if only one field is in result
            if ($result->numFields() === 1) {
                $value = 0;
                $fetch_function = self::FETCH_NUM;
            }

            while ($row = $this->fetchByMode($result, $fetch_function)) {
                $resultrows[] = $this->fetchValueOrValueByIndex($row, $value);
            }
        } elseif (is_array($key)) {
            while ($row = $this->fetchByMode($result, $fetch_function)) {
                $result_target =& $resultrows;
                foreach ($key as $key_index) {
                    if ($key_index === null) {
                        $result_target =& $result_target[];
                        continue;
                    }

                    if (! isset($result_target[$row[$key_index]])) {
                        $result_target[$row[$key_index]] = [];
                    }

                    $result_target =& $result_target[$row[$key_index]];
                }

                $result_target = $this->fetchValueOrValueByIndex($row, $value);
            }
        } else {
            // if $key is an integer use non associative mysql fetch function
            if (is_int($key)) {
                $fetch_function = self::FETCH_NUM;
            }

            while ($row = $this->fetchByMode($result, $fetch_function)) {
                $resultrows[$row[$key]] = $this->fetchValueOrValueByIndex($row, $value);
            }
        }

        return $resultrows;
    }

    /**
     * Get supported SQL compatibility modes
     *
     * @return array supported SQL compatibility modes
     */
    public function getCompatibilities(): array
    {
        return [
            'NONE',
            'ANSI',
            'DB2',
            'MAXDB',
            'MYSQL323',
            'MYSQL40',
            'MSSQL',
            'ORACLE',
            // removed; in MySQL 5.0.33, this produces exports that
            // can't be read by POSTGRESQL (see our bug #1596328)
            // 'POSTGRESQL',
            'TRADITIONAL',
        ];
    }

    /**
     * returns warnings for last query
     *
     * @param int $link link type
     *
     * @return Warning[] warnings
     */
    public function getWarnings($link = self::CONNECT_USER): array
    {
        $result = $this->tryQuery('SHOW WARNINGS', $link, 0, false);
        if ($result === false) {
            return [];
        }

        $warnings = [];
        while ($row = $result->fetchAssoc()) {
            $warnings[] = Warning::fromArray($row);
        }

        return $warnings;
    }

    /**
     * returns an array of PROCEDURE or FUNCTION names for a db
     *
     * @param string $db    db name
     * @param string $which PROCEDURE | FUNCTION
     * @param int    $link  link type
     *
     * @return array the procedure names or function names
     */
    public function getProceduresOrFunctions(
        string $db,
        string $which,
        $link = self::CONNECT_USER
    ): array {
        $shows = $this->fetchResult('SHOW ' . $which . ' STATUS;', null, null, $link);
        $result = [];
        foreach ($shows as $one_show) {
            if ($one_show['Db'] != $db || $one_show['Type'] != $which) {
                continue;
            }

            $result[] = $one_show['Name'];
        }

        return $result;
    }

    /**
     * returns the definition of a specific PROCEDURE, FUNCTION, EVENT or VIEW
     *
     * @param string $db    db name
     * @param string $which PROCEDURE | FUNCTION | EVENT | VIEW
     * @param string $name  the procedure|function|event|view name
     * @param int    $link  link type
     *
     * @return string|null the definition
     */
    public function getDefinition(
        string $db,
        string $which,
        string $name,
        $link = self::CONNECT_USER
    ): ?string {
        $returned_field = [
            'PROCEDURE' => 'Create Procedure',
            'FUNCTION' => 'Create Function',
            'EVENT' => 'Create Event',
            'VIEW' => 'Create View',
        ];
        $query = 'SHOW CREATE ' . $which . ' '
            . Util::backquote($db) . '.'
            . Util::backquote($name);
        $result = $this->fetchValue($query, $returned_field[$which], $link);

        return is_string($result) ? $result : null;
    }

    /**
     * returns details about the PROCEDUREs or FUNCTIONs for a specific database
     * or details about a specific routine
     *
     * @param string      $db    db name
     * @param string|null $which PROCEDURE | FUNCTION or null for both
     * @param string      $name  name of the routine (to fetch a specific routine)
     *
     * @return array information about PROCEDUREs or FUNCTIONs
     */
    public function getRoutines(
        string $db,
        ?string $which = null,
        string $name = ''
    ): array {
        if (! $GLOBALS['cfg']['Server']['DisableIS']) {
            $query = QueryGenerator::getInformationSchemaRoutinesRequest(
                $this->escapeString($db),
                isset($which) && in_array($which, ['FUNCTION', 'PROCEDURE']) ? $which : null,
                empty($name) ? null : $this->escapeString($name)
            );
            $routines = $this->fetchResult($query);
        } else {
            $routines = [];

            if ($which === 'FUNCTION' || $which == null) {
                $query = 'SHOW FUNCTION STATUS'
                    . " WHERE `Db` = '" . $this->escapeString($db) . "'";
                if ($name) {
                    $query .= " AND `Name` = '"
                        . $this->escapeString($name) . "'";
                }

                $routines = $this->fetchResult($query);
            }

            if ($which === 'PROCEDURE' || $which == null) {
                $query = 'SHOW PROCEDURE STATUS'
                    . " WHERE `Db` = '" . $this->escapeString($db) . "'";
                if ($name) {
                    $query .= " AND `Name` = '"
                        . $this->escapeString($name) . "'";
                }

                $routines = array_merge($routines, $this->fetchResult($query));
            }
        }

        $ret = [];
        foreach ($routines as $routine) {
            $ret[] = [
                'db' => $routine['Db'],
                'name' => $routine['Name'],
                'type' => $routine['Type'],
                'definer' => $routine['Definer'],
                'returns' => $routine['DTD_IDENTIFIER'] ?? '',
            ];
        }

        // Sort results by name
        $name = array_column($ret, 'name');
        array_multisort($name, SORT_ASC, $ret);

        return $ret;
    }

    /**
     * returns details about the EVENTs for a specific database
     *
     * @param string $db   db name
     * @param string $name event name
     *
     * @return array information about EVENTs
     */
    public function getEvents(string $db, string $name = ''): array
    {
        if (! $GLOBALS['cfg']['Server']['DisableIS']) {
            $query = QueryGenerator::getInformationSchemaEventsRequest(
                $this->escapeString($db),
                empty($name) ? null : $this->escapeString($name)
            );
        } else {
            $query = 'SHOW EVENTS FROM ' . Util::backquote($db);
            if ($name) {
                $query .= " WHERE `Name` = '"
                    . $this->escapeString($name) . "'";
            }
        }

        $result = [];
        $events = $this->fetchResult($query);

        foreach ($events as $event) {
            $result[] = [
                'name' => $event['Name'],
                'type' => $event['Type'],
                'status' => $event['Status'],
            ];
        }

        // Sort results by name
        $name = array_column($result, 'name');
        array_multisort($name, SORT_ASC, $result);

        return $result;
    }

    /**
     * returns details about the TRIGGERs for a specific table or database
     *
     * @param string $db        db name
     * @param string $table     table name
     * @param string $delimiter the delimiter to use (may be empty)
     *
     * @return array information about triggers (may be empty)
     */
    public function getTriggers(string $db, string $table = '', string $delimiter = '//'): array
    {
        $result = [];
        if (! $GLOBALS['cfg']['Server']['DisableIS']) {
            $query = QueryGenerator::getInformationSchemaTriggersRequest(
                $this->escapeString($db),
                empty($table) ? null : $this->escapeString($table)
            );
        } else {
            $query = 'SHOW TRIGGERS FROM ' . Util::backquote($db);
            if ($table) {
                $query .= " LIKE '" . $this->escapeString($table) . "';";
            }
        }

        $triggers = $this->fetchResult($query);

        foreach ($triggers as $trigger) {
            if ($GLOBALS['cfg']['Server']['DisableIS']) {
                $trigger['TRIGGER_NAME'] = $trigger['Trigger'];
                $trigger['ACTION_TIMING'] = $trigger['Timing'];
                $trigger['EVENT_MANIPULATION'] = $trigger['Event'];
                $trigger['EVENT_OBJECT_TABLE'] = $trigger['Table'];
                $trigger['ACTION_STATEMENT'] = $trigger['Statement'];
                $trigger['DEFINER'] = $trigger['Definer'];
            }

            $one_result = [];
            $one_result['name'] = $trigger['TRIGGER_NAME'];
            $one_result['table'] = $trigger['EVENT_OBJECT_TABLE'];
            $one_result['action_timing'] = $trigger['ACTION_TIMING'];
            $one_result['event_manipulation'] = $trigger['EVENT_MANIPULATION'];
            $one_result['definition'] = $trigger['ACTION_STATEMENT'];
            $one_result['definer'] = $trigger['DEFINER'];

            // do not prepend the schema name; this way, importing the
            // definition into another schema will work
            $one_result['full_trigger_name'] = Util::backquote($trigger['TRIGGER_NAME']);
            $one_result['drop'] = 'DROP TRIGGER IF EXISTS '
                . $one_result['full_trigger_name'];
            $one_result['create'] = 'CREATE TRIGGER '
                . $one_result['full_trigger_name'] . ' '
                . $trigger['ACTION_TIMING'] . ' '
                . $trigger['EVENT_MANIPULATION']
                . ' ON ' . Util::backquote($trigger['EVENT_OBJECT_TABLE'])
                . "\n" . ' FOR EACH ROW '
                . $trigger['ACTION_STATEMENT'] . "\n" . $delimiter . "\n";

            $result[] = $one_result;
        }

        // Sort results by name
        $name = array_column($result, 'name');
        array_multisort($name, SORT_ASC, $result);

        return $result;
    }

    /**
     * gets the current user with host
     *
     * @return string the current user i.e. user@host
     */
    public function getCurrentUser(): string
    {
        if (SessionCache::has('mysql_cur_user')) {
            return SessionCache::get('mysql_cur_user');
        }

        $user = $this->fetchValue('SELECT CURRENT_USER();');
        if ($user !== false) {
            SessionCache::set('mysql_cur_user', $user);

            return $user;
        }

        return '@';
    }

    public function isSuperUser(): bool
    {
        if (SessionCache::has('is_superuser')) {
            return (bool) SessionCache::get('is_superuser');
        }

        if (! $this->isConnected()) {
            return false;
        }

        $result = $this->tryQuery('SELECT 1 FROM mysql.user LIMIT 1');
        $isSuperUser = false;

        if ($result) {
            $isSuperUser = (bool) $result->numRows();
        }

        SessionCache::set('is_superuser', $isSuperUser);

        return $isSuperUser;
    }

    public function isGrantUser(): bool
    {
        global $cfg;

        if (SessionCache::has('is_grantuser')) {
            return (bool) SessionCache::get('is_grantuser');
        }

        if (! $this->isConnected()) {
            return false;
        }

        $hasGrantPrivilege = false;

        if ($cfg['Server']['DisableIS']) {
            $grants = $this->getCurrentUserGrants();

            foreach ($grants as $grant) {
                if (str_contains($grant, 'WITH GRANT OPTION')) {
                    $hasGrantPrivilege = true;
                    break;
                }
            }

            SessionCache::set('is_grantuser', $hasGrantPrivilege);

            return $hasGrantPrivilege;
        }

        [$user, $host] = $this->getCurrentUserAndHost();
        $query = QueryGenerator::getInformationSchemaDataForGranteeRequest($user, $host);
        $result = $this->tryQuery($query);

        if ($result) {
            $hasGrantPrivilege = (bool) $result->numRows();
        }

        SessionCache::set('is_grantuser', $hasGrantPrivilege);

        return $hasGrantPrivilege;
    }

    public function isCreateUser(): bool
    {
        global $cfg;

        if (SessionCache::has('is_createuser')) {
            return (bool) SessionCache::get('is_createuser');
        }

        if (! $this->isConnected()) {
            return false;
        }

        $hasCreatePrivilege = false;

        if ($cfg['Server']['DisableIS']) {
            $grants = $this->getCurrentUserGrants();

            foreach ($grants as $grant) {
                if (str_contains($grant, 'ALL PRIVILEGES ON *.*') || str_contains($grant, 'CREATE USER')) {
                    $hasCreatePrivilege = true;
                    break;
                }
            }

            SessionCache::set('is_createuser', $hasCreatePrivilege);

            return $hasCreatePrivilege;
        }

        [$user, $host] = $this->getCurrentUserAndHost();
        $query = QueryGenerator::getInformationSchemaDataForCreateRequest($user, $host);
        $result = $this->tryQuery($query);

        if ($result) {
            $hasCreatePrivilege = (bool) $result->numRows();
        }

        SessionCache::set('is_createuser', $hasCreatePrivilege);

        return $hasCreatePrivilege;
    }

    public function isConnected(): bool
    {
        return isset($this->links[self::CONNECT_USER]);
    }

    private function getCurrentUserGrants(): array
    {
        return $this->fetchResult('SHOW GRANTS FOR CURRENT_USER();');
    }

    /**
     * Get the current user and host
     *
     * @return array array of username and hostname
     */
    public function getCurrentUserAndHost(): array
    {
        if (count($this->currentUser) === 0) {
            $user = $this->getCurrentUser();
            $this->currentUser = explode('@', $user);
        }

        return $this->currentUser;
    }

    /**
     * Returns value for lower_case_table_names variable
     *
     * @return string
     */
    public function getLowerCaseNames()
    {
        if ($this->lowerCaseTableNames === null) {
            $this->lowerCaseTableNames = $this->fetchValue('SELECT @@lower_case_table_names') ?: '';
        }

        return $this->lowerCaseTableNames;
    }

    /**
     * connects to the database server
     *
     * @param int        $mode   Connection mode on of CONNECT_USER, CONNECT_CONTROL
     *                           or CONNECT_AUXILIARY.
     * @param array|null $server Server information like host/port/socket/persistent
     * @param int|null   $target How to store connection link, defaults to $mode
     *
     * @return mixed false on error or a connection object on success
     */
    public function connect(int $mode, ?array $server = null, ?int $target = null)
    {
        [$user, $password, $server] = Config::getConnectionParams($mode, $server);

        if ($target === null) {
            $target = $mode;
        }

        if ($user === null || $password === null) {
            trigger_error(
                __('Missing connection parameters!'),
                E_USER_WARNING
            );

            return false;
        }

        // Do not show location and backtrace for connection errors
        $GLOBALS['errorHandler']->setHideLocation(true);
        $result = $this->extension->connect($user, $password, $server);
        $GLOBALS['errorHandler']->setHideLocation(false);

        if ($result) {
            $this->links[$target] = $result;
            /* Run post connect for user connections */
            if ($target == self::CONNECT_USER) {
                $this->postConnect();
            }

            return $result;
        }

        if ($mode == self::CONNECT_CONTROL) {
            trigger_error(
                __(
                    'Connection for controluser as defined in your configuration failed.'
                ),
                E_USER_WARNING
            );

            return false;
        }

        if ($mode == self::CONNECT_AUXILIARY) {
            // Do not go back to main login if connection failed
            // (currently used only in unit testing)
            return false;
        }

        return $result;
    }

    /**
     * selects given database
     *
     * @param string|DatabaseName $dbname database name to select
     * @param int                 $link   link type
     */
    public function selectDb($dbname, $link = self::CONNECT_USER): bool
    {
        if (! isset($this->links[$link])) {
            return false;
        }

        return $this->extension->selectDb($dbname, $this->links[$link]);
    }

    /**
     * Check if there are any more query results from a multi query
     *
     * @param int $link link type
     */
    public function moreResults($link = self::CONNECT_USER): bool
    {
        if (! isset($this->links[$link])) {
            return false;
        }

        return $this->extension->moreResults($this->links[$link]);
    }

    /**
     * Prepare next result from multi_query
     *
     * @param int $link link type
     */
    public function nextResult($link = self::CONNECT_USER): bool
    {
        if (! isset($this->links[$link])) {
            return false;
        }

        return $this->extension->nextResult($this->links[$link]);
    }

    /**
     * Store the result returned from multi query
     *
     * @param int $link link type
     *
     * @return ResultInterface|false false when empty results / result set when not empty
     */
    public function storeResult($link = self::CONNECT_USER)
    {
        if (! isset($this->links[$link])) {
            return false;
        }

        return $this->extension->storeResult($this->links[$link]);
    }

    /**
     * Returns a string representing the type of connection used
     *
     * @param int $link link type
     *
     * @return string|bool type of connection used
     */
    public function getHostInfo($link = self::CONNECT_USER)
    {
        if (! isset($this->links[$link])) {
            return false;
        }

        return $this->extension->getHostInfo($this->links[$link]);
    }

    /**
     * Returns the version of the MySQL protocol used
     *
     * @param int $link link type
     *
     * @return int|bool version of the MySQL protocol used
     */
    public function getProtoInfo($link = self::CONNECT_USER)
    {
        if (! isset($this->links[$link])) {
            return false;
        }

        return $this->extension->getProtoInfo($this->links[$link]);
    }

    /**
     * returns a string that represents the client library version
     *
     * @return string MySQL client library version
     */
    public function getClientInfo(): string
    {
        return $this->extension->getClientInfo();
    }

    /**
     * Returns last error message or an empty string if no errors occurred.
     *
     * @param int $link link type
     */
    public function getError($link = self::CONNECT_USER): string
    {
        if (! isset($this->links[$link])) {
            return '';
        }

        return $this->extension->getError($this->links[$link]);
    }

    /**
     * returns the number of rows returned by last query
     * used with tryQuery as it accepts false
     *
     * @param string $query query to run
     *
     * @return string|int
     * @psalm-return int|numeric-string
     */
    public function queryAndGetNumRows(string $query)
    {
        $result = $this->tryQuery($query);

        if (! $result) {
            return 0;
        }

        return $result->numRows();
    }

    /**
     * returns last inserted auto_increment id for given $link
     * or $GLOBALS['userlink']
     *
     * @param int $link link type
     */
    public function insertId($link = self::CONNECT_USER): int
    {
        // If the primary key is BIGINT we get an incorrect result
        // (sometimes negative, sometimes positive)
        // and in the present function we don't know if the PK is BIGINT
        // so better play safe and use LAST_INSERT_ID()
        //
        // When no controluser is defined, using mysqli_insert_id($link)
        // does not always return the last insert id due to a mixup with
        // the tracking mechanism, but this works:
        return (int) $this->fetchValue('SELECT LAST_INSERT_ID();', 0, $link);
    }

    /**
     * returns the number of rows affected by last query
     *
     * @param int  $link           link type
     * @param bool $get_from_cache whether to retrieve from cache
     *
     * @return int|string
     * @psalm-return int|numeric-string
     */
    public function affectedRows(
        $link = self::CONNECT_USER,
        bool $get_from_cache = true
    ) {
        if (! isset($this->links[$link])) {
            return -1;
        }

        if ($get_from_cache) {
            return $GLOBALS['cached_affected_rows'];
        }

        return $this->extension->affectedRows($this->links[$link]);
    }

    /**
     * returns metainfo for fields in $result
     *
     * @param ResultInterface $result result set identifier
     *
     * @return FieldMetadata[] meta info for fields in $result
     */
    public function getFieldsMeta(ResultInterface $result): array
    {
        $fields = $result->getFieldsMeta();

        if ($this->getLowerCaseNames() === '2') {
            /**
             * Fixup orgtable for lower_case_table_names = 2
             *
             * In this setup MySQL server reports table name lower case
             * but we still need to operate on original case to properly
             * match existing strings
             */
            foreach ($fields as $value) {
                if (
                    strlen($value->orgtable) === 0 ||
                        mb_strtolower($value->orgtable) !== mb_strtolower($value->table)
                ) {
                    continue;
                }

                $value->orgtable = $value->table;
            }
        }

        return $fields;
    }

    /**
     * returns properly escaped string for use in MySQL queries
     *
     * @param string $str  string to be escaped
     * @param mixed  $link optional database link to use
     *
     * @return string a MySQL escaped string
     */
    public function escapeString(string $str, $link = self::CONNECT_USER)
    {
        if ($this->extension === null || ! isset($this->links[$link])) {
            return $str;
        }

        return $this->extension->escapeString($this->links[$link], $str);
    }

    /**
     * Checks if this database server is running on Amazon RDS.
     */
    public function isAmazonRds(): bool
    {
        if (SessionCache::has('is_amazon_rds')) {
            return (bool) SessionCache::get('is_amazon_rds');
        }

        $sql = 'SELECT @@basedir';
        $result = (string) $this->fetchValue($sql);
        $rds = str_starts_with($result, '/rdsdbbin/');
        SessionCache::set('is_amazon_rds', $rds);

        return $rds;
    }

    /**
     * Gets SQL for killing a process.
     *
     * @param int $process Process ID
     */
    public function getKillQuery(int $process): string
    {
        if ($this->isAmazonRds()) {
            return 'CALL mysql.rds_kill(' . $process . ');';
        }

        return 'KILL ' . $process . ';';
    }

    /**
     * Get the phpmyadmin database manager
     */
    public function getSystemDatabase(): SystemDatabase
    {
        return new SystemDatabase($this);
    }

    /**
     * Get a table with database name and table name
     *
     * @param string $db_name    DB name
     * @param string $table_name Table name
     */
    public function getTable(string $db_name, string $table_name): Table
    {
        return new Table($table_name, $db_name, $this);
    }

    /**
     * returns collation of given db
     *
     * @param string $db name of db
     *
     * @return string  collation of $db
     */
    public function getDbCollation(string $db): string
    {
        if (Utilities::isSystemSchema($db)) {
            // We don't have to check the collation of the virtual
            // information_schema database: We know it!
            return 'utf8_general_ci';
        }

        if (! $GLOBALS['cfg']['Server']['DisableIS']) {
            // this is slow with thousands of databases
            $sql = 'SELECT DEFAULT_COLLATION_NAME FROM information_schema.SCHEMATA'
                . ' WHERE SCHEMA_NAME = \'' . $this->escapeString($db)
                . '\' LIMIT 1';

            return (string) $this->fetchValue($sql);
        }

        $this->selectDb($db);
        $return = (string) $this->fetchValue('SELECT @@collation_database');
        if ($db !== $GLOBALS['db']) {
            $this->selectDb($GLOBALS['db']);
        }

        return $return;
    }

    /**
     * returns default server collation from show variables
     */
    public function getServerCollation(): string
    {
        return (string) $this->fetchValue('SELECT @@collation_server');
    }

    /**
     * Server version as number
     *
     * @example 80011
     */
    public function getVersion(): int
    {
        return $this->versionInt;
    }

    /**
     * Server version
     */
    public function getVersionString(): string
    {
        return $this->versionString;
    }

    /**
     * Server version comment
     */
    public function getVersionComment(): string
    {
        return $this->versionComment;
    }

    /**
     * Whether connection is MariaDB
     */
    public function isMariaDB(): bool
    {
        return $this->isMariaDb;
    }

    /**
     * Whether connection is PerconaDB
     */
    public function isPercona(): bool
    {
        return $this->isPercona;
    }

    /**
     * Load correct database driver
     *
     * @param DbiExtension|null $extension Force the use of an alternative extension
     */
    public static function load(?DbiExtension $extension = null): self
    {
        if ($extension !== null) {
            return new self($extension);
        }

        if (! Util::checkDbExtension('mysqli')) {
            $docLink = sprintf(
                __('See %sour documentation%s for more information.'),
                '[doc@faqmysql]',
                '[/doc]'
            );
            Core::warnMissingExtension('mysqli', true, $docLink);
        }

        return new self(new DbiMysqli());
    }

    /**
     * Prepare an SQL statement for execution.
     *
     * @param string $query The query, as a string.
     * @param int    $link  Link type.
     *
     * @return object|false A statement object or false.
     */
    public function prepare(string $query, $link = self::CONNECT_USER)
    {
        return $this->extension->prepare($this->links[$link], $query);
    }
}<|MERGE_RESOLUTION|>--- conflicted
+++ resolved
@@ -1177,30 +1177,6 @@
                 E_USER_WARNING
             );
 
-<<<<<<< HEAD
-=======
-    /**
-     * This function checks and initializes the phpMyAdmin configuration
-     * storage state before it is used into session cache.
-     *
-     * @return void
-     */
-    public function initRelationParamsCache()
-    {
-        $storageDbName = $GLOBALS['cfg']['Server']['pmadb'] ?? '';
-        // Use "phpmyadmin" as a default database name to check to keep the behavior consistent
-        $storageDbName = is_string($storageDbName) && $storageDbName !== '' ? $storageDbName : 'phpmyadmin';
-
-        // This will make users not having explicitly listed databases
-        // have config values filled by the default phpMyAdmin storage table name values
-        $this->relation->fixPmaTables($storageDbName, false);
-
-        // This global will be changed if fixPmaTables did find one valid table
-        $storageDbName = $GLOBALS['cfg']['Server']['pmadb'] ?? '';
-
-        // Empty means that until now no pmadb was found eligible
-        if (! empty($storageDbName)) {
->>>>>>> bbb553d0
             return;
         }
 

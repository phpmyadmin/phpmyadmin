--- conflicted
+++ resolved
@@ -277,11 +277,7 @@
             $tableIsView = $table['TABLE_TYPE'] === 'VIEW';
 
             if ($tableIsView || Utilities::isSystemSchema($db)) {
-<<<<<<< HEAD
                 $rowCount = $GLOBALS['dbi']
-=======
-                $rowCount = $dbi
->>>>>>> 2653b294
                     ->getTable($db, $table['Name'])
                     ->countRecords();
             }
@@ -803,49 +799,6 @@
     }
 
     /**
-<<<<<<< HEAD
-=======
-     * Function added to avoid path disclosures.
-     * Called by each script that needs parameters, it displays
-     * an error message and, by default, stops the execution.
-     *
-     * @param string[] $params  The names of the parameters needed by the calling
-     *                          script
-     * @param bool     $request Check parameters in request
-     */
-    public static function checkParameters($params, $request = false): void
-    {
-        $reportedScriptName = basename($GLOBALS['PMA_PHP_SELF']);
-        $foundError = false;
-        $errorMessage = '';
-        if ($request) {
-            $array = $_REQUEST;
-        } else {
-            $array = $GLOBALS;
-        }
-
-        foreach ($params as $param) {
-            if (isset($array[$param])) {
-                continue;
-            }
-
-            $errorMessage .= $reportedScriptName
-                . ': ' . __('Missing parameter:') . ' '
-                . $param
-                . MySQLDocumentation::showDocumentation('faq', 'faqmissingparameters', true)
-                . '[br]';
-            $foundError = true;
-        }
-
-        if (! $foundError) {
-            return;
-        }
-
-        Core::fatalError($errorMessage);
-    }
-
-    /**
->>>>>>> 2653b294
      * Build a condition and with a value
      *
      * @param string|int|float|null $row          The row value
@@ -935,11 +888,6 @@
         $restrictToTable = false,
         array $expressions = []
     ): array {
-<<<<<<< HEAD
-=======
-        global $dbi;
-
->>>>>>> 2653b294
         $primaryKey = '';
         $uniqueKey = '';
         $nonPrimaryCondition = '';
@@ -981,11 +929,7 @@
             // because there is some caching in the function).
             if (
                 $meta->table !== $meta->orgtable
-<<<<<<< HEAD
                 && ! $GLOBALS['dbi']->getTable($GLOBALS['db'], $meta->table)->isView()
-=======
-                && ! $dbi->getTable($GLOBALS['db'], $meta->table)->isView()
->>>>>>> 2653b294
             ) {
                 $meta->table = $meta->orgtable;
             }
@@ -1677,11 +1621,7 @@
 
         /* Fetch columns list if required */
         if (str_contains($string, '@COLUMNS@')) {
-<<<<<<< HEAD
             $columnsList = $GLOBALS['dbi']->getColumns($GLOBALS['db'], $GLOBALS['table']);
-=======
-            $columnsList = $dbi->getColumns($GLOBALS['db'], $GLOBALS['table']);
->>>>>>> 2653b294
 
             // sometimes the table no longer exists at this point
             if ($columnsList !== null) {
@@ -1793,11 +1733,7 @@
                . "WHERE GRANTEE='%s' AND PRIVILEGE_TYPE='%s'";
 
         // Check global privileges first.
-<<<<<<< HEAD
         $userPrivileges = $GLOBALS['dbi']->fetchValue(
-=======
-        $userPrivileges = $dbi->fetchValue(
->>>>>>> 2653b294
             sprintf(
                 $query,
                 'USER_PRIVILEGES',
@@ -1818,11 +1754,7 @@
         }
 
         $query .= " AND '%s' LIKE `TABLE_SCHEMA`";
-<<<<<<< HEAD
         $schemaPrivileges = $GLOBALS['dbi']->fetchValue(
-=======
-        $schemaPrivileges = $dbi->fetchValue(
->>>>>>> 2653b294
             sprintf(
                 $query,
                 'SCHEMA_PRIVILEGES',
@@ -1839,11 +1771,7 @@
         // find any valid privileges, try table-wise privileges.
         if ($tbl !== null) {
             $query .= " AND TABLE_NAME='%s'";
-<<<<<<< HEAD
             $tablePrivileges = $GLOBALS['dbi']->fetchValue(
-=======
-            $tablePrivileges = $dbi->fetchValue(
->>>>>>> 2653b294
                 sprintf(
                     $query,
                     'TABLE_PRIVILEGES',
@@ -2197,13 +2125,8 @@
         $tooltipAliasName = [];
 
         // Special speedup for newer MySQL Versions (in 4.0 format changed)
-<<<<<<< HEAD
         if ($GLOBALS['cfg']['SkipLockedTables'] === true) {
             $dbInfoResult = $GLOBALS['dbi']->query(
-=======
-        if ($cfg['SkipLockedTables'] === true) {
-            $dbInfoResult = $dbi->query(
->>>>>>> 2653b294
                 'SHOW OPEN TABLES FROM ' . self::backquote($db) . ' WHERE In_use > 0;'
             );
 
@@ -2275,11 +2198,7 @@
                 // all tables in db
                 // - get the total number of tables
                 //  (needed for proper working of the MaxTableList feature)
-<<<<<<< HEAD
                 $tables = $GLOBALS['dbi']->getTables($db);
-=======
-                $tables = $dbi->getTables($db);
->>>>>>> 2653b294
                 $totalNumTables = count($tables);
                 if ($subPart !== '_export') {
                     // fetch the details for a possible limited subset
@@ -2288,7 +2207,6 @@
                 }
             }
 
-<<<<<<< HEAD
             // We must use union operator here instead of array_merge to preserve numerical keys
             $tables = $groupTable + $GLOBALS['dbi']->getTablesFull(
                 $db,
@@ -2299,20 +2217,6 @@
                 $sort,
                 $sortOrder,
                 $tableType
-=======
-            $tables = array_merge(
-                $groupTable,
-                $dbi->getTablesFull(
-                    $db,
-                    $groupWithSeparator !== false ? $groupWithSeparator : '',
-                    $groupWithSeparator !== false,
-                    $limitOffset,
-                    $limitCount,
-                    $sort,
-                    $sortOrder,
-                    $tableType
-                )
->>>>>>> 2653b294
             );
         }
 
@@ -2354,11 +2258,6 @@
      */
     public static function getTablesWhenOpen($db, ResultInterface $dbInfoResult): array
     {
-<<<<<<< HEAD
-=======
-        global $dbi;
-
->>>>>>> 2653b294
         $sotCache = [];
         $tables = [];
 
@@ -2375,13 +2274,8 @@
                 && is_scalar($_REQUEST['tbl_group'])
                 && strlen((string) $_REQUEST['tbl_group']) > 0
             ) {
-<<<<<<< HEAD
-                $group = self::escapeMysqlWildcards((string) $_REQUEST['tbl_group']);
-                $groupWithSeparator = self::escapeMysqlWildcards(
-=======
-                $group = $dbi->escapeMysqlLikeString((string) $_REQUEST['tbl_group']);
-                $groupWithSeparator = $dbi->escapeMysqlLikeString(
->>>>>>> 2653b294
+                $group = $GLOBALS['dbi']->escapeMysqlLikeString((string) $_REQUEST['tbl_group']);
+                $groupWithSeparator = $GLOBALS['dbi']->escapeMysqlLikeString(
                     $_REQUEST['tbl_group']
                     . $GLOBALS['cfg']['NavigationTreeTableSeparator']
                 );
@@ -2403,11 +2297,7 @@
                 }
             }
 
-<<<<<<< HEAD
             $dbInfoResult = $GLOBALS['dbi']->query('SHOW FULL TABLES FROM ' . self::backquote($db) . $tblGroupSql);
-=======
-            $dbInfoResult = $dbi->query('SHOW FULL TABLES FROM ' . self::backquote($db) . $tblGroupSql);
->>>>>>> 2653b294
             unset($tblGroupSql, $whereAdded);
 
             if ($dbInfoResult->numRows() > 0) {

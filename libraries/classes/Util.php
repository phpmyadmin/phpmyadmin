--- conflicted
+++ resolved
@@ -330,30 +330,7 @@
      */
     public static function backquote($a_name, $do_it = true)
     {
-<<<<<<< HEAD
         return static::backquoteCompat($a_name, 'NONE', $do_it);
-=======
-        if (is_array($a_name)) {
-            foreach ($a_name as &$data) {
-                $data = self::backquote($data, $do_it);
-            }
-            return $a_name;
-        }
-
-        if (! $do_it) {
-            if (! (Context::isKeyword($a_name) & Token::FLAG_KEYWORD_RESERVED)
-            ) {
-                return $a_name;
-            }
-        }
-
-        // '0' is also empty for php :-(
-        if (strlen((string) $a_name) > 0 && $a_name !== '*') {
-            return '`' . str_replace('`', '``', (string) $a_name) . '`';
-        }
-
-        return $a_name;
->>>>>>> 4cbcf488
     } // end of the 'backquote()' function
 
     /**
@@ -409,7 +386,7 @@
 
         // '0' is also empty for php :-(
         if (strlen((string) $a_name) > 0 && $a_name !== '*') {
-            return $quote . str_replace($quote, $escapeChar . $quote, $a_name) . $quote;
+            return $quote . str_replace($quote, $escapeChar . $quote, (string) $a_name) . $quote;
         }
 
         return $a_name;

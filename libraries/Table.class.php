<?php
/* vim: set expandtab sw=4 ts=4 sts=4: */
/**
 *
 * @package phpMyAdmin
 */

/**
 * @todo make use of PMA_Message and PMA_Error
 * @package phpMyAdmin
 */
class PMA_Table
{
    /**
     * UI preferences properties
     */
    const PROP_SORTED_COLUMN = 'sorted_col';
    const PROP_COLUMN_ORDER = 'col_order';
    const PROP_COLUMN_VISIB = 'col_visib';

    static $cache = array();

    /**
     * @var string  table name
     */
    var $name = '';

    /**
     * @var string  database name
     */
    var $db_name = '';

    /**
     * @var string  engine (innodb, myisam, bdb, ...)
     */
    var $engine = '';

    /**
     * @var string  type (view, base table, system view)
     */
    var $type = '';

    /**
     * @var array   settings
     */
    var $settings = array();

    /**
     * @var array UI preferences
     */
    var $uiprefs;

    /**
     * @var array errors occured
     */
    var $errors = array();

    /**
     * @var array messages
     */
    var $messages = array();

    /**
     * Constructor
     *
     * @param string  $table_name table name
     * @param string  $db_name    database name
     */
    function __construct($table_name, $db_name)
    {
        $this->setName($table_name);
        $this->setDbName($db_name);
    }

    /**
     * returns table name
     *
     * @see PMA_Table::getName()
     * @return  string  table name
     */
    function __toString()
    {
        return $this->getName();
    }

    function getLastError()
    {
        return end($this->errors);
    }

    function getLastMessage()
    {
        return end($this->messages);
    }

    /**
     * sets table name
     *
     * @param string  $table_name new table name
     */
    function setName($table_name)
    {
        $this->name = $table_name;
    }

    /**
     * returns table name
     *
     * @param boolean $backquoted whether to quote name with backticks ``
     * @return  string  table name
     */
    function getName($backquoted = false)
    {
        if ($backquoted) {
            return PMA_backquote($this->name);
        }
        return $this->name;
    }

    /**
     * sets database name for this table
     *
     * @param string  $db_name
     */
    function setDbName($db_name)
    {
        $this->db_name = $db_name;
    }

    /**
     * returns database name for this table
     *
     * @param boolean $backquoted whether to quote name with backticks ``
     * @return  string  database name for this table
     */
    function getDbName($backquoted = false)
    {
        if ($backquoted) {
            return PMA_backquote($this->db_name);
        }
        return $this->db_name;
    }

    /**
     * returns full name for table, including database name
     *
     * @param boolean $backquoted whether to quote name with backticks ``
     * @return string
     */
    function getFullName($backquoted = false)
    {
        return $this->getDbName($backquoted) . '.' . $this->getName($backquoted);
    }

    static public function isView($db = null, $table = null)
    {
        if (strlen($db) && strlen($table)) {
            return PMA_Table::_isView($db, $table);
        }

        return false;
    }

    /**
     * sets given $value for given $param
     *
     * @param string $param name
     * @param mixed  $value value
     */
    function set($param, $value)
    {
        $this->settings[$param] = $value;
    }

    /**
     * returns value for given setting/param
     *
     * @param string $param name for value to return
     * @return  mixed   value for $param
     */
    function get($param)
    {
        if (isset($this->settings[$param])) {
            return $this->settings[$param];
        }

        return null;
    }

    /**
     * loads structure data
     * (this function is work in progress? not yet used)
     *
     * @return boolean
     */
    function loadStructure()
    {
        $table_info = PMA_DBI_get_tables_full($this->getDbName(), $this->getName());

        if (false === $table_info) {
            return false;
        }

        $this->settings = $table_info;

        if ($this->get('TABLE_ROWS') === null) {
            $this->set('TABLE_ROWS', PMA_Table::countRecords($this->getDbName(),
                $this->getName(), true));
        }

        $create_options = explode(' ', $this->get('TABLE_ROWS'));

        // export create options by its name as variables into gloabel namespace
        // f.e. pack_keys=1 becomes available as $pack_keys with value of '1'
        foreach ($create_options as $each_create_option) {
            $each_create_option = explode('=', $each_create_option);
            if (isset($each_create_option[1])) {
                $this->set($$each_create_option[0], $each_create_option[1]);
            }
        }
        return true;
    }

    /**
     * Checks if this "table" is a view
     *
     * @deprecated
     * @todo see what we could do with the possible existence of $table_is_view
     * @param string $db  the database name
     * @param string $table  the table name
     * @return  boolean  whether this is a view
     */
    static protected function _isView($db, $table)
    {
        // maybe we already know if the table is a view
        if (isset($GLOBALS['tbl_is_view']) && $GLOBALS['tbl_is_view']) {
            return true;
        }

        // Since phpMyAdmin 3.2 the field TABLE_TYPE is properly filled by PMA_DBI_get_tables_full()
        $type = PMA_Table::sGetStatusInfo($db, $table, 'TABLE_TYPE');
        return $type == 'VIEW';
    }

    /**
     * Checks if this is a merge table
     *
     * If the ENGINE of the table is MERGE or MRG_MYISAM (alias), this is a merge table.
     *
     * @param string  $db the database name
     * @param string  $table the table name
     * @return  boolean  true if it is a merge table
     */
    static public function isMerge($db = null, $table = null)
    {
        $engine = null;
        // if called static, with parameters
        if (! empty($db) && ! empty($table)) {
            $engine = PMA_Table::sGetStatusInfo($db, $table, 'ENGINE', null, true);
        }

        return (! empty($engine) && ((strtoupper($engine) == 'MERGE') || (strtoupper($engine) == 'MRG_MYISAM')));
    }

    static public function sGetToolTip($db, $table)
    {
        return PMA_Table::sGetStatusInfo($db, $table, 'Comment')
            . ' (' . PMA_Table::countRecords($db, $table) . ')';
    }

    /**
     * Returns full table status info, or specific if $info provided
     *
     * this info is collected from information_schema
     *
     * @todo PMA_DBI_get_tables_full needs to be merged somehow into this class or at least better documented
     * @param string $db
     * @param string $table
     * @param string $info
     * @param boolean $force_read
     * @param boolean $disable_error if true, disables error message
     * @return mixed
     */
    static public function sGetStatusInfo($db, $table, $info = null, $force_read = false, $disable_error = false)
    {
        if (! isset(PMA_Table::$cache[$db][$table]) || $force_read) {
            PMA_DBI_get_tables_full($db, $table);
        }

        if (! isset(PMA_Table::$cache[$db][$table])) {
            // happens when we enter the table creation dialog
            // or when we really did not get any status info, for example
            // when $table == 'TABLE_NAMES' after the user tried SHOW TABLES
            return '';
        }

        if (null === $info) {
            return PMA_Table::$cache[$db][$table];
        }

        // array_key_exists allows for null values
        if (!array_key_exists($info, PMA_Table::$cache[$db][$table])) {
            if (! $disable_error) {
                trigger_error(__('unknown table status: ') . $info, E_USER_WARNING);
            }
            return false;
        }

        return PMA_Table::$cache[$db][$table][$info];
    }

    /**
     * generates column specification for ALTER or CREATE TABLE syntax
     *
     * @todo    move into class PMA_Column
     * @todo on the interface, some js to clear the default value when the default current_timestamp is checked
     * @param string  $name       name
     * @param string  $type       type ('INT', 'VARCHAR', 'BIT', ...)
     * @param string  $length     length ('2', '5,2', '', ...)
     * @param string  $attribute
     * @param string  $collation
     * @param bool|string $null with 'NULL' or 'NOT NULL'
     * @param string  $default_type   whether default is CURRENT_TIMESTAMP,
     *                                  NULL, NONE, USER_DEFINED
     * @param string  $default_value  default value for USER_DEFINED default type
     * @param string  $extra      'AUTO_INCREMENT'
     * @param string  $comment    field comment
     * @param array   &$field_primary list of fields for PRIMARY KEY
     * @param string  $index
     * @return  string  field specification
     */
    static function generateFieldSpec($name, $type, $length = '', $attribute = '',
        $collation = '', $null = false, $default_type = 'USER_DEFINED',
        $default_value = '', $extra = '', $comment = '',
        &$field_primary, $index)
    {

        $is_timestamp = strpos(strtoupper($type), 'TIMESTAMP') !== false;

        $query = PMA_backquote($name) . ' ' . $type;

        if ($length != ''
            && !preg_match('@^(DATE|DATETIME|TIME|TINYBLOB|TINYTEXT|BLOB|TEXT|MEDIUMBLOB|MEDIUMTEXT|LONGBLOB|LONGTEXT'
                . '|SERIAL|BOOLEAN|UUID)$@i', $type)) {
            $query .= '(' . $length . ')';
        }

        if ($attribute != '') {
            $query .= ' ' . $attribute;
        }

        if (!empty($collation) && $collation != 'NULL'
          && preg_match('@^(TINYTEXT|TEXT|MEDIUMTEXT|LONGTEXT|VARCHAR|CHAR|ENUM|SET)$@i', $type)) {
            $query .= PMA_generateCharsetQueryPart($collation);
        }

        if ($null !== false) {
            if ($null == 'NULL') {
                $query .= ' NULL';
            } else {
                $query .= ' NOT NULL';
            }
        }

        switch ($default_type) {
<<<<<<< HEAD
            case 'USER_DEFINED' :
                if ($is_timestamp && $default_value === '0') {
                    // a TIMESTAMP does not accept DEFAULT '0'
                    // but DEFAULT 0 works
                    $query .= ' DEFAULT 0';
                } elseif ($type == 'BIT') {
                    $query .= ' DEFAULT b\'' . preg_replace('/[^01]/', '0', $default_value) . '\'';
                } elseif ($type == 'BOOLEAN') {
                    if (preg_match('/^1|T|TRUE|YES$/i', $default_value)) {
                        $query .= ' DEFAULT TRUE';
                    } elseif (preg_match('/^0|F|FALSE|NO$/i', $default_value)) {
                        $query .= ' DEFAULT FALSE';
                    } else {
                        // Invalid BOOLEAN value
                        $query .= ' DEFAULT \'' . PMA_sqlAddSlashes($default_value) . '\'';
                    }
                } else {
                    $query .= ' DEFAULT \'' . PMA_sqlAddSlashes($default_value) . '\'';
                }
                break;
            case 'NULL' :
            case 'CURRENT_TIMESTAMP' :
                $query .= ' DEFAULT ' . $default_type;
                break;
            case 'NONE' :
            default :
                break;
=======
        case 'USER_DEFINED' :
            if ($is_timestamp && $default_value === '0') {
                // a TIMESTAMP does not accept DEFAULT '0'
                // but DEFAULT 0 works
                $query .= ' DEFAULT 0';
            } elseif ($type == 'BIT') {
                $query .= ' DEFAULT b\''
                        . preg_replace('/[^01]/', '0', $default_value)
                        . '\'';
            } else {
                $query .= ' DEFAULT \'' . PMA_sqlAddSlashes($default_value) . '\'';
            }
            break;
        case 'NULL' :
        case 'CURRENT_TIMESTAMP' :
            $query .= ' DEFAULT ' . $default_type;
            break;
        case 'NONE' :
        default :
            break;
>>>>>>> d7e40041
        }

        if (!empty($extra)) {
            $query .= ' ' . $extra;
            // Force an auto_increment field to be part of the primary key
            // even if user did not tick the PK box;
            if ($extra == 'AUTO_INCREMENT') {
                $primary_cnt = count($field_primary);
                if (1 == $primary_cnt) {
                    for ($j = 0; $j < $primary_cnt; $j++) {
                        if ($field_primary[$j] == $index) {
                            break;
                        }
                    }
                    if (isset($field_primary[$j]) && $field_primary[$j] == $index) {
                        $query .= ' PRIMARY KEY';
                        unset($field_primary[$j]);
                    }
                // but the PK could contain other columns so do not append
                // a PRIMARY KEY clause, just add a member to $field_primary
                } else {
                    $found_in_pk = false;
                    for ($j = 0; $j < $primary_cnt; $j++) {
                        if ($field_primary[$j] == $index) {
                            $found_in_pk = true;
                            break;
                        }
                    } // end for
                    if (! $found_in_pk) {
                        $field_primary[] = $index;
                    }
                }
            } // end if (auto_increment)
        }
        if (!empty($comment)) {
            $query .= " COMMENT '" . PMA_sqlAddSlashes($comment) . "'";
        }
        return $query;
    } // end function

    /**
     * Counts and returns (or displays) the number of records in a table
     *
     * Revision 13 July 2001: Patch for limiting dump size from
     * vinay@sanisoft.com & girish@sanisoft.com
     *
     * @param string   $db           the current database name
     * @param string   $table        the current table name
     * @param bool     $force_exact  whether to force an exact count
     * @param bool     $is_view
     *
     * @return  mixed    the number of records if "retain" param is true,
     *                   otherwise true
     */
    static public function countRecords($db, $table, $force_exact = false, $is_view = null)
    {
        if (isset(PMA_Table::$cache[$db][$table]['ExactRows'])) {
            $row_count = PMA_Table::$cache[$db][$table]['ExactRows'];
        } else {
            $row_count = false;

            if (null === $is_view) {
                $is_view = PMA_Table::isView($db, $table);
            }

            if (! $force_exact) {
                if (! isset(PMA_Table::$cache[$db][$table]['Rows']) && ! $is_view) {
                    $tmp_tables = PMA_DBI_get_tables_full($db, $table);
                    if (isset($tmp_tables[$table])) {
                        PMA_Table::$cache[$db][$table] = $tmp_tables[$table];
                    }
                }
                if (isset(PMA_Table::$cache[$db][$table]['Rows'])) {
                    $row_count = PMA_Table::$cache[$db][$table]['Rows'];
                } else {
                    $row_count = false;
                }
            }

            // for a VIEW, $row_count is always false at this point
            if (false === $row_count || $row_count < $GLOBALS['cfg']['MaxExactCount']) {
                // Make an exception for views in I_S and D_D schema in Drizzle, as these map to
                // in-memory data and should execute fast enough
                if (! $is_view || (PMA_DRIZZLE && (strtolower($db) == 'information_schema' || strtolower($db) == 'data_dictionary'))) {
                    $row_count = PMA_DBI_fetch_value(
                        'SELECT COUNT(*) FROM ' . PMA_backquote($db) . '.'
                        . PMA_backquote($table));
                } else {
                    // For complex views, even trying to get a partial record
                    // count could bring down a server, so we offer an
                    // alternative: setting MaxExactCountViews to 0 will bypass
                    // completely the record counting for views

                    if ($GLOBALS['cfg']['MaxExactCountViews'] == 0) {
                        $row_count = 0;
                    } else {
                        // Counting all rows of a VIEW could be too long, so use
                        // a LIMIT clause.
                        // Use try_query because it can fail (when a VIEW is
                        // based on a table that no longer exists)
                        $result = PMA_DBI_try_query(
                            'SELECT 1 FROM ' . PMA_backquote($db) . '.'
                                . PMA_backquote($table) . ' LIMIT '
                                . $GLOBALS['cfg']['MaxExactCountViews'],
                                null, PMA_DBI_QUERY_STORE);
                        if (!PMA_DBI_getError()) {
                            $row_count = PMA_DBI_num_rows($result);
                            PMA_DBI_free_result($result);
                        }
                    }
                }
                PMA_Table::$cache[$db][$table]['ExactRows'] = $row_count;
            }
        }

        return $row_count;
    } // end of the 'PMA_Table::countRecords()' function

    /**
     * Generates column specification for ALTER syntax
     *
     * @see PMA_Table::generateFieldSpec()
     * @param string  $oldcol     old column name
     * @param string  $newcol     new column name
     * @param string  $type       type ('INT', 'VARCHAR', 'BIT', ...)
     * @param string  $length     length ('2', '5,2', '', ...)
     * @param string  $attribute
     * @param string  $collation
     * @param bool|string $null with 'NULL' or 'NOT NULL'
     * @param string  $default_type   whether default is CURRENT_TIMESTAMP,
     *                                  NULL, NONE, USER_DEFINED
     * @param string  $default_value  default value for USER_DEFINED default type
     * @param string  $extra      'AUTO_INCREMENT'
     * @param string  $comment    field comment
     * @param array   &$field_primary list of fields for PRIMARY KEY
     * @param string  $index
     * @param mixed   $default_orig
     * @return  string  field specification
     */
    static public function generateAlter($oldcol, $newcol, $type, $length,
        $attribute, $collation, $null, $default_type, $default_value,
        $extra, $comment = '', &$field_primary, $index, $default_orig)
    {
        return PMA_backquote($oldcol) . ' '
            . PMA_Table::generateFieldSpec($newcol, $type, $length, $attribute,
                $collation, $null, $default_type, $default_value, $extra,
                $comment, $field_primary, $index, $default_orig);
    } // end function

    /**
     * Inserts existing entries in a PMA_* table by reading a value from an old entry
     *
     * @global relation variable
     * @param string  $work          The array index, which Relation feature to check ('relwork', 'commwork', ...)
     * @param string  $pma_table     The array index, which PMA-table to update ('bookmark', 'relation', ...)
     * @param array   $get_fields    Which fields will be SELECT'ed from the old entry
     * @param array   $where_fields  Which fields will be used for the WHERE query (array('FIELDNAME' => 'FIELDVALUE'))
     * @param array   $new_fields    Which fields will be used as new VALUES. These are the important
     *                                 keys which differ from the old entry.
     *                                 (array('FIELDNAME' => 'NEW FIELDVALUE'))
     * @return int|true
     */
    static public function duplicateInfo($work, $pma_table, $get_fields, $where_fields,
      $new_fields)
    {
        $last_id = -1;

        if (isset($GLOBALS['cfgRelation']) && $GLOBALS['cfgRelation'][$work]) {
            $select_parts = array();
            $row_fields = array();
            foreach ($get_fields as $get_field) {
                $select_parts[] = PMA_backquote($get_field);
                $row_fields[$get_field] = 'cc';
            }

            $where_parts = array();
            foreach ($where_fields as $_where => $_value) {
                $where_parts[] = PMA_backquote($_where) . ' = \''
                    . PMA_sqlAddSlashes($_value) . '\'';
            }

            $new_parts = array();
            $new_value_parts = array();
            foreach ($new_fields as $_where => $_value) {
                $new_parts[] = PMA_backquote($_where);
                $new_value_parts[] = PMA_sqlAddSlashes($_value);
            }

            $table_copy_query = '
                SELECT ' . implode(', ', $select_parts) . '
                  FROM ' . PMA_backquote($GLOBALS['cfgRelation']['db']) . '.'
                  . PMA_backquote($GLOBALS['cfgRelation'][$pma_table]) . '
                 WHERE ' . implode(' AND ', $where_parts);

            // must use PMA_DBI_QUERY_STORE here, since we execute another
            // query inside the loop
            $table_copy_rs    = PMA_query_as_controluser($table_copy_query, true,
                PMA_DBI_QUERY_STORE);

            while ($table_copy_row = @PMA_DBI_fetch_assoc($table_copy_rs)) {
                $value_parts = array();
                foreach ($table_copy_row as $_key => $_val) {
                    if (isset($row_fields[$_key]) && $row_fields[$_key] == 'cc') {
                        $value_parts[] = PMA_sqlAddSlashes($_val);
                    }
                }

                $new_table_query = '
                    INSERT IGNORE INTO ' . PMA_backquote($GLOBALS['cfgRelation']['db'])
                        . '.' . PMA_backquote($GLOBALS['cfgRelation'][$pma_table]) . '
                    (' . implode(', ', $select_parts) . ',
                     ' . implode(', ', $new_parts) . ')
                    VALUES
                    (\'' . implode('\', \'', $value_parts) . '\',
                     \'' . implode('\', \'', $new_value_parts) . '\')';

                PMA_query_as_controluser($new_table_query);
                $last_id = PMA_DBI_insert_id();
            } // end while

            PMA_DBI_free_result($table_copy_rs);

            return $last_id;
        }

        return true;
    } // end of 'PMA_Table::duplicateInfo()' function


    /**
     * Copies or renames table
     *
     * @param $source_db
     * @param $source_table
     * @param $target_db
     * @param $target_table
     * @param $what
     * @param $move
     * @param $mode
     * @return bool
     */
    static public function moveCopy($source_db, $source_table, $target_db, $target_table, $what, $move, $mode)
    {
        global $err_url;

        /* Try moving table directly */
        if ($move && $what == 'data') {
            $tbl = new PMA_Table($source_table, $source_db);
            $result = $tbl->rename($target_table, $target_db, PMA_Table::isView($source_db, $source_table));
            if ($result) {
                $GLOBALS['message'] = $tbl->getLastMessage();
                return true;
            }
        }

        // set export settings we need
        $GLOBALS['sql_backquotes'] = 1;
        $GLOBALS['asfile']         = 1;

        // Ensure the target is valid
        if (! $GLOBALS['pma']->databases->exists($source_db, $target_db)) {
            if (! $GLOBALS['pma']->databases->exists($source_db)) {
                $GLOBALS['message'] = PMA_Message::rawError('source database `'
                    . htmlspecialchars($source_db) . '` not found');
            }
            if (! $GLOBALS['pma']->databases->exists($target_db)) {
                $GLOBALS['message'] = PMA_Message::rawError('target database `'
                    . htmlspecialchars($target_db) . '` not found');
            }
            return false;
        }

        $source = PMA_backquote($source_db) . '.' . PMA_backquote($source_table);
        if (! isset($target_db) || ! strlen($target_db)) {
            $target_db = $source_db;
        }

        // Doing a select_db could avoid some problems with replicated databases,
        // when moving table from replicated one to not replicated one
        PMA_DBI_select_db($target_db);

        $target = PMA_backquote($target_db) . '.' . PMA_backquote($target_table);

        // do not create the table if dataonly
        if ($what != 'dataonly') {
            require_once './libraries/export/sql.php';

            $no_constraints_comments = true;
            $GLOBALS['sql_constraints_query'] = '';

            $sql_structure = PMA_getTableDef($source_db, $source_table, "\n", $err_url, false, false);
            unset($no_constraints_comments);
            $parsed_sql =  PMA_SQP_parse($sql_structure);
            $analyzed_sql = PMA_SQP_analyze($parsed_sql);
            $i = 0;
            if (empty($analyzed_sql[0]['create_table_fields'])) {
            // this is not a CREATE TABLE, so find the first VIEW
                $target_for_view = PMA_backquote($target_db);
                while (true) {
                if ($parsed_sql[$i]['type'] == 'alpha_reservedWord' && $parsed_sql[$i]['data'] == 'VIEW') {
                        break;
                    }
                    $i++;
                }
            }
            unset($analyzed_sql);
            if (PMA_DRIZZLE) {
                $table_delimiter = 'quote_backtick';
            } else {
                $server_sql_mode = PMA_DBI_fetch_value("SHOW VARIABLES LIKE 'sql_mode'", 0, 1);
                // ANSI_QUOTES might be a subset of sql_mode, for example
                // REAL_AS_FLOAT,PIPES_AS_CONCAT,ANSI_QUOTES,IGNORE_SPACE,ANSI
                if (false !== strpos($server_sql_mode, 'ANSI_QUOTES')) {
                    $table_delimiter = 'quote_double';
                } else {
                    $table_delimiter = 'quote_backtick';
                }
                unset($server_sql_mode);
            }

            /* Find table name in query and replace it */
            while ($parsed_sql[$i]['type'] != $table_delimiter) {
                $i++;
            }

            /* no need to PMA_backquote() */
            if (isset($target_for_view)) {
                // this a view definition; we just found the first db name
                // that follows DEFINER VIEW
                // so change it for the new db name
                        $parsed_sql[$i]['data'] = $target_for_view;
                // then we have to find all references to the source db
                // and change them to the target db, ensuring we stay into
                // the $parsed_sql limits
                $last = $parsed_sql['len'] - 1;
                $backquoted_source_db = PMA_backquote($source_db);
                for (++$i; $i <= $last; $i++) {
                            if ($parsed_sql[$i]['type'] == $table_delimiter && $parsed_sql[$i]['data'] == $backquoted_source_db) {
                                $parsed_sql[$i]['data'] = $target_for_view;
                    }
                }
                unset($last,$backquoted_source_db);
            } else {
                $parsed_sql[$i]['data'] = $target;
            }

            /* Generate query back */
            $sql_structure = PMA_SQP_formatHtml($parsed_sql, 'query_only');
            // If table exists, and 'add drop table' is selected: Drop it!
            $drop_query = '';
            if (isset($GLOBALS['drop_if_exists'])
              && $GLOBALS['drop_if_exists'] == 'true') {
                if (PMA_Table::_isView($target_db,$target_table)) {
                    $drop_query = 'DROP VIEW';
                } else {
                    $drop_query = 'DROP TABLE';
                }
                $drop_query .= ' IF EXISTS '
                    . PMA_backquote($target_db) . '.'
                    . PMA_backquote($target_table);
                PMA_DBI_query($drop_query);

                $GLOBALS['sql_query'] .= "\n" . $drop_query . ';';

                // If an existing table gets deleted, maintain any
                // entries for the PMA_* tables
                $maintain_relations = true;
            }

            @PMA_DBI_query($sql_structure);
            $GLOBALS['sql_query'] .= "\n" . $sql_structure . ';';

            if (($move || isset($GLOBALS['add_constraints']))
              && !empty($GLOBALS['sql_constraints_query'])) {
                $parsed_sql =  PMA_SQP_parse($GLOBALS['sql_constraints_query']);
                $i = 0;

                // find the first $table_delimiter, it must be the source table name
                while ($parsed_sql[$i]['type'] != $table_delimiter) {
                    $i++;
                    // maybe someday we should guard against going over limit
                    //if ($i == $parsed_sql['len']) {
                    //    break;
                    //}
                }

                // replace it by the target table name, no need to PMA_backquote()
                $parsed_sql[$i]['data'] = $target;

                // now we must remove all $table_delimiter that follow a CONSTRAINT
                // keyword, because a constraint name must be unique in a db

                $cnt = $parsed_sql['len'] - 1;

                for ($j = $i; $j < $cnt; $j++) {
                    if ($parsed_sql[$j]['type'] == 'alpha_reservedWord'
                      && strtoupper($parsed_sql[$j]['data']) == 'CONSTRAINT') {
                        if ($parsed_sql[$j+1]['type'] == $table_delimiter) {
                            $parsed_sql[$j+1]['data'] = '';
                        }
                    }
                }

                // Generate query back
                $GLOBALS['sql_constraints_query'] = PMA_SQP_formatHtml($parsed_sql,
                    'query_only');
                if ($mode == 'one_table') {
                    PMA_DBI_query($GLOBALS['sql_constraints_query']);
                }
                $GLOBALS['sql_query'] .= "\n" . $GLOBALS['sql_constraints_query'];
                if ($mode == 'one_table') {
                    unset($GLOBALS['sql_constraints_query']);
                }
            }
        } else {
            $GLOBALS['sql_query'] = '';
        }

        // Copy the data unless this is a VIEW
        if (($what == 'data' || $what == 'dataonly') && ! PMA_Table::_isView($target_db,$target_table)) {
            $sql_insert_data =
                'INSERT INTO ' . $target . ' SELECT * FROM ' . $source;
            PMA_DBI_query($sql_insert_data);
            $GLOBALS['sql_query']      .= "\n\n" . $sql_insert_data . ';';
        }

        $GLOBALS['cfgRelation'] = PMA_getRelationsParam();

        // Drops old table if the user has requested to move it
        if ($move) {

            // This could avoid some problems with replicated databases, when
            // moving table from replicated one to not replicated one
            PMA_DBI_select_db($source_db);

            if (PMA_Table::_isView($source_db,$source_table)) {
                $sql_drop_query = 'DROP VIEW';
            } else {
                $sql_drop_query = 'DROP TABLE';
            }
            $sql_drop_query .= ' ' . $source;
            PMA_DBI_query($sql_drop_query);

            // Move old entries from PMA-DBs to new table
            if ($GLOBALS['cfgRelation']['commwork']) {
                $remove_query = 'UPDATE ' . PMA_backquote($GLOBALS['cfgRelation']['db']) . '.' . PMA_backquote($GLOBALS['cfgRelation']['column_info'])
                              . ' SET     table_name = \'' . PMA_sqlAddSlashes($target_table) . '\', '
                              . '        db_name    = \'' . PMA_sqlAddSlashes($target_db) . '\''
                              . ' WHERE db_name  = \'' . PMA_sqlAddSlashes($source_db) . '\''
                              . ' AND table_name = \'' . PMA_sqlAddSlashes($source_table) . '\'';
                PMA_query_as_controluser($remove_query);
                unset($remove_query);
            }

            // updating bookmarks is not possible since only a single table is moved,
            // and not the whole DB.

            if ($GLOBALS['cfgRelation']['displaywork']) {
                $table_query = 'UPDATE ' . PMA_backquote($GLOBALS['cfgRelation']['db']) . '.' . PMA_backquote($GLOBALS['cfgRelation']['table_info'])
                                . ' SET     db_name = \'' . PMA_sqlAddSlashes($target_db) . '\', '
                                . '         table_name = \'' . PMA_sqlAddSlashes($target_table) . '\''
                                . ' WHERE db_name  = \'' . PMA_sqlAddSlashes($source_db) . '\''
                                . ' AND table_name = \'' . PMA_sqlAddSlashes($source_table) . '\'';
                PMA_query_as_controluser($table_query);
                unset($table_query);
            }

            if ($GLOBALS['cfgRelation']['relwork']) {
                $table_query = 'UPDATE ' . PMA_backquote($GLOBALS['cfgRelation']['db']) . '.' . PMA_backquote($GLOBALS['cfgRelation']['relation'])
                                . ' SET     foreign_table = \'' . PMA_sqlAddSlashes($target_table) . '\','
                                . '         foreign_db = \'' . PMA_sqlAddSlashes($target_db) . '\''
                                . ' WHERE foreign_db  = \'' . PMA_sqlAddSlashes($source_db) . '\''
                                . ' AND foreign_table = \'' . PMA_sqlAddSlashes($source_table) . '\'';
                PMA_query_as_controluser($table_query);
                unset($table_query);

                $table_query = 'UPDATE ' . PMA_backquote($GLOBALS['cfgRelation']['db']) . '.' . PMA_backquote($GLOBALS['cfgRelation']['relation'])
                                . ' SET     master_table = \'' . PMA_sqlAddSlashes($target_table) . '\','
                                . '         master_db = \'' . PMA_sqlAddSlashes($target_db) . '\''
                                . ' WHERE master_db  = \'' . PMA_sqlAddSlashes($source_db) . '\''
                                . ' AND master_table = \'' . PMA_sqlAddSlashes($source_table) . '\'';
                PMA_query_as_controluser($table_query);
                unset($table_query);
            }

            /**
             * @todo Can't get moving PDFs the right way. The page numbers
             * always get screwed up independently from duplication because the
             * numbers do not seem to be stored on a per-database basis. Would
             * the author of pdf support please have a look at it?
             */

            if ($GLOBALS['cfgRelation']['pdfwork']) {
                $table_query = 'UPDATE ' . PMA_backquote($GLOBALS['cfgRelation']['db']) . '.' . PMA_backquote($GLOBALS['cfgRelation']['table_coords'])
                                . ' SET     table_name = \'' . PMA_sqlAddSlashes($target_table) . '\','
                                . '         db_name = \'' . PMA_sqlAddSlashes($target_db) . '\''
                                . ' WHERE db_name  = \'' . PMA_sqlAddSlashes($source_db) . '\''
                                . ' AND table_name = \'' . PMA_sqlAddSlashes($source_table) . '\'';
                PMA_query_as_controluser($table_query);
                unset($table_query);
                /*
                $pdf_query = 'SELECT pdf_page_number '
                           . ' FROM ' . PMA_backquote($GLOBALS['cfgRelation']['db']) . '.' . PMA_backquote($GLOBALS['cfgRelation']['table_coords'])
                           . ' WHERE db_name  = \'' . PMA_sqlAddSlashes($target_db) . '\''
                           . ' AND table_name = \'' . PMA_sqlAddSlashes($target_table) . '\'';
                $pdf_rs = PMA_query_as_controluser($pdf_query);

                while ($pdf_copy_row = PMA_DBI_fetch_assoc($pdf_rs)) {
                    $table_query = 'UPDATE ' . PMA_backquote($GLOBALS['cfgRelation']['db']) . '.' . PMA_backquote($GLOBALS['cfgRelation']['pdf_pages'])
                                    . ' SET     db_name = \'' . PMA_sqlAddSlashes($target_db) . '\''
                                    . ' WHERE db_name  = \'' . PMA_sqlAddSlashes($source_db) . '\''
                                    . ' AND page_nr = \'' . PMA_sqlAddSlashes($pdf_copy_row['pdf_page_number']) . '\'';
                    $tb_rs    = PMA_query_as_controluser($table_query);
                    unset($table_query);
                    unset($tb_rs);
                }
                */
            }

            if ($GLOBALS['cfgRelation']['designerwork']) {
                $table_query = 'UPDATE ' . PMA_backquote($GLOBALS['cfgRelation']['db']) . '.' . PMA_backquote($GLOBALS['cfgRelation']['designer_coords'])
                                . ' SET     table_name = \'' . PMA_sqlAddSlashes($target_table) . '\','
                                . '         db_name = \'' . PMA_sqlAddSlashes($target_db) . '\''
                                . ' WHERE db_name  = \'' . PMA_sqlAddSlashes($source_db) . '\''
                                . ' AND table_name = \'' . PMA_sqlAddSlashes($source_table) . '\'';
                PMA_query_as_controluser($table_query);
                unset($table_query);
            }

            $GLOBALS['sql_query']      .= "\n\n" . $sql_drop_query . ';';
        // end if ($move)
        } else {
            // we are copying
            // Create new entries as duplicates from old PMA DBs
            if ($what != 'dataonly' && ! isset($maintain_relations)) {
                if ($GLOBALS['cfgRelation']['commwork']) {
                    // Get all comments and MIME-Types for current table
                    $comments_copy_query = 'SELECT
                                                column_name, comment' . ($GLOBALS['cfgRelation']['mimework'] ? ', mimetype, transformation, transformation_options' : '') . '
                                            FROM ' . PMA_backquote($GLOBALS['cfgRelation']['db']) . '.' . PMA_backquote($GLOBALS['cfgRelation']['column_info']) . '
                                            WHERE
                                                db_name = \'' . PMA_sqlAddSlashes($source_db) . '\' AND
                                                table_name = \'' . PMA_sqlAddSlashes($source_table) . '\'';
                    $comments_copy_rs    = PMA_query_as_controluser($comments_copy_query);

                    // Write every comment as new copied entry. [MIME]
                    while ($comments_copy_row = PMA_DBI_fetch_assoc($comments_copy_rs)) {
                        $new_comment_query = 'REPLACE INTO ' . PMA_backquote($GLOBALS['cfgRelation']['db']) . '.' . PMA_backquote($GLOBALS['cfgRelation']['column_info'])
                                    . ' (db_name, table_name, column_name, comment' . ($GLOBALS['cfgRelation']['mimework'] ? ', mimetype, transformation, transformation_options' : '') . ') '
                                    . ' VALUES('
                                    . '\'' . PMA_sqlAddSlashes($target_db) . '\','
                                    . '\'' . PMA_sqlAddSlashes($target_table) . '\','
                                    . '\'' . PMA_sqlAddSlashes($comments_copy_row['column_name']) . '\''
                                    . ($GLOBALS['cfgRelation']['mimework'] ? ',\'' . PMA_sqlAddSlashes($comments_copy_row['comment']) . '\','
                                            . '\'' . PMA_sqlAddSlashes($comments_copy_row['mimetype']) . '\','
                                            . '\'' . PMA_sqlAddSlashes($comments_copy_row['transformation']) . '\','
                                            . '\'' . PMA_sqlAddSlashes($comments_copy_row['transformation_options']) . '\'' : '')
                                    . ')';
                        PMA_query_as_controluser($new_comment_query);
                    } // end while
                    PMA_DBI_free_result($comments_copy_rs);
                    unset($comments_copy_rs);
                }

                // duplicating the bookmarks must not be done here, but
                // just once per db

                $get_fields = array('display_field');
                $where_fields = array('db_name' => $source_db, 'table_name' => $source_table);
                $new_fields = array('db_name' => $target_db, 'table_name' => $target_table);
                PMA_Table::duplicateInfo('displaywork', 'table_info', $get_fields, $where_fields, $new_fields);


                /**
                 * @todo revise this code when we support cross-db relations
                 */
                $get_fields = array('master_field', 'foreign_table', 'foreign_field');
                $where_fields = array('master_db' => $source_db, 'master_table' => $source_table);
                $new_fields = array('master_db' => $target_db, 'foreign_db' => $target_db, 'master_table' => $target_table);
                PMA_Table::duplicateInfo('relwork', 'relation', $get_fields, $where_fields, $new_fields);


                $get_fields = array('foreign_field', 'master_table', 'master_field');
                $where_fields = array('foreign_db' => $source_db, 'foreign_table' => $source_table);
                $new_fields = array('master_db' => $target_db, 'foreign_db' => $target_db, 'foreign_table' => $target_table);
                PMA_Table::duplicateInfo('relwork', 'relation', $get_fields, $where_fields, $new_fields);


                $get_fields = array('x', 'y', 'v', 'h');
                $where_fields = array('db_name' => $source_db, 'table_name' => $source_table);
                $new_fields = array('db_name' => $target_db, 'table_name' => $target_table);
                PMA_Table::duplicateInfo('designerwork', 'designer_coords', $get_fields, $where_fields, $new_fields);

                /**
                 * @todo Can't get duplicating PDFs the right way. The
                 * page numbers always get screwed up independently from
                 * duplication because the numbers do not seem to be stored on a
                 * per-database basis. Would the author of pdf support please
                 * have a look at it?
                 *
                $get_fields = array('page_descr');
                $where_fields = array('db_name' => $source_db);
                $new_fields = array('db_name' => $target_db);
                $last_id = PMA_Table::duplicateInfo('pdfwork', 'pdf_pages', $get_fields, $where_fields, $new_fields);

                if (isset($last_id) && $last_id >= 0) {
                    $get_fields = array('x', 'y');
                    $where_fields = array('db_name' => $source_db, 'table_name' => $source_table);
                    $new_fields = array('db_name' => $target_db, 'table_name' => $target_table, 'pdf_page_number' => $last_id);
                    PMA_Table::duplicateInfo('pdfwork', 'table_coords', $get_fields, $where_fields, $new_fields);
                }
                 */
            }
        }
        return true;
    }

    /**
     * checks if given name is a valid table name,
     * currently if not empty, trailing spaces, '.', '/' and '\'
     *
     * @todo    add check for valid chars in filename on current system/os
     * @see     http://dev.mysql.com/doc/refman/5.0/en/legal-names.html
     * @param string  $table_name name to check
     * @return  boolean whether the string is valid or not
     */
    function isValidName($table_name)
    {
        if ($table_name !== trim($table_name)) {
            // trailing spaces
            return false;
        }

        if (! strlen($table_name)) {
            // zero length
            return false;
        }

        if (preg_match('/[.\/\\\\]+/i', $table_name)) {
            // illegal char . / \
            return false;
        }

        return true;
    }

    /**
     * renames table
     *
     * @param string  $new_name  new table name
     * @param string  $new_db    new database name
     * @param bool    $is_view   is this for a VIEW rename?
     * @return  bool success
     */
    function rename($new_name, $new_db = null, $is_view = false)
    {
        if (null !== $new_db && $new_db !== $this->getDbName()) {
            // Ensure the target is valid
            if (! $GLOBALS['pma']->databases->exists($new_db)) {
                $this->errors[] = __('Invalid database') . ': ' . $new_db;
                return false;
            }
        } else {
            $new_db = $this->getDbName();
        }

        $new_table = new PMA_Table($new_name, $new_db);

        if ($this->getFullName() === $new_table->getFullName()) {
            return true;
        }

        if (! PMA_Table::isValidName($new_name)) {
            $this->errors[] = __('Invalid table name') . ': ' . $new_table->getFullName();
            return false;
        }

        if (! $is_view) {
            $GLOBALS['sql_query'] = '
                RENAME TABLE ' . $this->getFullName(true) . '
                      TO ' . $new_table->getFullName(true) . ';';
        } else {
            $GLOBALS['sql_query'] = '
                ALTER TABLE ' . $this->getFullName(true) . '
                RENAME ' . $new_table->getFullName(true) . ';';
        }
        // I don't think a specific error message for views is necessary
        if (! PMA_DBI_query($GLOBALS['sql_query'])) {
            $this->errors[] = sprintf(__('Error renaming table %1$s to %2$s'), $this->getFullName(), $new_table->getFullName());
            return false;
        }

        $old_name = $this->getName();
        $old_db = $this->getDbName();
        $this->setName($new_name);
        $this->setDbName($new_db);

        /**
         * @todo move into extra function PMA_Relation::renameTable($new_name, $old_name, $new_db, $old_db)
         */
        // Move old entries from comments to new table
        $GLOBALS['cfgRelation'] = PMA_getRelationsParam();
        if ($GLOBALS['cfgRelation']['commwork']) {
            $remove_query = '
                UPDATE ' . PMA_backquote($GLOBALS['cfgRelation']['db']) . '.'
                    . PMA_backquote($GLOBALS['cfgRelation']['column_info']) . '
                   SET `db_name`    = \'' . PMA_sqlAddSlashes($new_db) . '\',
                       `table_name` = \'' . PMA_sqlAddSlashes($new_name) . '\'
                 WHERE `db_name`    = \'' . PMA_sqlAddSlashes($old_db) . '\'
                   AND `table_name` = \'' . PMA_sqlAddSlashes($old_name) . '\'';
            PMA_query_as_controluser($remove_query);
            unset($remove_query);
        }

        if ($GLOBALS['cfgRelation']['displaywork']) {
            $table_query = '
                UPDATE ' . PMA_backquote($GLOBALS['cfgRelation']['db']) . '.'
                    . PMA_backquote($GLOBALS['cfgRelation']['table_info']) . '
                   SET `db_name`    = \'' . PMA_sqlAddSlashes($new_db) . '\',
                       `table_name` = \'' . PMA_sqlAddSlashes($new_name) . '\'
                 WHERE `db_name`    = \'' . PMA_sqlAddSlashes($old_db) . '\'
                   AND `table_name` = \'' . PMA_sqlAddSlashes($old_name) . '\'';
            PMA_query_as_controluser($table_query);
            unset($table_query);
        }

        if ($GLOBALS['cfgRelation']['relwork']) {
            $table_query = '
                UPDATE ' . PMA_backquote($GLOBALS['cfgRelation']['db']) . '.'
                    . PMA_backquote($GLOBALS['cfgRelation']['relation']) . '
                   SET `foreign_db`    = \'' . PMA_sqlAddSlashes($new_db) . '\',
                       `foreign_table` = \'' . PMA_sqlAddSlashes($new_name) . '\'
                 WHERE `foreign_db`    = \'' . PMA_sqlAddSlashes($old_db) . '\'
                   AND `foreign_table` = \'' . PMA_sqlAddSlashes($old_name) . '\'';
            PMA_query_as_controluser($table_query);

            $table_query = '
                UPDATE ' . PMA_backquote($GLOBALS['cfgRelation']['db']) . '.'
                    . PMA_backquote($GLOBALS['cfgRelation']['relation']) . '
                   SET `master_db`    = \'' . PMA_sqlAddSlashes($new_db) . '\',
                       `master_table` = \'' . PMA_sqlAddSlashes($new_name) . '\'
                 WHERE `master_db`    = \'' . PMA_sqlAddSlashes($old_db) . '\'
                   AND `master_table` = \'' . PMA_sqlAddSlashes($old_name) . '\'';
            PMA_query_as_controluser($table_query);
            unset($table_query);
        }

        if ($GLOBALS['cfgRelation']['pdfwork']) {
            $table_query = '
                UPDATE ' . PMA_backquote($GLOBALS['cfgRelation']['db']) . '.'
                    . PMA_backquote($GLOBALS['cfgRelation']['table_coords']) . '
                   SET `db_name`    = \'' . PMA_sqlAddSlashes($new_db) . '\',
                       `table_name` = \'' . PMA_sqlAddSlashes($new_name) . '\'
                 WHERE `db_name`    = \'' . PMA_sqlAddSlashes($old_db) . '\'
                   AND `table_name` = \'' . PMA_sqlAddSlashes($old_name) . '\'';
            PMA_query_as_controluser($table_query);
            unset($table_query);
        }

        if ($GLOBALS['cfgRelation']['designerwork']) {
            $table_query = '
                UPDATE ' . PMA_backquote($GLOBALS['cfgRelation']['db']) . '.'
                    . PMA_backquote($GLOBALS['cfgRelation']['designer_coords']) . '
                   SET `db_name`    = \'' . PMA_sqlAddSlashes($new_db) . '\',
                       `table_name` = \'' . PMA_sqlAddSlashes($new_name) . '\'
                 WHERE `db_name`    = \'' . PMA_sqlAddSlashes($old_db) . '\'
                   AND `table_name` = \'' . PMA_sqlAddSlashes($old_name) . '\'';
            PMA_query_as_controluser($table_query);
            unset($table_query);
        }

        $this->messages[] = sprintf(__('Table %s has been renamed to %s'),
            htmlspecialchars($old_name), htmlspecialchars($new_name));
        return true;
    }

    /**
     * Get all unique columns
     *
     * returns an array with all columns with unqiue content, in fact these are
     * all columns being single indexed in PRIMARY or UNIQUE
     *
     * e.g.
     *  - PRIMARY(id) // id
     *  - UNIQUE(name) // name
     *  - PRIMARY(fk_id1, fk_id2) // NONE
     *  - UNIQUE(x,y) // NONE
     *
     *
     * @param bool  $backquoted  whether to quote name with backticks ``
     * @return array
     */
    public function getUniqueColumns($backquoted = true)
    {
        $sql = PMA_DBI_get_table_indexes_sql($this->getDbName(), $this->getName(), 'Non_unique = 0');
        $uniques = PMA_DBI_fetch_result($sql, array('Key_name', null), 'Column_name');

        $return = array();
        foreach ($uniques as $index) {
            if (count($index) > 1) {
                continue;
            }
            $return[] = $this->getFullName($backquoted) . '.' . ($backquoted ? PMA_backquote($index[0]) : $index[0]);
        }

        return $return;
    }

    /**
     * Get all indexed columns
     *
     * returns an array with all columns make use of an index, in fact only
     * first columns in an index
     *
     * e.g. index(col1, col2) would only return col1
     *
     * @param bool  $backquoted  whether to quote name with backticks ``
     * @return array
     */
    public function getIndexedColumns($backquoted = true)
    {
        $sql = PMA_DBI_get_table_indexes_sql($this->getDbName(), $this->getName(), 'Seq_in_index = 1');
        $indexed = PMA_DBI_fetch_result($sql, 'Column_name', 'Column_name');

        $return = array();
        foreach ($indexed as $column) {
            $return[] = $this->getFullName($backquoted) . '.' . ($backquoted ? PMA_backquote($column) : $column);
        }

        return $return;
    }

    /**
     * Get all columns
     *
     * returns an array with all columns
     *
     * @param bool  $backquoted  whether to quote name with backticks ``
     * @return array
     */
    public function getColumns($backquoted = true)
    {
        $sql = 'SHOW COLUMNS FROM ' . $this->getFullName(true);
        $indexed = PMA_DBI_fetch_result($sql, 'Field', 'Field');

        $return = array();
        foreach ($indexed as $column) {
            $return[] = $this->getFullName($backquoted) . '.' . ($backquoted ? PMA_backquote($column) : $column);
        }

        return $return;
    }

    /**
     * Return UI preferences for this table from phpMyAdmin database.
     *
     *
     * @return array
     */
    protected function getUiPrefsFromDb()
    {
        $pma_table = PMA_backquote($GLOBALS['cfg']['Server']['pmadb']) .".".
                     PMA_backquote($GLOBALS['cfg']['Server']['table_uiprefs']);

        // Read from phpMyAdmin database
        $sql_query =
        " SELECT `prefs` FROM " . $pma_table .
        " WHERE `username` = '" . $GLOBALS['cfg']['Server']['user'] . "'" .
        " AND `db_name` = '" . PMA_sqlAddSlashes($this->db_name) . "'" .
        " AND `table_name` = '" . PMA_sqlAddSlashes($this->name) . "'";

        $row = PMA_DBI_fetch_array(PMA_query_as_controluser($sql_query));
        if (isset($row[0])) {
            return json_decode($row[0], true);
        } else {
            return array();
        }
    }

    /**
     * Save this table's UI preferences into phpMyAdmin database.
     *
     * @return true|PMA_Message
     */
    protected function saveUiPrefsToDb()
    {
        $pma_table = PMA_backquote($GLOBALS['cfg']['Server']['pmadb']) .".".
                     PMA_backquote($GLOBALS['cfg']['Server']['table_uiprefs']);

        $username = $GLOBALS['cfg']['Server']['user'];
        $sql_query =
        " REPLACE INTO " . $pma_table .
        " VALUES ('" . $username . "', '" . PMA_sqlAddSlashes($this->db_name) . "', '" .
                       PMA_sqlAddSlashes($this->name) . "', '" .
                       PMA_sqlAddSlashes(json_encode($this->uiprefs)) . "', NULL)";

        $success = PMA_DBI_try_query($sql_query, $GLOBALS['controllink']);

        if (!$success) {
            $message = PMA_Message::error(__('Could not save table UI preferences'));
            $message->addMessage('<br /><br />');
            $message->addMessage(PMA_Message::rawError(PMA_DBI_getError($GLOBALS['controllink'])));
            return $message;
        }

        // Remove some old rows in table_uiprefs if it exceeds the configured maximum rows
        $sql_query = 'SELECT COUNT(*) FROM ' . $pma_table;
        $rows_count = PMA_DBI_fetch_value($sql_query);
        $max_rows = $GLOBALS['cfg']['Server']['MaxTableUiprefs'];
        if ($rows_count > $max_rows) {
            $num_rows_to_delete = $rows_count - $max_rows;
            $sql_query =
                ' DELETE FROM ' . $pma_table .
                ' ORDER BY last_update ASC' .
                ' LIMIT ' . $num_rows_to_delete;
            $success = PMA_DBI_try_query($sql_query, $GLOBALS['controllink']);

            if (!$success) {
                $message = PMA_Message::error(sprintf(
                    __('Failed to cleanup table UI preferences (see $cfg[\'Servers\'][$i][\'MaxTableUiprefs\'] %s)'),
                    PMA_showDocu('cfg_Servers_MaxTableUiprefs')
                ));
                $message->addMessage('<br /><br />');
                $message->addMessage(PMA_Message::rawError(PMA_DBI_getError($GLOBALS['controllink'])));
            print_r($message);
                return $message;
            }
        }

        return true;
    }

    /**
     * Loads the UI preferences for this table.
     * If pmadb and table_uiprefs is set, it will load the UI preferences from
     * phpMyAdmin database.
     *
     */
    protected function loadUiPrefs()
    {
        $server_id = $GLOBALS['server'];
        // set session variable if it's still undefined
        if (! isset($_SESSION['tmp_user_values']['table_uiprefs'][$server_id][$this->db_name][$this->name])) {
            $_SESSION['tmp_user_values']['table_uiprefs'][$server_id][$this->db_name][$this->name] =
                    // check whether we can get from pmadb
                    (strlen($GLOBALS['cfg']['Server']['pmadb'])
                     && strlen($GLOBALS['cfg']['Server']['table_uiprefs'])) ?
                    $this->getUiPrefsFromDb() : array();
        }
        $this->uiprefs =& $_SESSION['tmp_user_values']['table_uiprefs'][$server_id][$this->db_name][$this->name];
    }

    /**
     * Get a property from UI preferences.
     * Return false if the property is not found.
     * Available property:
     * - PROP_SORTED_COLUMN
     * - PROP_COLUMN_ORDER
     * - PROP_COLUMN_VISIB
     *
     *
     * @param string $property
     * @return mixed
     */
    public function getUiProp($property)
    {
        if (! isset($this->uiprefs)) {
            $this->loadUiPrefs();
        }
        // do checking based on property
        if ($property == self::PROP_SORTED_COLUMN) {
            if (isset($this->uiprefs[$property])) {
                // check if the column name is exist in this table
                $tmp = explode(' ', $this->uiprefs[$property]);
                $colname = $tmp[0];
                $avail_columns = $this->getColumns();
                foreach ($avail_columns as $each_col) {
                    // check if $each_col ends with $colname
                    if (substr_compare($each_col, $colname,
                            strlen($each_col) - strlen($colname)) === 0) {
                        return $this->uiprefs[$property];
                    }
                }
                // remove the property, since it is not exist anymore in database
                $this->removeUiProp(self::PROP_SORTED_COLUMN);
                return false;
            } else {
                return false;
            }
        } else if ($property == self::PROP_COLUMN_ORDER ||
                   $property == self::PROP_COLUMN_VISIB) {
            if (! PMA_Table::isView($this->db_name, $this->name) && isset($this->uiprefs[$property])) {
                // check if the table has not been modified
                if (self::sGetStatusInfo($this->db_name, $this->name, 'Create_time') ==
                        $this->uiprefs['CREATE_TIME']) {
                    return $this->uiprefs[$property];
                } else {
                    // remove the property, since the table has been modified
                    $this->removeUiProp(self::PROP_COLUMN_ORDER);
                    return false;
                }
            } else {
                return false;
            }
        }
        // default behaviour for other property:
        return isset($this->uiprefs[$property]) ? $this->uiprefs[$property] : false;
    }

    /**
     * Set a property from UI preferences.
     * If pmadb and table_uiprefs is set, it will save the UI preferences to
     * phpMyAdmin database.
     * Available property:
     * - PROP_SORTED_COLUMN
     * - PROP_COLUMN_ORDER
     * - PROP_COLUMN_VISIB
     *
     * @param string $property
     * @param mixed $value
     * @param string $table_create_time Needed for PROP_COLUMN_ORDER and PROP_COLUMN_VISIB
     * @return boolean|PMA_Message
     */
    public function setUiProp($property, $value, $table_create_time = null)
    {
        if (! isset($this->uiprefs)) {
            $this->loadUiPrefs();
        }
        // we want to save the create time if the property is PROP_COLUMN_ORDER
        if (! PMA_Table::isView($this->db_name, $this->name) && ($property == self::PROP_COLUMN_ORDER ||
                $property == self::PROP_COLUMN_VISIB)) {

            $curr_create_time = self::sGetStatusInfo($this->db_name, $this->name, 'CREATE_TIME');
            if (isset($table_create_time) &&
                    $table_create_time == $curr_create_time) {
                $this->uiprefs['CREATE_TIME'] = $curr_create_time;
            } else {
                // there is no $table_create_time, or
                // supplied $table_create_time is older than current create time,
                // so don't save
                return false;
            }
        }
        // save the value
        $this->uiprefs[$property] = $value;
        // check if pmadb is set
        if (strlen($GLOBALS['cfg']['Server']['pmadb'])
                && strlen($GLOBALS['cfg']['Server']['table_uiprefs'])) {
            return $this->saveUiprefsToDb();
        }
        return true;
    }

    /**
     * Remove a property from UI preferences.
     *
     * @param string $property
     * @return true|PMA_Message
     */
    public function removeUiProp($property)
    {
        if (! isset($this->uiprefs)) {
            $this->loadUiPrefs();
        }
        if (isset($this->uiprefs[$property])) {
            unset($this->uiprefs[$property]);
            // check if pmadb is set
            if (strlen($GLOBALS['cfg']['Server']['pmadb'])
                    && strlen($GLOBALS['cfg']['Server']['table_uiprefs'])) {
                return $this->saveUiprefsToDb();
            }
        }
        return true;
    }
}
?><|MERGE_RESOLUTION|>--- conflicted
+++ resolved
@@ -363,35 +363,6 @@
         }
 
         switch ($default_type) {
-<<<<<<< HEAD
-            case 'USER_DEFINED' :
-                if ($is_timestamp && $default_value === '0') {
-                    // a TIMESTAMP does not accept DEFAULT '0'
-                    // but DEFAULT 0 works
-                    $query .= ' DEFAULT 0';
-                } elseif ($type == 'BIT') {
-                    $query .= ' DEFAULT b\'' . preg_replace('/[^01]/', '0', $default_value) . '\'';
-                } elseif ($type == 'BOOLEAN') {
-                    if (preg_match('/^1|T|TRUE|YES$/i', $default_value)) {
-                        $query .= ' DEFAULT TRUE';
-                    } elseif (preg_match('/^0|F|FALSE|NO$/i', $default_value)) {
-                        $query .= ' DEFAULT FALSE';
-                    } else {
-                        // Invalid BOOLEAN value
-                        $query .= ' DEFAULT \'' . PMA_sqlAddSlashes($default_value) . '\'';
-                    }
-                } else {
-                    $query .= ' DEFAULT \'' . PMA_sqlAddSlashes($default_value) . '\'';
-                }
-                break;
-            case 'NULL' :
-            case 'CURRENT_TIMESTAMP' :
-                $query .= ' DEFAULT ' . $default_type;
-                break;
-            case 'NONE' :
-            default :
-                break;
-=======
         case 'USER_DEFINED' :
             if ($is_timestamp && $default_value === '0') {
                 // a TIMESTAMP does not accept DEFAULT '0'
@@ -401,6 +372,15 @@
                 $query .= ' DEFAULT b\''
                         . preg_replace('/[^01]/', '0', $default_value)
                         . '\'';
+            } elseif ($type == 'BOOLEAN') {
+                if (preg_match('/^1|T|TRUE|YES$/i', $default_value)) {
+                    $query .= ' DEFAULT TRUE';
+                } elseif (preg_match('/^0|F|FALSE|NO$/i', $default_value)) {
+                    $query .= ' DEFAULT FALSE';
+                } else {
+                    // Invalid BOOLEAN value
+                    $query .= ' DEFAULT \'' . PMA_sqlAddSlashes($default_value) . '\'';
+                }
             } else {
                 $query .= ' DEFAULT \'' . PMA_sqlAddSlashes($default_value) . '\'';
             }
@@ -412,7 +392,6 @@
         case 'NONE' :
         default :
             break;
->>>>>>> d7e40041
         }
 
         if (!empty($extra)) {

--- conflicted
+++ resolved
@@ -319,19 +319,10 @@
     static public function sGetStatusInfo($db, $table, $info = null,
         $force_read = false, $disable_error = false
     ) {
-<<<<<<< HEAD
-        
-        if ($_SESSION['is_multi_query']) {
-            $disable_error = true;
-        }
-        
-=======
-
         if (! empty($_SESSION['is_multi_query'])) {
             $disable_error = true;
         }
 
->>>>>>> 8fd53394
         if (! isset(PMA_Table::$cache[$db][$table]) || $force_read) {
             PMA_DBI_get_tables_full($db, $table);
         }

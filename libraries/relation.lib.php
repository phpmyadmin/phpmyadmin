--- conflicted
+++ resolved
@@ -1788,38 +1788,6 @@
 }
 
 /**
-<<<<<<< HEAD
-=======
- * Whether we found a set of tables in the specified db
- *
- * @param string $db     Database
- * @param array  $tables Table names
- *
- * @return bool  true if we found all of the tables in $db
- */
-function PMA_foundTablesInDb($db, $tables)
-{
-    $tab_rs = $GLOBALS['dbi']->getTables($db);
-
-    if ($tab_rs === false) {
-        return false;
-    }
-
-    foreach ($tab_rs as $curr_table) {
-        if (in_array($curr_table, $tables)) {
-            $tables = array_diff($tables, array($curr_table));
-        }
-    }
-
-    if (count($tables) != 0) {
-        return false;
-    }
-
-    return true;
-}
-
-/**
->>>>>>> 3bd84ee7
  * Returns default PMA table names and their create queries.
  *
  * @return array table name, create query

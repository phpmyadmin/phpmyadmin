<?php
/* vim: set expandtab sw=4 ts=4 sts=4: */
/**
 * Set of functions used to build dumps of tables
 *
 * @package phpMyAdmin-Export-Latex
 * @version $Id$
 */
if (! defined('PHPMYADMIN')) {
    exit;
}

/**
 *
 */
if (isset($plugin_list)) {
    $hide_structure = false;
    if ($plugin_param['export_type'] == 'table' && !$plugin_param['single_table']) {
        $hide_structure = true;
    }
    $plugin_list['latex'] = array(
        'text' => __('LaTeX'),
        'extension' => 'tex',
        'mime_type' => 'application/x-tex',
        'options' => array(
            array('type' => 'begin_group', 'name' => 'general_opts'),
            array('type' => 'bool', 'name' => 'caption', 'text' => __('Include table caption')),
            array('type' => 'end_group')
            ),
        'options_text' => __('Options'),
        );

    /* what to dump (structure/data/both) */
    $plugin_list['latex']['options'][] =
<<<<<<< HEAD
        array('type' => 'begin_subgroup', 'subgroup_header' => array('type' => 'message_only', 'text' => __('Dump table')));
    $plugin_list['latex']['options'][] =
        array('type' => 'radio', 'name' => 'structure_or_data', 'values' => array('structure' => __('structure'), 'data' => __('data'), 'structure_and_data' => __('structure and data')));
    $plugin_list['latex']['options'][] = array('type' => 'end_subgroup');
=======
        array('type' => 'begin_group', 'name' => 'dump_what', 'text' => __('Dump table'));
    $plugin_list['latex']['options'][] =
        array('type' => 'radio', 'name' => 'structure_or_data', 'values' => array('structure' => __('structure'), 'data' => __('data'), 'structure_and_data' => __('structure and data')));
    $plugin_list['latex']['options'][] = array('type' => 'end_group');
>>>>>>> 27bc09c9

    /* Structure options */
    if (!$hide_structure) {
        $plugin_list['latex']['options'][] =
            array('type' => 'begin_group', 'name' => 'structure', 'text' => __('Object creation options'), 'force' => 'data');
        $plugin_list['latex']['options'][] =
            array('type' => 'text', 'name' => 'structure_caption', 'text' => __('Table caption:'));
        $plugin_list['latex']['options'][] =
            array('type' => 'text', 'name' => 'structure_continued_caption', 'text' => __('Table caption (continued):'));
        $plugin_list['latex']['options'][] =
            array('type' => 'text', 'name' => 'structure_label', 'text' => __('Label key:'));
        if (!empty($GLOBALS['cfgRelation']['relation'])) {
            $plugin_list['latex']['options'][] =
                array('type' => 'bool', 'name' => 'relation', 'text' => __('Display foreign key relationships'));
        }
        $plugin_list['latex']['options'][] =
            array('type' => 'bool', 'name' => 'comments', 'text' => __('Display comments'));
        if (!empty($GLOBALS['cfgRelation']['mimework'])) {
            $plugin_list['latex']['options'][] =
                array('type' => 'bool', 'name' => 'mime', 'text' => __('Display MIME types'));
        }
        $plugin_list['latex']['options'][] =
            array('type' => 'end_group');
    }
    /* Data */
    $plugin_list['latex']['options'][] =
        array('type' => 'begin_group', 'name' => 'data', 'text' => __('Data dump options'), 'force' => 'structure');
    $plugin_list['latex']['options'][] =
        array('type' => 'bool', 'name' => 'columns', 'text' => __('Put columns names in the first row'));
    $plugin_list['latex']['options'][] =
        array('type' => 'text', 'name' => 'data_caption', 'text' => __('Table caption:'));
    $plugin_list['latex']['options'][] =
        array('type' => 'text', 'name' => 'data_continued_caption', 'text' => __('Table caption (continued):'));
    $plugin_list['latex']['options'][] =
        array('type' => 'text', 'name' => 'data_label', 'text' => __('Label key:'));
    $plugin_list['latex']['options'][] =
        array('type' => 'text', 'name' => 'null', 'text' => __('Replace NULL with:'));
    $plugin_list['latex']['options'][] =
        array('type' => 'end_group');
} else {

/**
 * Escapes some special characters for use in TeX/LaTeX
 *
 * @param   string      the string to convert
 *
 * @return  string      the converted string with escape codes
 *
 * @access  private
 */
function PMA_texEscape($string) {
   $escape = array('$', '%', '{', '}',  '&',  '#', '_', '^');
   $cnt_escape = count($escape);
   for ($k=0; $k < $cnt_escape; $k++) {
      $string = str_replace($escape[$k], '\\' . $escape[$k], $string);
   }
   return $string;
}

/**
 * Outputs comment
 *
 * @param   string      Text of comment
 *
 * @return  bool        Whether it suceeded
 */
function PMA_exportComment($text) {
    return PMA_exportOutputHandler('% ' . $text . $GLOBALS['crlf']);
}

/**
 * Outputs export footer
 *
 * @return  bool        Whether it suceeded
 *
 * @access  public
 */
function PMA_exportFooter() {
    return TRUE;
}

/**
 * Outputs export header
 *
 * @return  bool        Whether it suceeded
 *
 * @access  public
 */
function PMA_exportHeader() {
    global $crlf;
    global $cfg;

    $head  =  '% phpMyAdmin LaTeX Dump' . $crlf
           .  '% version ' . PMA_VERSION . $crlf
           .  '% http://www.phpmyadmin.net' . $crlf
           .  '%' . $crlf
           .  '% ' . __('Host') . ': ' . $cfg['Server']['host'];
    if (!empty($cfg['Server']['port'])) {
         $head .= ':' . $cfg['Server']['port'];
    }
    $head .= $crlf
           .  '% ' . __('Generation Time') . ': ' . PMA_localisedDate() . $crlf
           .  '% ' . __('Server version') . ': ' . substr(PMA_MYSQL_INT_VERSION, 0, 1) . '.' . (int) substr(PMA_MYSQL_INT_VERSION, 1, 2) . '.' . (int) substr(PMA_MYSQL_INT_VERSION, 3) . $crlf
           .  '% ' . __('PHP Version') . ': ' . phpversion() . $crlf;
    return PMA_exportOutputHandler($head);
}

/**
 * Outputs database header
 *
 * @param   string      Database name
 *
 * @return  bool        Whether it suceeded
 *
 * @access  public
 */
function PMA_exportDBHeader($db) {
    global $crlf;
    $head = '% ' . $crlf
          . '% ' . __('Database') . ': ' . (isset($GLOBALS['use_backquotes']) ? PMA_backquote($db) : '\'' . $db . '\''). $crlf
          . '% ' . $crlf;
    return PMA_exportOutputHandler($head);
}

/**
 * Outputs database footer
 *
 * @param   string      Database name
 *
 * @return  bool        Whether it suceeded
 *
 * @access  public
 */
function PMA_exportDBFooter($db) {
    return TRUE;
}

/**
 * Outputs create database database
 *
 * @param   string      Database name
 *
 * @return  bool        Whether it suceeded
 *
 * @access  public
 */
function PMA_exportDBCreate($db) {
    return TRUE;
}

/**
 * Outputs the content of a table in LaTeX table/sideways table environment
 *
 * @param   string      the database name
 * @param   string      the table name
 * @param   string      the end of line sequence
 * @param   string      the url to go back in case of error
 * @param   string      SQL query for obtaining data
 *
 * @return  bool        Whether it suceeded
 *
 * @access  public
 */
function PMA_exportData($db, $table, $crlf, $error_url, $sql_query) {
    $result      = PMA_DBI_try_query($sql_query, null, PMA_DBI_QUERY_UNBUFFERED);

    $columns_cnt = PMA_DBI_num_fields($result);
    for ($i = 0; $i < $columns_cnt; $i++) {
        $columns[$i] = PMA_DBI_field_name($result, $i);
    }
    unset($i);

    $buffer      = $crlf . '%' . $crlf . '% ' . __('Data') . ': ' . $table . $crlf . '%' . $crlf
                 . ' \\begin{longtable}{|';

    for ($index=0;$index<$columns_cnt;$index++) {
       $buffer .= 'l|';
    }
    $buffer .= '} ' . $crlf ;

    $buffer .= ' \\hline \\endhead \\hline \\endfoot \\hline ' . $crlf;
    if (isset($GLOBALS['latex_caption'])) {
        $buffer .= ' \\caption{' . str_replace('__TABLE__', PMA_texEscape($table), $GLOBALS['latex_data_caption'])
                   . '} \\label{' . str_replace('__TABLE__', $table, $GLOBALS['latex_data_label']) . '} \\\\';
    }
    if (!PMA_exportOutputHandler($buffer)) {
        return FALSE;
    }

    // show column names
    if (isset($GLOBALS['latex_columns'])) {
        $buffer = '\\hline ';
        for ($i = 0; $i < $columns_cnt; $i++) {
            $buffer .= '\\multicolumn{1}{|c|}{\\textbf{' . PMA_texEscape(stripslashes($columns[$i])) . '}} & ';
          }

        $buffer = substr($buffer, 0, -2) . '\\\\ \\hline \hline ';
        if (!PMA_exportOutputHandler($buffer . ' \\endfirsthead ' . $crlf)) {
            return FALSE;
        }
        if (isset($GLOBALS['latex_caption'])) {
            if (!PMA_exportOutputHandler('\\caption{' . str_replace('__TABLE__', PMA_texEscape($table), $GLOBALS['latex_data_continued_caption']) . '} \\\\ ')) return FALSE;
        }
        if (!PMA_exportOutputHandler($buffer . '\\endhead \\endfoot' . $crlf)) {
            return FALSE;
        }
    } else {
        if (!PMA_exportOutputHandler('\\\\ \hline')) {
            return FALSE;
        }
    }

    // print the whole table
    while ($record = PMA_DBI_fetch_assoc($result)) {

        $buffer = '';
        // print each row
        for ($i = 0; $i < $columns_cnt; $i++) {
            if (isset($record[$columns[$i]])
             && (! function_exists('is_null') || !is_null($record[$columns[$i]]))) {
                $column_value = PMA_texEscape(stripslashes($record[$columns[$i]]));
            } else {
                $column_value = $GLOBALS['latex_null'];
            }

            // last column ... no need for & character
            if ($i == ($columns_cnt - 1)) {
                $buffer .= $column_value;
            } else {
                $buffer .= $column_value . " & ";
            }
        }
        $buffer .= ' \\\\ \\hline ' . $crlf;
        if (!PMA_exportOutputHandler($buffer)) {
            return FALSE;
        }
    }

    $buffer = ' \\end{longtable}' . $crlf;
    if (!PMA_exportOutputHandler($buffer)) {
        return FALSE;
    }

    PMA_DBI_free_result($result);
    return TRUE;

} // end getTableLaTeX

/**
 * Returns $table's structure as LaTeX
 *
 * @param   string   the database name
 * @param   string   the table name
 * @param   string   the end of line sequence
 * @param   string   the url to go back in case of error
 * @param   boolean  whether to include relation comments
 * @param   boolean  whether to include column comments
 * @param   boolean  whether to include mime comments
 * @param   string   future feature: support view dependencies
 *
 * @return  bool     Whether it suceeded
 *
 * @access  public
 */
 // @@@ Table structure 
function PMA_exportStructure($db, $table, $crlf, $error_url, $do_relation = false, $do_comments = false, $do_mime = false, $dates = false, $dummy)
{
    global $cfgRelation;

    /**
     * Get the unique keys in the table
     */
    $keys_query     = 'SHOW KEYS FROM ' . PMA_backquote($table) . ' FROM '. PMA_backquote($db);
    $keys_result    = PMA_DBI_query($keys_query);
    $unique_keys    = array();
    while ($key = PMA_DBI_fetch_assoc($keys_result)) {
        if ($key['Non_unique'] == 0) {
            $unique_keys[] = $key['Column_name'];
        }
    }
    PMA_DBI_free_result($keys_result);

    /**
     * Gets fields properties
     */
    PMA_DBI_select_db($db);
    $local_query = 'SHOW FIELDS FROM ' . PMA_backquote($db) . '.' . PMA_backquote($table);
    $result      = PMA_DBI_query($local_query);
    $fields_cnt  = PMA_DBI_num_rows($result);

    // Check if we can use Relations (Mike Beck)
    if ($do_relation && !empty($cfgRelation['relation'])) {
        // Find which tables are related with the current one and write it in
        // an array
        $res_rel = PMA_getForeigners($db, $table);

        if ($res_rel && count($res_rel) > 0) {
            $have_rel = TRUE;
        } else {
            $have_rel = FALSE;
        }
    } else {
           $have_rel = FALSE;
    } // end if

    /**
     * Displays the table structure
     */
    $buffer      = $crlf . '%' . $crlf . '% ' . __('Structure') . ': ' . $table  . $crlf . '%' . $crlf
                 . ' \\begin{longtable}{';
    if (!PMA_exportOutputHandler($buffer)) {
        return FALSE;
    }

    $columns_cnt = 4;
    $alignment = '|l|c|c|c|';
    if ($do_relation && $have_rel) {
        $columns_cnt++;
        $alignment .= 'l|';
    }
    if ($do_comments) {
        $columns_cnt++;
        $alignment .= 'l|';
    }
    if ($do_mime && $cfgRelation['mimework']) {
        $columns_cnt++;
        $alignment .='l|';
    }
    $buffer = $alignment . '} ' . $crlf ;

    $header = ' \\hline ';
    $header .= '\\multicolumn{1}{|c|}{\\textbf{' . __('Column') . '}} & \\multicolumn{1}{|c|}{\\textbf{' . __('Type') . '}} & \\multicolumn{1}{|c|}{\\textbf{' . __('Null') . '}} & \\multicolumn{1}{|c|}{\\textbf{' . __('Default') . '}}';
    if ($do_relation && $have_rel) {
        $header .= ' & \\multicolumn{1}{|c|}{\\textbf{' . __('Links to') . '}}';
    }
    if ($do_comments) {
        $header .= ' & \\multicolumn{1}{|c|}{\\textbf{' . __('Comments') . '}}';
        $comments = PMA_getComments($db, $table);
    }
    if ($do_mime && $cfgRelation['mimework']) {
        $header .= ' & \\multicolumn{1}{|c|}{\\textbf{MIME}}';
        $mime_map = PMA_getMIME($db, $table, true);
    }

    $local_buffer = PMA_texEscape($table);

    // Table caption for first page and label
    if (isset($GLOBALS['latex_caption'])) {
        $buffer .= ' \\caption{'. str_replace('__TABLE__', PMA_texEscape($table), $GLOBALS['latex_structure_caption'])
                   . '} \\label{' . str_replace('__TABLE__', $table, $GLOBALS['latex_structure_label'])
                   . '} \\\\' . $crlf;
    }
    $buffer .= $header . ' \\\\ \\hline \\hline' . $crlf . '\\endfirsthead' . $crlf;
    // Table caption on next pages
    if (isset($GLOBALS['latex_caption'])) {
        $buffer .= ' \\caption{'. str_replace('__TABLE__', PMA_texEscape($table), $GLOBALS['latex_structure_continued_caption'])
                   . '} \\\\ ' . $crlf;
    }
    $buffer .= $header . ' \\\\ \\hline \\hline \\endhead \\endfoot ' . $crlf;

    if (!PMA_exportOutputHandler($buffer)) {
        return FALSE;
    }

    while ($row = PMA_DBI_fetch_assoc($result)) {

        $type             = $row['Type'];
        // reformat mysql query output
        // set or enum types: slashes single quotes inside options
        if (preg_match('/^(set|enum)\((.+)\)$/i', $type, $tmp)) {
            $tmp[2]       = substr(preg_replace('/([^,])\'\'/', '\\1\\\'', ',' . $tmp[2]), 1);
            $type         = $tmp[1] . '(' . str_replace(',', ', ', $tmp[2]) . ')';
            $type_nowrap  = '';

            $binary       = 0;
            $unsigned     = 0;
            $zerofill     = 0;
        } else {
            $type_nowrap  = ' nowrap="nowrap"';
            $type         = preg_replace('/BINARY/i', '', $type);
            $type         = preg_replace('/ZEROFILL/i', '', $type);
            $type         = preg_replace('/UNSIGNED/i', '', $type);
            if (empty($type)) {
                $type     = '&nbsp;';
            }

            $binary       = preg_match('/BINARY/i', $row['Type']);
            $unsigned     = preg_match('/UNSIGNED/i', $row['Type']);
            $zerofill     = preg_match('/ZEROFILL/i', $row['Type']);
        }
        if (!isset($row['Default'])) {
            if ($row['Null'] != 'NO') {
                $row['Default'] = 'NULL';
            }
        } else {
            $row['Default'] = $row['Default'];
        }

        $field_name = $row['Field'];

        $local_buffer = $field_name . "\000" . $type . "\000" 
            . (($row['Null'] == '' || $row['Null'] == 'NO') ? __('No') : __('Yes'))  
            . "\000" . (isset($row['Default']) ? $row['Default'] : '');

        if ($do_relation && $have_rel) {
            $local_buffer .= "\000";
            if (isset($res_rel[$field_name])) {
                $local_buffer .= $res_rel[$field_name]['foreign_table'] . ' (' . $res_rel[$field_name]['foreign_field'] . ')';
            }
        }
        if ($do_comments && $cfgRelation['commwork']) {
            $local_buffer .= "\000";
            if (isset($comments[$field_name])) {
                $local_buffer .= $comments[$field_name];
            }
        }
        if ($do_mime && $cfgRelation['mimework']) {
            $local_buffer .= "\000";
            if (isset($mime_map[$field_name])) {
                $local_buffer .= str_replace('_', '/', $mime_map[$field_name]['mimetype']);
            }
        }
        $local_buffer = PMA_texEscape($local_buffer);
        if ($row['Key']=='PRI') {
            $pos=strpos($local_buffer, "\000");
            $local_buffer = '\\textit{' . substr($local_buffer, 0, $pos) . '}' . substr($local_buffer, $pos);
        }
        if (in_array($field_name, $unique_keys)) {
            $pos=strpos($local_buffer, "\000");
            $local_buffer = '\\textbf{' . substr($local_buffer, 0, $pos) . '}' . substr($local_buffer, $pos);
        }
        $buffer = str_replace("\000", ' & ', $local_buffer);
        $buffer .= ' \\\\ \\hline ' . $crlf;

        if (!PMA_exportOutputHandler($buffer)) {
            return FALSE;
        }
    } // end while
    PMA_DBI_free_result($result);

    $buffer = ' \\end{longtable}' . $crlf;
    return PMA_exportOutputHandler($buffer);
} // end of the 'PMA_exportStructure' function

} // end else
?><|MERGE_RESOLUTION|>--- conflicted
+++ resolved
@@ -32,17 +32,10 @@
 
     /* what to dump (structure/data/both) */
     $plugin_list['latex']['options'][] =
-<<<<<<< HEAD
-        array('type' => 'begin_subgroup', 'subgroup_header' => array('type' => 'message_only', 'text' => __('Dump table')));
-    $plugin_list['latex']['options'][] =
-        array('type' => 'radio', 'name' => 'structure_or_data', 'values' => array('structure' => __('structure'), 'data' => __('data'), 'structure_and_data' => __('structure and data')));
-    $plugin_list['latex']['options'][] = array('type' => 'end_subgroup');
-=======
         array('type' => 'begin_group', 'name' => 'dump_what', 'text' => __('Dump table'));
     $plugin_list['latex']['options'][] =
         array('type' => 'radio', 'name' => 'structure_or_data', 'values' => array('structure' => __('structure'), 'data' => __('data'), 'structure_and_data' => __('structure and data')));
     $plugin_list['latex']['options'][] = array('type' => 'end_group');
->>>>>>> 27bc09c9
 
     /* Structure options */
     if (!$hide_structure) {

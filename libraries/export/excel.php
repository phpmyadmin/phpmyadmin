<?php
/* vim: set expandtab sw=4 ts=4 sts=4: */
/**
 * Set of functions used to build CSV dumps of tables
 *
 * @package phpMyAdmin-Export-CSV
 * @version $Id$
 */
if (! defined('PHPMYADMIN')) {
    exit;
}

/**
 *
 */
if (isset($plugin_list)) {
    $plugin_list['excel'] = array(
        'text' => __('CSV for MS Excel'),
        'extension' => 'csv',
        'mime_type' => 'text/comma-separated-values',
        'options' => array(
<<<<<<< HEAD
=======
            array('type' => 'begin_group', 'name' => 'general_opts'),
>>>>>>> 27bc09c9
            array('type' => 'text', 'name' => 'null', 'text' => __('Replace NULL with:')),
            array('type' => 'bool', 'name' => 'removeCRLF', 'text' => __('Remove carriage return/line feed characters within columns')),
            array('type' => 'bool', 'name' => 'columns', 'text' => __('Put columns names in the first row')),
            array(
                'type' => 'select', 
                'name' => 'edition', 
                'values' => array(
                    'win' => 'Windows',
                    'mac_excel2003' => 'Excel 2003 / Macintosh', 
                    'mac_excel2008' => 'Excel 2008 / Macintosh'), 
                'text' => __('Excel edition:')),
            array('type' => 'hidden', 'name' => 'structure_or_data'),
<<<<<<< HEAD
=======
            array('type' => 'end_group'),
>>>>>>> 27bc09c9
            ),
        'options_text' => __('Options'),
        );
} else {
    /* Everything rest is coded in csv plugin */
    require './libraries/export/csv.php';
}
?><|MERGE_RESOLUTION|>--- conflicted
+++ resolved
@@ -19,10 +19,7 @@
         'extension' => 'csv',
         'mime_type' => 'text/comma-separated-values',
         'options' => array(
-<<<<<<< HEAD
-=======
             array('type' => 'begin_group', 'name' => 'general_opts'),
->>>>>>> 27bc09c9
             array('type' => 'text', 'name' => 'null', 'text' => __('Replace NULL with:')),
             array('type' => 'bool', 'name' => 'removeCRLF', 'text' => __('Remove carriage return/line feed characters within columns')),
             array('type' => 'bool', 'name' => 'columns', 'text' => __('Put columns names in the first row')),
@@ -35,10 +32,7 @@
                     'mac_excel2008' => 'Excel 2008 / Macintosh'), 
                 'text' => __('Excel edition:')),
             array('type' => 'hidden', 'name' => 'structure_or_data'),
-<<<<<<< HEAD
-=======
             array('type' => 'end_group'),
->>>>>>> 27bc09c9
             ),
         'options_text' => __('Options'),
         );

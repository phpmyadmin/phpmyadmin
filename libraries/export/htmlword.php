--- conflicted
+++ resolved
@@ -21,15 +21,9 @@
         'force_file' => true,
         'options' => array(
             /* what to dump (structure/data/both) */
-<<<<<<< HEAD
-            array('type' => 'begin_subgroup', 'subgroup_header' => array('type' => 'message_only', 'text' => __('Dump table'))),
-            array('type' => 'radio', 'name' => 'structure_or_data', 'values' => array('structure' => __('structure'), 'data' => __('data'), 'structure_and_data' => __('structure and data'))),
-            array('type' => 'end_subgroup'),
-=======
             array('type' => 'begin_group', 'name' => 'dump_what', 'text' => __('Dump table')),
             array('type' => 'radio', 'name' => 'structure_or_data', 'values' => array('structure' => __('structure'), 'data' => __('data'), 'structure_and_data' => __('structure and data'))),
             array('type' => 'end_group'),
->>>>>>> 27bc09c9
             /* data options */
             array('type' => 'begin_group', 'name' => 'data', 'text' => __('Data dump options'), 'force' => 'structure'),
             array('type' => 'text', 'name' => 'null', 'text' => __('Replace NULL with:')),

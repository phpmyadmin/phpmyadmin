<?php
/* vim: set expandtab sw=4 ts=4 sts=4: */
/**
 * Produce a PDF report (export) from a query
 *
 * @package phpMyAdmin-Export-PDF
 * @version $Id$
 */
if (! defined('PHPMYADMIN')) {
    exit;
}

/**
 *
 */
if (isset($plugin_list)) {
    $plugin_list['pdf'] = array(
        'text' => __('PDF'),
        'extension' => 'pdf',
        'mime_type' => 'application/pdf',
        'force_file' => true,
        'options' => array(
            array('type' => 'begin_group', 'name' => 'general_opts'),
            array('type' => 'message_only', 'name' => 'explanation', 'text' => __('(Generates a report containing the data of a single table)')),
            array('type' => 'text', 'name' => 'report_title', 'text' => __('Report title:')),
            array('type' => 'hidden', 'name' => 'structure_or_data'),
<<<<<<< HEAD
=======
            array('type' => 'end_group')
>>>>>>> 27bc09c9
            ),
        'options_text' => __('Options'),
        );
} else {

/**
 * Font used in PDF.
 *
 * @todo Make this configuratble (at least Sans/Serif).
 */
define('PMA_PDF_FONT', 'DejaVuSans');
require_once './libraries/tcpdf/tcpdf.php';

/**
 * Adapted from a LGPL script by Philip Clarke
 * @package phpMyAdmin-Export-PDF
 */
class PMA_PDF extends TCPDF
{
    var $tablewidths;
    var $headerset;
    var $footerset;

    // added because tcpdf for PHP 5 has a protected $buffer
    public function getBuffer()
    {
        return $this->buffer;
    }

    public function getState()
    {
        return $this->state;
    }

    // overloading of a tcpdf function:
    function _beginpage($orientation)
    {
        $this->page++;
        // solved the problem of overwriting a page, if it already exists
        if (!isset($this->pages[$this->page])) {
            $this->pages[$this->page] = '';
        }
        $this->state = 2;
        $this->x = $this->lMargin;
        $this->y = $this->tMargin;
        $this->lasth = 0;
        $this->FontFamily = '';

        //Page orientation
        if (!$orientation) {
            $orientation = $this->DefOrientation;
        } else {
            $orientation = strtoupper($orientation{0});
            if ($orientation != $this->DefOrientation) {
                $this->OrientationChanges[$this->page] = true;
            }
        }
        if ($orientation != $this->CurOrientation) {
            //Change orientation
            if ($orientation == 'P') {
                $this->wPt = $this->fwPt;
                $this->hPt = $this->fhPt;
                $this->w = $this->fw;
                $this->h = $this->fh;
            } else {
                $this->wPt = $this->fhPt;
                $this->hPt = $this->fwPt;
                $this->w = $this->fh;
                $this->h = $this->fw;
            }
            $this->PageBreakTrigger = $this->h - $this->bMargin;
            $this->CurOrientation = $orientation;
        }
    }

    function Header()
    {
        global $maxY;

        // Check if header for this page already exists
        if (!isset($this->headerset[$this->page])) {
            $fullwidth = 0;
            foreach ($this->tablewidths as $width) {
                $fullwidth += $width;
            }
            $this->SetY(($this->tMargin) - ($this->FontSizePt/$this->k)*2);
            $this->cellFontSize = $this->FontSizePt ;
            $this->SetFont(PMA_PDF_FONT, '', ($this->titleFontSize ? $this->titleFontSize : $this->FontSizePt));
            $this->Cell(0, $this->FontSizePt, $this->titleText, 0, 1, 'C');
            $l = ($this->lMargin);
            $this->SetFont(PMA_PDF_FONT, '', $this->cellFontSize);
            foreach ($this->colTitles as $col => $txt) {
                $this->SetXY($l, ($this->tMargin));
                $this->MultiCell($this->tablewidths[$col], $this->FontSizePt, $txt);
                $l += $this->tablewidths[$col] ;
                $maxY = ($maxY < $this->getY()) ? $this->getY() : $maxY ;
            }
            $this->SetXY($this->lMargin, $this->tMargin);
            $this->setFillColor(200, 200, 200);
            $l = ($this->lMargin);
            foreach ($this->colTitles as $col => $txt) {
                $this->SetXY($l, $this->tMargin);
                $this->cell($this->tablewidths[$col], $maxY-($this->tMargin), '', 1, 0, 'L', 1);
                $this->SetXY($l, $this->tMargin);
                $this->MultiCell($this->tablewidths[$col], $this->FontSizePt, $txt, 0, 'C');
                $l += $this->tablewidths[$col];
            }
            $this->setFillColor(255, 255, 255);
            // set headerset
            $this->headerset[$this->page] = 1;
        }

        $this->SetY($maxY);
    }

    function Footer()
    {
    // Check if footer for this page already exists
        if (!isset($this->footerset[$this->page])) {
            $this->SetY(-15);
            //Page number
            $this->Cell(0, 10, __('Page number:') .' '.$this->PageNo() .'/{nb}', 'T', 0, 'C');

        // set footerset
            $this->footerset[$this->page] = 1;
        }
    }

    function morepagestable($lineheight=8)
    {
        // some things to set and 'remember'
        $l = $this->lMargin;
        $startheight = $h = $this->GetY();
        $startpage = $currpage = $this->page;

        // calculate the whole width
        $fullwidth = 0;
        foreach ($this->tablewidths as $width) {
            $fullwidth += $width;
        }

        // Now let's start to write the table
        $row = 0;
        $tmpheight = array();
        $maxpage = 0;

        while ($data = PMA_DBI_fetch_row($this->results)) {
            $this->page = $currpage;
            // write the horizontal borders
            $this->Line($l, $h, $fullwidth+$l, $h);
            // write the content and remember the height of the highest col
            foreach ($data as $col => $txt) {
                $this->page = $currpage;
                $this->SetXY($l, $h);
                if ($this->tablewidths[$col] > 0) {
                    $this->MultiCell($this->tablewidths[$col], $lineheight, $txt, 0, $this->colAlign[$col]);
                    $l += $this->tablewidths[$col];
                }

                if (!isset($tmpheight[$row.'-'.$this->page])) {
                    $tmpheight[$row.'-'.$this->page] = 0;
                }
                if ($tmpheight[$row.'-'.$this->page] < $this->GetY()) {
                    $tmpheight[$row.'-'.$this->page] = $this->GetY();
                }
                if ($this->page > $maxpage) {
                    $maxpage = $this->page;
                }
                unset($data[$col]);
            }

            // get the height we were in the last used page
            $h = $tmpheight[$row.'-'.$maxpage];
            // set the "pointer" to the left margin
            $l = $this->lMargin;
            // set the $currpage to the last page
            $currpage = $maxpage;
            unset($data[$row]);
            $row++;
        }
        // draw the borders
        // we start adding a horizontal line on the last page
        $this->page = $maxpage;
        $this->Line($l, $h, $fullwidth+$l, $h);
        // now we start at the top of the document and walk down
        for ($i = $startpage; $i <= $maxpage; $i++) {
            $this->page = $i;
            $l = $this->lMargin;
            $t = ($i == $startpage) ? $startheight : $this->tMargin;
            $lh = ($i == $maxpage) ? $h : $this->h-$this->bMargin;
            $this->Line($l, $t, $l, $lh);
            foreach ($this->tablewidths as $width) {
                $l += $width;
                $this->Line($l, $t, $l, $lh);
            }
        }
        // set it to the last page, if not it'll cause some problems
        $this->page = $maxpage;
    }


    function mysql_report($query, $attr = array())
    {
        foreach ($attr as $key => $val){
            $this->$key = $val ;
        }

        /**
         * Pass 1 for column widths
         */
        $this->results = PMA_DBI_query($query, null, PMA_DBI_QUERY_UNBUFFERED);
        $this->numFields  = PMA_DBI_num_fields($this->results);
        $this->fields = PMA_DBI_get_fields_meta($this->results);

        // if column widths not set
        if (!isset($this->tablewidths)){

            // sColWidth = starting col width (an average size width)
            $availableWidth = $this->w - $this->lMargin - $this->rMargin;
            $this->sColWidth = $availableWidth / $this->numFields;
            $totalTitleWidth = 0;

            // loop through results header and set initial col widths/ titles/ alignment
            // if a col title is less than the starting col width, reduce that column size
            for ($i = 0; $i < $this->numFields; $i++){
                $stringWidth = $this->getstringwidth($this->fields[$i]->name) + 6 ;
                // save the real title's width
                $titleWidth[$i] = $stringWidth;
                $totalTitleWidth += $stringWidth;

                // set any column titles less than the start width to the column title width
                if ($stringWidth < $this->sColWidth){
                    $colFits[$i] = $stringWidth ;
                }
                $this->colTitles[$i] = $this->fields[$i]->name;
                $this->display_column[$i] = true;

                switch ($this->fields[$i]->type){
                case 'int':
                    $this->colAlign[$i] = 'R';
                    break;
                case 'blob':
                case 'tinyblob':
                case 'mediumblob':
                case 'longblob':
                    /**
                     * @todo do not deactivate completely the display
                     * but show the field's name and [BLOB]
                     */
                    if (stristr($this->fields[$i]->flags, 'BINARY')) {
                        $this->display_column[$i] = false;
                        unset($this->colTitles[$i]);
                    }
                    $this->colAlign[$i] = 'L';
                    break;
                default:
                    $this->colAlign[$i] = 'L';
                }
            }

            // title width verification
            if ($totalTitleWidth > $availableWidth) {
                $adjustingMode = true;
            } else {
                $adjustingMode = false;
                // we have enough space for all the titles at their
                // original width so use the true title's width
                foreach ($titleWidth as $key => $val) {
                    $colFits[$key] = $val;
                }
            }

            // loop through the data; any column whose contents
            // is greater than the column size is resized
            /**
              * @todo force here a LIMIT to avoid reading all rows
              */
            while ($row = PMA_DBI_fetch_row($this->results)) {
                foreach ($colFits as $key => $val) {
                    $stringWidth = $this->getstringwidth($row[$key]) + 6 ;
                    if ($adjustingMode && ($stringWidth > $this->sColWidth)) {
                    // any column whose data's width is bigger than the start width is now discarded
                        unset($colFits[$key]);
                    } else {
                    // if data's width is bigger than the current column width,
                    // enlarge the column (but avoid enlarging it if the
                    // data's width is very big)
                            if ($stringWidth > $val && $stringWidth < ($this->sColWidth * 3)) {
                            $colFits[$key] = $stringWidth ;
                        }
                    }
                }
            }

            $totAlreadyFitted = 0;
            foreach ($colFits as $key => $val){
                // set fitted columns to smallest size
                $this->tablewidths[$key] = $val;
                // to work out how much (if any) space has been freed up
                $totAlreadyFitted += $val;
            }

            if ($adjustingMode) {
                $surplus = (sizeof($colFits) * $this->sColWidth) - $totAlreadyFitted;
                $surplusToAdd = $surplus / ($this->numFields - sizeof($colFits));
            } else {
                $surplusToAdd = 0;
            }

            for ($i=0; $i < $this->numFields; $i++) {
                if (!in_array($i, array_keys($colFits))) {
                    $this->tablewidths[$i] = $this->sColWidth + $surplusToAdd;
                }
                if ($this->display_column[$i] == false) {
                    $this->tablewidths[$i] = 0;
                }
            }

            ksort($this->tablewidths);
        }
        PMA_DBI_free_result($this->results);

        // Pass 2

        $this->results = PMA_DBI_query($query, null, PMA_DBI_QUERY_UNBUFFERED);
        $this->Open();
        $this->setY($this->tMargin);
        $this->AddPage();
        $this->morepagestable($this->FontSizePt);
        PMA_DBI_free_result($this->results);

    } // end of mysql_report function

} // end of PMA_PDF class

/**
 * Outputs comment
 *
 * @param   string      Text of comment
 *
 * @return  bool        Whether it suceeded
 */
function PMA_exportComment($text)
{
    return TRUE;
}

/**
 * Outputs export footer
 *
 * @return  bool        Whether it suceeded
 *
 * @access  public
 */
function PMA_exportFooter()
{
    return TRUE;
}

/**
 * Outputs export header
 *
 * @return  bool        Whether it suceeded
 *
 * @access  public
 */
function PMA_exportHeader()
{
    return TRUE;
}

/**
 * Outputs database header
 *
 * @param   string      Database name
 *
 * @return  bool        Whether it suceeded
 *
 * @access  public
 */
function PMA_exportDBHeader($db)
{
    return TRUE;
}

/**
 * Outputs database footer
 *
 * @param   string      Database name
 *
 * @return  bool        Whether it suceeded
 *
 * @access  public
 */
function PMA_exportDBFooter($db)
{
    return TRUE;
}

/**
 * Outputs create database database
 *
 * @param   string      Database name
 *
 * @return  bool        Whether it suceeded
 *
 * @access  public
 */
function PMA_exportDBCreate($db)
{
    return TRUE;
}

/**
 * Outputs the content of a table in PDF format
 *
 * @todo    user-defined page orientation, paper size
 * @param   string      the database name
 * @param   string      the table name
 * @param   string      the end of line sequence
 * @param   string      the url to go back in case of error
 * @param   string      SQL query for obtaining data
 *
 * @return  bool        Whether it suceeded
 *
 * @access  public
 */
function PMA_exportData($db, $table, $crlf, $error_url, $sql_query)
{
    global $what;
    global $pdf_report_title;

    $pdf = new PMA_PDF('L', 'pt', 'A3');

    $pdf->AddFont('DejaVuSans', '', 'dejavusans.php');
    $pdf->AddFont('DejaVuSans', 'B', 'dejavusans-bold.php');
    $pdf->AddFont('DejaVuSerif', '', 'dejavuserif.php');
    $pdf->AddFont('DejaVuSerif', 'B', 'dejavuserif-bold.php');
    $pdf->SetFont(PMA_PDF_FONT, '', 11.5);
    $pdf->AliasNbPages();
    $attr=array('titleFontSize' => 18, 'titleText' => $pdf_report_title);
    $pdf->mysql_report($sql_query, $attr);

    // instead of $pdf->Output():
    if ($pdf->getState() < 3) {
        $pdf->Close();
    }
    if (!PMA_exportOutputHandler($pdf->getBuffer())) {
        return FALSE;
    }

    return TRUE;
} // end of the 'PMA_exportData()' function
}
?><|MERGE_RESOLUTION|>--- conflicted
+++ resolved
@@ -24,10 +24,7 @@
             array('type' => 'message_only', 'name' => 'explanation', 'text' => __('(Generates a report containing the data of a single table)')),
             array('type' => 'text', 'name' => 'report_title', 'text' => __('Report title:')),
             array('type' => 'hidden', 'name' => 'structure_or_data'),
-<<<<<<< HEAD
-=======
             array('type' => 'end_group')
->>>>>>> 27bc09c9
             ),
         'options_text' => __('Options'),
         );

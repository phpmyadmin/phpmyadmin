# phpMyAdmin Advisory rules file
# Use only UNIX style newlines
# This file is being parsed by advisor.lib.php, which should handle syntax errors correctly.
# However, PHP Warnings and the like are being consumed by the phpMyAdmin error handler, so those won't show up
# E.g.: Justification line is empty because you used an unescape percent sign, sprintf() returns an empty string and no warning/error is shown
#
# Rule Syntax:
# 'rule' identifier[the name of the rule] eexpr [an optional precondition]
#	expr		[variable or value calculation used for the test]
#	expr		[test, if evaluted to 'true' it fires the rule. Use 'value' to insert the calculated value (without quotes)]
#	string		[the issue (what is the problem?)]
#	string		[the recommendation (how do i fix it?)]
#	formatted-string '|' comma-seperated-expr		[the justification  (result of the calculated value / why did this rule fire?)]

# comma-seperated-expr: expr(,expr)*
# eexpr: [expr]		- expr enclosed in []
# expr: a php code literal with extras:
#       - variable names are replaced with their respective values
#       - fired('name of rule') is replaced with true/false when given rule has been fired. Note however that this is a very simple rules engine. Rules are only checked in sequential order as they are written down here. If given rule has not been checked yet, fired() will always evaluate to false
#       - 'value' is replaced with the calculated value. If it is a string, it will be put within single quotes
#       - other than that you may use any php function, initialized variable or constant
#
# identifier: A string enclosed in single quotes
# string: A quoteless string, may contain HTML. Variable names enclosed in curly braces are replaced with links to directly edit this variable. e.g. {tmp_table_size}
# formatted-string: You may use classic php sprintf() string formatting here, the arguments must be appended after a trailing pipe (|) as mentioned in above syntax
#                   percent signs (%) are automatically escaped (%%) in the following cases: When followed by a space, dot or comma and at the end of the line)
#
# Comments start with #
#


# Queries

rule 'Uptime below one day'
	Uptime
	value < 86400
	Uptime is less than 1 day, performance tuning may not be accurate.
	To have more accurate averages it is recommended to let the server run for longer than a day before running this analyzer
	The uptime is only %s | PMA_timespanFormat(Uptime)

rule 'Questions below 1,000'
	Questions
	value < 1000
	Fewer than 1,000 questions have been run against this server. The recommendations may not be accurate.
	Let the server run for a longer time until it has executed a greater amount of queries.
	Current amount of Questions: %s | Questions

rule '% slow queries' [Questions > 0]
	Slow_queries / Questions * 100 
	value >= 5
	There is a lot of slow queries compared to the overall amount of Queries.
	You might want to increase {long_query_time} or optimize the queries listed in the slow query log
	The slow query rate should be below 5%, your value is %s%. | round(value,2)

rule 'slow query rate' [Questions > 0]
	(Slow_queries / Questions * 100) / Uptime
	value * 60 * 60 > 1
	There is a high percentage of slow queries compared to the server uptime.
	You might want to increase {long_query_time} or optimize the queries listed in the slow query log
	You have a slow query rate of %s per hour, you should have less than 1% per hour. | PMA_bytime(value,2)

rule 'Long query time'
	long_query_time
	value >= 10
	long_query_time is set to 10 seconds or more, thus only slow queries that take above 10 seconds are logged.
	It is suggested to set {long_query_time} to a lower value, depending on your enviroment. Usually a value of 1-5 seconds is suggested.
	long_query_time is currently set to %ss. | value

rule 'Slow query logging'
	log_slow_queries
	value == 'OFF'
	The slow query log is disabled.
	Enable slow query logging by setting {log_slow_queries} to 'ON'. This will help troubleshooting badly performing queries.
	log_slow_queries is set to 'OFF'

#
# versions
rule 'Release Series'
	version
	!PMA_DRIZZLE && substr(value,0,3) != "5.1"
	The MySQL server version is less than 5.1.
	You should upgrade, as MySQL 5.1 has improved performance, and MySQL 5.5 even more so.
	Current version: %s | value

rule 'Minor Version'
	version
	!PMA_DRIZZLE && substr(value,4,2) < 30
	Version less than 5.1.30 (the first GA release of 5.1).
	You should upgrade, as recent versions of MySQL 5.1 have improved performance and MySQL 5.5 even more so.
	Current version: %s | value

rule 'Distribution'
	version_comment
	preg_match('/source/i',value)
	Version is compiled from source, not a MySQL official binary. If you did not compile from source, you may be using a package modified by a distribution.  
	The MySQL manual only is accurate for official MySQL binaries, not any package distributions (such as RedHat, Debian/Ubuntu etc).
	'source' found in version_comment

rule 'Distribution'
	version_comment
	preg_match('/percona/i',value)
	The MySQL manual only is accurate for official MySQL binaries.
	Percona documentation is at http://www.percona.com/docs/wiki/
	'percona' found in version_comment

rule 'MySQL Architecture'
	system_memory
	value > 3072 && !preg_match('/64/',version_compile_machine)
	MySQL is not compiled as a 64-bit package, though your memory capacity is above 3 GiB. 
	MySQL might not be able to access all of your memory. You might want to consider installing the 64-bit version of MySQL.
	Available memory on this host: %s | implode(' ',PMA_formatByteDown(value*1024*1024, 2, 2))

#
# Query cache

# Lame: 'ON' == 0 is true, so you need to compare 'ON' == '0'
rule 'Query cache disabled'
	query_cache_size
	value == 0 || query_cache_type == 'OFF' || query_cache_type == '0'
	The query cache is not enabled. 
	The query cache is known to greatly improve performance if configured correctly. Enable it by setting {query_cache_size} to a 2 digit MiB value and setting {query_cache_type} to 'ON'
	query_cache_size is set to 0 or query_cache_type is set to 'OFF'

rule 'Query cache efficiency (%)' [Com_select + Qcache_hits > 0 && !fired('Query cache disabled')]
	Qcache_hits / (Com_select + Qcache_hits) * 100
	value  < 20
	Query cache not running efficiently, it has a low hit rate.
	Consider increasing {query_cache_limit}.
	The current query cache hit rate of %s% is below 20% | round(value,1)

rule 'Query Cache usage' [!fired('Query cache disabled')]
	100 - Qcache_free_memory / query_cache_size * 100
	value < 80
	Less than 80% of the query cache is being utilized.
	This might be caused by {query_cache_limit} being too low. Flushing the query cache might help as well.
	The current ratio of free query cache memory to total query cache size is %s%. It should be above 80% | round(value,1)

rule 'Query cache fragmentation' [!fired('Query cache disabled')]
	Qcache_free_blocks / (Qcache_total_blocks / 2) * 100
	value > 20
	The query cache is considerably fragmented.
<<<<<<< HEAD
	Severe fragementation is likely to (further) increase Qcache_lowmem_prunes. This might be caused by many Query cache low memory prunes due to {query_cache_size} being too small. For a immediate but short lived fix you can flush the query cache (might lock the query cache for a long time). Carefully adjusting {query_cache_min_res_unit} to a lower value might help too, e.g. you can set it to the average size of your queries in the cache using this formula: (query_cache_size - qcache_free_memory) / qcache_queries_in_cache
=======
	Severe fragmentation is likely to (further) increase Qcache_lowmem_prunes. This might be caused by many Query cache low memory prunes due to {query_cache_size} being too small. For a immediate but short lived fix you can flush the query cache (might lock the query cache for a long time). Carefully adjusting {query_cache_min_res_unit} to a lower value might help too, e.g. you can set it to the average size of your queries in the cache using this formula: (query_cache_size � qcache_free_memory) / qcache_queries_in_cache
>>>>>>> 017c1ee9
	The cache is currently fragmented by %s% , with 100% fragmentation meaning that the query cache is an alternating pattern of free and used blocks. This value should be below 20%. | round(value,1)

rule 'Query cache low memory prunes' [Qcache_inserts > 0 && !fired('Query cache disabled')]
	Qcache_lowmem_prunes / Qcache_inserts * 100
	value > 0.1
	Cached queries are removed due to low query cache memory from the query cache. 
	You might want to increase {query_cache_size}, however keep in mind that the overhead of maintaining the cache is likely to increase with its size, so do this in small increments and monitor the results.
	The ratio of removed queries to inserted queries is %s%. The lower this value is, the better (This rules firing limit: 0.1%) | round(value,1)

rule 'Query cache max size' [!fired('Query cache disabled')]
	query_cache_size
	value > 1024 * 128
	The query cache size is above 128 MiB. Big query caches may cause significant overhead that is required to maintain the cache.
	Depending on your enviroment, it might be performance increasing to reduce this value.
	Current query cache size: %s | implode(' ',PMA_formatByteDown(value, 2, 2))

rule 'Query cache min result size' [!fired('Query cache disabled')]
	value == 1024*1024
	query_cache_limit
	The max size of the result set in the query cache is the default of 1 MiB.  
	Changing {query_cache_limit} (usually by increasing) may increase efficiency. This variable determines the maximum size a query result may have to be inserted into the query cache. If there are many query results above 1 MiB that are well cacheable (many reads, little writes) then increasing {query_cache_limit} will increase efficiency. Whereas in the case of many query results being above 1 MiB that are not very well cacheable (often invalidated due to table updates) increasing {query_cache_limit} might reduce efficiency.
	query_cache_limit is set to 1 MiB

#
# Sorts
rule '% sorts that cause temporary tales' [Sort_scan + Sort_range > 0]
	Sort_merge_passes / (Sort_scan + Sort_range) * 100
	value > 10
	Too many sorts are causing temporary tables.
	Consider increasing sort_buffer_size and/or read_rnd_buffer_size, depending on your system memory limits
	%s% of all sorts cause temporary tables, this value should be lower than 10%. | round(value,1)

rule 'rate of sorts that cause temporary tables'
	Sort_merge_passes / Uptime
	value * 60 * 60 > 1
	Too many sorts are causing temporary tables.  
	Consider increasing sort_buffer_size and/or read_rnd_buffer_size, depending on your system memory limits
	Temporary tables average: %s, this value should be less than 1 per hour. | PMA_bytime(value,2)

rule 'Sort rows'
	Sort_rows / Uptime
	value * 60 >= 1
	There are lots of rows being sorted. 
	While there is nothing wrong with a high amount of row sorting, you might want to make sure that the queries which require a lot of sorting use indexed fields in the ORDER BY clause, as this will result in much faster sorting
	Sorted rows average: %s | PMA_bytime(value,2)

# Joins, scans
rule 'rate of joins without indexes'
	(Select_range_check + Select_scan + Select_full_join) / Uptime
	value * 60 * 60 > 1
	There are too many joins without indexes.
	This means that joins are doing full table scans. Adding indexes for the fields being used in the join conditions will greatly speed up table joins
	Table joins average: %s, this value should be less than 1 per hour | PMA_bytime(value,2)

rule 'rate of reading first index entry'
	Handler_read_first / Uptime
	value * 60 * 60 > 1
	The rate of reading the first index entry is high.
	This usually indicates frequent full index scans. Full index scans are faster than table scans but require lots of cpu cycles in big tables, if those tables that have or had high volumes of UPDATEs and DELETEs, running 'OPTIMIZE TABLE' might reduce the amount of and/or speed up full index scans. Other than that full index scans can only be reduced by rewriting queries.
	Index scans average: %s, this value should be less than 1 per hour | PMA_bytime(value,2)

rule 'rate of reading fixed position'
	Handler_read_rnd / Uptime
	value * 60 * 60 > 1
	The rate of reading data from a fixed position is high. 
	This indicates many queries need to sort results and/or do a full table scan, including join queries that do not use indexes. Add indexes where applicable.
	Rate of reading fixed position average: %s, this value should be less than 1 per hour | PMA_bytime(value,2)

rule 'rate of reading next table row'
	Handler_read_rnd_next / Uptime
	value * 60 * 60 > 1
	The rate of reading the next table row is high.
	This indicates many queries are doing full table scans. Add indexes where applicable.
	Rate of reading next table row: %s, this value should be less than 1 per hour | PMA_bytime(value,2)

# temp tables
rule 'tmp_table_size vs. max_heap_table_size'
	tmp_table_size - max_heap_table_size
	value !=0
	tmp_table_size and max_heap_table_size are not the same.
	If you have deliberatly changed one of either: The server uses the lower value of either to determine the maximum size of in-memory tables. So if you wish to increse the in-memory table limit you will have to increase the other value as well.
	Current values are tmp_table_size: %s, max_heap_table_size: %s | implode(' ',PMA_formatByteDown(tmp_table_size, 2, 2)), implode(' ',PMA_formatByteDown(max_heap_table_size, 2, 2))

rule '% temp disk tables' [Created_tmp_tables + Created_tmp_disk_tables > 0]
	Created_tmp_disk_tables / (Created_tmp_tables + Created_tmp_disk_tables) * 100
	value > 25
	Many temporary tables are being written to disk instead of being kept in memory. 
	Increasing {max_heap_table_size} and {tmp_table_size} might help. However some temporary tables are always being written to disk, independent of the value of these variables. To elminiate these you will have to rewrite your queries to avoid those conditions (Within a temprorary table: Presence of a BLOB or TEXT column or presence of a column bigger than 512 bytes) as mentioned in the beginning of an <a href="http://www.facebook.com/note.php?note_id=10150111255065841&comments">Article by the Pythian Group</a>
	%s% of all temporary tables are being written to disk, this value should be below 25% | round(value,1) 

rule 'temp disk rate'
	Created_tmp_disk_tables / Uptime
	value * 60 * 60 > 1
	Many temporary tables are being written to disk instead of being kept in memory. 
	Increasing {max_heap_table_size} and {tmp_table_size} might help. However some temporary tables are always being written to disk, independent of the value of these variables. To elminiate these you will have to rewrite your queries to avoid those conditions (Within a temprorary table: Presence of a BLOB or TEXT column or presence of a column bigger than 512 bytes) as mentioned in in the <a href="http://dev.mysql.com/doc/refman/5.0/en/internal-temporary-tables.html">MySQL Documentation</a>
	Rate of temporay tables being written to disk: %s, this value should be less than 1 per hour | PMA_bytime(value,2)

# I couldn't find any source on the internet that suggests a direct relation between high counts of temporary tables and any of these variables. 
# Several independent Blog entries suggest (http://ronaldbradford.com/blog/more-on-understanding-sort_buffer_size-2010-05-10/ and http://www.xaprb.com/blog/2010/05/09/how-to-tune-mysqls-sort_buffer_size/) 
# that sort_buffer_size should be left as it is. And increasing read_buffer_size is only suggested when there are a lot of 
# table scans (http://dev.mysql.com/doc/refman/5.1/en/server-system-variables.html#sysvar_read_buffer_size and other sources) though 
# setting it too high is bad too (http://www.mysqlperformanceblog.com/2007/09/17/mysql-what-read_buffer_size-value-is-optimal/).
#rule 'temp table rate'
#	Created_tmp_tables / Uptime
#	value * 60 * 60 > 1
#	Many intermediate temporary tables are being created. 
#	This may be caused by queries under certain conditions as mentioned in the <a href="http://dev.mysql.com/doc/refman/5.0/en/internal-temporary-tables.html">MySQL Documentation</a>. Consider increasing {sort_buffer_size} (sorting), {read_rnd_buffer_size} (random read buffer, ie, post-sort), {read_buffer_size} (sequential scan).

#
# MyISAM index cache
rule 'MyISAM key buffer size'
	key_buffer_size
	value == 0 
	Key buffer is not initialized. No MyISAM indexes will be cached.
	Set {key_buffer_size} depending on the size of your MyISAM indexes. 64M is a good start.
	key_buffer_size is 0

rule 'max % MyISAM key buffer ever used' [key_buffer_size > 0]
	Key_blocks_used * key_cache_block_size / key_buffer_size * 100
	value < 95
	MyISAM key buffer (index cache) % used is low.
	You may need to decrease the size of {key_buffer_size}, re-examine your tables to see if indexes have been removed, or examine queries and expectations about what indexes are being used.
	max % MyISAM key buffer ever used: %s, this value should be above 95% | round(value,1)

# Don't fire if above rule fired - we don't need the same advice twice
rule '% MyISAM key buffer used' [key_buffer_size > 0 && !fired('max % MyISAM key buffer ever used')]
	( 1 - Key_blocks_unused * key_cache_block_size / key_buffer_size) * 100
	value < 95
	MyISAM key buffer (index cache) % used is low.
	You may need to decrease the size of {key_buffer_size}, re-examine your tables to see if indexes have been removed, or examine queries and expectations about what indexes are being used.
	% MyISAM key buffer used: %s, this value should be above 95% | round(value,1)

rule '% index reads from memory' [Key_read_requests > 0]
	100 - (Key_reads / Key_read_requests * 100)
	value < 95
	The % of indexes that use the MyISAM key buffer is low. 
	You may need to increase {key_buffer_size}.
	Index reads from memory: %s%, this value should be above 95% | round(value,1)

#
# other caches
rule 'rate of table open'
	Opened_tables / Uptime
	value*60*60 > 10
	The rate of opening tables is high.
	Opening tables requires disk I/O which is costly. Increasing {table_open_cache} might avoid this.
	Opened table rate: %s, this value should be less than 10 per hour | PMA_bytime(value,2)

rule '% open files'
	Open_files / open_files_limit * 100
	value > 85
	The number of open files is approaching the max number of open files.  You may get a "Too many open files" error.
	Consider increasing {open_files_limit}, and check the error log when restarting after changing open_files_limit.
	The number of opened files is at %s% of the limit. It should be below 85% | round(value,1)

rule 'rate of open files'
	Open_files / Uptime
	value * 60 * 60 > 5
	The rate of opening files is high.
	Consider increasing {open_files_limit}, and check the error log when restarting after changing open_files_limit.
	Opened files rate: %s, this value should be less than 5 per hour | PMA_bytime(value,2)

rule 'Immediate table locks %' [Table_locks_waited + Table_locks_immediate > 0]
	Table_locks_immediate / (Table_locks_waited + Table_locks_immediate) * 100
	value < 95
	Too many table locks were not granted immediately. 
	Optimize queries and/or use InnoDB to reduce lock wait.
	Immediate table locks: %s%, this value should be above 95% | round(value,1) 

rule 'Table lock wait rate'
	Table_locks_waited / Uptime
	value * 60 * 60 > 1
	Too many table locks were not granted immediately. 
	Optimize queries and/or use InnoDB to reduce lock wait.
	Table lock wait rate: %s, this value should be less than 1 per hour | PMA_bytime(value,2)

rule 'thread cache'
	thread_cache_size
	value < 1
	Thread cache is disabled, resulting in more overhead from new connections to MySQL.
	Enable the thread cache by setting {thread_cache_size} > 0.
	The thread cache is set to 0

rule 'thread cache hit rate %' [thread_cache_size > 0]
	100 - Threads_created / Connections
	value < 80
	Thread cache is not efficient.
	Increase {thread_cache_size}.
	Thread cache hitrate: %s%, this value should be above 80% | round(value,1) 

rule 'Threads that are slow to launch' [slow_launch_time > 0]
	Slow_launch_threads
	value > 0
	There are too many threads that are slow to launch.
	This generally happens in case of general system overload as it is pretty simple operations. You might want to monitor your system load carefully.
	%s thread(s) took longer than %s seconds to start, it should be 0 | value, slow_launch_time

rule 'Slow launch time'
	slow_launch_time
	value > 2
	Slow_launch_threads is above 2s
	Set slow_launch_time to 1s or 2s to correctly count threads that are slow to launch
	slow_launch_time is set to %s | value

#
#Connections
rule '% connections used'
	Max_used_connections / max_connections * 100
	value > 80
	The maximum amount of used connnections is getting close to the value of max_connections.  
	Increase max_connections, or decrease wait_timeout so that connections that do not close database handlers properly get killed sooner. Make sure the code closes database handlers properly.
	Max_used_connections is at %s% of max_connections, it should be below 80% | round(value,1) 

rule '% aborted connections'
	Aborted_connects / Connections * 100
	value > 1
	Too many connections are aborted.
	Connections are usually aborted when they cannot be authorized. <a href="http://www.mysqlperformanceblog.com/2008/08/23/how-to-track-down-the-source-of-aborted_connects/">This article</a> might help you track down the source.
	%s% of all connections are aborted. This value should be below 1% | round(value,1) 

rule 'rate of aborted connections'
	Aborted_connects / Uptime
	value * 60 * 60 > 1
	Too many connections are aborted
	Connections are usually aborted when they cannot be authorized. <a href="http://www.mysqlperformanceblog.com/2008/08/23/how-to-track-down-the-source-of-aborted_connects/">This article</a> might help you track down the source.
	Aborted connections rate is at %s, this value should be less than 1 per hour | PMA_bytime(value,2)

rule '% aborted clients'
	Aborted_clients / Connections * 100
	value > 2
	Too many clients are aborted. 
	Clients are usually aborted when they did not close their connection to MySQL properly. This can be due to network issues or code not closing a database handler properly. Check your network and code.
	%s% of all clients are aborted. This value should be below 2% | round(value,1) 

rule 'rate of aborted clients'
	Aborted_clients / Uptime
	value * 60 * 60 > 1
	Too many clients are aborted. 
	Clients are usually aborted when they did not close their connection to MySQL properly. This can be due to network issues or code not closing a database handler properly. Check your network and code.
	Aborted client rate is at %s, this value should be less than 1 per hour | PMA_bytime(value,2)

#
# InnoDB
rule 'Is InnoDB disabled?'
	have_innodb
	value != "YES"
	You do not have InnoDB enabled.
	InnoDB is usually the better choice for table engines. 
	have_innodb is set to 'value'

rule '% InnoDB log size' [innodb_buffer_pool_size > 0]
	innodb_log_file_size / innodb_buffer_pool_size * 100
	value < 20
	The InnoDB log file size is not an appropriate size, in relation to the InnoDB buffer pool. 
	Especiallay one a system with a lot of writes to InnoDB tables you shoud set innodb_log_file_size to 25% of {innodb_buffer_pool_size}. However the bigger this value, the longer the recovery time will be when database crashes, so this value should not be set much higher than 256 MiB. Please note however that you cannot simply change the value of this variable. You need to shutdown the server, remove the InnoDB log files, set the new value in my.cnf, start the server, then check the error logs if everything went fine. See also <a href="http://mysqldatabaseadministration.blogspot.com/2007/01/increase-innodblogfilesize-proper-way.html">this blog entry</a> 
	Your InnoDB log size is at %s% in relation to the InnoDB buffer pool size, it should not be below 20% | round(value,1) 

rule 'Max InnoDB log size' [innodb_buffer_pool_size > 0 && innodb_log_file_size / innodb_buffer_pool_size * 100 < 30]
	innodb_log_file_size / (1024 * 1024)
	value >= 128
	The InnoDB log file size is inadequately large.
	It is usually sufficient to set innodb_log_file_size to 25% of the size of {innodb_buffer_pool_size}. A very innodb_log_file_size slows down the recovery time after a database crash considerably. See also <a href="http://www.mysqlperformanceblog.com/2006/07/03/choosing-proper-innodb_log_file_size/">this Article</a>. You need to shutdown the server, remove the InnoDB log files, set the new value in my.cnf, start the server, then check the error logs if everything went fine. See also <a href="http://mysqldatabaseadministration.blogspot.com/2007/01/increase-innodblogfilesize-proper-way.html">this blog entry</a>
	Your absolute InnoD log size is %s MiB | round(value,1)

rule 'InnoDB buffer pool size' [system_memory > 0]
	innodb_buffer_pool_size / system_memory * 100
	value < 60
	Your InnoDB buffer pool is fairly small.
	The InnoDB buffer pool has a profound impact on perfomance for InnoDB tables. Assign all your remaining memory to this buffer. For database servers that use solely InnoDB as storage engine and have no other services (e.g. a web server) running, you may set this as high as 80% of your available memory. If that is not the case, you need to carefully assess the memory consumption of your other services and non-InnoDB-Tables and set this variable accordingly. If it is set too high, your system will start swapping, which decreases performance significantly. See also <a href="http://www.mysqlperformanceblog.com/2007/11/03/choosing-innodb_buffer_pool_size/">this article</a>
	You are currently using %s% of your memory for the InnoDB buffer pool. This rule fires if you are assigning less than 60%, however this might be perfectly adequate for your system if you don't have much InnoDB tables or other services running on the same machine.

#
# other
rule 'MyISAM concurrent inserts'
	concurrent_insert
	value == 0
	Enable concurrent_insert by setting it to 1
	Setting {concurrent_insert} to 1 reduces contention between readers and writers for a given table. See also <a href="http://dev.mysql.com/doc/refman/5.0/en/concurrent-inserts.html">MySQL Documentation</a>
	concurrent_insert is set to 0

# INSERT DELAYED USAGE
#Delayed_errors 0
#Delayed_insert_threads 0
#Delayed_writes 0
#Not_flushed_delayed_rows<|MERGE_RESOLUTION|>--- conflicted
+++ resolved
@@ -139,11 +139,7 @@
 	Qcache_free_blocks / (Qcache_total_blocks / 2) * 100
 	value > 20
 	The query cache is considerably fragmented.
-<<<<<<< HEAD
-	Severe fragementation is likely to (further) increase Qcache_lowmem_prunes. This might be caused by many Query cache low memory prunes due to {query_cache_size} being too small. For a immediate but short lived fix you can flush the query cache (might lock the query cache for a long time). Carefully adjusting {query_cache_min_res_unit} to a lower value might help too, e.g. you can set it to the average size of your queries in the cache using this formula: (query_cache_size - qcache_free_memory) / qcache_queries_in_cache
-=======
-	Severe fragmentation is likely to (further) increase Qcache_lowmem_prunes. This might be caused by many Query cache low memory prunes due to {query_cache_size} being too small. For a immediate but short lived fix you can flush the query cache (might lock the query cache for a long time). Carefully adjusting {query_cache_min_res_unit} to a lower value might help too, e.g. you can set it to the average size of your queries in the cache using this formula: (query_cache_size � qcache_free_memory) / qcache_queries_in_cache
->>>>>>> 017c1ee9
+	Severe fragmentation is likely to (further) increase Qcache_lowmem_prunes. This might be caused by many Query cache low memory prunes due to {query_cache_size} being too small. For a immediate but short lived fix you can flush the query cache (might lock the query cache for a long time). Carefully adjusting {query_cache_min_res_unit} to a lower value might help too, e.g. you can set it to the average size of your queries in the cache using this formula: (query_cache_size - qcache_free_memory) / qcache_queries_in_cache
 	The cache is currently fragmented by %s% , with 100% fragmentation meaning that the query cache is an alternating pattern of free and used blocks. This value should be below 20%. | round(value,1)
 
 rule 'Query cache low memory prunes' [Qcache_inserts > 0 && !fired('Query cache disabled')]

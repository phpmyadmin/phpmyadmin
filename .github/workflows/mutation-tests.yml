# https://docs.github.com/en/actions

name: Mutation tests

on:
  push:
    branches:
      - master
    paths:
      - 'src/**.php'
      - 'tests/unit/**.php'
  pull_request:
    branches:
      - master
    paths:
      - 'src/**.php'
      - 'tests/unit/**.php'
  workflow_dispatch:
  schedule:
    - cron: '0 0 * * *'

permissions:
  contents: read

jobs:
  infection:
    name: Infection
    runs-on: ${{ matrix.operating-system }}
    strategy:
      matrix:
        php-version:
          - "8.2"
        operating-system:
          - ubuntu-latest
    steps:
      - name: Checkout code
<<<<<<< HEAD
        uses: actions/checkout@v4
        with:
          fetch-depth: 2
=======
        uses: actions/checkout@v6
>>>>>>> 0a25ad68

      - name: Checkout base ref code
        if: github.event_name == 'pull_request'
        uses: actions/checkout@v4
        with:
          ref: ${{ github.base_ref }}

      - name: Install Gettext
        run: sudo apt-get install -y gettext

      - name: Generate mo files
        run: ./bin/generate-mo --quiet

      - name: Set up PHP ${{ matrix.php-version }}
        uses: shivammathur/setup-php@v2
        with:
          php-version: ${{ matrix.php-version }}
          coverage: pcov
          tools: composer:v2, infection:0.27.11

      - name: Install Composer dependencies
        uses: ramsey/composer-install@v3

      - name: Run Infection for changed files only
        if: github.event_name == 'push' || github.event_name == 'pull_request'
        run: |
          if [ "$GITHUB_EVENT_NAME" = "push" ]; then \
            INFECTION_GIT_DIFF_BASE="origin/$GITHUB_REF_NAME^"; else \
            INFECTION_GIT_DIFF_BASE="origin/$GITHUB_BASE_REF"; fi
          infection --threads=max --git-diff-lines --git-diff-base="$INFECTION_GIT_DIFF_BASE" \
            --logger-github --ignore-msi-with-no-mutations --only-covered --no-interaction --no-progress

      - name: Run Infection for all files
        if: github.event_name == 'schedule' || github.event_name == 'workflow_dispatch'
        env:
          INFECTION_BADGE_API_KEY: ${{ secrets.INFECTION_BADGE_API_KEY }}
        run: infection --threads=max --no-interaction --log-verbosity=none --logger-github=false<|MERGE_RESOLUTION|>--- conflicted
+++ resolved
@@ -34,17 +34,13 @@
           - ubuntu-latest
     steps:
       - name: Checkout code
-<<<<<<< HEAD
-        uses: actions/checkout@v4
+        uses: actions/checkout@v6
         with:
           fetch-depth: 2
-=======
-        uses: actions/checkout@v6
->>>>>>> 0a25ad68
 
       - name: Checkout base ref code
         if: github.event_name == 'pull_request'
-        uses: actions/checkout@v4
+        uses: actions/checkout@v6
         with:
           ref: ${{ github.base_ref }}
 

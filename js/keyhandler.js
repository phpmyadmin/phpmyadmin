--- conflicted
+++ resolved
@@ -5,18 +5,6 @@
   * @param object   event data
   */
 
-<<<<<<< HEAD
-AJAX.registerTeardown('keyhandler.js', function () {
-    $('#table_columns').die('keydown');
-    $('table.insertRowTable').die('keydown');
-});
-
-AJAX.registerOnload('keyhandler.js', function () {
-    $('#table_columns').live('keydown', function (event) {
-        onKeyDownArrowsHandler(event.originalEvent);
-    });
-    $('table.insertRowTable').live('keydown', function (event) {
-=======
 AJAX.registerTeardown('keyhandler.js', function() {
     $('#table_columns').die('keydown keyup');
     $('table.insertRowTable').die('keydown keyup');
@@ -27,11 +15,10 @@
         onKeyDownArrowsHandler(event.originalEvent);
     });
     $('table.insertRowTable').live('keydown keyup', function(event) {
->>>>>>> 5dc0c7a2
         onKeyDownArrowsHandler(event.originalEvent);
     });
 });
-console.log("cd");
+
 function onKeyDownArrowsHandler(e)
 {
     e = e || window.event;

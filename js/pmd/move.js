--- conflicted
+++ resolved
@@ -567,18 +567,11 @@
 function Save2(callback)
 {
     _change = 0;
-<<<<<<< HEAD
-    var poststr = 'IS_AJAX=1&server=' + server + '&db=' + db + '&token=' + token + '&die_save_pos=1&selected_page=' + selected_page;
-    poststr += Get_url_pos();
-    makeRequest('pmd_save_pos.php', poststr);
-    if (callback != null) {
-        callback();
-=======
     if (pmd_tables_enabled) {
         var poststr = 'IS_AJAX=1&server=' + server + '&db=' + db + '&token=' + token + '&die_save_pos=1&selected_page=' + selected_page;
         poststr += Get_url_pos();
         makeRequest('pmd_save_pos.php', poststr);
-        if (callback !== null) {
+        if (callback != null) {
             callback();
         }
     } else {
@@ -588,7 +581,6 @@
                 callback();
             }
         });
->>>>>>> 0d099f69
     }
 }
 
@@ -631,13 +623,8 @@
                     if (page.pg_nr) {
                         selected_page = page.pg_nr;
                     }
-<<<<<<< HEAD
-                    $('#page_name').text(name);
+                    $('#page_name').text(page.page_descr);
                     if (callback != null) {
-=======
-                    $('#page_name').text(page.page_descr);
-                    if (callback !== null) {
->>>>>>> 0d099f69
                         callback();
                     }
                 });

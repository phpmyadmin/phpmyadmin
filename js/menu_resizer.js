--- conflicted
+++ resolved
@@ -58,11 +58,7 @@
     MenuResizer.prototype.resize = function () {
         var wmax = this.widthCalculator.call(this.$container);
         var windowWidth = $(window).width();
-<<<<<<< HEAD
-        var $submenu = this.$container.find('.submenu').last();
-=======
-        var $submenu = this.$container.find('.nav-item.dropdown:last');
->>>>>>> ae0577ab
+        var $submenu = this.$container.find('.nav-item.dropdown').last();
         var submenuW = $submenu.outerWidth(true);
         var $submenuUl = $submenu.find('.dropdown-menu');
         var $li = this.$container.find('> li');

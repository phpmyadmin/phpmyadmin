--- conflicted
+++ resolved
@@ -62,17 +62,11 @@
         if (event.ctrlKey) {
             event.preventDefault();
             url = removeColumnFromMultiSort(url, $(this).parent());
-<<<<<<< HEAD
-            AJAX.source = $(this);
-            PMA_ajaxShowMessage();
-            $.get(url, {'ajax_request' : true, 'ajax_page_request' : true}, AJAX.responseHandler);
-=======
             if (url) {
                 AJAX.source = $(this);
                 PMA_ajaxShowMessage();
                 $.get(url, {'ajax_request' : true, 'ajax_page_request' : true}, AJAX.responseHandler);
             }
->>>>>>> adceb3af
         } else if (event.shiftKey) {
             event.preventDefault();
             AJAX.source = $(this);

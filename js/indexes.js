--- conflicted
+++ resolved
@@ -18,108 +18,6 @@
      * @var Object Table header for the size column.
      */
     $size_header = $('#index_columns thead tr th:nth-child(2)');
-    /**
-     * @var Object Inputs to specify the columns for the index.
-     */
-    $column_inputs = $('select[name="index[columns][names][]"]');
-    /**
-     * @var Object Inputs to specify sizes for columns of the index.
-     */
-    $size_inputs = $('input[name="index[columns][sub_parts][]"]');
-    /**
-     * @var Object Span containg the controllers to add more columns
-     */
-    $add_more = $('#addMoreColumns');
-
-<<<<<<< HEAD
-    // Gets the elements pointers
-    var the_idx_name = document.forms['index_frm'].elements['index[Key_name]'];
-    var the_idx_type = document.forms['index_frm'].elements['index[Index_type]'];
-
-    // Index is a primary key
-    if (the_idx_type.options[0].value == 'PRIMARY' && the_idx_type.options[0].selected) {
-        document.forms['index_frm'].elements['index[Key_name]'].value = 'PRIMARY';
-        if (typeof(the_idx_name.disabled) != 'undefined') {
-            document.forms['index_frm'].elements['index[Key_name]'].disabled = true;
-        }
-    }
-
-    // Other cases
-    else {
-        if (the_idx_name.value == 'PRIMARY') {
-            document.forms['index_frm'].elements['index[Key_name]'].value = '';
-        }
-        if (typeof(the_idx_name.disabled) != 'undefined') {
-            document.forms['index_frm'].elements['index[Key_name]'].disabled = false;
-        }
-=======
-    if ($select_index_type.val() == 'SPATIAL') {
-        // Disable and hide the size column
-        $size_header.hide();
-        $size_inputs.each(function(){
-            $(this)
-                .attr('disabled', true)
-                .parent('td').hide();
-        });
-
-        // Disable and hide the columns of the index other than the first one
-        var initial = true;
-        $column_inputs.each(function() {
-            $column_input = $(this);
-            if (! initial) {
-                $column_input
-                    .attr('disabled', true)
-                    .parent('td').hide();
-            } else {
-                initial = false;
-            }
-        });
-
-        // Hide controllers to add more columns
-        $add_more.hide();
-    } else {
-        // Enable and show the size column
-        $size_header.show();
-        $size_inputs.each(function() {
-            $(this)
-                .attr('disabled', false)
-                .parent('td').show();
-        });
-
-        // Enable and show the columns of the index
-        $column_inputs.each(function() {
-            $(this)
-                .attr('disabled', false)
-                .parent('td').show();
-        });
-
-        // Show controllers to add more columns
-        $add_more.show();
->>>>>>> 7f5cbe9f
-    }
-}
-
-/**#@+
- * @namespace   jQuery
- */
-
-<<<<<<< HEAD
-onload = checkIndexName;
-
-/**
- * Hides/shows the inputs and submits appropriately depending
- * on whether the index type chosen is 'SPATIAL' or not.
- */
-function checkIndexType()
-{
-    /**
-     * @var Object Dropdown to select the index type.
-     */
-    $select_index_type = $('#select_index_type');
-    /**
-     * @var Object Table header for the size column.
-     */
-    $size_header = $('thead tr th:nth-child(2)');
     /**
      * @var Object Inputs to specify the columns for the index.
      */
@@ -195,23 +93,6 @@
  */
 $(document).ready(function() {
     checkIndexType();
-    $('#select_index_type').bind('change', checkIndexType);
-});
-
-=======
-/**
- * @description <p>Ajax scripts for table index page</p>
- *
- * Actions ajaxified here:
- * <ul>
- * <li>Showing/hiding inputs depending on the index type chosen</li>
- * </ul>
- *
- * @name        document.ready
- * @memberOf    jQuery
- */
-$(document).ready(function() {
-    checkIndexType();
     checkIndexName("index_frm");
     $('#select_index_type').live('change', function(event){
         event.preventDefault();
@@ -220,5 +101,4 @@
     });
 });
 
->>>>>>> 7f5cbe9f
 /**#@- */
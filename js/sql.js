--- conflicted
+++ resolved
@@ -424,11 +424,7 @@
 
         var phrase = $(this).val();
         // Set same value to both Filter rows fields.
-<<<<<<< HEAD
-        $(".filter_rows[data-for='" + unique_id + "']").val(phrase);
-=======
-        $(".filter_rows").not(this).val(phrase);
->>>>>>> e874cafe
+        $(".filter_rows[data-for='" + unique_id + "']").not(this).val(phrase);
         // Handle colspan.
         $target_table.find("thead > tr").prepend(dummy_th);
         $.uiTableFilter($target_table, phrase, target_columns);

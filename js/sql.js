--- conflicted
+++ resolved
@@ -100,13 +100,10 @@
     $('th.column_heading.marker').die('click');
     $(window).unbind('scroll');
     $(".filter_rows").die("keyup");
-<<<<<<< HEAD
     $('body').off('click','a.browse_foreign');
     $('body').off('click', '#simulate_dml');
     $('body').off('keyup', '#sqlqueryform');
-=======
     $('body').off('click', '#resultsForm.ajax button[name="submit_mult"]');
->>>>>>> eef8565b
 });
 
 /**
@@ -444,7 +441,6 @@
     });
     // Filter row handling. --ENDS--
 
-<<<<<<< HEAD
     $('body').on('keyup', '#sqlqueryform', function () {
         PMA_handleSimulateQueryButton();
     });
@@ -528,7 +524,8 @@
                 PMA_ajaxShowMessage(PMA_messages.strErrorProcessingRequest);
             }
         });
-=======
+    });
+
     /**
      * Handles mutli submits of results browsing page such as edit, delete and export
      */
@@ -539,8 +536,6 @@
         var submitData = $form.serialize() + '&ajax_request=true&ajax_page_request=true&submit_mult=' + $button.val();
         PMA_ajaxShowMessage();
         $.get($form.attr('action'), submitData, AJAX.responseHandler);
->>>>>>> eef8565b
-    });
 }); // end $()
 
 /**

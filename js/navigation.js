/* vim: set expandtab sw=4 ts=4 sts=4: */
/**
 * function used in or for navigation panel
 *
 * @package phpMyAdmin-Navigation
 */

/* global isStorageSupported, setupConfigTabs, setupRestoreField, setupValidation */ // js/config.js
/* global RTE */ // js/rte.js

var Navigation = {};

/**
 * updates the tree state in sessionStorage
 *
 * @returns void
 */
Navigation.treeStateUpdate = function () {
    // update if session storage is supported
    if (isStorageSupported('sessionStorage')) {
        var storage = window.sessionStorage;
        // try catch necessary here to detect whether
        // content to be stored exceeds storage capacity
        try {
            storage.setItem('navTreePaths', JSON.stringify(Navigation.traverseForPaths()));
            storage.setItem('server', CommonParams.get('server'));
            storage.setItem('token', CommonParams.get('token'));
        } catch (error) {
            // storage capacity exceeded & old navigation tree
            // state is no more valid, so remove it
            storage.removeItem('navTreePaths');
            storage.removeItem('server');
            storage.removeItem('token');
        }
    }
};

/**
 * updates the filter state in sessionStorage
 *
 * @returns void
 */
Navigation.filterStateUpdate = function (filterName, filterValue) {
    if (isStorageSupported('sessionStorage')) {
        var storage = window.sessionStorage;
        try {
            var currentFilter = $.extend({}, JSON.parse(storage.getItem('navTreeSearchFilters')));
            var filter = {};
            filter[filterName] = filterValue;
            currentFilter = $.extend(currentFilter, filter);
            storage.setItem('navTreeSearchFilters', JSON.stringify(currentFilter));
        } catch (error) {
            storage.removeItem('navTreeSearchFilters');
        }
    }
};

/**
 * restores the filter state on navigation reload
 *
 * @returns void
 */
Navigation.filterStateRestore = function () {
    if (isStorageSupported('sessionStorage')
        && typeof window.sessionStorage.navTreeSearchFilters !== 'undefined'
    ) {
        var searchClauses = JSON.parse(window.sessionStorage.navTreeSearchFilters);
        if (Object.keys(searchClauses).length < 1) {
            return;
        }
        // restore database filter if present and not empty
        if (searchClauses.hasOwnProperty('dbFilter')
            && searchClauses.dbFilter.length
        ) {
            var $obj = $('#pma_navigation_tree');
            if (! $obj.data('fastFilter')) {
                $obj.data(
                    'fastFilter',
                    new Navigation.FastFilter.Filter($obj, '')
                );
            }
            $obj.find('li.fast_filter.db_fast_filter input.searchClause')
                .val(searchClauses.dbFilter)
                .trigger('keyup');
        }
        // find all table filters present in the tree
        var $tableFilters = $('#pma_navigation_tree li.database')
            .children('div.list_container')
            .find('li.fast_filter input.searchClause');
        // restore table filters
        $tableFilters.each(function () {
            $obj = $(this).closest('div.list_container');
            // aPath associated with this filter
            var filterName = $(this).siblings('input[name=aPath]').val();
            // if this table's filter has a state stored in storage
            if (searchClauses.hasOwnProperty(filterName)
                && searchClauses[filterName].length
            ) {
                // clear state if item is not visible,
                // happens when table filter becomes invisible
                // as db filter has already been applied
                if (! $obj.is(':visible')) {
                    Navigation.filterStateUpdate(filterName, '');
                    return true;
                }
                if (! $obj.data('fastFilter')) {
                    $obj.data(
                        'fastFilter',
                        new Navigation.FastFilter.Filter($obj, '')
                    );
                }
                $(this).val(searchClauses[filterName])
                    .trigger('keyup');
            }
        });
    }
};

/**
 * Loads child items of a node and executes a given callback
 *
 * @param isNode
 * @param $expandElem expander
 * @param callback    callback function
 *
 * @returns void
 */
Navigation.loadChildNodes = function (isNode, $expandElem, callback) {
    var $destination = null;
    var params = null;

    if (isNode) {
        if (!$expandElem.hasClass('expander')) {
            return;
        }
        $destination = $expandElem.closest('li');
        params = {
            'aPath': $expandElem.find('span.aPath').text(),
            'vPath': $expandElem.find('span.vPath').text(),
            'pos': $expandElem.find('span.pos').text(),
            'pos2_name': $expandElem.find('span.pos2_name').text(),
            'pos2_value': $expandElem.find('span.pos2_value').text(),
            'searchClause': '',
            'searchClause2': ''
        };
        if ($expandElem.closest('ul').hasClass('search_results')) {
            params.searchClause = Navigation.FastFilter.getSearchClause();
            params.searchClause2 = Navigation.FastFilter.getSearchClause2($expandElem);
        }
    } else {
        $destination = $('#pma_navigation_tree_content');
        params = {
            'aPath': $expandElem.attr('aPath'),
            'vPath': $expandElem.attr('vPath'),
            'pos': $expandElem.attr('pos'),
            'pos2_name': '',
            'pos2_value': '',
            'searchClause': '',
            'searchClause2': ''
        };
    }

    var url = $('#pma_navigation').find('a.navigation_url').attr('href');
    $.get(url, params, function (data) {
        if (typeof data !== 'undefined' && data.success === true) {
            $destination.find('div.list_container').remove(); // FIXME: Hack, there shouldn't be a list container there
            if (isNode) {
                $destination.append(data.message);
                $expandElem.addClass('loaded');
            } else {
                $destination.html(data.message);
                $destination.children()
                    .first()
                    .css({
                        border: '0px',
                        margin: '0em',
                        padding : '0em'
                    })
                    .slideDown('slow');
            }
            if (data.errors) {
                var $errors = $(data.errors);
                if ($errors.children().length > 0) {
                    $('#pma_errors').replaceWith(data.errors);
                }
            }
            if (callback && typeof callback === 'function') {
                callback(data);
            }
        } else if (data.redirect_flag === '1') {
            if (window.location.href.indexOf('?') === -1) {
                window.location.href += '?session_expired=1';
            } else {
                window.location.href += CommonParams.get('arg_separator') + 'session_expired=1';
            }
            window.location.reload();
        } else {
            var $throbber = $expandElem.find('img.throbber');
            $throbber.hide();
            var $icon = $expandElem.find('img.ic_b_plus');
            $icon.show();
            Functions.ajaxShowMessage(data.error, false);
        }
    });
};

/**
 * Collapses a node in navigation tree.
 *
 * @param $expandElem expander
 *
 * @returns void
 */
Navigation.collapseTreeNode = function ($expandElem) {
    var $children = $expandElem.closest('li').children('div.list_container');
    var $icon = $expandElem.find('img');
    if ($expandElem.hasClass('loaded')) {
        if ($icon.is('.ic_b_minus')) {
            $icon.removeClass('ic_b_minus').addClass('ic_b_plus');
            $children.slideUp('fast');
        }
    }
    $expandElem.trigger('blur');
    $children.promise().done(Navigation.treeStateUpdate);
};

/**
 * Traverse the navigation tree backwards to generate all the actual
 * and virtual paths, as well as the positions in the pagination at
 * various levels, if necessary.
 *
 * @return Object
 */
Navigation.traverseForPaths = function () {
    var params = {
        pos: $('#pma_navigation_tree').find('div.dbselector select').val()
    };
    if ($('#navi_db_select').length) {
        return params;
    }
    var count = 0;
    $('#pma_navigation_tree').find('a.expander:visible').each(function () {
        if ($(this).find('img').is('.ic_b_minus') &&
            $(this).closest('li').find('div.list_container .ic_b_minus').length === 0
        ) {
            params['n' + count + '_aPath'] = $(this).find('span.aPath').text();
            params['n' + count + '_vPath'] = $(this).find('span.vPath').text();

            var pos2Name = $(this).find('span.pos2_name').text();
            if (! pos2Name) {
                pos2Name = $(this)
                    .parent()
                    .parent()
                    .find('span.pos2_name:last')
                    .text();
            }
            var pos2Value = $(this).find('span.pos2_value').text();
            if (! pos2Value) {
                pos2Value = $(this)
                    .parent()
                    .parent()
                    .find('span.pos2_value:last')
                    .text();
            }

            params['n' + count + '_pos2_name'] = pos2Name;
            params['n' + count + '_pos2_value'] = pos2Value;

            params['n' + count + '_pos3_name'] = $(this).find('span.pos3_name').text();
            params['n' + count + '_pos3_value'] = $(this).find('span.pos3_value').text();
            count++;
        }
    });
    return params;
};

/**
 * Executed on page load
 */
$(function () {
    if (! $('#pma_navigation').length) {
        // Don't bother running any code if the navigation is not even on the page
        return;
    }

    // Do not let the page reload on submitting the fast filter
    $(document).on('submit', '.fast_filter', function (event) {
        event.preventDefault();
    });

    // Fire up the resize handlers
    new Navigation.ResizeHandler();

    /**
     * opens/closes (hides/shows) tree elements
     * loads data via ajax
     */
    $(document).on('click', '#pma_navigation_tree a.expander', function (event) {
        event.preventDefault();
        event.stopImmediatePropagation();
        var $icon = $(this).find('img');
        if ($icon.is('.ic_b_plus')) {
            Navigation.expandTreeNode($(this));
        } else {
            Navigation.collapseTreeNode($(this));
        }
    });

    /**
     * Register event handler for click on the reload
     * navigation icon at the top of the panel
     */
    $(document).on('click', '#pma_navigation_reload', function (event) {
        event.preventDefault();

        // Find the loading symbol and show it
        var $iconThrobberSrc = $('#pma_navigation').find('.throbber');
        $iconThrobberSrc.show();
        // TODO Why is a loading symbol both hidden, and invisible?
        $iconThrobberSrc.css('visibility', '');

        // Callback to be used to hide the loading symbol when done reloading
        function hideNav () {
            $iconThrobberSrc.hide();
        }

        // Reload the navigation
        Navigation.reload(hideNav);
    });

    $(document).on('change', '#navi_db_select',  function () {
        if (! $(this).val()) {
            CommonParams.set('db', '');
            Navigation.reload();
        }
        $(this).closest('form').trigger('submit');
    });

    /**
     * Register event handler for click on the collapse all
     * navigation icon at the top of the navigation tree
     */
    $(document).on('click', '#pma_navigation_collapse', function (event) {
        event.preventDefault();
        $('#pma_navigation_tree').find('a.expander').each(function () {
            var $icon = $(this).find('img');
            if ($icon.is('.ic_b_minus')) {
                $(this).trigger('click');
            }
        });
    });

    /**
     * Register event handler to toggle
     * the 'link with main panel' icon on mouseenter.
     */
    $(document).on('mouseenter', '#pma_navigation_sync', function (event) {
        event.preventDefault();
        var synced = $('#pma_navigation_tree').hasClass('synced');
        var $img = $('#pma_navigation_sync').children('img');
        if (synced) {
            $img.removeClass('ic_s_link').addClass('ic_s_unlink');
        } else {
            $img.removeClass('ic_s_unlink').addClass('ic_s_link');
        }
    });

    /**
     * Register event handler to toggle
     * the 'link with main panel' icon on mouseout.
     */
    $(document).on('mouseout', '#pma_navigation_sync', function (event) {
        event.preventDefault();
        var synced = $('#pma_navigation_tree').hasClass('synced');
        var $img = $('#pma_navigation_sync').children('img');
        if (synced) {
            $img.removeClass('ic_s_unlink').addClass('ic_s_link');
        } else {
            $img.removeClass('ic_s_link').addClass('ic_s_unlink');
        }
    });

    /**
     * Register event handler to toggle
     * the linking with main panel behavior
     */
    $(document).on('click', '#pma_navigation_sync', function (event) {
        event.preventDefault();
        var synced = $('#pma_navigation_tree').hasClass('synced');
        var $img = $('#pma_navigation_sync').children('img');
        if (synced) {
            $img
                .removeClass('ic_s_unlink')
                .addClass('ic_s_link')
                .attr('alt', Messages.linkWithMain)
                .attr('title', Messages.linkWithMain);
            $('#pma_navigation_tree')
                .removeClass('synced')
                .find('li.selected')
                .removeClass('selected');
        } else {
            $img
                .removeClass('ic_s_link')
                .addClass('ic_s_unlink')
                .attr('alt', Messages.unlinkWithMain)
                .attr('title', Messages.unlinkWithMain);
            $('#pma_navigation_tree').addClass('synced');
            Navigation.showCurrent();
        }
    });

    /**
     * Bind all "fast filter" events
     */
    $(document).on('click', '#pma_navigation_tree li.fast_filter span', Navigation.FastFilter.events.clear);
    $(document).on('focus', '#pma_navigation_tree li.fast_filter input.searchClause', Navigation.FastFilter.events.focus);
    $(document).on('blur', '#pma_navigation_tree li.fast_filter input.searchClause', Navigation.FastFilter.events.blur);
    $(document).on('keyup', '#pma_navigation_tree li.fast_filter input.searchClause', Navigation.FastFilter.events.keyup);

    /**
     * Ajax handler for pagination
     */
    $(document).on('click', '#pma_navigation_tree div.pageselector a.ajax', function (event) {
        event.preventDefault();
        Navigation.treePagination($(this));
    });

    /**
     * Node highlighting
     */
    $(document).on(
        'mouseover',
        '#pma_navigation_tree.highlight li:not(.fast_filter)',
        function () {
            if ($('li:visible', this).length === 0) {
                $(this).addClass('activePointer');
            }
        }
    );
    $(document).on(
        'mouseout',
        '#pma_navigation_tree.highlight li:not(.fast_filter)',
        function () {
            $(this).removeClass('activePointer');
        }
    );

    /** Create a Routine, Trigger or Event */
    $(document).on('click', 'li.new_procedure a.ajax, li.new_function a.ajax', function (event) {
        event.preventDefault();
        var dialog = new RTE.Object('routine');
        dialog.editorDialog(1, $(this));
    });
    $(document).on('click', 'li.new_trigger a.ajax', function (event) {
        event.preventDefault();
        var dialog = new RTE.Object('trigger');
        dialog.editorDialog(1, $(this));
    });
    $(document).on('click', 'li.new_event a.ajax', function (event) {
        event.preventDefault();
        var dialog = new RTE.Object('event');
        dialog.editorDialog(1, $(this));
    });

    /** Edit Routines, Triggers or Events */
    $(document).on('click', 'li.procedure > a.ajax, li.function > a.ajax', function (event) {
        event.preventDefault();
        var dialog = new RTE.Object('routine');
        dialog.editorDialog(0, $(this));
    });
    $(document).on('click', 'li.trigger > a.ajax', function (event) {
        event.preventDefault();
        var dialog = new RTE.Object('trigger');
        dialog.editorDialog(0, $(this));
    });
    $(document).on('click', 'li.event > a.ajax', function (event) {
        event.preventDefault();
        var dialog = new RTE.Object('event');
        dialog.editorDialog(0, $(this));
    });

    /** Execute Routines */
    $(document).on('click', 'li.procedure div a.ajax img,' +
        ' li.function div a.ajax img', function (event) {
        event.preventDefault();
        var dialog = new RTE.Object('routine');
        dialog.executeDialog($(this).parent());
    });
    /** Export Triggers and Events */
    $(document).on('click', 'li.trigger div:eq(1) a.ajax img,' +
        ' li.event div:eq(1) a.ajax img', function (event) {
        event.preventDefault();
        var dialog = new RTE.Object();
        dialog.exportDialog($(this).parent());
    });

    /** New index */
    $(document).on('click', '#pma_navigation_tree li.new_index a.ajax', function (event) {
        event.preventDefault();
        var url = $(this).attr('href').substr(
            $(this).attr('href').indexOf('?') + 1
        ) + CommonParams.get('arg_separator') + 'ajax_request=true';
        var title = Messages.strAddIndex;
        Functions.indexEditorDialog(url, title);
    });

    /** Edit index */
    $(document).on('click', 'li.index a.ajax', function (event) {
        event.preventDefault();
        var url = $(this).attr('href').substr(
            $(this).attr('href').indexOf('?') + 1
        ) + CommonParams.get('arg_separator') + 'ajax_request=true';
        var title = Messages.strEditIndex;
        Functions.indexEditorDialog(url, title);
    });

    /** New view */
    $(document).on('click', 'li.new_view a.ajax', function (event) {
        event.preventDefault();
        Functions.createViewDialog($(this));
    });

    /** Hide navigation tree item */
    $(document).on('click', 'a.hideNavItem.ajax', function (event) {
        event.preventDefault();
        var argSep = CommonParams.get('arg_separator');
        var params = $(this).getPostData();
        params += argSep + 'ajax_request=true' + argSep + 'server=' + CommonParams.get('server');
        $.ajax({
            type: 'POST',
            data: params,
            url: $(this).attr('href'),
            success: function (data) {
                if (typeof data !== 'undefined' && data.success === true) {
                    Navigation.reload();
                } else {
                    Functions.ajaxShowMessage(data.error);
                }
            }
        });
    });

    /** Display a dialog to choose hidden navigation items to show */
    $(document).on('click', 'a.showUnhide.ajax', function (event) {
        event.preventDefault();
        var $msg = Functions.ajaxShowMessage();
        var argSep = CommonParams.get('arg_separator');
        var params = $(this).getPostData();
        params += argSep + 'ajax_request=true';
        $.post($(this).attr('href'), params, function (data) {
            if (typeof data !== 'undefined' && data.success === true) {
                Functions.ajaxRemoveMessage($msg);
                var buttonOptions = {};
                buttonOptions[Messages.strClose] = function () {
                    $(this).dialog('close');
                };
                $('<div></div>')
                    .attr('id', 'unhideNavItemDialog')
                    .append(data.message)
                    .dialog({
                        width: 400,
                        minWidth: 200,
                        modal: true,
                        buttons: buttonOptions,
                        title: Messages.strUnhideNavItem,
                        close: function () {
                            $(this).remove();
                        }
                    });
            } else {
                Functions.ajaxShowMessage(data.error);
            }
        });
    });

    /** Show a hidden navigation tree item */
    $(document).on('click', 'a.unhideNavItem.ajax', function (event) {
        event.preventDefault();
        var $tr = $(this).parents('tr');
        var $hiddenTableCount = $tr.parents('tbody').children().length;
        var $hideDialogBox = $tr.closest('div.ui-dialog');
        var $msg = Functions.ajaxShowMessage();
        var argSep = CommonParams.get('arg_separator');
        var params = $(this).getPostData();
        params += argSep + 'ajax_request=true' + argSep + 'server=' + CommonParams.get('server');
        $.ajax({
            type: 'POST',
            data: params,
            url: $(this).attr('href'),
            success: function (data) {
                Functions.ajaxRemoveMessage($msg);
                if (typeof data !== 'undefined' && data.success === true) {
                    $tr.remove();
                    if ($hiddenTableCount === 1) {
                        $hideDialogBox.remove();
                    }
                    Navigation.reload();
                } else {
                    Functions.ajaxShowMessage(data.error);
                }
            }
        });
    });

    // Add/Remove favorite table using Ajax.
    $(document).on('click', '.favorite_table_anchor', function (event) {
        event.preventDefault();
        var $self = $(this);
        var anchorId = $self.attr('id');
        if ($self.data('favtargetn') !== null) {
            if ($('a[data-favtargets="' + $self.data('favtargetn') + '"]').length > 0) {
                $('a[data-favtargets="' + $self.data('favtargetn') + '"]').trigger('click');
                return;
            }
        }

        $.ajax({
            url: $self.attr('href'),
            cache: false,
            type: 'POST',
            data: {
                'favoriteTables': (isStorageSupported('localStorage') && typeof window.localStorage.favoriteTables !== 'undefined')
                    ? window.localStorage.favoriteTables
                    : '',
                'server': CommonParams.get('server'),
            },
            success: function (data) {
                if (data.changes) {
                    $('#pma_favorite_list').html(data.list);
                    $('#' + anchorId).parent().html(data.anchor);
                    Functions.tooltip(
                        $('#' + anchorId),
                        'a',
                        $('#' + anchorId).attr('title')
                    );
                    // Update localStorage.
                    if (isStorageSupported('localStorage')) {
                        window.localStorage.favoriteTables = data.favoriteTables;
                    }
                } else {
                    Functions.ajaxShowMessage(data.message);
                }
            }
        });
    });
    // Check if session storage is supported
    if (isStorageSupported('sessionStorage')) {
        var storage = window.sessionStorage;
        // remove tree from storage if Navi_panel config form is submitted
        $(document).on('submit', 'form.config-form', function () {
            storage.removeItem('navTreePaths');
        });
        // Initialize if no previous state is defined
        if ($('#pma_navigation_tree_content').length &&
            typeof storage.navTreePaths === 'undefined'
        ) {
            Navigation.reload();
        } else if (CommonParams.get('server') === storage.server &&
            CommonParams.get('token') === storage.token
        ) {
            // Reload the tree to the state before page refresh
            Navigation.reload(Navigation.filterStateRestore, JSON.parse(storage.navTreePaths));
        } else {
            // If the user is different
            Navigation.treeStateUpdate();
            Navigation.reload();
        }
    }
});

/**
 * Expands a node in navigation tree.
 *
 * @param $expandElem expander
 * @param callback    callback function
 *
 * @returns void
 */
Navigation.expandTreeNode = function ($expandElem, callback) {
    var $children = $expandElem.closest('li').children('div.list_container');
    var $icon = $expandElem.find('img');
    if ($expandElem.hasClass('loaded')) {
        if ($icon.is('.ic_b_plus')) {
            $icon.removeClass('ic_b_plus').addClass('ic_b_minus');
            $children.slideDown('fast');
        }
        if (callback && typeof callback === 'function') {
            callback.call();
        }
        $children.promise().done(Navigation.treeStateUpdate);
    } else {
        var $throbber = $('#pma_navigation').find('.throbber')
            .first()
            .clone()
            .css({ visibility: 'visible', display: 'block' })
            .on('click', false);
        $icon.hide();
        $throbber.insertBefore($icon);

        Navigation.loadChildNodes(true, $expandElem, function (data) {
            if (typeof data !== 'undefined' && data.success === true) {
                var $destination = $expandElem.closest('li');
                $icon.removeClass('ic_b_plus').addClass('ic_b_minus');
                $children = $destination.children('div.list_container');
                $children.slideDown('fast');
                if ($destination.find('ul > li').length === 1) {
                    $destination.find('ul > li')
                        .find('a.expander.container')
                        .trigger('click');
                }
                if (callback && typeof callback === 'function') {
                    callback.call();
                }
                Navigation.showFullName($destination);
            } else {
                Functions.ajaxShowMessage(data.error, false);
            }
            $icon.show();
            $throbber.remove();
            $children.promise().done(Navigation.treeStateUpdate);
        });
    }
    $expandElem.trigger('blur');
};

/**
 * Auto-scrolls the newly chosen database
 *
 * @param  object   $element    The element to set to view
 * @param  boolean  $forceToTop Whether to force scroll to top
 *
 */
Navigation.scrollToView = function ($element, $forceToTop) {
    Navigation.filterStateRestore();
    var $container = $('#pma_navigation_tree_content');
    var elemTop = $element.offset().top - $container.offset().top;
    var textHeight = 20;
    var scrollPadding = 20; // extra padding from top of bottom when scrolling to view
    if (elemTop < 0 || $forceToTop) {
        $container.stop().animate({
            scrollTop: elemTop + $container.scrollTop() - scrollPadding
        });
    } else if (elemTop + textHeight > $container.height()) {
        $container.stop().animate({
            scrollTop: elemTop + textHeight - $container.height() + $container.scrollTop() + scrollPadding
        });
    }
};

/**
 * Expand the navigation and highlight the current database or table/view
 *
 * @returns void
 */
Navigation.showCurrent = function () {
    var db = CommonParams.get('db');
    var table = CommonParams.get('table');

    var autoexpand = $('#pma_navigation_tree').hasClass('autoexpand');

    $('#pma_navigation_tree')
        .find('li.selected')
        .removeClass('selected');
    var $dbItem;
    if (db) {
        $dbItem = findLoadedItem(
            $('#pma_navigation_tree').find('> div'), db, 'database', !table
        );
        if ($('#navi_db_select').length &&
            $('option:selected', $('#navi_db_select')).length
        ) {
            if (! Navigation.selectCurrentDatabase()) {
                return;
            }
            // If loaded database in navigation is not same as current one
            if ($('#pma_navigation_tree_content').find('span.loaded_db:first').text()
                !== $('#navi_db_select').val()
            ) {
                Navigation.loadChildNodes(false, $('option:selected', $('#navi_db_select')), function () {
                    handleTableOrDb(table, $('#pma_navigation_tree_content'));
                    var $children = $('#pma_navigation_tree_content').children('div.list_container');
                    $children.promise().done(Navigation.treeStateUpdate);
                });
            } else {
                handleTableOrDb(table, $('#pma_navigation_tree_content'));
            }
        } else if ($dbItem) {
            fullExpand(table, $dbItem);
        }
    } else if ($('#navi_db_select').length && $('#navi_db_select').val()) {
        $('#navi_db_select').val('').hide().trigger('change');
    } else if (autoexpand && $('#pma_navigation_tree_content > ul > li.database').length === 1) {
        // automatically expand the list if there is only single database

        // find the name of the database
        var dbItemName = '';

        $('#pma_navigation_tree_content > ul > li.database').children('a').each(function () {
            var name = $(this).text();
            if (!dbItemName && name.trim()) { // if the name is not empty, it is the desired element
                dbItemName = name;
            }
        });

        $dbItem = findLoadedItem(
            $('#pma_navigation_tree').find('> div'), dbItemName, 'database', !table
        );

        fullExpand(table, $dbItem);
    }
    Navigation.showFullName($('#pma_navigation_tree'));

    function fullExpand (table, $dbItem) {
        var $expander = $dbItem.children('div:first').children('a.expander');
        // if not loaded or loaded but collapsed
        if (! $expander.hasClass('loaded') ||
            $expander.find('img').is('.ic_b_plus')
        ) {
            Navigation.expandTreeNode($expander, function () {
                handleTableOrDb(table, $dbItem);
            });
        } else {
            handleTableOrDb(table, $dbItem);
        }
    }

    function handleTableOrDb (table, $dbItem) {
        if (table) {
            loadAndHighlightTableOrView($dbItem, table);
        } else {
            var $container = $dbItem.children('div.list_container');
            var $tableContainer = $container.children('ul').children('li.tableContainer');
            if ($tableContainer.length > 0) {
                var $expander = $tableContainer.children('div:first').children('a.expander');
                $tableContainer.addClass('selected');
                Navigation.expandTreeNode($expander, function () {
                    Navigation.scrollToView($dbItem, true);
                });
            } else {
                Navigation.scrollToView($dbItem, true);
            }
        }
    }

    function findLoadedItem ($container, name, clazz, doSelect) {
        var ret = false;
        $container.children('ul').children('li').each(function () {
            var $li = $(this);
            // this is a navigation group, recurse
            if ($li.is('.navGroup')) {
                var $container = $li.children('div.list_container');
                var $childRet = findLoadedItem(
                    $container, name, clazz, doSelect
                );
                if ($childRet) {
                    ret = $childRet;
                    return false;
                }
            } else { // this is a real navigation item
                // name and class matches
                if (((clazz && $li.is('.' + clazz)) || ! clazz) &&
                        $li.children('a').text() === name) {
                    if (doSelect) {
                        $li.addClass('selected');
                    }
                    // taverse up and expand and parent navigation groups
                    $li.parents('.navGroup').each(function () {
                        var $cont = $(this).children('div.list_container');
                        if (! $cont.is(':visible')) {
                            $(this)
                                .children('div:first')
                                .children('a.expander')
                                .trigger('click');
                        }
                    });
                    ret = $li;
                    return false;
                }
            }
        });
        return ret;
    }

    function loadAndHighlightTableOrView ($dbItem, itemName) {
        var $container = $dbItem.children('div.list_container');
        var $expander;
        var $whichItem = isItemInContainer($container, itemName, 'li.table, li.view');
        // If item already there in some container
        if ($whichItem) {
            // get the relevant container while may also be a subcontainer
            var $relatedContainer = $whichItem.closest('li.subContainer').length
                ? $whichItem.closest('li.subContainer')
                : $dbItem;
            $whichItem = findLoadedItem(
                $relatedContainer.children('div.list_container'),
                itemName, null, true
            );
            // Show directly
            showTableOrView($whichItem, $relatedContainer.children('div:first').children('a.expander'));
        // else if item not there, try loading once
        } else {
            var $subContainers = $dbItem.find('.subContainer');
            // If there are subContainers i.e. tableContainer or viewContainer
            if ($subContainers.length > 0) {
                var $containers = [];
                $subContainers.each(function (index) {
                    $containers[index] = $(this);
                    $expander = $containers[index]
                        .children('div:first')
                        .children('a.expander');
                    if (! $expander.hasClass('loaded')) {
                        loadAndShowTableOrView($expander, $containers[index], itemName);
                    }
                });
            // else if no subContainers
            } else {
                $expander = $dbItem
                    .children('div:first')
                    .children('a.expander');
                if (! $expander.hasClass('loaded')) {
                    loadAndShowTableOrView($expander, $dbItem, itemName);
                }
            }
        }
    }

    function loadAndShowTableOrView ($expander, $relatedContainer, itemName) {
        Navigation.loadChildNodes(true, $expander, function () {
            var $whichItem = findLoadedItem(
                $relatedContainer.children('div.list_container'),
                itemName, null, true
            );
            if ($whichItem) {
                showTableOrView($whichItem, $expander);
            }
        });
    }

    function showTableOrView ($whichItem, $expander) {
        Navigation.expandTreeNode($expander, function () {
            if ($whichItem) {
                Navigation.scrollToView($whichItem, false);
            }
        });
    }

    function isItemInContainer ($container, name, clazz) {
        var $whichItem = null;
        var $items = $container.find(clazz);
        $items.each(function () {
            if ($(this).children('a').text() === name) {
                $whichItem = $(this);
                return false;
            }
        });
        return $whichItem;
    }
};

/**
 * Disable navigation panel settings
 *
 * @return void
 */
Navigation.disableSettings = function () {
    $('#pma_navigation_settings_icon').addClass('hide');
    $('#pma_navigation_settings').remove();
};

/**
 * Ensure that navigation panel settings is properly setup.
 * If not, set it up
 *
 * @return void
 */
Navigation.ensureSettings = function (selflink) {
    $('#pma_navigation_settings_icon').removeClass('hide');

    if (!$('#pma_navigation_settings').length) {
        var params = {
            getNaviSettings: true,
            server: CommonParams.get('server'),
        };
        var url = $('#pma_navigation').find('a.navigation_url').attr('href');
        $.post(url, params, function (data) {
            if (typeof data !== 'undefined' && data.success) {
                $('#pma_navi_settings_container').html(data.message);
                setupRestoreField();
                setupValidation();
                setupConfigTabs();
                $('#pma_navigation_settings').find('form').attr('action', selflink);
            } else {
                Functions.ajaxShowMessage(data.error);
            }
        });
    } else {
        $('#pma_navigation_settings').find('form').attr('action', selflink);
    }
};

/**
 * Reloads the whole navigation tree while preserving its state
 *
 * @param  function     the callback function
 * @param  Object       stored navigation paths
 *
 * @return void
 */
Navigation.reload = function (callback, paths) {
    var params = {
        'reload': true,
        'no_debug': true,
        'server': CommonParams.get('server'),
    };
    var pathsLocal = paths || Navigation.traverseForPaths();
    $.extend(params, pathsLocal);
    if ($('#navi_db_select').length) {
        params.db = CommonParams.get('db');
        requestNaviReload(params);
        return;
    }
    requestNaviReload(params);

    function requestNaviReload (params) {
        var url = $('#pma_navigation').find('a.navigation_url').attr('href');
        $.post(url, params, function (data) {
            if (typeof data !== 'undefined' && data.success) {
                $('#pma_navigation_tree').html(data.message).children('div').show();
                if ($('#pma_navigation_tree').hasClass('synced')) {
                    Navigation.selectCurrentDatabase();
                    Navigation.showCurrent();
                }
                // Fire the callback, if any
                if (typeof callback === 'function') {
                    callback.call();
                }
                Navigation.treeStateUpdate();
            } else {
                Functions.ajaxShowMessage(data.error);
            }
        });
    }
};

Navigation.selectCurrentDatabase = function () {
    var $naviDbSelect = $('#navi_db_select');

    if (!$naviDbSelect.length) {
        return false;
    }

    if (CommonParams.get('db')) { // db selected
        $naviDbSelect.show();
    }

    $naviDbSelect.val(CommonParams.get('db'));
    return $naviDbSelect.val() === CommonParams.get('db');
};

/**
 * Handles any requests to change the page in a branch of a tree
 *
 * This can be called from link click or select change event handlers
 *
 * @param object $this A jQuery object that points to the element that
 * initiated the action of changing the page
 *
 * @return void
 */
Navigation.treePagination = function ($this) {
    var $msgbox = Functions.ajaxShowMessage();
    var isDbSelector = $this.closest('div.pageselector').is('.dbselector');
    var url;
    var params;
    if ($this[0].tagName === 'A') {
        url = $this.attr('href');
        params = 'ajax_request=true';
    } else { // tagName === 'SELECT'
        url = 'navigation.php';
        params = $this.closest('form').serialize() + CommonParams.get('arg_separator') + 'ajax_request=true';
    }
    var searchClause = Navigation.FastFilter.getSearchClause();
    if (searchClause) {
        params += CommonParams.get('arg_separator') + 'searchClause=' + encodeURIComponent(searchClause);
    }
    if (isDbSelector) {
        params += CommonParams.get('arg_separator') + 'full=true';
    } else {
        var searchClause2 = Navigation.FastFilter.getSearchClause2($this);
        if (searchClause2) {
            params += CommonParams.get('arg_separator') + 'searchClause2=' + encodeURIComponent(searchClause2);
        }
    }
    $.post(url, params, function (data) {
        if (typeof data !== 'undefined' && data.success) {
            Functions.ajaxRemoveMessage($msgbox);
            var val;
            if (isDbSelector) {
                val = Navigation.FastFilter.getSearchClause();
                $('#pma_navigation_tree')
                    .html(data.message)
                    .children('div')
                    .show();
                if (val) {
                    $('#pma_navigation_tree')
                        .find('li.fast_filter input.searchClause')
                        .val(val);
                }
            } else {
                var $parent = $this.closest('div.list_container').parent();
                val = Navigation.FastFilter.getSearchClause2($this);
                $this.closest('div.list_container').html(
                    $(data.message).children().show()
                );
                if (val) {
                    $parent.find('li.fast_filter input.searchClause').val(val);
                }
                $parent.find('span.pos2_value:first').text(
                    $parent.find('span.pos2_value:last').text()
                );
                $parent.find('span.pos3_value:first').text(
                    $parent.find('span.pos3_value:last').text()
                );
            }
        } else {
            Functions.ajaxShowMessage(data.error);
            Functions.handleRedirectAndReload(data);
        }
        Navigation.treeStateUpdate();
    });
};

/**
 * @var ResizeHandler Custom object that manages the resizing of the navigation
 *
 * XXX: Must only be ever instanciated once
 * XXX: Inside event handlers the 'this' object is accessed as 'event.data.resize_handler'
 */
Navigation.ResizeHandler = function () {
    /**
     * @var int panelWidth Used by the collapser to know where to go
     *                      back to when uncollapsing the panel
     */
    this.panelWidth = 0;
    /**
     * @var string left Used to provide support for RTL languages
     */
    this.left = $('html').attr('dir') === 'ltr' ? 'left' : 'right';
    /**
     * Adjusts the width of the navigation panel to the specified value
     *
     * @param {int} position Navigation width in pixels
     *
     * @return void
     */
    this.setWidth = function (position) {
        var pos = position;
        if (typeof pos !== 'number') {
            pos = 240;
        }
        var $resizer = $('#pma_navigation_resizer');
        var resizerWidth = $resizer.width();
        var $collapser = $('#pma_navigation_collapser');
        var windowWidth = $(window).width();
        $('#pma_navigation').width(pos);
        $('body').css('margin-' + this.left, pos + 'px');
        // Issue #15127 : Adding fixed positioning to menubar
        // Issue #15570 : Panels on homescreen go underneath of floating menubar
        $('#floating_menubar')
            .css('margin-' + this.left, $('#pma_navigation').width() + $('#pma_navigation_resizer').width())
            .css(this.left, 0)
            .css({
                'position': 'fixed',
                'top': 0,
                'width': '100%',
                'z-index': 99
<<<<<<< HEAD
            });
=======
            })
            .append($('#serverinfo'))
            .append($('#topmenucontainer'));
>>>>>>> 086f4402
        // Allow the DOM to render, then adjust the padding on the body
        setTimeout(function () {
            $('body').css(
                'padding-top',
                $('#floating_menubar').outerHeight(true)
            );
        }, 2);
        $('#pma_console')
            .css('margin-' + this.left, (pos + resizerWidth) + 'px');
        $resizer.css(this.left, pos + 'px');
        if (pos === 0) {
            $collapser
                .css(this.left, pos + resizerWidth)
                .html(this.getSymbol(pos))
                .prop('title', Messages.strShowPanel);
        } else if (windowWidth > 768) {
            $collapser
                .css(this.left, pos)
                .html(this.getSymbol(pos))
                .prop('title', Messages.strHidePanel);
            $('#pma_navigation_resizer').css({ 'width': '3px' });
        } else {
            $collapser
                .css(this.left, windowWidth - 22)
                .html(this.getSymbol(100))
                .prop('title', Messages.strHidePanel);
            $('#pma_navigation').width(windowWidth);
            $('body').css('margin-' + this.left, '0px');
            $('#pma_navigation_resizer').css({ 'width': '0px' });
        }
        setTimeout(function () {
            $(window).trigger('resize');
        }, 4);
    };
    /**
     * Returns the horizontal position of the mouse,
     * relative to the outer side of the navigation panel
     *
     * @param int pos Navigation width in pixels
     *
     * @return void
     */
    this.getPos = function (event) {
        var pos = event.pageX;
        var windowWidth = $(window).width();
        var windowScroll = $(window).scrollLeft();
        pos = pos - windowScroll;
        if (this.left !== 'left') {
            pos = windowWidth - event.pageX;
        }
        if (pos < 0) {
            pos = 0;
        } else if (pos + 100 >= windowWidth) {
            pos = windowWidth - 100;
        } else {
            this.panelWidth = 0;
        }
        return pos;
    };
    /**
     * Returns the HTML code for the arrow symbol used in the collapser
     *
     * @param int width The width of the panel
     *
     * @return string
     */
    this.getSymbol = function (width) {
        if (this.left === 'left') {
            if (width === 0) {
                return '&rarr;';
            } else {
                return '&larr;';
            }
        } else {
            if (width === 0) {
                return '&larr;';
            } else {
                return '&rarr;';
            }
        }
    };
    /**
     * Event handler for initiating a resize of the panel
     *
     * @param object e Event data (contains a reference to Navigation.ResizeHandler)
     *
     * @return void
     */
    this.mousedown = function (event) {
        event.preventDefault();
        $(document)
            .on('mousemove', { 'resize_handler': event.data.resize_handler },
                $.throttle(event.data.resize_handler.mousemove, 4))
            .on('mouseup', { 'resize_handler': event.data.resize_handler },
                event.data.resize_handler.mouseup);
        $('body').css('cursor', 'col-resize');
    };
    /**
     * Event handler for terminating a resize of the panel
     *
     * @param object e Event data (contains a reference to Navigation.ResizeHandler)
     *
     * @return void
     */
    this.mouseup = function (event) {
        $('body').css('cursor', '');
        Functions.configSet('NavigationWidth', event.data.resize_handler.getPos(event));
        $('#topmenu').menuResizer('resize');
        $(document)
            .off('mousemove')
            .off('mouseup');
    };
    /**
     * Event handler for updating the panel during a resize operation
     *
     * @param object e Event data (contains a reference to Navigation.ResizeHandler)
     *
     * @return void
     */
    this.mousemove = function (event) {
        event.preventDefault();
        var pos = event.data.resize_handler.getPos(event);
        event.data.resize_handler.setWidth(pos);
        if ($('.sticky_columns').length !== 0) {
            Sql.handleAllStickyColumns();
        }
    };
    /**
     * Event handler for collapsing the panel
     *
     * @param object e Event data (contains a reference to Navigation.ResizeHandler)
     *
     * @return void
     */
    this.collapse = function (event) {
        event.preventDefault();
        var panelWidth = event.data.resize_handler.panelWidth;
        var width = $('#pma_navigation').width();
        if (width === 0 && panelWidth === 0) {
            panelWidth = 240;
        }
        Functions.configSet('NavigationWidth', panelWidth);
        event.data.resize_handler.setWidth(panelWidth);
        event.data.resize_handler.panelWidth = width;
    };
    /**
     * Event handler for resizing the navigation tree height on window resize
     *
     * @return void
     */
    this.treeResize = function () {
        var $nav = $('#pma_navigation');
        var $navTree = $('#pma_navigation_tree');
        var $navHeader = $('#pma_navigation_header');
        var $navTreeContent = $('#pma_navigation_tree_content');
        var height = ($nav.height() - $navHeader.height());

        height = height > 50 ? height : 800; // keep min. height
        $navTree.height(height);
        if ($navTreeContent.length > 0) {
            $navTreeContent.height(height - $navTreeContent.position().top);
        } else {
            // TODO: in fast filter search response there is no #pma_navigation_tree_content, needs to be added in php
            $navTree.css({
                'overflow-y': 'auto'
            });
        }
        // Set content bottom space beacuse of console
        $('body').css('margin-bottom', $('#pma_console').height() + 'px');
    };
    // Hide the pma_navigation initially when loaded on mobile
    if ($(window).width() < 768) {
        this.setWidth(0);
    } else {
        this.setWidth(Functions.configGet('NavigationWidth', false));
        $('#topmenu').menuResizer('resize');
    }
    // Register the events for the resizer and the collapser
    $(document).on('mousedown', '#pma_navigation_resizer', { 'resize_handler': this }, this.mousedown);
    $(document).on('click', '#pma_navigation_collapser', { 'resize_handler': this }, this.collapse);

    // Add the correct arrow symbol to the collapser
    $('#pma_navigation_collapser').html(this.getSymbol($('#pma_navigation').width()));
    // Fix navigation tree height
    $(window).on('resize', this.treeResize);
    // need to call this now and then, browser might decide
    // to show/hide horizontal scrollbars depending on page content width
    setInterval(this.treeResize, 2000);
    this.treeResize();
};

/**
 * @var object FastFilter Handles the functionality that allows filtering
 *                            of the items in a branch of the navigation tree
 */
Navigation.FastFilter = {
    /**
     * Construct for the asynchronous fast filter functionality
     *
     * @param object $this        A jQuery object pointing to the list container
     *                            which is the nearest parent of the fast filter
     * @param string searchClause The query string for the filter
     *
     * @return new Navigation.FastFilter.Filter object
     */
    Filter: function ($this, searchClause) {
        /**
         * @var object $this A jQuery object pointing to the list container
         *                   which is the nearest parent of the fast filter
         */
        this.$this = $this;
        /**
         * @var bool searchClause The query string for the filter
         */
        this.searchClause = searchClause;
        /**
         * @var object $clone A clone of the original contents
         *                    of the navigation branch before
         *                    the fast filter was applied
         */
        this.$clone = $this.clone();
        /**
         * @var object xhr A reference to the ajax request that is currently running
         */
        this.xhr = null;
        /**
         * @var int timeout Used to delay the request for asynchronous search
         */
        this.timeout = null;

        var $filterInput = $this.find('li.fast_filter input.searchClause');
        if ($filterInput.length !== 0 &&
            $filterInput.val() !== '' &&
            $filterInput.val() !== $filterInput[0].defaultValue
        ) {
            this.request();
        }
    },
    /**
     * Gets the query string from the database fast filter form
     *
     * @return string
     */
    getSearchClause: function () {
        var retval = '';
        var $input = $('#pma_navigation_tree')
            .find('li.fast_filter.db_fast_filter input.searchClause');
        if ($input.length && $input.val() !== $input[0].defaultValue) {
            retval = $input.val();
        }
        return retval;
    },
    /**
     * Gets the query string from a second level item's fast filter form
     * The retrieval is done by trasversing the navigation tree backwards
     *
     * @return string
     */
    getSearchClause2: function ($this) {
        var $filterContainer = $this.closest('div.list_container');
        var $filterInput = $([]);
        if ($filterContainer
            .find('li.fast_filter:not(.db_fast_filter) input.searchClause')
            .length !== 0) {
            $filterInput = $filterContainer
                .find('li.fast_filter:not(.db_fast_filter) input.searchClause');
        }
        var searchClause2 = '';
        if ($filterInput.length !== 0 &&
            $filterInput.first().val() !== $filterInput[0].defaultValue
        ) {
            searchClause2 = $filterInput.val();
        }
        return searchClause2;
    },
    /**
     * @var hash events A list of functions that are bound to DOM events
     *                  at the top of this file
     */
    events: {
        focus: function () {
            var $obj = $(this).closest('div.list_container');
            if (! $obj.data('fastFilter')) {
                $obj.data(
                    'fastFilter',
                    new Navigation.FastFilter.Filter($obj, $(this).val())
                );
            }
            if ($(this).val() === this.defaultValue) {
                $(this).val('');
            } else {
                $(this).trigger('select');
            }
        },
        blur: function () {
            if ($(this).val() === '') {
                $(this).val(this.defaultValue);
            }
            var $obj = $(this).closest('div.list_container');
            if ($(this).val() === this.defaultValue && $obj.data('fastFilter')) {
                $obj.data('fastFilter').restore();
            }
        },
        keyup: function (event) {
            var $obj = $(this).closest('div.list_container');
            var str = '';
            if ($(this).val() !== this.defaultValue && $(this).val() !== '') {
                $obj.find('div.pageselector').hide();
                str = $(this).val();
            }

            /**
             * FIXME at the server level a value match is done while on
             * the client side it is a regex match. These two should be aligned
             */

            // regex used for filtering.
            var regex;
            try {
                regex = new RegExp(str, 'i');
            } catch (err) {
                return;
            }

            // this is the div that houses the items to be filtered by this filter.
            var outerContainer;
            if ($(this).closest('li.fast_filter').is('.db_fast_filter')) {
                outerContainer = $('#pma_navigation_tree_content');
            } else {
                outerContainer = $obj;
            }

            // filters items that are directly under the div as well as grouped in
            // groups. Does not filter child items (i.e. a database search does
            // not filter tables)
            var itemFilter = function ($curr) {
                $curr.children('ul').children('li.navGroup').each(function () {
                    $(this).children('div.list_container').each(function () {
                        itemFilter($(this)); // recursive
                    });
                });
                $curr.children('ul').children('li').children('a').not('.container').each(function () {
                    if (regex.test($(this).text())) {
                        $(this).parent().show().removeClass('hidden');
                    } else {
                        $(this).parent().hide().addClass('hidden');
                    }
                });
            };
            itemFilter(outerContainer);

            // hides containers that does not have any visible children
            var containerFilter = function ($curr) {
                $curr.children('ul').children('li.navGroup').each(function () {
                    var $group = $(this);
                    $group.children('div.list_container').each(function () {
                        containerFilter($(this)); // recursive
                    });
                    $group.show().removeClass('hidden');
                    if ($group.children('div.list_container').children('ul')
                        .children('li').not('.hidden').length === 0) {
                        $group.hide().addClass('hidden');
                    }
                });
            };
            containerFilter(outerContainer);

            if ($(this).val() !== this.defaultValue && $(this).val() !== '') {
                if (! $obj.data('fastFilter')) {
                    $obj.data(
                        'fastFilter',
                        new Navigation.FastFilter.Filter($obj, $(this).val())
                    );
                } else {
                    if (event.keyCode === 13) {
                        $obj.data('fastFilter').update($(this).val());
                    }
                }
            } else if ($obj.data('fastFilter')) {
                $obj.data('fastFilter').restore(true);
            }
            // update filter state
            var filterName;
            if ($(this).attr('name') === 'searchClause2') {
                filterName = $(this).siblings('input[name=aPath]').val();
            } else {
                filterName = 'dbFilter';
            }
            Navigation.filterStateUpdate(filterName, $(this).val());
        },
        clear: function (event) {
            event.stopPropagation();
            // Clear the input and apply the fast filter with empty input
            var filter = $(this).closest('div.list_container').data('fastFilter');
            if (filter) {
                filter.restore();
            }
            var value = $(this).prev()[0].defaultValue;
            $(this).prev().val(value).trigger('keyup');
        }
    }
};
/**
 * Handles a change in the search clause
 *
 * @param string searchClause The query string for the filter
 *
 * @return void
 */
Navigation.FastFilter.Filter.prototype.update = function (searchClause) {
    if (this.searchClause !== searchClause) {
        this.searchClause = searchClause;
        this.request();
    }
};
/**
 * After a delay of 250mS, initiates a request to retrieve search results
 * Multiple calls to this function will always abort the previous request
 *
 * @return void
 */
Navigation.FastFilter.Filter.prototype.request = function () {
    var self = this;
    if (self.$this.find('li.fast_filter').find('img.throbber').length === 0) {
        self.$this.find('li.fast_filter').append(
            $('<div class="throbber"></div>').append(
                $('#pma_navigation_content')
                    .find('img.throbber')
                    .clone()
                    .css({ visibility: 'visible', display: 'block' })
            )
        );
    }
    if (self.xhr) {
        self.xhr.abort();
    }
    var url = $('#pma_navigation').find('a.navigation_url').attr('href');
    var params = self.$this.find('> ul > li > form.fast_filter').first().serialize();

    if (self.$this.find('> ul > li > form.fast_filter:first input[name=searchClause]').length === 0) {
        var $input = $('#pma_navigation_tree').find('li.fast_filter.db_fast_filter input.searchClause');
        if ($input.length && $input.val() !== $input[0].defaultValue) {
            params += CommonParams.get('arg_separator') + 'searchClause=' + encodeURIComponent($input.val());
        }
    }
    self.xhr = $.ajax({
        url: url,
        type: 'post',
        dataType: 'json',
        data: params,
        complete: function (jqXHR, status) {
            if (status !== 'abort') {
                var data = JSON.parse(jqXHR.responseText);
                self.$this.find('li.fast_filter').find('div.throbber').remove();
                if (data && data.results) {
                    self.swap.apply(self, [data.message]);
                }
            }
        }
    });
};
/**
 * Replaces the contents of the navigation branch with the search results
 *
 * @param string list The search results
 *
 * @return void
 */
Navigation.FastFilter.Filter.prototype.swap = function (list) {
    this.$this
        .html($(list).html())
        .children()
        .show()
        .end()
        .find('li.fast_filter input.searchClause')
        .val(this.searchClause);
    this.$this.data('fastFilter', this);
};
/**
 * Restores the navigation to the original state after the fast filter is cleared
 *
 * @param bool focus Whether to also focus the input box of the fast filter
 *
 * @return void
 */
Navigation.FastFilter.Filter.prototype.restore = function (focus) {
    if (this.$this.children('ul').first().hasClass('search_results')) {
        this.$this.html(this.$clone.html()).children().show();
        this.$this.data('fastFilter', this);
        if (focus) {
            this.$this.find('li.fast_filter input.searchClause').trigger('focus');
        }
    }
    this.searchClause = '';
    this.$this.find('div.pageselector').show();
    this.$this.find('div.throbber').remove();
};

/**
 * Show full name when cursor hover and name not shown completely
 *
 * @param object $containerELem Container element
 *
 * @return void
 */
Navigation.showFullName = function ($containerELem) {
    $containerELem.find('.hover_show_full').on('mouseenter', function () {
        /** mouseenter */
        var $this = $(this);
        var thisOffset = $this.offset();
        if ($this.text() === '') {
            return;
        }
        var $parent = $this.parent();
        if (($parent.offset().left + $parent.outerWidth())
           < (thisOffset.left + $this.outerWidth())) {
            var $fullNameLayer = $('#full_name_layer');
            if ($fullNameLayer.length === 0) {
                $('body').append('<div id="full_name_layer" class="hide"></div>');
                $('#full_name_layer').mouseleave(function () {
                    /** mouseleave */
                    $(this).addClass('hide')
                        .removeClass('hovering');
                }).on('mouseenter', function () {
                    /** mouseenter */
                    $(this).addClass('hovering');
                });
                $fullNameLayer = $('#full_name_layer');
            }
            $fullNameLayer.removeClass('hide');
            $fullNameLayer.css({ left: thisOffset.left, top: thisOffset.top });
            $fullNameLayer.html($this.clone());
            setTimeout(function () {
                if (! $fullNameLayer.hasClass('hovering')) {
                    $fullNameLayer.trigger('mouseleave');
                }
            }, 200);
        }
    });
};<|MERGE_RESOLUTION|>--- conflicted
+++ resolved
@@ -1174,13 +1174,9 @@
                 'top': 0,
                 'width': '100%',
                 'z-index': 99
-<<<<<<< HEAD
-            });
-=======
             })
             .append($('#serverinfo'))
             .append($('#topmenucontainer'));
->>>>>>> 086f4402
         // Allow the DOM to render, then adjust the padding on the body
         setTimeout(function () {
             $('body').css(

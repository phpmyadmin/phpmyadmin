--- conflicted
+++ resolved
@@ -1008,21 +1008,6 @@
                 }
             });
             var container_filter = function ($curr, str) {
-<<<<<<< HEAD
-                $curr.children('li').children('a.container').each(function () {
-                    var $group = $(this).parent().children('ul');
-                    if ($group.children('li').children('a.container').length > 0) {
-                        container_filter($group); // recursive
-                    }
-                    $group.parent().show().removeClass('hidden');
-                    if ($group.children().not('.hidden').length === 0) {
-                        $group.parent().hide().addClass('hidden');
-                    }
-                });
-            };
-            container_filter($obj, str);
-            if ($(this).val() != this.defaultValue && $(this).val() !== '') {
-=======
                 $curr.children('ul').children('li.navGroup').each(function() {
                     var $group = $(this);
                     $group.children('div.list_container').each(function() {
@@ -1040,8 +1025,7 @@
             } else {
                 container_filter($obj, str);
             }
-            if ($(this).val() != this.defaultValue && $(this).val() != '') {
->>>>>>> 3c89e2ca
+            if ($(this).val() != this.defaultValue && $(this).val() !== '') {
                 if (! $obj.data('fastFilter')) {
                     $obj.data(
                         'fastFilter',

<?php
/* vim: set expandtab sw=4 ts=4 sts=4: */
/**
 * Concatenates several js files to reduce the number of
 * http requests sent to the server
 *
 * @package PhpMyAdmin
 */

if (!defined('TESTSUITE')) {
    chdir('..');

    // Close session early as we won't write anything there
    session_write_close();

    // Send correct type
    header('Content-Type: text/javascript; charset=UTF-8');
    // Enable browser cache for 1 hour
    header('Expires: ' . gmdate('D, d M Y H:i:s', time() + 3600) . ' GMT');

    // When a token is not presented, even though whitelisted arrays are removed
    // in PMA_removeRequestVars(). This is a workaround for that.
    $_GET['scripts'] = json_encode($_GET['scripts']);

<<<<<<< HEAD
    // Avoid loading the full common.inc.php because this would add many
    // non-js-compatible stuff like DOCTYPE
    define('PMA_MINIMUM_COMMON', true);
    require_once './libraries/common.inc.php';
}
=======
// Avoid loading the full common.inc.php because this would add many
// non-js-compatible stuff like DOCTYPE
define('PMA_MINIMUM_COMMON', true);
define('PMA_PATH_TO_BASEDIR', '../');
require_once './libraries/common.inc.php';
>>>>>>> fb3b722d

$buffer = PMA\libraries\OutputBuffering::getInstance();
$buffer->start();
if (!defined('TESTSUITE')) {
    register_shutdown_function(
        function () {
            echo PMA\libraries\OutputBuffering::getInstance()->getContents();
        }
    );
}

$_GET['scripts'] = json_decode($_GET['scripts']);
if (! empty($_GET['scripts']) && is_array($_GET['scripts'])) {
    // Only up to 10 scripts as this is what we generate
    foreach (array_slice($_GET['scripts'], 0, 10) as $script) {
        // Sanitise filename
        $script_name = 'js';

        $path = explode("/", $script);
        foreach ($path as $filename) {
            // Allow alphanumeric, "." and "-" chars only, no files starting
            // with .
            if (preg_match("@^[\w][\w\.-]+$@", $filename)) {
                $script_name .= DIRECTORY_SEPARATOR . $filename;
            }
        }

        // Output file contents
        if (preg_match("@\.js$@", $script_name) && is_readable($script_name)) {
            readfile($script_name);
            echo ";\n\n";
        }
    }
}

if (isset($_GET['call_done'])) {
    echo "AJAX.scriptHandler.done();";
}<|MERGE_RESOLUTION|>--- conflicted
+++ resolved
@@ -22,19 +22,12 @@
     // in PMA_removeRequestVars(). This is a workaround for that.
     $_GET['scripts'] = json_encode($_GET['scripts']);
 
-<<<<<<< HEAD
     // Avoid loading the full common.inc.php because this would add many
     // non-js-compatible stuff like DOCTYPE
     define('PMA_MINIMUM_COMMON', true);
+    define('PMA_PATH_TO_BASEDIR', '../');
     require_once './libraries/common.inc.php';
 }
-=======
-// Avoid loading the full common.inc.php because this would add many
-// non-js-compatible stuff like DOCTYPE
-define('PMA_MINIMUM_COMMON', true);
-define('PMA_PATH_TO_BASEDIR', '../');
-require_once './libraries/common.inc.php';
->>>>>>> fb3b722d
 
 $buffer = PMA\libraries\OutputBuffering::getInstance();
 $buffer->start();

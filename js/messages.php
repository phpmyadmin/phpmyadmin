<?php
/* vim: set expandtab sw=4 ts=4 sts=4: */
/**
 * Exporting of translated messages from PHP to Javascript
 *
 * @package phpMyAdmin
 */

chdir('..');

// Send correct type:
header('Content-Type: text/javascript; charset=UTF-8');

// Cache output in client - the nocache query parameter makes sure that this
// file is reloaded when config changes
header('Expires: ' . gmdate('D, d M Y H:i:s', time() + 3600) . ' GMT');

// Avoid loading the full common.inc.php because this would add many
// non-js-compatible stuff like DOCTYPE
define('PMA_MINIMUM_COMMON', true);
require_once './libraries/common.inc.php';
// But this one is needed for PMA_escapeJsString()
require_once './libraries/js_escape.lib.php';

$js_messages['strClickToSelect'] = __('Click to select');
$js_messages['strClickToUnselect'] = __('Click to unselect');
$js_messages['strNoDropDatabases'] = $cfg['AllowUserDropDatabase'] ? '' : __('"DROP DATABASE" statements are disabled.');

/* For confirmations */
$js_messages['strDoYouReally'] = __('Do you really want to ');
$js_messages['strDropDatabaseStrongWarning'] = __('You are about to DESTROY a complete database!');
$js_messages['strDropTableStrongWarning'] = __('You are about to DESTROY a complete table!');
$js_messages['strTruncateTableStrongWarning'] = __('You are about to TRUNCATE a complete table!');
$js_messages['strDeleteTrackingData'] = __('Delete tracking data for this table');
$js_messages['strDeletingTrackingData'] = __('Deleting tracking data');
$js_messages['strDroppingPrimaryKeyIndex'] = __('Dropping Primary Key/Index');
$js_messages['strOperationTakesLongTime'] = __('This operation could take a long time. Proceed anyway?');

/* For blobstreaming */
$js_messages['strBLOBRepositoryDisableStrongWarning'] = __('You are about to DISABLE a BLOB Repository!');
$js_messages['strBLOBRepositoryDisableAreYouSure'] = sprintf(__('Are you sure you want to disable all BLOB references for database %s?'), PMA_escapeJsString($GLOBALS['db']));

/* For indexes */
$js_messages['strFormEmpty'] = __('Missing value in the form!');
$js_messages['strNotNumber'] = __('This is not a number!');

/* Charts */
/* l10n: Default description for the y-Axis of Charts */
$js_messages['strTotalCount'] = __('Total count');

/* For server_privileges.js */
$js_messages['strHostEmpty'] = __('The host name is empty!');
$js_messages['strUserEmpty'] = __('The user name is empty!');
$js_messages['strPasswordEmpty'] = __('The password is empty!');
$js_messages['strPasswordNotSame'] = __('The passwords aren\'t the same!');
$js_messages['strAddUser'] = __('Add user');
$js_messages['strReloadingPrivileges'] = __('Reloading Privileges');
$js_messages['strRemovingSelectedUsers'] = __('Removing Selected Users');
$js_messages['strClose'] = __('Close');

/* for server_status.js */
$js_messages['strEdit'] = __('Edit');

$js_messages['strLiveTrafficChart'] = __('Live traffic chart');
$js_messages['strLiveConnChart'] = __('Live conn./process chart');
$js_messages['strLiveQueryChart'] = __('Live query chart');

$js_messages['strStaticData'] = __('Static data');
/* l10n: Total number of queries */
$js_messages['strTotal'] = __('Total');
/* l10n: Other, small valued, queries */
$js_messages['strOther'] = __('Other');
/* l10n: Thousands separator */
$js_messages['strThousandsSeperator'] = __(',');
/* l10n: Decimal separator */
$js_messages['strDecimalSeperator'] = __('.');

$js_messages['strChartKBSent'] = __('KiB sent since last refresh');
$js_messages['strChartKBReceived'] = __('KiB received since last refresh');
$js_messages['strChartServerTraffic'] = __('Server traffic (in KiB)');
$js_messages['strChartConnections'] = __('Connections since last refresh');
$js_messages['strChartProcesses'] = __('Processes');
$js_messages['strChartConnectionsTitle'] = __('Connections / Processes');
/* l10n: Questions is the name of a MySQL Status variable */
$js_messages['strChartIssuedQueries'] = __('Questions since last refresh');
/* l10n: Questions is the name of a MySQL Status variable */
$js_messages['strChartIssuedQueriesTitle'] = __('Questions (executed statements by the server)');

$js_messages['strChartQueryPie'] = __('Query statistics');

/* server status monitor */
$js_messages['strSystemCPUUsage'] = __('System CPU Usage');
$js_messages['strSystemMemory'] = __('System memory');
$js_messages['strSystemSwap'] = __('System swap');
$js_messages['strMiB'] = __('MiB');
$js_messages['strKiB'] = __('KiB');

$js_messages['strAverageLoad'] = __('Average load');
/* l10n: Questions is the name of a MySQL Status variable */
$js_messages['strQuestions'] = __('Questions');
$js_messages['strTraffic'] = __('Traffic');
$js_messages['strSettings'] = __('Settings');
$js_messages['strRemoveChart'] = __('Remove chart');
$js_messages['strEditChart'] = __('Edit labels and series');
$js_messages['strAddChart'] = __('Add chart to grid');
$js_messages['strClose'] = __('Close');
$js_messages['strAddOneSeriesWarning'] = __('Please add at least one variable to the series');
$js_messages['strNone'] = __('None');
$js_messages['strResumeMonitor'] = __('Resume monitor');
$js_messages['strPauseMonitor'] = __('Pause monitor');
/* Monitor: Instructions Dialog */
$js_messages['strBothLogOn'] = __('general_log and slow_query_log is enabled.');
$js_messages['strGenLogOn'] = __('general_log is enabled.');
$js_messages['strSlowLogOn'] = __('slow_query_log is enabled.');
$js_messages['strBothLogOff'] = __('slow_query_log and general_log is disabled.');
$js_messages['strLogOutNotTable'] = __('log_output is not set to TABLE.');
$js_messages['strLogOutIsTable'] = __('log_output is set to TABLE.');
$js_messages['strSmallerLongQueryTimeAdvice'] = __('slow_query_log is enabled, but the server logs only queries that take longer than %d seconds. It is advisable to set this long_query_time 0-2 seconds, depending on your system.');
$js_messages['strLongQueryTimeSet'] = __('long_query_time is set to %d second(s).');
$js_messages['strSettingsAppliedGlobal'] = __('Following settings will be applied globally and reset to default on server restart:');
/* l10n: %s is FILE or TABLE */
$js_messages['strSetLogOutput'] = __('Set log_output to %s');
/* l10n: Enable in this context means setting a status variable to ON */
$js_messages['strEnableVar'] = __('Enable %s');
/* l10n: Disable in this context means setting a status variable to OFF */
$js_messages['strDisableVar'] = __('Disable %s');
/* l10n: %d seconds */
$js_messages['setSetLongQueryTime'] = __('Set long_query_time to %ds');
$js_messages['strNoSuperUser'] = __('You don\'t have super user rights to change this variables. Please log in as root account or contact your database administrator.');
$js_messages['strChangeSettings'] = __('Change settings');
$js_messages['strCurrentSettings'] = __('Current settings');

$js_messages['strChartTitle'] = __('Chart Title');
/* l10n: As in differential values */
$js_messages['strDifferential'] = __('Differential');
$js_messages['strDividedBy'] = __('Divided by %s:');

$js_messages['strSelectedTimeRange'] = __('Selected time range:');
$js_messages['strGroupInserts'] = __('Group together INSERTs into same table');
$js_messages['strLogAnalyseInfo'] = __('<p>Choose from which log you want the statistics to be generated from.</p> Results are grouped by query text.');
$js_messages['strFromSlowLog'] = __('From slow log');
$js_messages['strFromGeneralLog'] = __('From general log');
$js_messages['strAnalysingLogs'] = __('Analysing & loading logs. This may take a while.');
$js_messages['strCountColumnExplanation'] = __('This columns shows the amount of identical queries that are grouped together. However only the SQL Text is being compared, thus the queries other attributes such as start time may differ.');
$js_messages['strMoreCountColumnExplanation'] = __('Since grouping of INSERTs queries has been selected, INSERT queries into the same table are also being grouped together, disregarding of the inserted data.');
$js_messages['strLogDataLoaded'] = __('Log data loaded. Queries executed in this time span:');

$js_messages['strJumpToTable'] = __('Jump to Log table');
$js_messages['strNoDataFound'] = __('Log analysed, but not data found in this time span.');

/* For inline query editing */
$js_messages['strGo'] = __('Go');
$js_messages['strCancel'] = __('Cancel');

/* For Ajax Notifications */
$js_messages['strLoading'] = __('Loading');
$js_messages['strProcessingRequest'] = __('Processing Request');
$js_messages['strErrorProcessingRequest'] = __('Error in Processing Request');
$js_messages['strDroppingColumn'] = __('Dropping Column');
$js_messages['strAddingPrimaryKey'] = __('Adding Primary Key');
$js_messages['strOK'] = __('OK');

/* For db_operations.js */
$js_messages['strRenamingDatabases'] = __('Renaming Databases');
$js_messages['strReloadDatabase'] = __('Reload Database');
$js_messages['strCopyingDatabase'] = __('Copying Database');
$js_messages['strChangingCharset'] = __('Changing Charset');
$js_messages['strTableMustHaveAtleastOneColumn'] = __('Table must have at least one column');
$js_messages['strCreateTable'] = __('Create Table');
$js_messages['strYes'] = __('Yes');
$js_messages['strNo'] = __('No');

/* For db_stucture.js */
$js_messages['strInsertTable'] = __('Insert Table');
$js_messages['strHideIndexes'] = __('Hide indexes');
$js_messages['strShowIndexes'] = __('Show indexes');

/* For db_search.js */
$js_messages['strSearching'] = __('Searching');
$js_messages['strHideSearchResults'] = __('Hide search results');
$js_messages['strShowSearchResults'] = __('Show search results');
$js_messages['strBrowsing'] = __('Browsing');
$js_messages['strDeleting'] = __('Deleting');

/* For db_routines.js */
$js_messages['MissingReturn'] = __('The definition of a stored function must contain a RETURN statement!');
<<<<<<< HEAD
$js_messages['strValueTooLong'] = __('Value too long in the form!');
=======
>>>>>>> 7f5cbe9f

/* For import.js */
$js_messages['strImportCSV'] = __('Note: If the file contains multiple tables, they will be combined into one');

/* For sql.js */
$js_messages['strHideQueryBox'] = __('Hide query box');
$js_messages['strShowQueryBox'] = __('Show query box');
$js_messages['strInlineEdit'] = __('Inline Edit');
$js_messages['strEdit'] = __('Edit');
$js_messages['strSave'] = __('Save');
$js_messages['strHide'] = __('Hide');
$js_messages['strNoRowSelected'] = __('No rows selected');
$js_messages['strChangeTbl'] = __('Change');

/* For tbl_select.js */
$js_messages['strHideSearchCriteria'] = __('Hide search criteria');
$js_messages['strShowSearchCriteria'] = __('Show search criteria');

/* For tbl_change.js */
$js_messages['strIgnore'] = __('Ignore');

/* Designer (pmd/scripts/move.js) */
$js_messages['strSelectReferencedKey'] = __('Select referenced key');
$js_messages['strSelectForeignKey'] = __('Select Foreign Key');
$js_messages['strPleaseSelectPrimaryOrUniqueKey'] = __('Please select the primary key or a unique key');
$js_messages['strChangeDisplay'] = __('Choose column to display');
$js_messages['strLeavingDesigner'] = __('You haven\'t saved the changes in the layout. They will be lost if you don\'t save them.Do you want to continue?');

/* Visual query builder (pmd/scripts/move.js) */
$js_messages['strAddOption'] = __('Add an option for column ');

/* password generation */
$js_messages['strGeneratePassword'] = __('Generate password');
$js_messages['strGenerate'] = __('Generate');
$js_messages['strChangePassword'] = __('Change Password');

/* navigation tabs */
$js_messages['strMore'] = __('More');

/* update */
$js_messages['strNewerVersion'] = __('A newer version of phpMyAdmin is available and you should consider upgrading. The newest version is %s, released on %s.');
/* l10n: Latest available phpMyAdmin version */
$js_messages['strLatestAvailable'] = __(', latest stable version:');
$js_messages['strUpToDate'] = __('up to date');

echo "var PMA_messages = new Array();\n";
foreach ($js_messages as $name => $js_message) {
    PMA_printJsValue("PMA_messages['" . $name . "']", $js_message);
}

/* Calendar */
echo "var themeCalendarImage = '" . $GLOBALS['pmaThemeImage'] . 'b_calendar.png' . "';\n";

/* Image path */
echo "var pmaThemeImage = '" . $GLOBALS['pmaThemeImage'] . "';\n";

/* Version */
echo "var pmaversion = '" . PMA_VERSION . "';\n";

echo "if ($.datepicker) {\n";
/* l10n: Display text for calendar close link */
PMA_printJsValue("$.datepicker.regional['']['closeText']", __('Done'));
/* l10n: Display text for previous month link in calendar */
PMA_printJsValue("$.datepicker.regional['']['prevText']", __('Prev'));
/* l10n: Display text for next month link in calendar */
PMA_printJsValue("$.datepicker.regional['']['nextText']", __('Next'));
/* l10n: Display text for current month link in calendar */
PMA_printJsValue("$.datepicker.regional['']['currentText']", __('Today'));
PMA_printJsValue("$.datepicker.regional['']['monthNames']",
    array(
        __('January'),
        __('February'),
        __('March'),
        __('April'),
        __('May'),
        __('June'),
        __('July'),
        __('August'),
        __('September'),
        __('October'),
        __('November'),
        __('December')));
PMA_printJsValue("$.datepicker.regional['']['monthNamesShort']",
    array(
/* l10n: Short month name */
        __('Jan'),
/* l10n: Short month name */
        __('Feb'),
/* l10n: Short month name */
        __('Mar'),
/* l10n: Short month name */
        __('Apr'),
/* l10n: Short month name */
        _pgettext('Short month name', 'May'),
/* l10n: Short month name */
        __('Jun'),
/* l10n: Short month name */
        __('Jul'),
/* l10n: Short month name */
        __('Aug'),
/* l10n: Short month name */
        __('Sep'),
/* l10n: Short month name */
        __('Oct'),
/* l10n: Short month name */
        __('Nov'),
/* l10n: Short month name */
        __('Dec')));
PMA_printJsValue("$.datepicker.regional['']['dayNames']",
    array(
        __('Sunday'),
        __('Monday'),
        __('Tuesday'),
        __('Wednesday'),
        __('Thursday'),
        __('Friday'),
        __('Saturday')));
PMA_printJsValue("$.datepicker.regional['']['dayNamesShort']",
    array(
/* l10n: Short week day name */
        __('Sun'),
/* l10n: Short week day name */
        __('Mon'),
/* l10n: Short week day name */
        __('Tue'),
/* l10n: Short week day name */
        __('Wed'),
/* l10n: Short week day name */
        __('Thu'),
/* l10n: Short week day name */
        __('Fri'),
/* l10n: Short week day name */
        __('Sat')));
PMA_printJsValue("$.datepicker.regional['']['dayNamesMin']",
    array(
/* l10n: Minimal week day name */
        __('Su'),
/* l10n: Minimal week day name */
        __('Mo'),
/* l10n: Minimal week day name */
        __('Tu'),
/* l10n: Minimal week day name */
        __('We'),
/* l10n: Minimal week day name */
        __('Th'),
/* l10n: Minimal week day name */
        __('Fr'),
/* l10n: Minimal week day name */
        __('Sa')));
/* l10n: Column header for week of the year in calendar */
PMA_printJsValue("$.datepicker.regional['']['weekHeader']", __('Wk'));

PMA_printJsValue("$.datepicker.regional['']['hourText']", __('Hour'));
PMA_printJsValue("$.datepicker.regional['']['minuteText']", __('Minute'));
PMA_printJsValue("$.datepicker.regional['']['secondText']", __('Second'));
?>
$.extend($.datepicker._defaults, $.datepicker.regional['']);
} /* if ($.datepicker) */<|MERGE_RESOLUTION|>--- conflicted
+++ resolved
@@ -184,10 +184,6 @@
 
 /* For db_routines.js */
 $js_messages['MissingReturn'] = __('The definition of a stored function must contain a RETURN statement!');
-<<<<<<< HEAD
-$js_messages['strValueTooLong'] = __('Value too long in the form!');
-=======
->>>>>>> 7f5cbe9f
 
 /* For import.js */
 $js_messages['strImportCSV'] = __('Note: If the file contains multiple tables, they will be combined into one');

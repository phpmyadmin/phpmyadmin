--- conflicted
+++ resolved
@@ -1640,7 +1640,6 @@
 }
 
 /**
-<<<<<<< HEAD
  * popups a request for changing MIME types for files in the BLOB repository
  *
  * @param   var     db                      database name
@@ -1681,8 +1680,6 @@
 }
 
 /**
-=======
->>>>>>> d46bb6d8
  * Jquery Coding for inline editing SQL_QUERY
  */
 $(document).ready(function(){

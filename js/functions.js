--- conflicted
+++ resolved
@@ -1599,16 +1599,10 @@
 function PMA_prettyProfilingNum(num, acc) {
     if(!acc) acc = 2;
     acc = Math.pow(10,acc);
-<<<<<<< HEAD
     if(num*1000 < 0.1) num = Math.round(acc*(num*1000*1000))/acc + 'µ';
     else if(num < 0.1) num = Math.round(acc*(num*1000))/acc + 'm';
     else num = Math.round(acc*num)/acc;
     
-=======
-    if(num*1000 < 0.1) num = Math.round(acc*(num*1000*1000))/acc + 'µ'
-    else if(num < 0.1) num = Math.round(acc*(num*1000))/acc + 'm'
-
->>>>>>> ad4975b8
     return num + 's';
 }
 

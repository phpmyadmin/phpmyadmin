/* vim: set expandtab sw=4 ts=4 sts=4: */
/**
 * general function, usually for data manipulation pages
 *
 */

/**
 * @var sql_box_locked lock for the sqlbox textarea in the querybox
 */
var sql_box_locked = false;

/**
 * @var array holds elements which content should only selected once
 */
var only_once_elements = [];

/**
 * @var   int   ajax_message_count   Number of AJAX messages shown since page load
 */
var ajax_message_count = 0;

/**
 * @var codemirror_editor object containing CodeMirror editor of the query editor in SQL tab
 */
var codemirror_editor = false;

/**
 * @var codemirror_editor object containing CodeMirror editor of the inline query editor
 */
var codemirror_inline_editor = false;

/**
 * @var sql_autocomplete_in_progress bool shows if Table/Column name autocomplete AJAX is in progress
 */
var sql_autocomplete_in_progress = false;

/**
 * @var sql_autocomplete object containing list of columns in each table
 */
var sql_autocomplete = false;

/**
 * @var sql_autocomplete_default_table string containing default table to autocomplete columns
 */
var sql_autocomplete_default_table = '';

/**
 * @var central_column_list array to hold the columns in central list per db.
 */
var central_column_list = [];

/**
 * @var primary_indexes array to hold 'Primary' index columns.
 */
var primary_indexes = [];

/**
 * @var unique_indexes array to hold 'Unique' index columns.
 */
var unique_indexes = [];

/**
 * @var indexes array to hold 'Index' columns.
 */
var indexes = [];

/**
 * @var fulltext_indexes array to hold 'Fulltext' columns.
 */
var fulltext_indexes = [];

/**
 * @var spatial_indexes array to hold 'Spatial' columns.
 */
var spatial_indexes = [];

/**
 * Make sure that ajax requests will not be cached
 * by appending a random variable to their parameters
 */
$.ajaxPrefilter(function (options, originalOptions, jqXHR) {
    var nocache = new Date().getTime() + '' + Math.floor(Math.random() * 1000000);
    if (typeof options.data === 'string') {
        options.data += '&_nocache=' + nocache + '&token=' + encodeURIComponent(PMA_commonParams.get('token'));
    } else if (typeof options.data === 'object') {
        options.data = $.extend(originalOptions.data, { '_nocache' : nocache, 'token': PMA_commonParams.get('token') });
    }
});

/*
 * Adds a date/time picker to an element
 *
 * @param object  $this_element   a jQuery object pointing to the element
 */
function PMA_addDatepicker ($this_element, type, options) {
    var showTimepicker = true;
    if (type === 'date') {
        showTimepicker = false;
    }

    var defaultOptions = {
        showOn: 'button',
        buttonImage: themeCalendarImage, // defined in js/messages.php
        buttonImageOnly: true,
        stepMinutes: 1,
        stepHours: 1,
        showSecond: true,
        showMillisec: true,
        showMicrosec: true,
        showTimepicker: showTimepicker,
        showButtonPanel: false,
        dateFormat: 'yy-mm-dd', // yy means year with four digits
        timeFormat: 'HH:mm:ss.lc',
        constrainInput: false,
        altFieldTimeOnly: false,
        showAnim: '',
        beforeShow: function (input, inst) {
            // Remember that we came from the datepicker; this is used
            // in tbl_change.js by verificationsAfterFieldChange()
            $this_element.data('comes_from', 'datepicker');
            if ($(input).closest('.cEdit').length > 0) {
                setTimeout(function () {
                    inst.dpDiv.css({
                        top: 0,
                        left: 0,
                        position: 'relative'
                    });
                }, 0);
            }
            setTimeout(function () {
                // Fix wrong timepicker z-index, doesn't work without timeout
                $('#ui-timepicker-div').css('z-index', $('#ui-datepicker-div').css('z-index'));
                // Integrate tooltip text into dialog
                var tooltip = $this_element.tooltip('instance');
                if (typeof tooltip !== 'undefined') {
                    tooltip.disable();
                    var $note = $('<p class="note"></div>');
                    $note.text(tooltip.option('content'));
                    $('div.ui-datepicker').append($note);
                }
            }, 0);
        },
        onSelect: function () {
            $this_element.data('datepicker').inline = true;
        },
        onClose: function (dateText, dp_inst) {
            // The value is no more from the date picker
            $this_element.data('comes_from', '');
            if (typeof $this_element.data('datepicker') !== 'undefined') {
                $this_element.data('datepicker').inline = false;
            }
            var tooltip = $this_element.tooltip('instance');
            if (typeof tooltip !== 'undefined') {
                tooltip.enable();
            }
        }
    };
<<<<<<< HEAD
    if (type === 'time') {
=======
    if (type == 'time') {
>>>>>>> fca206f2
        $this_element.timepicker($.extend(defaultOptions, options));
        // Add a tip regarding entering MySQL allowed-values for TIME data-type
        PMA_tooltip($this_element, 'input', PMA_messages.strMysqlAllowedValuesTipTime);
    } else {
        $this_element.datetimepicker($.extend(defaultOptions, options));
    }
}

/**
 * Add a date/time picker to each element that needs it
 * (only when jquery-ui-timepicker-addon.js is loaded)
 */
function addDateTimePicker () {
    if ($.timepicker !== undefined) {
        $('input.timefield, input.datefield, input.datetimefield').each(function () {
            var decimals = $(this).parent().attr('data-decimals');
            var type = $(this).parent().attr('data-type');

            var showMillisec = false;
            var showMicrosec = false;
            var timeFormat = 'HH:mm:ss';
            var hourMax = 23;
            // check for decimal places of seconds
            if (decimals > 0 && type.indexOf('time') !== -1) {
                if (decimals > 3) {
                    showMillisec = true;
                    showMicrosec = true;
                    timeFormat = 'HH:mm:ss.lc';
                } else {
                    showMillisec = true;
                    timeFormat = 'HH:mm:ss.l';
                }
            }
            if (type === 'time') {
                hourMax = 99;
            }
            PMA_addDatepicker($(this), type, {
                showMillisec: showMillisec,
                showMicrosec: showMicrosec,
                timeFormat: timeFormat,
                hourMax: hourMax
            });
            // Add a tip regarding entering MySQL allowed-values
            // for TIME and DATE data-type
            if ($(this).hasClass('timefield')) {
                PMA_tooltip($(this), 'input', PMA_messages.strMysqlAllowedValuesTipTime);
            } else if ($(this).hasClass('datefield')) {
                PMA_tooltip($(this), 'input', PMA_messages.strMysqlAllowedValuesTipDate);
            }
        });
    }
}

/**
 * Handle redirect and reload flags sent as part of AJAX requests
 *
 * @param data ajax response data
 */
function PMA_handleRedirectAndReload (data) {
    if (parseInt(data.redirect_flag) === 1) {
        // add one more GET param to display session expiry msg
        if (window.location.href.indexOf('?') === -1) {
            window.location.href += '?session_expired=1';
        } else {
            window.location.href += PMA_commonParams.get('arg_separator') + 'session_expired=1';
        }
        window.location.reload();
    } else if (parseInt(data.reload_flag) === 1) {
        window.location.reload();
    }
}

/**
 * Creates an SQL editor which supports auto completing etc.
 *
 * @param $textarea   jQuery object wrapping the textarea to be made the editor
 * @param options     optional options for CodeMirror
 * @param resize      optional resizing ('vertical', 'horizontal', 'both')
 * @param lintOptions additional options for lint
 */
function PMA_getSQLEditor ($textarea, options, resize, lintOptions) {
    if ($textarea.length > 0 && typeof CodeMirror !== 'undefined') {
        // merge options for CodeMirror
        var defaults = {
            lineNumbers: true,
            matchBrackets: true,
            extraKeys: { 'Ctrl-Space': 'autocomplete' },
            hintOptions: { 'completeSingle': false, 'completeOnSingleClick': true },
            indentUnit: 4,
            mode: 'text/x-mysql',
            lineWrapping: true
        };

        if (CodeMirror.sqlLint) {
            $.extend(defaults, {
                gutters: ['CodeMirror-lint-markers'],
                lint: {
                    'getAnnotations': CodeMirror.sqlLint,
                    'async': true,
                    'lintOptions': lintOptions
                }
            });
        }

        $.extend(true, defaults, options);

        // create CodeMirror editor
        var codemirrorEditor = CodeMirror.fromTextArea($textarea[0], defaults);
        // allow resizing
        if (! resize) {
            resize = 'vertical';
        }
        var handles = '';
        if (resize === 'vertical') {
            handles = 's';
        }
        if (resize === 'both') {
            handles = 'all';
        }
        if (resize === 'horizontal') {
            handles = 'e, w';
        }
        $(codemirrorEditor.getWrapperElement())
            .css('resize', resize)
            .resizable({
                handles: handles,
                resize: function () {
                    codemirrorEditor.setSize($(this).width(), $(this).height());
                }
            });
        // enable autocomplete
        codemirrorEditor.on('inputRead', codemirrorAutocompleteOnInputRead);

        // page locking
        codemirrorEditor.on('change', function (e) {
            e.data = {
                value: 3,
                content: codemirrorEditor.isClean(),
            };
            AJAX.lockPageHandler(e);
        });

        return codemirrorEditor;
    }
    return null;
}

/**
 * Clear text selection
 */
function PMA_clearSelection () {
    if (document.selection && document.selection.empty) {
        document.selection.empty();
    } else if (window.getSelection) {
        var sel = window.getSelection();
        if (sel.empty) {
            sel.empty();
        }
        if (sel.removeAllRanges) {
            sel.removeAllRanges();
        }
    }
}

/**
 * Create a jQuery UI tooltip
 *
 * @param $elements     jQuery object representing the elements
 * @param item          the item
 *                      (see https://api.jqueryui.com/tooltip/#option-items)
 * @param myContent     content of the tooltip
 * @param additionalOptions to override the default options
 *
 */
function PMA_tooltip ($elements, item, myContent, additionalOptions) {
    if ($('#no_hint').length > 0) {
        return;
    }

    var defaultOptions = {
        content: myContent,
        items:  item,
        tooltipClass: 'tooltip',
        track: true,
        show: false,
        hide: false
    };

    $elements.tooltip($.extend(true, defaultOptions, additionalOptions));
}

/**
 * HTML escaping
 */

function escapeHtml (unsafe) {
    if (typeof(unsafe) !== 'undefined') {
        return unsafe
            .toString()
            .replace(/&/g, '&amp;')
            .replace(/</g, '&lt;')
            .replace(/>/g, '&gt;')
            .replace(/"/g, '&quot;')
            .replace(/'/g, '&#039;');
    } else {
        return false;
    }
}

function escapeJsString (unsafe) {
    if (typeof(unsafe) !== 'undefined') {
        return unsafe
            .toString()
            .replace('\x00', '')
            .replace('\\', '\\\\')
            .replace('\'', '\\\'')
            .replace('&#039;', '\\\&#039;')
            .replace('"', '\"')
            .replace('&quot;', '\&quot;')
            .replace('\n', '\n')
            .replace('\r', '\r')
            .replace(/<\/script/gi, '</\' + \'script');
    } else {
        return false;
    }
}

function PMA_sprintf () {
    return sprintf.apply(this, arguments);
}

/**
 * Hides/shows the default value input field, depending on the default type
 * Ticks the NULL checkbox if NULL is chosen as default value.
 */
function PMA_hideShowDefaultValue ($default_type) {
    if ($default_type.val() === 'USER_DEFINED') {
        $default_type.siblings('.default_value').show().focus();
    } else {
        $default_type.siblings('.default_value').hide();
        if ($default_type.val() === 'NULL') {
            var $null_checkbox = $default_type.closest('tr').find('.allow_null');
            $null_checkbox.prop('checked', true);
        }
    }
}

/**
 * Hides/shows the input field for column expression based on whether
 * VIRTUAL/PERSISTENT is selected
 *
 * @param $virtuality virtuality dropdown
 */
function PMA_hideShowExpression ($virtuality) {
    if ($virtuality.val() === '') {
        $virtuality.siblings('.expression').hide();
    } else {
        $virtuality.siblings('.expression').show();
    }
}

/**
 * Show notices for ENUM columns; add/hide the default value
 *
 */
function PMA_verifyColumnsProperties () {
    $('select.column_type').each(function () {
        PMA_showNoticeForEnum($(this));
    });
    $('select.default_type').each(function () {
        PMA_hideShowDefaultValue($(this));
    });
    $('select.virtuality').each(function () {
        PMA_hideShowExpression($(this));
    });
}

/**
 * Add a hidden field to the form to indicate that this will be an
 * Ajax request (only if this hidden field does not exist)
 *
 * @param $form object   the form
 */
function PMA_prepareForAjaxRequest ($form) {
    if (! $form.find('input:hidden').is('#ajax_request_hidden')) {
        $form.append('<input type="hidden" id="ajax_request_hidden" name="ajax_request" value="true" />');
    }
}

/**
 * Generate a new password and copy it to the password input areas
 *
 * @param passwd_form object   the form that holds the password fields
 *
 * @return boolean  always true
 */
function suggestPassword (passwd_form) {
    // restrict the password to just letters and numbers to avoid problems:
    // "editors and viewers regard the password as multiple words and
    // things like double click no longer work"
    var pwchars = 'abcdefghijklmnopqrstuvwxyz0123456789ABCDEFGHIJKLMNOPQRSTUVWYXZ';
    var passwordlength = 16;    // do we want that to be dynamic?  no, keep it simple :)
    var passwd = passwd_form.generated_pw;
    var randomWords = new Int32Array(passwordlength);

    passwd.value = '';

    // First we're going to try to use a built-in CSPRNG
    if (window.crypto && window.crypto.getRandomValues) {
        window.crypto.getRandomValues(randomWords);
    } else if (window.msCrypto && window.msCrypto.getRandomValues) {
        // Because of course IE calls it msCrypto instead of being standard
        window.msCrypto.getRandomValues(randomWords);
    } else {
        // Fallback to Math.random
        for (var i = 0; i < passwordlength; i++) {
            randomWords[i] = Math.floor(Math.random() * pwchars.length);
        }
    }

    for (var i = 0; i < passwordlength; i++) {
        passwd.value += pwchars.charAt(Math.abs(randomWords[i]) % pwchars.length);
    }

    $jquery_passwd_form = $(passwd_form);

    passwd_form.elements.pma_pw.value = passwd.value;
    passwd_form.elements.pma_pw2.value = passwd.value;
    meter_obj = $jquery_passwd_form.find('meter[name="pw_meter"]').first();
    meter_obj_label = $jquery_passwd_form.find('span[name="pw_strength"]').first();
    checkPasswordStrength(passwd.value, meter_obj, meter_obj_label);
    return true;
}

/**
 * Version string to integer conversion.
 */
function parseVersionString (str) {
    if (typeof(str) !== 'string') {
        return false;
    }
    var add = 0;
    // Parse possible alpha/beta/rc/
    var state = str.split('-');
    if (state.length >= 2) {
        if (state[1].substr(0, 2) === 'rc') {
            add = - 20 - parseInt(state[1].substr(2), 10);
        } else if (state[1].substr(0, 4) === 'beta') {
            add =  - 40 - parseInt(state[1].substr(4), 10);
        } else if (state[1].substr(0, 5) === 'alpha') {
            add =  - 60 - parseInt(state[1].substr(5), 10);
        } else if (state[1].substr(0, 3) === 'dev') {
            /* We don't handle dev, it's git snapshot */
            add = 0;
        }
    }
    // Parse version
    var x = str.split('.');
    // Use 0 for non existing parts
    var maj = parseInt(x[0], 10) || 0;
    var min = parseInt(x[1], 10) || 0;
    var pat = parseInt(x[2], 10) || 0;
    var hotfix = parseInt(x[3], 10) || 0;
    return  maj * 100000000 + min * 1000000 + pat * 10000 + hotfix * 100 + add;
}

/**
 * Indicates current available version on main page.
 */
function PMA_current_version (data) {
    if (data && data.version && data.date) {
        var current = parseVersionString($('span.version').text());
        var latest = parseVersionString(data.version);
        var url = 'https://www.phpmyadmin.net/files/' + escapeHtml(encodeURIComponent(data.version)) + '/';
        var version_information_message = document.createElement('span');
        version_information_message.className = 'latest';
        var version_information_message_link = document.createElement('a');
        version_information_message_link.href = url;
        version_information_message_link.className = 'disableAjax';
        version_information_message_link_text = document.createTextNode(data.version);
        version_information_message_link.appendChild(version_information_message_link_text);
        var prefix_message = document.createTextNode(PMA_messages.strLatestAvailable + ' ');
        version_information_message.appendChild(prefix_message);
        version_information_message.appendChild(version_information_message_link);
        if (latest > current) {
            var message = PMA_sprintf(
                PMA_messages.strNewerVersion,
                escapeHtml(data.version),
                escapeHtml(data.date)
            );
            var htmlClass = 'notice';
            if (Math.floor(latest / 10000) === Math.floor(current / 10000)) {
                /* Security update */
                htmlClass = 'error';
            }
            $('#newer_version_notice').remove();
            var maincontainer_div = document.createElement('div');
            maincontainer_div.id = 'newer_version_notice';
            maincontainer_div.className = htmlClass;
            var maincontainer_div_link = document.createElement('a');
            maincontainer_div_link.href = url;
            maincontainer_div_link.className = 'disableAjax';
            maincontainer_div_link_text = document.createTextNode(message);
            maincontainer_div_link.appendChild(maincontainer_div_link_text);
            maincontainer_div.appendChild(maincontainer_div_link);
            $('#maincontainer').append($(maincontainer_div));
        }
        if (latest === current) {
            version_information_message = document.createTextNode(' (' + PMA_messages.strUpToDate + ')');
        }
        /* Remove extra whitespace */
        var version_info = $('#li_pma_version').contents().get(2);
        version_info.textContent = $.trim(version_info.textContent);
        var $liPmaVersion = $('#li_pma_version');
        $liPmaVersion.find('span.latest').remove();
        $liPmaVersion.append($(version_information_message));
    }
}

/**
 * Loads Git revision data from ajax for index.php
 */
function PMA_display_git_revision () {
    $('#is_git_revision').remove();
    $('#li_pma_version_git').remove();
    $.get(
        'index.php',
        {
            'server': PMA_commonParams.get('server'),
            'git_revision': true,
            'ajax_request': true,
            'no_debug': true
        },
        function (data) {
            if (typeof data !== 'undefined' && data.success === true) {
                $(data.message).insertAfter('#li_pma_version');
            }
        }
    );
}

/**
 * for PhpMyAdmin\Display\ChangePassword
 *     libraries/user_password.php
 *
 */

function displayPasswordGenerateButton () {
    var generatePwdRow = $('<tr />').addClass('vmiddle');
    var titleCell = $('<td />').html(PMA_messages.strGeneratePassword).appendTo(generatePwdRow);
    var pwdCell = $('<td />').appendTo(generatePwdRow);
    var pwdButton = $('<input />')
        .attr({ type: 'button', id: 'button_generate_password', value: PMA_messages.strGenerate })
        .addClass('button')
        .on('click', function () {
            suggestPassword(this.form);
        });
    var pwdTextbox = $('<input />')
        .attr({ type: 'text', name: 'generated_pw', id: 'generated_pw' });
    pwdCell.append(pwdButton).append(pwdTextbox);

    $('#tr_element_before_generate_password').parent().append(generatePwdRow);

    var generatePwdDiv = $('<div />').addClass('item');
    var titleLabel = $('<label />').attr({ for: 'button_generate_password' })
        .html(PMA_messages.strGeneratePassword + ':')
        .appendTo(generatePwdDiv);
    var optionsSpan = $('<span/>').addClass('options')
        .appendTo(generatePwdDiv);
    pwdButton.clone(true).appendTo(optionsSpan);
    pwdTextbox.clone(true).appendTo(generatePwdDiv);

    $('#div_element_before_generate_password').parent().append(generatePwdDiv);
}

/**
 * selects the content of a given object, f.e. a textarea
 *
 * @param element     object  element of which the content will be selected
 * @param lock        var     variable which holds the lock for this element
 *                              or true, if no lock exists
 * @param only_once   boolean if true this is only done once
 *                              f.e. only on first focus
 */
function selectContent (element, lock, only_once) {
    if (only_once && only_once_elements[element.name]) {
        return;
    }

    only_once_elements[element.name] = true;

    if (lock) {
        return;
    }

    element.select();
}

/**
 * Displays a confirmation box before submitting a "DROP/DELETE/ALTER" query.
 * This function is called while clicking links
 *
 * @param theLink     object the link
 * @param theSqlQuery object the sql query to submit
 *
 * @return boolean  whether to run the query or not
 */
function confirmLink (theLink, theSqlQuery) {
    // Confirmation is not required in the configuration file
    // or browser is Opera (crappy js implementation)
    if (PMA_messages.strDoYouReally === '' || typeof(window.opera) !== 'undefined') {
        return true;
    }

    var is_confirmed = confirm(PMA_sprintf(PMA_messages.strDoYouReally, theSqlQuery));
    if (is_confirmed) {
        if (typeof(theLink.href) !== 'undefined') {
            theLink.href += PMA_commonParams.get('arg_separator') + 'is_js_confirmed=1';
        } else if (typeof(theLink.form) !== 'undefined') {
            theLink.form.action += '?is_js_confirmed=1';
        }
    }

    return is_confirmed;
} // end of the 'confirmLink()' function

/**
 * Confirms a "DROP/DELETE/ALTER" query before
 * submitting it if required.
 * This function is called by the 'checkSqlQuery()' js function.
 *
 * @param theForm1 object   the form
 * @param sqlQuery1 string  the sql query string
 *
 * @return boolean  whether to run the query or not
 *
 * @see     checkSqlQuery()
 */
function confirmQuery (theForm1, sqlQuery1) {
    // Confirmation is not required in the configuration file
    if (PMA_messages.strDoYouReally === '') {
        return true;
    }

    // Confirms a "DROP/DELETE/ALTER/TRUNCATE" statement
    //
    // TODO: find a way (if possible) to use the parser-analyser
    // for this kind of verification
    // For now, I just added a ^ to check for the statement at
    // beginning of expression

    var do_confirm_re_0 = new RegExp('^\\s*DROP\\s+(IF EXISTS\\s+)?(TABLE|PROCEDURE)\\s', 'i');
    var do_confirm_re_1 = new RegExp('^\\s*ALTER\\s+TABLE\\s+((`[^`]+`)|([A-Za-z0-9_$]+))\\s+DROP\\s', 'i');
    var do_confirm_re_2 = new RegExp('^\\s*DELETE\\s+FROM\\s', 'i');
    var do_confirm_re_3 = new RegExp('^\\s*TRUNCATE\\s', 'i');

    if (do_confirm_re_0.test(sqlQuery1) ||
        do_confirm_re_1.test(sqlQuery1) ||
        do_confirm_re_2.test(sqlQuery1) ||
        do_confirm_re_3.test(sqlQuery1)) {
        var message;
        if (sqlQuery1.length > 100) {
            message = sqlQuery1.substr(0, 100) + '\n    ...';
        } else {
            message = sqlQuery1;
        }
        var is_confirmed = confirm(PMA_sprintf(PMA_messages.strDoYouReally, message));
        // statement is confirmed -> update the
        // "is_js_confirmed" form field so the confirm test won't be
        // run on the server side and allows to submit the form
        if (is_confirmed) {
            theForm1.elements.is_js_confirmed.value = 1;
            return true;
        } else {
            // statement is rejected -> do not submit the form
            window.focus();
            return false;
        } // end if (handle confirm box result)
    } // end if (display confirm box)

    return true;
} // end of the 'confirmQuery()' function

/**
 * Displays an error message if the user submitted the sql query form with no
 * sql query, else checks for "DROP/DELETE/ALTER" statements
 *
 * @param theForm object the form
 *
 * @return boolean  always false
 *
 * @see     confirmQuery()
 */
function checkSqlQuery (theForm) {
    // get the textarea element containing the query
    var sqlQuery;
    if (codemirror_editor) {
        codemirror_editor.save();
        sqlQuery = codemirror_editor.getValue();
    } else {
        sqlQuery = theForm.elements.sql_query.value;
    }
    var space_re = new RegExp('\\s+');
    if (typeof(theForm.elements.sql_file) !== 'undefined' &&
            theForm.elements.sql_file.value.replace(space_re, '') !== '') {
        return true;
    }
    if (typeof(theForm.elements.id_bookmark) !== 'undefined' &&
            (theForm.elements.id_bookmark.value !== null || theForm.elements.id_bookmark.value !== '') &&
            theForm.elements.id_bookmark.selectedIndex !== 0) {
        return true;
    }
    var result = false;
    // Checks for "DROP/DELETE/ALTER" statements
    if (sqlQuery.replace(space_re, '') !== '') {
        result = confirmQuery(theForm, sqlQuery);
    } else {
        alert(PMA_messages.strFormEmpty);
    }

    if (codemirror_editor) {
        codemirror_editor.focus();
    } else if (codemirror_inline_editor) {
        codemirror_inline_editor.focus();
    }
    return result;
} // end of the 'checkSqlQuery()' function

/**
 * Check if a form's element is empty.
 * An element containing only spaces is also considered empty
 *
 * @param object   the form
 * @param string   the name of the form field to put the focus on
 *
 * @return boolean  whether the form field is empty or not
 */
function emptyCheckTheField (theForm, theFieldName) {
    var theField = theForm.elements[theFieldName];
    var space_re = new RegExp('\\s+');
    return theField.value.replace(space_re, '') === '';
} // end of the 'emptyCheckTheField()' function

/**
 * Ensures a value submitted in a form is numeric and is in a range
 *
 * @param object   the form
 * @param string   the name of the form field to check
 * @param integer  the minimum authorized value
 * @param integer  the maximum authorized value
 *
 * @return boolean  whether a valid number has been submitted or not
 */
function checkFormElementInRange (theForm, theFieldName, message, min, max) {
    var theField         = theForm.elements[theFieldName];
    var val              = parseInt(theField.value, 10);

    if (typeof(min) === 'undefined') {
        min = 0;
    }
    if (typeof(max) === 'undefined') {
        max = Number.MAX_VALUE;
    }

    if (isNaN(val)) {
        theField.select();
        alert(PMA_messages.strEnterValidNumber);
        theField.focus();
        return false;
    } else if (val < min || val > max) {
        theField.select();
        alert(PMA_sprintf(message, val));
        theField.focus();
        return false;
    } else {
        theField.value = val;
    }
    return true;
} // end of the 'checkFormElementInRange()' function


function checkTableEditForm (theForm, fieldsCnt) {
    // TODO: avoid sending a message if user just wants to add a line
    // on the form but has not completed at least one field name

    var atLeastOneField = 0;
    var i;
    var elm;
    var elm2;
    var elm3;
    var val;
    var id;

    for (i = 0; i < fieldsCnt; i++) {
        id = '#field_' + i + '_2';
        elm = $(id);
        val = elm.val();
        if (val === 'VARCHAR' || val === 'CHAR' || val === 'BIT' || val === 'VARBINARY' || val === 'BINARY') {
            elm2 = $('#field_' + i + '_3');
            val = parseInt(elm2.val(), 10);
            elm3 = $('#field_' + i + '_1');
            if (isNaN(val) && elm3.val() !== '') {
                elm2.select();
                alert(PMA_messages.strEnterValidLength);
                elm2.focus();
                return false;
            }
        }

        if (atLeastOneField === 0) {
            id = 'field_' + i + '_1';
            if (!emptyCheckTheField(theForm, id)) {
                atLeastOneField = 1;
            }
        }
    }
    if (atLeastOneField === 0) {
        var theField = theForm.elements.field_0_1;
        alert(PMA_messages.strFormEmpty);
        theField.focus();
        return false;
    }

    // at least this section is under jQuery
    var $input = $('input.textfield[name=\'table\']');
    if ($input.val() === '') {
        alert(PMA_messages.strFormEmpty);
        $input.focus();
        return false;
    }

    return true;
} // enf of the 'checkTableEditForm()' function

/**
 * True if last click is to check a row.
 */
var last_click_checked = false;

/**
 * Zero-based index of last clicked row.
 * Used to handle the shift + click event in the code above.
 */
var last_clicked_row = -1;

/**
 * Zero-based index of last shift clicked row.
 */
var last_shift_clicked_row = -1;

var _idleSecondsCounter = 0;
var IncInterval;
var updateTimeout;
AJAX.registerTeardown('functions.js', function () {
    clearTimeout(updateTimeout);
    clearInterval(IncInterval);
    $(document).off('mousemove');
});

AJAX.registerOnload('functions.js', function () {
    document.onclick = function () {
        _idleSecondsCounter = 0;
    };
    $(document).on('mousemove',function () {
        _idleSecondsCounter = 0;
    });
    document.onkeypress = function () {
        _idleSecondsCounter = 0;
    };
    function guid () {
        function s4 () {
            return Math.floor((1 + Math.random()) * 0x10000)
                .toString(16)
                .substring(1);
        }
        return s4() + s4() + '-' + s4() + '-' + s4() + '-' +
            s4() + '-' + s4() + s4() + s4();
    }

    function SetIdleTime () {
        _idleSecondsCounter++;
    }
    function UpdateIdleTime () {
        var href = 'index.php';
        var guid = 'default';
        if (isStorageSupported('sessionStorage')) {
            guid = window.sessionStorage.guid;
        }
        var params = {
            'ajax_request' : true,
            'server' : PMA_commonParams.get('server'),
            'db' : PMA_commonParams.get('db'),
            'guid': guid,
            'access_time':_idleSecondsCounter
        };
        $.ajax({
            type: 'POST',
            url: href,
            data: params,
            success: function (data) {
                if (data.success) {
                    if (PMA_commonParams.get('LoginCookieValidity') - _idleSecondsCounter < 0) {
                        /* There is other active window, let's reset counter */
                        _idleSecondsCounter = 0;
                    }
                    var remaining = Math.min(
                        /* Remaining login validity */
                        PMA_commonParams.get('LoginCookieValidity') - _idleSecondsCounter,
                        /* Remaining time till session GC */
                        PMA_commonParams.get('session_gc_maxlifetime')
                    );
                    var interval = 1000;
                    if (remaining > 5) {
                        // max value for setInterval() function
                        interval = Math.min((remaining - 1) * 1000, Math.pow(2, 31) - 1);
                    }
                    updateTimeout = window.setTimeout(UpdateIdleTime, interval);
                } else { // timeout occurred
                    clearInterval(IncInterval);
                    if (isStorageSupported('sessionStorage')) {
                        window.sessionStorage.clear();
                    }
                    window.location.reload(true);
                }
            }
        });
    }
    if (PMA_commonParams.get('logged_in')) {
        IncInterval = window.setInterval(SetIdleTime, 1000);
        var session_timeout = Math.min(
            PMA_commonParams.get('LoginCookieValidity'),
            PMA_commonParams.get('session_gc_maxlifetime')
        );
        if (isStorageSupported('sessionStorage')) {
            window.sessionStorage.setItem('guid', guid());
        }
        var interval = (session_timeout - 5) * 1000;
        if (interval > Math.pow(2, 31) - 1) { // max value for setInterval() function
            interval = Math.pow(2, 31) - 1;
        }
        updateTimeout = window.setTimeout(UpdateIdleTime, interval);
    }
});
/**
 * Unbind all event handlers before tearing down a page
 */
AJAX.registerTeardown('functions.js', function () {
    $(document).off('click', 'input:checkbox.checkall');
});
AJAX.registerOnload('functions.js', function () {
    /**
     * Row marking in horizontal mode (use "on" so that it works also for
     * next pages reached via AJAX); a tr may have the class noclick to remove
     * this behavior.
     */

    $(document).on('click', 'input:checkbox.checkall', function (e) {
        $this = $(this);
        var $tr = $this.closest('tr');
        var $table = $this.closest('table');

        if (!e.shiftKey || last_clicked_row === -1) {
            // usual click

            var $checkbox = $tr.find(':checkbox.checkall');
            var checked = $this.prop('checked');
            $checkbox.prop('checked', checked).trigger('change');
            if (checked) {
                $tr.addClass('marked');
            } else {
                $tr.removeClass('marked');
            }
            last_click_checked = checked;

            // remember the last clicked row
            last_clicked_row = last_click_checked ? $table.find('tr:not(.noclick)').index($tr) : -1;
            last_shift_clicked_row = -1;
        } else {
            // handle the shift click
            PMA_clearSelection();
            var start;
            var end;

            // clear last shift click result
            if (last_shift_clicked_row >= 0) {
                if (last_shift_clicked_row >= last_clicked_row) {
                    start = last_clicked_row;
                    end = last_shift_clicked_row;
                } else {
                    start = last_shift_clicked_row;
                    end = last_clicked_row;
                }
                $tr.parent().find('tr:not(.noclick)')
                    .slice(start, end + 1)
                    .removeClass('marked')
                    .find(':checkbox')
                    .prop('checked', false)
                    .trigger('change');
            }

            // handle new shift click
            var curr_row = $table.find('tr:not(.noclick)').index($tr);
            if (curr_row >= last_clicked_row) {
                start = last_clicked_row;
                end = curr_row;
            } else {
                start = curr_row;
                end = last_clicked_row;
            }
            $tr.parent().find('tr:not(.noclick)')
                .slice(start, end)
                .addClass('marked')
                .find(':checkbox')
                .prop('checked', true)
                .trigger('change');

            // remember the last shift clicked row
            last_shift_clicked_row = curr_row;
        }
    });

    addDateTimePicker();

    /**
     * Add attribute to text boxes for iOS devices (based on bugID: 3508912)
     */
    if (navigator.userAgent.match(/(iphone|ipod|ipad)/i)) {
        $('input[type=text]').attr('autocapitalize', 'off').attr('autocorrect', 'off');
    }
});

/**
  * Checks/unchecks all options of a <select> element
  *
  * @param string   the form name
  * @param string   the element name
  * @param boolean  whether to check or to uncheck options
  *
  * @return boolean  always true
  */
function setSelectOptions (the_form, the_select, do_check) {
    $('form[name=\'' + the_form + '\'] select[name=\'' + the_select + '\']').find('option').prop('selected', do_check);
    return true;
} // end of the 'setSelectOptions()' function

/**
 * Sets current value for query box.
 */
function setQuery (query) {
    if (codemirror_editor) {
        codemirror_editor.setValue(query);
        codemirror_editor.focus();
    } else if (document.sqlform) {
        document.sqlform.sql_query.value = query;
        document.sqlform.sql_query.focus();
    }
}

/**
 * Handles 'Simulate query' button on SQL query box.
 *
 * @return void
 */
function PMA_handleSimulateQueryButton () {
    var update_re = new RegExp('^\\s*UPDATE\\s+((`[^`]+`)|([A-Za-z0-9_$]+))\\s+SET\\s', 'i');
    var delete_re = new RegExp('^\\s*DELETE\\s+FROM\\s', 'i');
    var query = '';

    if (codemirror_editor) {
        query = codemirror_editor.getValue();
    } else {
        query = $('#sqlquery').val();
    }

    var $simulateDml = $('#simulate_dml');
    if (update_re.test(query) || delete_re.test(query)) {
        if (! $simulateDml.length) {
            $('#button_submit_query')
                .before('<input type="button" id="simulate_dml"' +
                'tabindex="199" value="' +
                PMA_messages.strSimulateDML +
                '" />');
        }
    } else {
        if ($simulateDml.length) {
            $simulateDml.remove();
        }
    }
}

/**
  * Create quick sql statements.
  *
  */
function insertQuery (queryType) {
    if (queryType === 'clear') {
        setQuery('');
        return;
    } else if (queryType === 'format') {
        if (codemirror_editor) {
            $('#querymessage').html(PMA_messages.strFormatting +
                '&nbsp;<img class="ajaxIcon" src="' +
                pmaThemeImage + 'ajax_clock_small.gif" alt="">');
            var href = 'db_sql_format.php';
            var params = {
                'ajax_request': true,
                'sql': codemirror_editor.getValue()
            };
            $.ajax({
                type: 'POST',
                url: href,
                data: params,
                success: function (data) {
                    if (data.success) {
                        codemirror_editor.setValue(data.sql);
                    }
                    $('#querymessage').html('');
                }
            });
        }
        return;
    } else if (queryType === 'saved') {
        if (isStorageSupported('localStorage') && typeof window.localStorage.auto_saved_sql !== 'undefined') {
            setQuery(window.localStorage.auto_saved_sql);
        } else if (Cookies.get('auto_saved_sql')) {
            setQuery(Cookies.get('auto_saved_sql'));
        } else {
            PMA_ajaxShowMessage(PMA_messages.strNoAutoSavedQuery);
        }
        return;
    }

    var query = '';
    var myListBox = document.sqlform.dummy;
    var table = document.sqlform.table.value;

    if (myListBox.options.length > 0) {
        sql_box_locked = true;
        var columnsList = '';
        var valDis = '';
        var editDis = '';
        var NbSelect = 0;
        for (var i = 0; i < myListBox.options.length; i++) {
            NbSelect++;
            if (NbSelect > 1) {
                columnsList += ', ';
                valDis += ',';
                editDis += ',';
            }
            columnsList += myListBox.options[i].value;
            valDis += '[value-' + NbSelect + ']';
            editDis += myListBox.options[i].value + '=[value-' + NbSelect + ']';
        }
        if (queryType === 'selectall') {
            query = 'SELECT * FROM `' + table + '` WHERE 1';
        } else if (queryType === 'select') {
            query = 'SELECT ' + columnsList + ' FROM `' + table + '` WHERE 1';
        } else if (queryType === 'insert') {
            query = 'INSERT INTO `' + table + '`(' + columnsList + ') VALUES (' + valDis + ')';
        } else if (queryType === 'update') {
            query = 'UPDATE `' + table + '` SET ' + editDis + ' WHERE 1';
        } else if (queryType === 'delete') {
            query = 'DELETE FROM `' + table + '` WHERE 0';
        }
        setQuery(query);
        sql_box_locked = false;
    }
}


/**
  * Inserts multiple fields.
  *
  */
function insertValueQuery () {
    var myQuery = document.sqlform.sql_query;
    var myListBox = document.sqlform.dummy;

    if (myListBox.options.length > 0) {
        sql_box_locked = true;
        var columnsList = '';
        var NbSelect = 0;
        for (var i = 0; i < myListBox.options.length; i++) {
            if (myListBox.options[i].selected) {
                NbSelect++;
                if (NbSelect > 1) {
                    columnsList += ', ';
                }
                columnsList += myListBox.options[i].value;
            }
        }

        /* CodeMirror support */
        if (codemirror_editor) {
            codemirror_editor.replaceSelection(columnsList);
            codemirror_editor.focus();
        // IE support
        } else if (document.selection) {
            myQuery.focus();
            var sel = document.selection.createRange();
            sel.text = columnsList;
        // MOZILLA/NETSCAPE support
        } else if (document.sqlform.sql_query.selectionStart || document.sqlform.sql_query.selectionStart === '0') {
            var startPos = document.sqlform.sql_query.selectionStart;
            var endPos = document.sqlform.sql_query.selectionEnd;
            var SqlString = document.sqlform.sql_query.value;

            myQuery.value = SqlString.substring(0, startPos) + columnsList + SqlString.substring(endPos, SqlString.length);
            myQuery.focus();
        } else {
            myQuery.value += columnsList;
        }
        sql_box_locked = false;
    }
}

/**
 * Updates the input fields for the parameters based on the query
 */
function updateQueryParameters () {
    if ($('#parameterized').is(':checked')) {
        var query = codemirror_editor ? codemirror_editor.getValue() : $('#sqlquery').val();

        var allParameters = query.match(/:[a-zA-Z0-9_]+/g);
        var parameters = [];
        // get unique parameters
        if (allParameters) {
            $.each(allParameters, function (i, parameter) {
                if ($.inArray(parameter, parameters) === -1) {
                    parameters.push(parameter);
                }
            });
        } else {
            $('#parametersDiv').text(PMA_messages.strNoParam);
            return;
        }

        var $temp = $('<div />');
        $temp.append($('#parametersDiv').children());
        $('#parametersDiv').empty();

        $.each(parameters, function (i, parameter) {
            var paramName = parameter.substring(1);
            var $param = $temp.find('#paramSpan_' + paramName);
            if (! $param.length) {
                $param = $('<span class="parameter" id="paramSpan_' + paramName + '" />');
                $('<label for="param_' + paramName + '" />').text(parameter).appendTo($param);
                $('<input type="text" name="parameters[' + parameter + ']" id="param_' + paramName + '" />').appendTo($param);
            }
            $('#parametersDiv').append($param);
        });
    } else {
        $('#parametersDiv').empty();
    }
}

/**
  * Refresh/resize the WYSIWYG scratchboard
  */
function refreshLayout () {
    var $elm = $('#pdflayout');
    var orientation = $('#orientation_opt').val();
    var paper = 'A4';
    var $paperOpt = $('#paper_opt');
    if ($paperOpt.length === 1) {
        paper = $paperOpt.val();
    }
    var posa = 'y';
    var posb = 'x';
    if (orientation === 'P') {
        posa = 'x';
        posb = 'y';
    }
    $elm.css('width', pdfPaperSize(paper, posa) + 'px');
    $elm.css('height', pdfPaperSize(paper, posb) + 'px');
}

/**
 * Initializes positions of elements.
 */
function TableDragInit () {
    $('.pdflayout_table').each(function () {
        var $this = $(this);
        var number = $this.data('number');
        var x = $('#c_table_' + number + '_x').val();
        var y = $('#c_table_' + number + '_y').val();
        $this.css('left', x + 'px');
        $this.css('top', y + 'px');
        /* Make elements draggable */
        $this.draggable({
            containment: 'parent',
            drag: function (evt, ui) {
                var number = $this.data('number');
                $('#c_table_' + number + '_x').val(parseInt(ui.position.left, 10));
                $('#c_table_' + number + '_y').val(parseInt(ui.position.top, 10));
            }
        });
    });
}

/**
 * Resets drag and drop positions.
 */
function resetDrag () {
    $('.pdflayout_table').each(function () {
        var $this = $(this);
        var x = $this.data('x');
        var y = $this.data('y');
        $this.css('left', x + 'px');
        $this.css('top', y + 'px');
    });
}

/**
 * User schema handlers.
 */
$(function () {
    /* Move in scratchboard on manual change */
    $(document).on('change', '.position-change', function () {
        var $this = $(this);
        var $elm = $('#table_' + $this.data('number'));
        $elm.css($this.data('axis'), $this.val() + 'px');
    });
    /* Refresh on paper size/orientation change */
    $(document).on('change', '.paper-change', function () {
        var $elm = $('#pdflayout');
        if ($elm.css('visibility') === 'visible') {
            refreshLayout();
            TableDragInit();
        }
    });
    /* Show/hide the WYSIWYG scratchboard */
    $(document).on('click', '#toggle-dragdrop', function () {
        var $elm = $('#pdflayout');
        if ($elm.css('visibility') === 'hidden') {
            refreshLayout();
            TableDragInit();
            $elm.css('visibility', 'visible');
            $elm.css('display', 'block');
            $('#showwysiwyg').val('1');
        } else {
            $elm.css('visibility', 'hidden');
            $elm.css('display', 'none');
            $('#showwysiwyg').val('0');
        }
    });
    /* Reset scratchboard */
    $(document).on('click', '#reset-dragdrop', function () {
        resetDrag();
    });
});

/**
 * Returns paper sizes for a given format
 */
function pdfPaperSize (format, axis) {
    switch (format.toUpperCase()) {
    case '4A0':
        if (axis === 'x') {
            return 4767.87;
        } else {
            return 6740.79;
        }
        break;
    case '2A0':
        if (axis === 'x') {
            return 3370.39;
        } else {
            return 4767.87;
        }
        break;
    case 'A0':
        if (axis === 'x') {
            return 2383.94;
        } else {
            return 3370.39;
        }
        break;
    case 'A1':
        if (axis === 'x') {
            return 1683.78;
        } else {
            return 2383.94;
        }
        break;
    case 'A2':
        if (axis === 'x') {
            return 1190.55;
        } else {
            return 1683.78;
        }
        break;
    case 'A3':
        if (axis === 'x') {
            return 841.89;
        } else {
            return 1190.55;
        }
        break;
    case 'A4':
        if (axis === 'x') {
            return 595.28;
        } else {
            return 841.89;
        }
        break;
    case 'A5':
        if (axis === 'x') {
            return 419.53;
        } else {
            return 595.28;
        }
        break;
    case 'A6':
        if (axis === 'x') {
            return 297.64;
        } else {
            return 419.53;
        }
        break;
    case 'A7':
        if (axis === 'x') {
            return 209.76;
        } else {
            return 297.64;
        }
        break;
    case 'A8':
        if (axis === 'x') {
            return 147.40;
        } else {
            return 209.76;
        }
        break;
    case 'A9':
        if (axis === 'x') {
            return 104.88;
        } else {
            return 147.40;
        }
        break;
    case 'A10':
        if (axis === 'x') {
            return 73.70;
        } else {
            return 104.88;
        }
        break;
    case 'B0':
        if (axis === 'x') {
            return 2834.65;
        } else {
            return 4008.19;
        }
        break;
    case 'B1':
        if (axis === 'x') {
            return 2004.09;
        } else {
            return 2834.65;
        }
        break;
    case 'B2':
        if (axis === 'x') {
            return 1417.32;
        } else {
            return 2004.09;
        }
        break;
    case 'B3':
        if (axis === 'x') {
            return 1000.63;
        } else {
            return 1417.32;
        }
        break;
    case 'B4':
        if (axis === 'x') {
            return 708.66;
        } else {
            return 1000.63;
        }
        break;
    case 'B5':
        if (axis === 'x') {
            return 498.90;
        } else {
            return 708.66;
        }
        break;
    case 'B6':
        if (axis === 'x') {
            return 354.33;
        } else {
            return 498.90;
        }
        break;
    case 'B7':
        if (axis === 'x') {
            return 249.45;
        } else {
            return 354.33;
        }
        break;
    case 'B8':
        if (axis === 'x') {
            return 175.75;
        } else {
            return 249.45;
        }
        break;
    case 'B9':
        if (axis === 'x') {
            return 124.72;
        } else {
            return 175.75;
        }
        break;
    case 'B10':
        if (axis === 'x') {
            return 87.87;
        } else {
            return 124.72;
        }
        break;
    case 'C0':
        if (axis === 'x') {
            return 2599.37;
        } else {
            return 3676.54;
        }
        break;
    case 'C1':
        if (axis === 'x') {
            return 1836.85;
        } else {
            return 2599.37;
        }
        break;
    case 'C2':
        if (axis === 'x') {
            return 1298.27;
        } else {
            return 1836.85;
        }
        break;
    case 'C3':
        if (axis === 'x') {
            return 918.43;
        } else {
            return 1298.27;
        }
        break;
    case 'C4':
        if (axis === 'x') {
            return 649.13;
        } else {
            return 918.43;
        }
        break;
    case 'C5':
        if (axis === 'x') {
            return 459.21;
        } else {
            return 649.13;
        }
        break;
    case 'C6':
        if (axis === 'x') {
            return 323.15;
        } else {
            return 459.21;
        }
        break;
    case 'C7':
        if (axis === 'x') {
            return 229.61;
        } else {
            return 323.15;
        }
        break;
    case 'C8':
        if (axis === 'x') {
            return 161.57;
        } else {
            return 229.61;
        }
        break;
    case 'C9':
        if (axis === 'x') {
            return 113.39;
        } else {
            return 161.57;
        }
        break;
    case 'C10':
        if (axis === 'x') {
            return 79.37;
        } else {
            return 113.39;
        }
        break;
    case 'RA0':
        if (axis === 'x') {
            return 2437.80;
        } else {
            return 3458.27;
        }
        break;
    case 'RA1':
        if (axis === 'x') {
            return 1729.13;
        } else {
            return 2437.80;
        }
        break;
    case 'RA2':
        if (axis === 'x') {
            return 1218.90;
        } else {
            return 1729.13;
        }
        break;
    case 'RA3':
        if (axis === 'x') {
            return 864.57;
        } else {
            return 1218.90;
        }
        break;
    case 'RA4':
        if (axis === 'x') {
            return 609.45;
        } else {
            return 864.57;
        }
        break;
    case 'SRA0':
        if (axis === 'x') {
            return 2551.18;
        } else {
            return 3628.35;
        }
        break;
    case 'SRA1':
        if (axis === 'x') {
            return 1814.17;
        } else {
            return 2551.18;
        }
        break;
    case 'SRA2':
        if (axis === 'x') {
            return 1275.59;
        } else {
            return 1814.17;
        }
        break;
    case 'SRA3':
        if (axis === 'x') {
            return 907.09;
        } else {
            return 1275.59;
        }
        break;
    case 'SRA4':
        if (axis === 'x') {
            return 637.80;
        } else {
            return 907.09;
        }
        break;
    case 'LETTER':
        if (axis === 'x') {
            return 612.00;
        } else {
            return 792.00;
        }
        break;
    case 'LEGAL':
        if (axis === 'x') {
            return 612.00;
        } else {
            return 1008.00;
        }
        break;
    case 'EXECUTIVE':
        if (axis === 'x') {
            return 521.86;
        } else {
            return 756.00;
        }
        break;
    case 'FOLIO':
        if (axis === 'x') {
            return 612.00;
        } else {
            return 936.00;
        }
        break;
    } // end switch

    return 0;
}

/**
 * Get checkbox for foreign key checks
 *
 * @return string
 */
function getForeignKeyCheckboxLoader () {
    var html = '';
    html    += '<div>';
    html    += '<div class="load-default-fk-check-value">';
    html    += PMA_getImage('ajax_clock_small');
    html    += '</div>';
    html    += '</div>';
    return html;
}

function loadForeignKeyCheckbox () {
    // Load default foreign key check value
    var params = {
        'ajax_request': true,
        'server': PMA_commonParams.get('server'),
        'get_default_fk_check_value': true
    };
    $.get('sql.php', params, function (data) {
        var html = '<input type="hidden" name="fk_checks" value="0" />' +
            '<input type="checkbox" name="fk_checks" id="fk_checks"' +
            (data.default_fk_check_value ? ' checked="checked"' : '') + ' />' +
            '<label for="fk_checks">' + PMA_messages.strForeignKeyCheck + '</label>';
        $('.load-default-fk-check-value').replaceWith(html);
    });
}

function getJSConfirmCommonParam (elem, params) {
    var $elem = $(elem);
    var sep = PMA_commonParams.get('arg_separator');
    if (params) {
        // Strip possible leading ?
        if (params.substring(0,1) === '?') {
            params = params.substr(1);
        }
        params += sep;
    } else {
        params = '';
    }
    params += 'is_js_confirmed=1' + sep + 'ajax_request=true' + sep + 'fk_checks=' + ($elem.find('#fk_checks').is(':checked') ? 1 : 0);
    return params;
}

/**
 * Unbind all event handlers before tearing down a page
 */
AJAX.registerTeardown('functions.js', function () {
    $(document).off('click', 'a.inline_edit_sql');
    $(document).off('click', 'input#sql_query_edit_save');
    $(document).off('click', 'input#sql_query_edit_discard');
    $('input.sqlbutton').off('click');
    if (codemirror_editor) {
        codemirror_editor.off('blur');
    } else {
        $(document).off('blur', '#sqlquery');
    }
    $(document).off('change', '#parameterized');
    $(document).off('click', 'input.sqlbutton');
    $('#sqlquery').off('keydown');
    $('#sql_query_edit').off('keydown');

    if (codemirror_inline_editor) {
        // Copy the sql query to the text area to preserve it.
        $('#sql_query_edit').text(codemirror_inline_editor.getValue());
        $(codemirror_inline_editor.getWrapperElement()).off('keydown');
        codemirror_inline_editor.toTextArea();
        codemirror_inline_editor = false;
    }
    if (codemirror_editor) {
        $(codemirror_editor.getWrapperElement()).off('keydown');
    }
});

/**
 * Jquery Coding for inline editing SQL_QUERY
 */
AJAX.registerOnload('functions.js', function () {
    // If we are coming back to the page by clicking forward button
    // of the browser, bind the code mirror to inline query editor.
    bindCodeMirrorToInlineEditor();
    $(document).on('click', 'a.inline_edit_sql', function () {
        if ($('#sql_query_edit').length) {
            // An inline query editor is already open,
            // we don't want another copy of it
            return false;
        }

        var $form = $(this).prev('form');
        var sql_query  = $form.find('input[name=\'sql_query\']').val().trim();
        var $inner_sql = $(this).parent().prev().find('code.sql');
        var old_text   = $inner_sql.html();

        var new_content = '<textarea name="sql_query_edit" id="sql_query_edit">' + escapeHtml(sql_query) + '</textarea>\n';
        new_content    += getForeignKeyCheckboxLoader();
        new_content    += '<input type="submit" id="sql_query_edit_save" class="button btnSave" value="' + PMA_messages.strGo + '"/>\n';
        new_content    += '<input type="button" id="sql_query_edit_discard" class="button btnDiscard" value="' + PMA_messages.strCancel + '"/>\n';
        var $editor_area = $('div#inline_editor');
        if ($editor_area.length === 0) {
            $editor_area = $('<div id="inline_editor_outer"></div>');
            $editor_area.insertBefore($inner_sql);
        }
        $editor_area.html(new_content);
        loadForeignKeyCheckbox();
        $inner_sql.hide();

        bindCodeMirrorToInlineEditor();
        return false;
    });

    $(document).on('click', 'input#sql_query_edit_save', function () {
        // hide already existing success message
        var sql_query;
        if (codemirror_inline_editor) {
            codemirror_inline_editor.save();
            sql_query = codemirror_inline_editor.getValue();
        } else {
            sql_query = $(this).parent().find('#sql_query_edit').val();
        }
        var fk_check = $(this).parent().find('#fk_checks').is(':checked');

        var $form = $('a.inline_edit_sql').prev('form');
        var $fake_form = $('<form>', { action: 'import.php', method: 'post' })
            .append($form.find('input[name=server], input[name=db], input[name=table], input[name=token]').clone())
            .append($('<input/>', { type: 'hidden', name: 'show_query', value: 1 }))
            .append($('<input/>', { type: 'hidden', name: 'is_js_confirmed', value: 0 }))
            .append($('<input/>', { type: 'hidden', name: 'sql_query', value: sql_query }))
            .append($('<input/>', { type: 'hidden', name: 'fk_checks', value: fk_check ? 1 : 0 }));
        if (! checkSqlQuery($fake_form[0])) {
            return false;
        }
        $('.success').hide();
        $fake_form.appendTo($('body')).submit();
    });

    $(document).on('click', 'input#sql_query_edit_discard', function () {
        var $divEditor = $('div#inline_editor_outer');
        $divEditor.siblings('code.sql').show();
        $divEditor.remove();
    });

    $(document).on('click', 'input.sqlbutton', function (evt) {
        insertQuery(evt.target.id);
        PMA_handleSimulateQueryButton();
        return false;
    });

    $(document).on('change', '#parameterized', updateQueryParameters);

    var $inputUsername = $('#input_username');
    if ($inputUsername) {
        if ($inputUsername.val() === '') {
            $inputUsername.trigger('focus');
        } else {
            $('#input_password').trigger('focus');
        }
    }
});

/**
 * "inputRead" event handler for CodeMirror SQL query editors for autocompletion
 */
function codemirrorAutocompleteOnInputRead (instance) {
    if (!sql_autocomplete_in_progress
        && (!instance.options.hintOptions.tables || !sql_autocomplete)) {
        if (!sql_autocomplete) {
            // Reset after teardown
            instance.options.hintOptions.tables = false;
            instance.options.hintOptions.defaultTable = '';

            sql_autocomplete_in_progress = true;

            var href = 'db_sql_autocomplete.php';
            var params = {
                'ajax_request': true,
                'server': PMA_commonParams.get('server'),
                'db': PMA_commonParams.get('db'),
                'no_debug': true
            };

            var columnHintRender = function (elem, self, data) {
                $('<div class="autocomplete-column-name">')
                    .text(data.columnName)
                    .appendTo(elem);
                $('<div class="autocomplete-column-hint">')
                    .text(data.columnHint)
                    .appendTo(elem);
            };

            $.ajax({
                type: 'POST',
                url: href,
                data: params,
                success: function (data) {
                    if (data.success) {
                        var tables = JSON.parse(data.tables);
                        sql_autocomplete_default_table = PMA_commonParams.get('table');
                        sql_autocomplete = [];
                        for (var table in tables) {
                            if (tables.hasOwnProperty(table)) {
                                var columns = tables[table];
                                table = {
                                    text: table,
                                    columns: []
                                };
                                for (var column in columns) {
                                    if (columns.hasOwnProperty(column)) {
                                        var displayText = columns[column].Type;
                                        if (columns[column].Key === 'PRI') {
                                            displayText += ' | Primary';
                                        } else if (columns[column].Key === 'UNI') {
                                            displayText += ' | Unique';
                                        }
                                        table.columns.push({
                                            text: column,
                                            displayText: column + ' | ' +  displayText,
                                            columnName: column,
                                            columnHint: displayText,
                                            render: columnHintRender
                                        });
                                    }
                                }
                            }
                            sql_autocomplete.push(table);
                        }
                        instance.options.hintOptions.tables = sql_autocomplete;
                        instance.options.hintOptions.defaultTable = sql_autocomplete_default_table;
                    }
                },
                complete: function () {
                    sql_autocomplete_in_progress = false;
                }
            });
        } else {
            instance.options.hintOptions.tables = sql_autocomplete;
            instance.options.hintOptions.defaultTable = sql_autocomplete_default_table;
        }
    }
    if (instance.state.completionActive) {
        return;
    }
    var cur = instance.getCursor();
    var token = instance.getTokenAt(cur);
    var string = '';
    if (token.string.match(/^[.`\w@]\w*$/)) {
        string = token.string;
    }
    if (string.length > 0) {
        CodeMirror.commands.autocomplete(instance);
    }
}

/**
 * Remove autocomplete information before tearing down a page
 */
AJAX.registerTeardown('functions.js', function () {
    sql_autocomplete = false;
    sql_autocomplete_default_table = '';
});

/**
 * Binds the CodeMirror to the text area used to inline edit a query.
 */
function bindCodeMirrorToInlineEditor () {
    var $inline_editor = $('#sql_query_edit');
    if ($inline_editor.length > 0) {
        if (typeof CodeMirror !== 'undefined') {
            var height = $inline_editor.css('height');
            codemirror_inline_editor = PMA_getSQLEditor($inline_editor);
            codemirror_inline_editor.getWrapperElement().style.height = height;
            codemirror_inline_editor.refresh();
            codemirror_inline_editor.focus();
            $(codemirror_inline_editor.getWrapperElement())
                .on('keydown', catchKeypressesFromSqlInlineEdit);
        } else {
            $inline_editor
                .focus()
                .on('keydown', catchKeypressesFromSqlInlineEdit);
        }
    }
}

function catchKeypressesFromSqlInlineEdit (event) {
    // ctrl-enter is 10 in chrome and ie, but 13 in ff
    if ((event.ctrlKey || event.metaKey) && (event.keyCode === 13 || event.keyCode === 10)) {
        $('#sql_query_edit_save').trigger('click');
    }
}

/**
 * Adds doc link to single highlighted SQL element
 */
function PMA_doc_add ($elm, params) {
    if (typeof mysql_doc_template === 'undefined') {
        return;
    }

    var url = PMA_sprintf(
        decodeURIComponent(mysql_doc_template),
        params[0]
    );
    if (params.length > 1) {
        url += '#' + params[1];
    }
    var content = $elm.text();
    $elm.text('');
    $elm.append('<a target="mysql_doc" class="cm-sql-doc" href="' + url + '">' + content + '</a>');
}

/**
 * Generates doc links for keywords inside highlighted SQL
 */
function PMA_doc_keyword (idx, elm) {
    var $elm = $(elm);
    /* Skip already processed ones */
    if ($elm.find('a').length > 0) {
        return;
    }
    var keyword = $elm.text().toUpperCase();
    var $next = $elm.next('.cm-keyword');
    if ($next) {
        var next_keyword = $next.text().toUpperCase();
        var full = keyword + ' ' + next_keyword;

        var $next2 = $next.next('.cm-keyword');
        if ($next2) {
            var next2_keyword = $next2.text().toUpperCase();
            var full2 = full + ' ' + next2_keyword;
            if (full2 in mysql_doc_keyword) {
                PMA_doc_add($elm, mysql_doc_keyword[full2]);
                PMA_doc_add($next, mysql_doc_keyword[full2]);
                PMA_doc_add($next2, mysql_doc_keyword[full2]);
                return;
            }
        }
        if (full in mysql_doc_keyword) {
            PMA_doc_add($elm, mysql_doc_keyword[full]);
            PMA_doc_add($next, mysql_doc_keyword[full]);
            return;
        }
    }
    if (keyword in mysql_doc_keyword) {
        PMA_doc_add($elm, mysql_doc_keyword[keyword]);
    }
}

/**
 * Generates doc links for builtins inside highlighted SQL
 */
function PMA_doc_builtin (idx, elm) {
    var $elm = $(elm);
    var builtin = $elm.text().toUpperCase();
    if (builtin in mysql_doc_builtin) {
        PMA_doc_add($elm, mysql_doc_builtin[builtin]);
    }
}

/**
 * Higlights SQL using CodeMirror.
 */
function PMA_highlightSQL ($base) {
    var $elm = $base.find('code.sql');
    $elm.each(function () {
        var $sql = $(this);
        var $pre = $sql.find('pre');
        /* We only care about visible elements to avoid double processing */
        if ($pre.is(':visible')) {
            var $highlight = $('<div class="sql-highlight cm-s-default"></div>');
            $sql.append($highlight);
            if (typeof CodeMirror !== 'undefined') {
                CodeMirror.runMode($sql.text(), 'text/x-mysql', $highlight[0]);
                $pre.hide();
                $highlight.find('.cm-keyword').each(PMA_doc_keyword);
                $highlight.find('.cm-builtin').each(PMA_doc_builtin);
            }
        }
    });
}

/**
 * Updates an element containing code.
 *
 * @param jQuery Object $base base element which contains the raw and the
 *                            highlighted code.
 *
 * @param string htmlValue    code in HTML format, displayed if code cannot be
 *                            highlighted
 *
 * @param string rawValue     raw code, used as a parameter for highlighter
 *
 * @return bool               whether content was updated or not
 */
function PMA_updateCode ($base, htmlValue, rawValue) {
    var $code = $base.find('code');
    if ($code.length === 0) {
        return false;
    }

    // Determines the type of the content and appropriate CodeMirror mode.
    var type = '';
    var mode = '';
    if  ($code.hasClass('json')) {
        type = 'json';
        mode = 'application/json';
    } else if ($code.hasClass('sql')) {
        type = 'sql';
        mode = 'text/x-mysql';
    } else if ($code.hasClass('xml')) {
        type = 'xml';
        mode = 'application/xml';
    } else {
        return false;
    }

    // Element used to display unhighlighted code.
    var $notHighlighted = $('<pre>' + htmlValue + '</pre>');

    // Tries to highlight code using CodeMirror.
    if (typeof CodeMirror !== 'undefined') {
        var $highlighted = $('<div class="' + type + '-highlight cm-s-default"></div>');
        CodeMirror.runMode(rawValue, mode, $highlighted[0]);
        $notHighlighted.hide();
        $code.html('').append($notHighlighted, $highlighted[0]);
    } else {
        $code.html('').append($notHighlighted);
    }

    return true;
}

/**
 * Show a message on the top of the page for an Ajax request
 *
 * Sample usage:
 *
 * 1) var $msg = PMA_ajaxShowMessage();
 * This will show a message that reads "Loading...". Such a message will not
 * disappear automatically and cannot be dismissed by the user. To remove this
 * message either the PMA_ajaxRemoveMessage($msg) function must be called or
 * another message must be show with PMA_ajaxShowMessage() function.
 *
 * 2) var $msg = PMA_ajaxShowMessage(PMA_messages.strProcessingRequest);
 * This is a special case. The behaviour is same as above,
 * just with a different message
 *
 * 3) var $msg = PMA_ajaxShowMessage('The operation was successful');
 * This will show a message that will disappear automatically and it can also
 * be dismissed by the user.
 *
 * 4) var $msg = PMA_ajaxShowMessage('Some error', false);
 * This will show a message that will not disappear automatically, but it
 * can be dismissed by the user after he has finished reading it.
 *
 * @param string  message     string containing the message to be shown.
 *                              optional, defaults to 'Loading...'
 * @param mixed   timeout     number of milliseconds for the message to be visible
 *                              optional, defaults to 5000. If set to 'false', the
 *                              notification will never disappear
 * @param string  type        string to dictate the type of message shown.
 *                              optional, defaults to normal notification.
 *                              If set to 'error', the notification will show message
 *                              with red background.
 *                              If set to 'success', the notification will show with
 *                              a green background.
 * @return jQuery object       jQuery Element that holds the message div
 *                              this object can be passed to PMA_ajaxRemoveMessage()
 *                              to remove the notification
 */
function PMA_ajaxShowMessage (message, timeout, type) {
    /**
     * @var self_closing Whether the notification will automatically disappear
     */
    var self_closing = true;
    /**
     * @var dismissable Whether the user will be able to remove
     *                  the notification by clicking on it
     */
    var dismissable = true;
    // Handle the case when a empty data.message is passed.
    // We don't want the empty message
    if (message === '') {
        return true;
    } else if (! message) {
        // If the message is undefined, show the default
        message = PMA_messages.strLoading;
        dismissable = false;
        self_closing = false;
    } else if (message === PMA_messages.strProcessingRequest) {
        // This is another case where the message should not disappear
        dismissable = false;
        self_closing = false;
    }
    // Figure out whether (or after how long) to remove the notification
    if (timeout === undefined) {
        timeout = 5000;
    } else if (timeout === false) {
        self_closing = false;
    }
    // Determine type of message, add styling as required
    if (type === 'error') {
        message = '<div class="error">' + message + '</div>';
    } else if (type === 'success') {
        message = '<div class="success">' + message + '</div>';
    }
    // Create a parent element for the AJAX messages, if necessary
    if ($('#loading_parent').length === 0) {
        $('<div id="loading_parent"></div>')
            .prependTo('#page_content');
    }
    // Update message count to create distinct message elements every time
    ajax_message_count++;
    // Remove all old messages, if any
    $('span.ajax_notification[id^=ajax_message_num]').remove();
    /**
     * @var    $retval    a jQuery object containing the reference
     *                    to the created AJAX message
     */
    var $retval = $(
        '<span class="ajax_notification" id="ajax_message_num_' +
            ajax_message_count +
            '"></span>'
    )
        .hide()
        .appendTo('#loading_parent')
        .html(message)
        .show();
    // If the notification is self-closing we should create a callback to remove it
    if (self_closing) {
        $retval
            .delay(timeout)
            .fadeOut('medium', function () {
                if ($(this).is(':data(tooltip)')) {
                    $(this).tooltip('destroy');
                }
                // Remove the notification
                $(this).remove();
            });
    }
    // If the notification is dismissable we need to add the relevant class to it
    // and add a tooltip so that the users know that it can be removed
    if (dismissable) {
        $retval.addClass('dismissable').css('cursor', 'pointer');
        /**
         * Add a tooltip to the notification to let the user know that (s)he
         * can dismiss the ajax notification by clicking on it.
         */
        PMA_tooltip(
            $retval,
            'span',
            PMA_messages.strDismiss
        );
    }
    PMA_highlightSQL($retval);

    return $retval;
}

/**
 * Removes the message shown for an Ajax operation when it's completed
 *
 * @param jQuery object   jQuery Element that holds the notification
 *
 * @return nothing
 */
function PMA_ajaxRemoveMessage ($this_msgbox) {
    if ($this_msgbox !== undefined && $this_msgbox instanceof jQuery) {
        $this_msgbox
            .stop(true, true)
            .fadeOut('medium');
        if ($this_msgbox.is(':data(tooltip)')) {
            $this_msgbox.tooltip('destroy');
        } else {
            $this_msgbox.remove();
        }
    }
}

/**
 * Requests SQL for previewing before executing.
 *
 * @param jQuery Object $form Form containing query data
 *
 * @return void
 */
function PMA_previewSQL ($form) {
    var form_url = $form.attr('action');
    var sep = PMA_commonParams.get('arg_separator');
    var form_data = $form.serialize() +
        sep + 'do_save_data=1' +
        sep + 'preview_sql=1' +
        sep + 'ajax_request=1';
    var $msgbox = PMA_ajaxShowMessage();
    $.ajax({
        type: 'POST',
        url: form_url,
        data: form_data,
        success: function (response) {
            PMA_ajaxRemoveMessage($msgbox);
            if (response.success) {
                var $dialog_content = $('<div/>')
                    .append(response.sql_data);
                var button_options = {};
                button_options[PMA_messages.strClose] = function () {
                    $(this).dialog('close');
                };
                var $response_dialog = $dialog_content.dialog({
                    minWidth: 550,
                    maxHeight: 400,
                    modal: true,
                    buttons: button_options,
                    title: PMA_messages.strPreviewSQL,
                    close: function () {
                        $(this).remove();
                    },
                    open: function () {
                        // Pretty SQL printing.
                        PMA_highlightSQL($(this));
                    }
                });
            } else {
                PMA_ajaxShowMessage(response.message);
            }
        },
        error: function () {
            PMA_ajaxShowMessage(PMA_messages.strErrorProcessingRequest);
        }
    });
}

/**
 * check for reserved keyword column name
 *
 * @param jQuery Object $form Form
 *
 * @returns true|false
 */

function PMA_checkReservedWordColumns ($form) {
    var is_confirmed = true;
    $.ajax({
        type: 'POST',
        url: 'tbl_structure.php',
        data: $form.serialize() + PMA_commonParams.get('arg_separator') + 'reserved_word_check=1',
        success: function (data) {
            if (typeof data.success !== 'undefined' && data.success === true) {
                is_confirmed = confirm(data.message);
            }
        },
        async:false
    });
    return is_confirmed;
}

// This event only need to be fired once after the initial page load
$(function () {
    /**
     * Allows the user to dismiss a notification
     * created with PMA_ajaxShowMessage()
     */
    $(document).on('click', 'span.ajax_notification.dismissable', function () {
        PMA_ajaxRemoveMessage($(this));
    });
    /**
     * The below two functions hide the "Dismiss notification" tooltip when a user
     * is hovering a link or button that is inside an ajax message
     */
    $(document).on('mouseover', 'span.ajax_notification a, span.ajax_notification button, span.ajax_notification input', function () {
        if ($(this).parents('span.ajax_notification').is(':data(tooltip)')) {
            $(this).parents('span.ajax_notification').tooltip('disable');
        }
    });
    $(document).on('mouseout', 'span.ajax_notification a, span.ajax_notification button, span.ajax_notification input', function () {
        if ($(this).parents('span.ajax_notification').is(':data(tooltip)')) {
            $(this).parents('span.ajax_notification').tooltip('enable');
        }
    });
});

/**
 * Hides/shows the "Open in ENUM/SET editor" message, depending on the data type of the column currently selected
 */
function PMA_showNoticeForEnum (selectElement) {
    var enum_notice_id = selectElement.attr('id').split('_')[1];
    enum_notice_id += '_' + (parseInt(selectElement.attr('id').split('_')[2], 10) + 1);
    var selectedType = selectElement.val();
    if (selectedType === 'ENUM' || selectedType === 'SET') {
        $('p#enum_notice_' + enum_notice_id).show();
    } else {
        $('p#enum_notice_' + enum_notice_id).hide();
    }
}

/**
 * Creates a Profiling Chart. Used in sql.js
 * and in server_status_monitor.js
 */
function PMA_createProfilingChart (target, data) {
    // create the chart
    var factory = new JQPlotChartFactory();
    var chart = factory.createChart(ChartType.PIE, target);

    // create the data table and add columns
    var dataTable = new DataTable();
    dataTable.addColumn(ColumnType.STRING, '');
    dataTable.addColumn(ColumnType.NUMBER, '');
    dataTable.setData(data);

    var windowWidth = $(window).width();
    var location = 's';
    if (windowWidth > 768) {
        var location = 'se';
    }

    // draw the chart and return the chart object
    chart.draw(dataTable, {
        seriesDefaults: {
            rendererOptions: {
                showDataLabels:  true
            }
        },
        highlighter: {
            tooltipLocation: 'se',
            sizeAdjust: 0,
            tooltipAxes: 'pieref',
            formatString: '%s, %.9Ps'
        },
        legend: {
            show: true,
            location: location,
            rendererOptions: {
                numberColumns: 2
            }
        },
        // from http://tango.freedesktop.org/Tango_Icon_Theme_Guidelines#Color_Palette
        seriesColors: [
            '#fce94f',
            '#fcaf3e',
            '#e9b96e',
            '#8ae234',
            '#729fcf',
            '#ad7fa8',
            '#ef2929',
            '#888a85',
            '#c4a000',
            '#ce5c00',
            '#8f5902',
            '#4e9a06',
            '#204a87',
            '#5c3566',
            '#a40000',
            '#babdb6',
            '#2e3436'
        ]
    });
    return chart;
}

/**
 * Formats a profiling duration nicely (in us and ms time).
 * Used in server_status_monitor.js
 *
 * @param  integer    Number to be formatted, should be in the range of microsecond to second
 * @param  integer    Accuracy, how many numbers right to the comma should be
 * @return string     The formatted number
 */
function PMA_prettyProfilingNum (num, acc) {
    if (!acc) {
        acc = 2;
    }
    acc = Math.pow(10, acc);
    if (num * 1000 < 0.1) {
        num = Math.round(acc * (num * 1000 * 1000)) / acc + 'µ';
    } else if (num < 0.1) {
        num = Math.round(acc * (num * 1000)) / acc + 'm';
    } else {
        num = Math.round(acc * num) / acc;
    }

    return num + 's';
}


/**
 * Formats a SQL Query nicely with newlines and indentation. Depends on Codemirror and MySQL Mode!
 *
 * @param string      Query to be formatted
 * @return string      The formatted query
 */
function PMA_SQLPrettyPrint (string) {
    if (typeof CodeMirror === 'undefined') {
        return string;
    }

    var mode = CodeMirror.getMode({}, 'text/x-mysql');
    var stream = new CodeMirror.StringStream(string);
    var state = mode.startState();
    var token;
    var tokens = [];
    var output = '';
    var tabs = function (cnt) {
        var ret = '';
        for (var i = 0; i < 4 * cnt; i++) {
            ret += ' ';
        }
        return ret;
    };

    // "root-level" statements
    var statements = {
        'select': ['select', 'from', 'on', 'where', 'having', 'limit', 'order by', 'group by'],
        'update': ['update', 'set', 'where'],
        'insert into': ['insert into', 'values']
    };
    // don't put spaces before these tokens
    var spaceExceptionsBefore = { ';': true, ',': true, '.': true, '(': true };
    // don't put spaces after these tokens
    var spaceExceptionsAfter = { '.': true };

    // Populate tokens array
    var str = '';
    while (! stream.eol()) {
        stream.start = stream.pos;
        token = mode.token(stream, state);
        if (token !== null) {
            tokens.push([token, stream.current().toLowerCase()]);
        }
    }

    var currentStatement = tokens[0][1];

    if (! statements[currentStatement]) {
        return string;
    }
    // Holds all currently opened code blocks (statement, function or generic)
    var blockStack = [];
    // Holds the type of block from last iteration (the current is in blockStack[0])
    var previousBlock;
    // If a new code block is found, newBlock contains its type for one iteration and vice versa for endBlock
    var newBlock;
    var endBlock;
    // How much to indent in the current line
    var indentLevel = 0;
    // Holds the "root-level" statements
    var statementPart;
    var lastStatementPart = statements[currentStatement][0];

    blockStack.unshift('statement');

    // Iterate through every token and format accordingly
    for (var i = 0; i < tokens.length; i++) {
        previousBlock = blockStack[0];

        // New block => push to stack
        if (tokens[i][1] === '(') {
            if (i < tokens.length - 1 && tokens[i + 1][0] === 'statement-verb') {
                blockStack.unshift(newBlock = 'statement');
            } else if (i > 0 && tokens[i - 1][0] === 'builtin') {
                blockStack.unshift(newBlock = 'function');
            } else {
                blockStack.unshift(newBlock = 'generic');
            }
        } else {
            newBlock = null;
        }

        // Block end => pop from stack
        if (tokens[i][1] === ')') {
            endBlock = blockStack[0];
            blockStack.shift();
        } else {
            endBlock = null;
        }

        // A subquery is starting
        if (i > 0 && newBlock === 'statement') {
            indentLevel++;
            output += '\n' + tabs(indentLevel) + tokens[i][1] + ' ' + tokens[i + 1][1].toUpperCase() + '\n' + tabs(indentLevel + 1);
            currentStatement = tokens[i + 1][1];
            i++;
            continue;
        }

        // A subquery is ending
        if (endBlock === 'statement' && indentLevel > 0) {
            output += '\n' + tabs(indentLevel);
            indentLevel--;
        }

        // One less indentation for statement parts (from, where, order by, etc.) and a newline
        statementPart = statements[currentStatement].indexOf(tokens[i][1]);
        if (statementPart !== -1) {
            if (i > 0) {
                output += '\n';
            }
            output += tabs(indentLevel) + tokens[i][1].toUpperCase();
            output += '\n' + tabs(indentLevel + 1);
            lastStatementPart = tokens[i][1];
        // Normal indentation and spaces for everything else
        } else {
            if (! spaceExceptionsBefore[tokens[i][1]] &&
               ! (i > 0 && spaceExceptionsAfter[tokens[i - 1][1]]) &&
               output.charAt(output.length - 1) !== ' ') {
                output += ' ';
            }
            if (tokens[i][0] === 'keyword') {
                output += tokens[i][1].toUpperCase();
            } else {
                output += tokens[i][1];
            }
        }

        // split columns in select and 'update set' clauses, but only inside statements blocks
        if ((lastStatementPart === 'select' || lastStatementPart === 'where'  || lastStatementPart === 'set') &&
            tokens[i][1] === ',' && blockStack[0] === 'statement') {
            output += '\n' + tabs(indentLevel + 1);
        }

        // split conditions in where clauses, but only inside statements blocks
        if (lastStatementPart === 'where' &&
            (tokens[i][1] === 'and' || tokens[i][1] === 'or' || tokens[i][1] === 'xor')) {
            if (blockStack[0] === 'statement') {
                output += '\n' + tabs(indentLevel + 1);
            }
            // Todo: Also split and or blocks in newlines & indentation++
            // if (blockStack[0] === 'generic')
            //   output += ...
        }
    }
    return output;
}

/**
 * jQuery function that uses jQueryUI's dialogs to confirm with user. Does not
 *  return a jQuery object yet and hence cannot be chained
 *
 * @param string      question
 * @param string      url           URL to be passed to the callbackFn to make
 *                                  an Ajax call to
 * @param function    callbackFn    callback to execute after user clicks on OK
 * @param function    openCallback  optional callback to run when dialog is shown
 */

jQuery.fn.PMA_confirm = function (question, url, callbackFn, openCallback) {
    var confirmState = PMA_commonParams.get('confirm');
    if (! confirmState) {
        // user does not want to confirm
        if ($.isFunction(callbackFn)) {
            callbackFn.call(this, url);
            return true;
        }
    }
    if (PMA_messages.strDoYouReally === '') {
        return true;
    }

    /**
     * @var    button_options  Object that stores the options passed to jQueryUI
     *                          dialog
     */
    var button_options = [
        {
            text: PMA_messages.strOK,
            'class': 'submitOK',
            click: function () {
                $(this).dialog('close');
                if ($.isFunction(callbackFn)) {
                    callbackFn.call(this, url);
                }
            }
        },
        {
            text: PMA_messages.strCancel,
            'class': 'submitCancel',
            click: function () {
                $(this).dialog('close');
            }
        }
    ];

    $('<div/>', { 'id': 'confirm_dialog', 'title': PMA_messages.strConfirm })
        .prepend(question)
        .dialog({
            buttons: button_options,
            close: function () {
                $(this).remove();
            },
            open: openCallback,
            modal: true
        });
};

/**
 * jQuery function to sort a table's body after a new row has been appended to it.
 *
 * @param string      text_selector   string to select the sortKey's text
 *
 * @return jQuery Object for chaining purposes
 */
jQuery.fn.PMA_sort_table = function (text_selector) {
    return this.each(function () {
        /**
         * @var table_body  Object referring to the table's <tbody> element
         */
        var table_body = $(this);
        /**
         * @var rows    Object referring to the collection of rows in {@link table_body}
         */
        var rows = $(this).find('tr').get();

        // get the text of the field that we will sort by
        $.each(rows, function (index, row) {
            row.sortKey = $.trim($(row).find(text_selector).text().toLowerCase());
        });

        // get the sorted order
        rows.sort(function (a, b) {
            if (a.sortKey < b.sortKey) {
                return -1;
            }
            if (a.sortKey > b.sortKey) {
                return 1;
            }
            return 0;
        });

        // pull out each row from the table and then append it according to it's order
        $.each(rows, function (index, row) {
            $(table_body).append(row);
            row.sortKey = null;
        });
    });
};

/**
 * Unbind all event handlers before tearing down a page
 */
AJAX.registerTeardown('functions.js', function () {
    $(document).off('submit', '#create_table_form_minimal.ajax');
    $(document).off('submit', 'form.create_table_form.ajax');
    $(document).off('click', 'form.create_table_form.ajax input[name=submit_num_fields]');
    $(document).off('keyup', 'form.create_table_form.ajax input');
    $(document).off('change', 'input[name=partition_count],input[name=subpartition_count],select[name=partition_by]');
});

/**
 * jQuery coding for 'Create Table'.  Used on db_operations.php,
 * db_structure.php and db_tracking.php (i.e., wherever
 * PhpMyAdmin\Display\CreateTable is used)
 *
 * Attach Ajax Event handlers for Create Table
 */
AJAX.registerOnload('functions.js', function () {
    /**
     * Attach event handler for submission of create table form (save)
     */
    $(document).on('submit', 'form.create_table_form.ajax', function (event) {
        event.preventDefault();

        /**
         * @var    the_form    object referring to the create table form
         */
        var $form = $(this);

        /*
         * First validate the form; if there is a problem, avoid submitting it
         *
         * checkTableEditForm() needs a pure element and not a jQuery object,
         * this is why we pass $form[0] as a parameter (the jQuery object
         * is actually an array of DOM elements)
         */

        if (checkTableEditForm($form[0], $form.find('input[name=orig_num_fields]').val())) {
            PMA_prepareForAjaxRequest($form);
            if (PMA_checkReservedWordColumns($form)) {
                PMA_ajaxShowMessage(PMA_messages.strProcessingRequest);
                // User wants to submit the form
                $.post($form.attr('action'), $form.serialize() + PMA_commonParams.get('arg_separator') + 'do_save_data=1', function (data) {
                    if (typeof data !== 'undefined' && data.success === true) {
                        $('#properties_message')
                            .removeClass('error')
                            .html('');
                        PMA_ajaxShowMessage(data.message);
                        // Only if the create table dialog (distinct panel) exists
                        var $createTableDialog = $('#create_table_dialog');
                        if ($createTableDialog.length > 0) {
                            $createTableDialog.dialog('close').remove();
                        }
                        $('#tableslistcontainer').before(data.formatted_sql);

                        /**
                         * @var tables_table    Object referring to the <tbody> element that holds the list of tables
                         */
                        var tables_table = $('#tablesForm').find('tbody').not('#tbl_summary_row');
                        // this is the first table created in this db
                        if (tables_table.length === 0) {
                            PMA_commonActions.refreshMain(
                                PMA_commonParams.get('opendb_url')
                            );
                        } else {
                            /**
                             * @var curr_last_row   Object referring to the last <tr> element in {@link tables_table}
                             */
                            var curr_last_row = $(tables_table).find('tr:last');
                            /**
                             * @var curr_last_row_index_string   String containing the index of {@link curr_last_row}
                             */
                            var curr_last_row_index_string = $(curr_last_row).find('input:checkbox').attr('id').match(/\d+/)[0];
                            /**
                             * @var curr_last_row_index Index of {@link curr_last_row}
                             */
                            var curr_last_row_index = parseFloat(curr_last_row_index_string);
                            /**
                             * @var new_last_row_index   Index of the new row to be appended to {@link tables_table}
                             */
                            var new_last_row_index = curr_last_row_index + 1;
                            /**
                             * @var new_last_row_id String containing the id of the row to be appended to {@link tables_table}
                             */
                            var new_last_row_id = 'checkbox_tbl_' + new_last_row_index;

                            data.new_table_string = data.new_table_string.replace(/checkbox_tbl_/, new_last_row_id);
                            // append to table
                            $(data.new_table_string)
                                .appendTo(tables_table);

                            // Sort the table
                            $(tables_table).PMA_sort_table('th');

                            // Adjust summary row
                            PMA_adjustTotals();
                        }

                        // Refresh navigation as a new table has been added
                        PMA_reloadNavigation();
                        // Redirect to table structure page on creation of new table
                        var argsep = PMA_commonParams.get('arg_separator');
                        var params_12 = 'ajax_request=true' + argsep + 'ajax_page_request=true';
                        if (! (history && history.pushState)) {
                            params_12 += PMA_MicroHistory.menus.getRequestParam();
                        }
                        tblStruct_url = 'tbl_structure.php?server=' + data._params.server +
                            argsep + 'db=' + data._params.db + argsep + 'token=' + data._params.token +
                            argsep + 'goto=db_structure.php' + argsep + 'table=' + data._params.table + '';
                        $.get(tblStruct_url, params_12, AJAX.responseHandler);
                    } else {
                        PMA_ajaxShowMessage(
                            '<div class="error">' + data.error + '</div>',
                            false
                        );
                    }
                }); // end $.post()
            }
        } // end if (checkTableEditForm() )
    }); // end create table form (save)

    /**
     * Submits the intermediate changes in the table creation form
     * to refresh the UI accordingly
     */
    function submitChangesInCreateTableForm (actionParam) {
        /**
         * @var    the_form    object referring to the create table form
         */
        var $form = $('form.create_table_form.ajax');

        var $msgbox = PMA_ajaxShowMessage(PMA_messages.strProcessingRequest);
        PMA_prepareForAjaxRequest($form);

        // User wants to add more fields to the table
        $.post($form.attr('action'), $form.serialize() + '&' + actionParam, function (data) {
            if (typeof data !== 'undefined' && data.success) {
                var $pageContent = $('#page_content');
                $pageContent.html(data.message);
                PMA_highlightSQL($pageContent);
                PMA_verifyColumnsProperties();
                PMA_hideShowConnection($('.create_table_form select[name=tbl_storage_engine]'));
                PMA_ajaxRemoveMessage($msgbox);
            } else {
                PMA_ajaxShowMessage(data.error);
            }
        }); // end $.post()
    }

    /**
     * Attach event handler for create table form (add fields)
     */
    $(document).on('click', 'form.create_table_form.ajax input[name=submit_num_fields]', function (event) {
        event.preventDefault();
        submitChangesInCreateTableForm('submit_num_fields=1');
    }); // end create table form (add fields)

    $(document).on('keydown', 'form.create_table_form.ajax input[name=added_fields]', function (event) {
        if (event.keyCode === 13) {
            event.preventDefault();
            event.stopImmediatePropagation();
            $(this)
                .closest('form')
                .find('input[name=submit_num_fields]')
                .trigger('click');
        }
    });

    /**
     * Attach event handler to manage changes in number of partitions and subpartitions
     */
    $(document).on('change', 'input[name=partition_count],input[name=subpartition_count],select[name=partition_by]', function (event) {
        $this = $(this);
        $form = $this.parents('form');
        if ($form.is('.create_table_form.ajax')) {
            submitChangesInCreateTableForm('submit_partition_change=1');
        } else {
            $form.submit();
        }
    });

    $(document).on('change', 'input[value=AUTO_INCREMENT]', function () {
        if (this.checked) {
            var col = /\d/.exec($(this).attr('name'));
            col = col[0];
            var $selectFieldKey = $('select[name="field_key[' + col + ']"]');
            if ($selectFieldKey.val() === 'none_' + col) {
                $selectFieldKey.val('primary_' + col).trigger('change');
            }
        }
    });
    $('body')
        .off('click', 'input.preview_sql')
        .on('click', 'input.preview_sql', function () {
            var $form = $(this).closest('form');
            PMA_previewSQL($form);
        });
});


/**
 * Validates the password field in a form
 *
 * @see    PMA_messages.strPasswordEmpty
 * @see    PMA_messages.strPasswordNotSame
 * @param  object $the_form The form to be validated
 * @return bool
 */
function PMA_checkPassword ($the_form) {
    // Did the user select 'no password'?
    if ($the_form.find('#nopass_1').is(':checked')) {
        return true;
    } else {
        var $pred = $the_form.find('#select_pred_password');
        if ($pred.length && ($pred.val() === 'none' || $pred.val() === 'keep')) {
            return true;
        }
    }

    var $password = $the_form.find('input[name=pma_pw]');
    var $password_repeat = $the_form.find('input[name=pma_pw2]');
    var alert_msg = false;

    if ($password.val() === '') {
        alert_msg = PMA_messages.strPasswordEmpty;
    } else if ($password.val() !== $password_repeat.val()) {
        alert_msg = PMA_messages.strPasswordNotSame;
    }

    if (alert_msg) {
        alert(alert_msg);
        $password.val('');
        $password_repeat.val('');
        $password.focus();
        return false;
    }
    return true;
}

/**
 * Attach Ajax event handlers for 'Change Password' on index.php
 */
AJAX.registerOnload('functions.js', function () {
    /* Handler for hostname type */
    $(document).on('change', '#select_pred_hostname', function () {
        var hostname = $('#pma_hostname');
        if (this.value === 'any') {
            hostname.val('%');
        } else if (this.value === 'localhost') {
            hostname.val('localhost');
        } else if (this.value === 'thishost' && $(this).data('thishost')) {
            hostname.val($(this).data('thishost'));
        } else if (this.value === 'hosttable') {
            hostname.val('').prop('required', false);
        } else if (this.value === 'userdefined') {
            hostname.focus().select().prop('required', true);
        }
    });

    /* Handler for editing hostname */
    $(document).on('change', '#pma_hostname', function () {
        $('#select_pred_hostname').val('userdefined');
        $('#pma_hostname').prop('required', true);
    });

    /* Handler for username type */
    $(document).on('change', '#select_pred_username', function () {
        if (this.value === 'any') {
            $('#pma_username').val('').prop('required', false);
            $('#user_exists_warning').css('display', 'none');
        } else if (this.value === 'userdefined') {
            $('#pma_username').focus().select().prop('required', true);
        }
    });

    /* Handler for editing username */
    $(document).on('change', '#pma_username', function () {
        $('#select_pred_username').val('userdefined');
        $('#pma_username').prop('required', true);
    });

    /* Handler for password type */
    $(document).on('change', '#select_pred_password', function () {
        if (this.value === 'none') {
            $('#text_pma_pw2').prop('required', false).val('');
            $('#text_pma_pw').prop('required', false).val('');
        } else if (this.value === 'userdefined') {
            $('#text_pma_pw2').prop('required', true);
            $('#text_pma_pw').prop('required', true).focus().select();
        } else {
            $('#text_pma_pw2').prop('required', false);
            $('#text_pma_pw').prop('required', false);
        }
    });

    /* Handler for editing password */
    $(document).on('change', '#text_pma_pw,#text_pma_pw2', function () {
        $('#select_pred_password').val('userdefined');
        $('#text_pma_pw2').prop('required', true);
        $('#text_pma_pw').prop('required', true);
    });

    /**
     * Unbind all event handlers before tearing down a page
     */
    $(document).off('click', '#change_password_anchor.ajax');

    /**
     * Attach Ajax event handler on the change password anchor
     */

    $(document).on('click', '#change_password_anchor.ajax', function (event) {
        event.preventDefault();

        var $msgbox = PMA_ajaxShowMessage();

        /**
         * @var button_options  Object containing options to be passed to jQueryUI's dialog
         */
        var button_options = {};
        button_options[PMA_messages.strGo] = function () {
            event.preventDefault();

            /**
             * @var $the_form    Object referring to the change password form
             */
            var $the_form = $('#change_password_form');

            if (! PMA_checkPassword($the_form)) {
                return false;
            }

            /**
             * @var this_value  String containing the value of the submit button.
             * Need to append this for the change password form on Server Privileges
             * page to work
             */
            var this_value = $(this).val();

            var $msgbox = PMA_ajaxShowMessage(PMA_messages.strProcessingRequest);
            $the_form.append('<input type="hidden" name="ajax_request" value="true" />');

            $.post($the_form.attr('action'), $the_form.serialize() + PMA_commonParams.get('arg_separator') + 'change_pw=' + this_value, function (data) {
                if (typeof data === 'undefined' || data.success !== true) {
                    PMA_ajaxShowMessage(data.error, false);
                    return;
                }

                var $pageContent = $('#page_content');
                $pageContent.prepend(data.message);
                PMA_highlightSQL($pageContent);
                $('#change_password_dialog').hide().remove();
                $('#edit_user_dialog').dialog('close').remove();
                PMA_ajaxRemoveMessage($msgbox);
            }); // end $.post()
        };

        button_options[PMA_messages.strCancel] = function () {
            $(this).dialog('close');
        };
        $.get($(this).attr('href'), { 'ajax_request': true }, function (data) {
            if (typeof data === 'undefined' || !data.success) {
                PMA_ajaxShowMessage(data.error, false);
                return;
            }

            if (data._scripts) {
                AJAX.scriptHandler.load(data._scripts);
            }

            $('<div id="change_password_dialog"></div>')
                .dialog({
                    title: PMA_messages.strChangePassword,
                    width: 600,
                    close: function (ev, ui) {
                        $(this).remove();
                    },
                    buttons: button_options,
                    modal: true
                })
                .append(data.message);
            // for this dialog, we remove the fieldset wrapping due to double headings
            $('fieldset#fieldset_change_password')
                .find('legend').remove().end()
                .find('table.noclick').unwrap().addClass('some-margin')
                .find('input#text_pma_pw').focus();
            $('#fieldset_change_password_footer').hide();
            PMA_ajaxRemoveMessage($msgbox);
            $('#change_password_form').on('submit', function (e) {
                e.preventDefault();
                $(this)
                    .closest('.ui-dialog')
                    .find('.ui-dialog-buttonpane .ui-button')
                    .first()
                    .trigger('click');
            });
        }); // end $.get()
    }); // end handler for change password anchor
}); // end $() for Change Password

/**
 * Unbind all event handlers before tearing down a page
 */
AJAX.registerTeardown('functions.js', function () {
    $(document).off('change', 'select.column_type');
    $(document).off('change', 'select.default_type');
    $(document).off('change', 'select.virtuality');
    $(document).off('change', 'input.allow_null');
    $(document).off('change', '.create_table_form select[name=tbl_storage_engine]');
});
/**
 * Toggle the hiding/showing of the "Open in ENUM/SET editor" message when
 * the page loads and when the selected data type changes
 */
AJAX.registerOnload('functions.js', function () {
    // is called here for normal page loads and also when opening
    // the Create table dialog
    PMA_verifyColumnsProperties();
    //
    // needs on() to work also in the Create Table dialog
    $(document).on('change', 'select.column_type', function () {
        PMA_showNoticeForEnum($(this));
    });
    $(document).on('change', 'select.default_type', function () {
        PMA_hideShowDefaultValue($(this));
    });
    $(document).on('change', 'select.virtuality', function () {
        PMA_hideShowExpression($(this));
    });
    $(document).on('change', 'input.allow_null', function () {
        PMA_validateDefaultValue($(this));
    });
    $(document).on('change', '.create_table_form select[name=tbl_storage_engine]', function () {
        PMA_hideShowConnection($(this));
    });
});

/**
 * If the chosen storage engine is FEDERATED show connection field. Hide otherwise
 *
 * @param $engine_selector storage engine selector
 */
function PMA_hideShowConnection ($engine_selector) {
    var $connection = $('.create_table_form input[name=connection]');
    var index = $connection.parent('td').index() + 1;
    var $labelTh = $connection.parents('tr').prev('tr').children('th:nth-child(' + index + ')');
    if ($engine_selector.val() !== 'FEDERATED') {
        $connection
            .prop('disabled', true)
            .parent('td').hide();
        $labelTh.hide();
    } else {
        $connection
            .prop('disabled', false)
            .parent('td').show();
        $labelTh.show();
    }
}

/**
 * If the column does not allow NULL values, makes sure that default is not NULL
 */
function PMA_validateDefaultValue ($null_checkbox) {
    if (! $null_checkbox.prop('checked')) {
        var $default = $null_checkbox.closest('tr').find('.default_type');
        if ($default.val() === 'NULL') {
            $default.val('NONE');
        }
    }
}

/**
 * function to populate the input fields on picking a column from central list
 *
 * @param string  input_id input id of the name field for the column to be populated
 * @param integer offset of the selected column in central list of columns
 */
function autoPopulate (input_id, offset) {
    var db = PMA_commonParams.get('db');
    var table = PMA_commonParams.get('table');
    input_id = input_id.substring(0, input_id.length - 1);
    $('#' + input_id + '1').val(central_column_list[db + '_' + table][offset].col_name);
    var col_type = central_column_list[db + '_' + table][offset].col_type.toUpperCase();
    $('#' + input_id + '2').val(col_type);
    var $input3 = $('#' + input_id + '3');
    $input3.val(central_column_list[db + '_' + table][offset].col_length);
    if (col_type === 'ENUM' || col_type === 'SET') {
        $input3.next().show();
    } else {
        $input3.next().hide();
    }
    var col_default = central_column_list[db + '_' + table][offset].col_default.toUpperCase();
    var $input4 = $('#' + input_id + '4');
    if (col_default !== '' && col_default !== 'NULL' && col_default !== 'CURRENT_TIMESTAMP' && col_default !== 'CURRENT_TIMESTAMP()') {
        $input4.val('USER_DEFINED');
        $input4.next().next().show();
        $input4.next().next().val(central_column_list[db + '_' + table][offset].col_default);
    } else {
        $input4.val(central_column_list[db + '_' + table][offset].col_default);
        $input4.next().next().hide();
    }
    $('#' + input_id + '5').val(central_column_list[db + '_' + table][offset].col_collation);
    var $input6 = $('#' + input_id + '6');
    $input6.val(central_column_list[db + '_' + table][offset].col_attribute);
    if (central_column_list[db + '_' + table][offset].col_extra === 'on update CURRENT_TIMESTAMP') {
        $input6.val(central_column_list[db + '_' + table][offset].col_extra);
    }
    if (central_column_list[db + '_' + table][offset].col_extra.toUpperCase() === 'AUTO_INCREMENT') {
        $('#' + input_id + '9').prop('checked',true).trigger('change');
    } else {
        $('#' + input_id + '9').prop('checked',false);
    }
    if (central_column_list[db + '_' + table][offset].col_isNull !== '0') {
        $('#' + input_id + '7').prop('checked',true);
    } else {
        $('#' + input_id + '7').prop('checked',false);
    }
}

/**
 * Unbind all event handlers before tearing down a page
 */
AJAX.registerTeardown('functions.js', function () {
    $(document).off('click', 'a.open_enum_editor');
    $(document).off('click', 'input.add_value');
    $(document).off('click', '#enum_editor td.drop');
    $(document).off('click', 'a.central_columns_dialog');
});
/**
 * @var $enum_editor_dialog An object that points to the jQuery
 *                          dialog of the ENUM/SET editor
 */
var $enum_editor_dialog = null;
/**
 * Opens the ENUM/SET editor and controls its functions
 */
AJAX.registerOnload('functions.js', function () {
    $(document).on('click', 'a.open_enum_editor', function () {
        // Get the name of the column that is being edited
        var colname = $(this).closest('tr').find('input:first').val();
        var title;
        var i;
        // And use it to make up a title for the page
        if (colname.length < 1) {
            title = PMA_messages.enum_newColumnVals;
        } else {
            title = PMA_messages.enum_columnVals.replace(
                /%s/,
                '"' + escapeHtml(decodeURIComponent(colname)) + '"'
            );
        }
        // Get the values as a string
        var inputstring = $(this)
            .closest('td')
            .find('input')
            .val();
        // Escape html entities
        inputstring = $('<div/>')
            .text(inputstring)
            .html();
        // Parse the values, escaping quotes and
        // slashes on the fly, into an array
        var values = [];
        var in_string = false;
        var curr;
        var next;
        var buffer = '';
        for (i = 0; i < inputstring.length; i++) {
            curr = inputstring.charAt(i);
            next = i === inputstring.length ? '' : inputstring.charAt(i + 1);
            if (! in_string && curr === '\'') {
                in_string = true;
            } else if (in_string && curr === '\\' && next === '\\') {
                buffer += '&#92;';
                i++;
            } else if (in_string && next === '\'' && (curr === '\'' || curr === '\\')) {
                buffer += '&#39;';
                i++;
            } else if (in_string && curr === '\'') {
                in_string = false;
                values.push(buffer);
                buffer = '';
            } else if (in_string) {
                buffer += curr;
            }
        }
        if (buffer.length > 0) {
            // The leftovers in the buffer are the last value (if any)
            values.push(buffer);
        }
        var fields = '';
        // If there are no values, maybe the user is about to make a
        // new list so we add a few for him/her to get started with.
        if (values.length === 0) {
            values.push('', '', '', '');
        }
        // Add the parsed values to the editor
        var drop_icon = PMA_getImage('b_drop');
        for (i = 0; i < values.length; i++) {
            fields += '<tr><td>' +
                   '<input type=\'text\' value=\'' + values[i] + '\'/>' +
                   '</td><td class=\'drop\'>' +
                   drop_icon +
                   '</td></tr>';
        }
        /**
         * @var dialog HTML code for the ENUM/SET dialog
         */
        var dialog = '<div id=\'enum_editor\'>' +
                   '<fieldset>' +
                    '<legend>' + title + '</legend>' +
                    '<p>' + PMA_getImage('s_notice') +
                    PMA_messages.enum_hint + '</p>' +
                    '<table class=\'values\'>' + fields + '</table>' +
                    '</fieldset><fieldset class=\'tblFooters\'>' +
                    '<table class=\'add\'><tr><td>' +
                    '<div class=\'slider\'></div>' +
                    '</td><td>' +
                    '<form><div><input type=\'submit\' class=\'add_value\' value=\'' +
                    PMA_sprintf(PMA_messages.enum_addValue, 1) +
                    '\'/></div></form>' +
                    '</td></tr></table>' +
                    '<input type=\'hidden\' value=\'' + // So we know which column's data is being edited
                    $(this).closest('td').find('input').attr('id') +
                    '\' />' +
                    '</fieldset>' +
                    '</div>';
        /**
         * @var  Defines functions to be called when the buttons in
         * the buttonOptions jQuery dialog bar are pressed
         */
        var buttonOptions = {};
        buttonOptions[PMA_messages.strGo] = function () {
            // When the submit button is clicked,
            // put the data back into the original form
            var value_array = [];
            $(this).find('.values input').each(function (index, elm) {
                var val = elm.value.replace(/\\/g, '\\\\').replace(/'/g, '\'\'');
                value_array.push('\'' + val + '\'');
            });
            // get the Length/Values text field where this value belongs
            var values_id = $(this).find('input[type=\'hidden\']').val();
            $('input#' + values_id).val(value_array.join(','));
            $(this).dialog('close');
        };
        buttonOptions[PMA_messages.strClose] = function () {
            $(this).dialog('close');
        };
        // Show the dialog
        var width = parseInt(
            (parseInt($('html').css('font-size'), 10) / 13) * 340,
            10
        );
        if (! width) {
            width = 340;
        }
        $enum_editor_dialog = $(dialog).dialog({
            minWidth: width,
            maxHeight: 450,
            modal: true,
            title: PMA_messages.enum_editor,
            buttons: buttonOptions,
            open: function () {
                // Focus the "Go" button after opening the dialog
                $(this).closest('.ui-dialog').find('.ui-dialog-buttonpane button:first').focus();
            },
            close: function () {
                $(this).remove();
            }
        });
        // slider for choosing how many fields to add
        $enum_editor_dialog.find('.slider').slider({
            animate: true,
            range: 'min',
            value: 1,
            min: 1,
            max: 9,
            slide: function (event, ui) {
                $(this).closest('table').find('input[type=submit]').val(
                    PMA_sprintf(PMA_messages.enum_addValue, ui.value)
                );
            }
        });
        // Focus the slider, otherwise it looks nearly transparent
        $('a.ui-slider-handle').addClass('ui-state-focus');
        return false;
    });

    $(document).on('click', 'a.central_columns_dialog', function (e) {
        var href = 'db_central_columns.php';
        var db = PMA_commonParams.get('db');
        var table = PMA_commonParams.get('table');
        var maxRows = $(this).data('maxrows');
        var pick = $(this).data('pick');
        if (pick !== false) {
            pick = true;
        }
        var params = {
            'ajax_request' : true,
            'server' : PMA_commonParams.get('server'),
            'db' : PMA_commonParams.get('db'),
            'cur_table' : PMA_commonParams.get('table'),
            'getColumnList':true
        };
        var colid = $(this).closest('td').find('input').attr('id');
        var fields = '';
        if (! (db + '_' + table in central_column_list)) {
            central_column_list.push(db + '_' + table);
            $.ajax({
                type: 'POST',
                url: href,
                data: params,
                success: function (data) {
                    central_column_list[db + '_' + table] = JSON.parse(data.message);
                },
                async:false
            });
        }
        var i = 0;
        var list_size = central_column_list[db + '_' + table].length;
        var min = (list_size <= maxRows) ? list_size : maxRows;
        for (i = 0; i < min; i++) {
            fields += '<tr><td><div><span class="font_weight_bold">' +
                escapeHtml(central_column_list[db + '_' + table][i].col_name) +
                '</span><br><span class="color_gray">' + central_column_list[db + '_' + table][i].col_type;

            if (central_column_list[db + '_' + table][i].col_attribute !== '') {
                fields += '(' + escapeHtml(central_column_list[db + '_' + table][i].col_attribute) + ') ';
            }
            if (central_column_list[db + '_' + table][i].col_length !== '') {
                fields += '(' + escapeHtml(central_column_list[db + '_' + table][i].col_length) + ') ';
            }
            fields += escapeHtml(central_column_list[db + '_' + table][i].col_extra) + '</span>' +
                '</div></td>';
            if (pick) {
                fields += '<td><input class="pick all100" type="submit" value="' +
                    PMA_messages.pickColumn + '" onclick="autoPopulate(\'' + colid + '\',' + i + ')"/></td>';
            }
            fields += '</tr>';
        }
        var result_pointer = i;
        var search_in = '<input type="text" class="filter_rows" placeholder="' + PMA_messages.searchList + '">';
        if (fields === '') {
            fields = PMA_sprintf(PMA_messages.strEmptyCentralList, '\'' + escapeHtml(db) + '\'');
            search_in = '';
        }
        var seeMore = '';
        if (list_size > maxRows) {
            seeMore = '<fieldset class=\'tblFooters center\' style=\'font-weight:bold\'>' +
                '<a href=\'#\' id=\'seeMore\'>' + PMA_messages.seeMore + '</a></fieldset>';
        }
        var central_columns_dialog = '<div style=\'max-height:400px\'>' +
            '<fieldset>' +
            search_in +
            '<table id=\'col_list\' style=\'width:100%\' class=\'values\'>' + fields + '</table>' +
            '</fieldset>' +
            seeMore +
            '</div>';

        var width = parseInt(
            (parseInt($('html').css('font-size'), 10) / 13) * 500,
            10
        );
        if (! width) {
            width = 500;
        }
        var buttonOptions = {};
        var $central_columns_dialog = $(central_columns_dialog).dialog({
            minWidth: width,
            maxHeight: 450,
            modal: true,
            title: PMA_messages.pickColumnTitle,
            buttons: buttonOptions,
            open: function () {
                $('#col_list').on('click', '.pick', function () {
                    $central_columns_dialog.remove();
                });
                $('.filter_rows').on('keyup', function () {
                    $.uiTableFilter($('#col_list'), $(this).val());
                });
                $('#seeMore').on('click', function () {
                    fields = '';
                    min = (list_size <= maxRows + result_pointer) ? list_size : maxRows + result_pointer;
                    for (i = result_pointer; i < min; i++) {
                        fields += '<tr><td><div><span class="font_weight_bold">' +
                            central_column_list[db + '_' + table][i].col_name +
                            '</span><br><span class="color_gray">' +
                            central_column_list[db + '_' + table][i].col_type;

                        if (central_column_list[db + '_' + table][i].col_attribute !== '') {
                            fields += '(' + central_column_list[db + '_' + table][i].col_attribute + ') ';
                        }
                        if (central_column_list[db + '_' + table][i].col_length !== '') {
                            fields += '(' + central_column_list[db + '_' + table][i].col_length + ') ';
                        }
                        fields += central_column_list[db + '_' + table][i].col_extra + '</span>' +
                            '</div></td>';
                        if (pick) {
                            fields += '<td><input class="pick all100" type="submit" value="' +
                                PMA_messages.pickColumn + '" onclick="autoPopulate(\'' + colid + '\',' + i + ')"/></td>';
                        }
                        fields += '</tr>';
                    }
                    $('#col_list').append(fields);
                    result_pointer = i;
                    if (result_pointer === list_size) {
                        $('.tblFooters').hide();
                    }
                    return false;
                });
                $(this).closest('.ui-dialog').find('.ui-dialog-buttonpane button:first').focus();
            },
            close: function () {
                $('#col_list').off('click', '.pick');
                $('.filter_rows').off('keyup');
                $(this).remove();
            }
        });
        return false;
    });

    // $(document).on('click', 'a.show_central_list',function(e) {

    // });
    // When "add a new value" is clicked, append an empty text field
    $(document).on('click', 'input.add_value', function (e) {
        e.preventDefault();
        var num_new_rows = $enum_editor_dialog.find('div.slider').slider('value');
        while (num_new_rows--) {
            $enum_editor_dialog.find('.values')
                .append(
                    '<tr class=\'hide\'><td>' +
                    '<input type=\'text\' />' +
                    '</td><td class=\'drop\'>' +
                    PMA_getImage('b_drop') +
                    '</td></tr>'
                )
                .find('tr:last')
                .show('fast');
        }
    });

    // Removes the specified row from the enum editor
    $(document).on('click', '#enum_editor td.drop', function () {
        $(this).closest('tr').hide('fast', function () {
            $(this).remove();
        });
    });
});

/**
 * Ensures indexes names are valid according to their type and, for a primary
 * key, lock index name to 'PRIMARY'
 * @param string   form_id  Variable which parses the form name as
 *                            the input
 * @return boolean  false    if there is no index form, true else
 */
function checkIndexName (form_id) {
    if ($('#' + form_id).length === 0) {
        return false;
    }

    // Gets the elements pointers
    var $the_idx_name = $('#input_index_name');
    var $the_idx_choice = $('#select_index_choice');

    // Index is a primary key
    if ($the_idx_choice.find('option:selected').val() === 'PRIMARY') {
        $the_idx_name.val('PRIMARY');
        $the_idx_name.prop('disabled', true);
    } else {
        if ($the_idx_name.val() === 'PRIMARY') {
            $the_idx_name.val('');
        }
        $the_idx_name.prop('disabled', false);
    }

    return true;
} // end of the 'checkIndexName()' function

AJAX.registerTeardown('functions.js', function () {
    $(document).off('click', '#index_frm input[type=submit]');
});
AJAX.registerOnload('functions.js', function () {
    /**
     * Handler for adding more columns to an index in the editor
     */
    $(document).on('click', '#index_frm input[type=submit]', function (event) {
        event.preventDefault();
        var rows_to_add = $(this)
            .closest('fieldset')
            .find('.slider')
            .slider('value');

        var tempEmptyVal = function () {
            $(this).val('');
        };

        var tempSetFocus = function () {
            if ($(this).find('option:selected').val() === '') {
                return true;
            }
            $(this).closest('tr').find('input').focus();
        };

        while (rows_to_add--) {
            var $indexColumns = $('#index_columns');
            var $newrow = $indexColumns
                .find('tbody > tr:first')
                .clone()
                .appendTo(
                    $indexColumns.find('tbody')
                );
            $newrow.find(':input').each(tempEmptyVal);
            // focus index size input on column picked
            $newrow.find('select').on('change', tempSetFocus);
        }
    });
});

function indexEditorDialog (url, title, callback_success, callback_failure) {
    /* Remove the hidden dialogs if there are*/
    var $editIndexDialog = $('#edit_index_dialog');
    if ($editIndexDialog.length !== 0) {
        $editIndexDialog.remove();
    }
    var $div = $('<div id="edit_index_dialog"></div>');

    /**
     * @var button_options Object that stores the options
     *                     passed to jQueryUI dialog
     */
    var button_options = {};
    button_options[PMA_messages.strGo] = function () {
        /**
         * @var    the_form    object referring to the export form
         */
        var $form = $('#index_frm');
        var $msgbox = PMA_ajaxShowMessage(PMA_messages.strProcessingRequest);
        PMA_prepareForAjaxRequest($form);
        // User wants to submit the form
        $.post($form.attr('action'), $form.serialize() + PMA_commonParams.get('arg_separator') + 'do_save_data=1', function (data) {
            var $sqlqueryresults = $('.sqlqueryresults');
            if ($sqlqueryresults.length !== 0) {
                $sqlqueryresults.remove();
            }
            if (typeof data !== 'undefined' && data.success === true) {
                PMA_ajaxShowMessage(data.message);
                var $resultQuery = $('.result_query');
                if ($resultQuery.length) {
                    $resultQuery.remove();
                }
                if (data.sql_query) {
                    $('<div class="result_query"></div>')
                        .html(data.sql_query)
                        .prependTo('#page_content');
                    PMA_highlightSQL($('#page_content'));
                }
                $('.result_query .notice').remove();
                $resultQuery.prepend(data.message);
                /* Reload the field form*/
                $('#table_index').remove();
                $('<div id=\'temp_div\'><div>')
                    .append(data.index_table)
                    .find('#table_index')
                    .insertAfter('#index_header');
                var $editIndexDialog = $('#edit_index_dialog');
                if ($editIndexDialog.length > 0) {
                    $editIndexDialog.dialog('close');
                }
                $('div.no_indexes_defined').hide();
                if (callback_success) {
                    callback_success();
                }
                PMA_reloadNavigation();
            } else {
                var $temp_div = $('<div id=\'temp_div\'><div>').append(data.error);
                var $error;
                if ($temp_div.find('.error code').length !== 0) {
                    $error = $temp_div.find('.error code').addClass('error');
                } else {
                    $error = $temp_div;
                }
                if (callback_failure) {
                    callback_failure();
                }
                PMA_ajaxShowMessage($error, false);
            }
        }); // end $.post()
    };
    button_options[PMA_messages.strPreviewSQL] = function () {
        // Function for Previewing SQL
        var $form = $('#index_frm');
        PMA_previewSQL($form);
    };
    button_options[PMA_messages.strCancel] = function () {
        $(this).dialog('close');
    };
    var $msgbox = PMA_ajaxShowMessage();
    $.get('tbl_indexes.php', url, function (data) {
        if (typeof data !== 'undefined' && data.success === false) {
            // in the case of an error, show the error message returned.
            PMA_ajaxShowMessage(data.error, false);
        } else {
            PMA_ajaxRemoveMessage($msgbox);
            // Show dialog if the request was successful
            $div
                .append(data.message)
                .dialog({
                    title: title,
                    width: 'auto',
                    open: PMA_verifyColumnsProperties,
                    modal: true,
                    buttons: button_options,
                    close: function () {
                        $(this).remove();
                    }
                });
            $div.find('.tblFooters').remove();
            showIndexEditDialog($div);
        }
    }); // end $.get()
}

function showIndexEditDialog ($outer) {
    checkIndexType();
    checkIndexName('index_frm');
    var $indexColumns = $('#index_columns');
    $indexColumns.find('td').each(function () {
        $(this).css('width', $(this).width() + 'px');
    });
    $indexColumns.find('tbody').sortable({
        axis: 'y',
        containment: $indexColumns.find('tbody'),
        tolerance: 'pointer'
    });
    PMA_showHints($outer);
    PMA_init_slider();
    // Add a slider for selecting how many columns to add to the index
    $outer.find('.slider').slider({
        animate: true,
        value: 1,
        min: 1,
        max: 16,
        slide: function (event, ui) {
            $(this).closest('fieldset').find('input[type=submit]').val(
                PMA_sprintf(PMA_messages.strAddToIndex, ui.value)
            );
        }
    });
    $('div.add_fields').removeClass('hide');
    // focus index size input on column picked
    $outer.find('table#index_columns select').on('change', function () {
        if ($(this).find('option:selected').val() === '') {
            return true;
        }
        $(this).closest('tr').find('input').focus();
    });
    // Focus the slider, otherwise it looks nearly transparent
    $('a.ui-slider-handle').addClass('ui-state-focus');
    // set focus on index name input, if empty
    var input = $outer.find('input#input_index_name');
    if (! input.val()) {
        input.focus();
    }
}

/**
 * Function to display tooltips that were
 * generated on the PHP side by PhpMyAdmin\Util::showHint()
 *
 * @param object $div a div jquery object which specifies the
 *                    domain for searching for tooltips. If we
 *                    omit this parameter the function searches
 *                    in the whole body
 **/
function PMA_showHints ($div) {
    if ($div === undefined || ! $div instanceof jQuery || $div.length === 0) {
        $div = $('body');
    }
    $div.find('.pma_hint').each(function () {
        PMA_tooltip(
            $(this).children('img'),
            'img',
            $(this).children('span').html()
        );
    });
}

AJAX.registerOnload('functions.js', function () {
    PMA_showHints();
});

function PMA_mainMenuResizerCallback () {
    // 5 px margin for jumping menu in Chrome
    return $(document.body).width() - 5;
}
// This must be fired only once after the initial page load
$(function () {
    // Initialise the menu resize plugin
    $('#topmenu').menuResizer(PMA_mainMenuResizerCallback);
    // register resize event
    $(window).on('resize', function () {
        $('#topmenu').menuResizer('resize');
    });
});

/**
 * Get the row number from the classlist (for example, row_1)
 */
function PMA_getRowNumber (classlist) {
    return parseInt(classlist.split(/\s+row_/)[1], 10);
}

/**
 * Changes status of slider
 */
function PMA_set_status_label ($element) {
    var text;
    if ($element.css('display') === 'none') {
        text = '+ ';
    } else {
        text = '- ';
    }
    $element.closest('.slide-wrapper').prev().find('span').text(text);
}

/**
 * var  toggleButton  This is a function that creates a toggle
 *                    sliding button given a jQuery reference
 *                    to the correct DOM element
 */
var toggleButton = function ($obj) {
    // In rtl mode the toggle switch is flipped horizontally
    // so we need to take that into account
    var right;
    if ($('span.text_direction', $obj).text() === 'ltr') {
        right = 'right';
    } else {
        right = 'left';
    }
    /**
     *  var  h  Height of the button, used to scale the
     *          background image and position the layers
     */
    var h = $obj.height();
    $('img', $obj).height(h);
    $('table', $obj).css('bottom', h - 1);
    /**
     *  var  on   Width of the "ON" part of the toggle switch
     *  var  off  Width of the "OFF" part of the toggle switch
     */
    var on  = $('td.toggleOn', $obj).width();
    var off = $('td.toggleOff', $obj).width();
    // Make the "ON" and "OFF" parts of the switch the same size
    // + 2 pixels to avoid overflowed
    $('td.toggleOn > div', $obj).width(Math.max(on, off) + 2);
    $('td.toggleOff > div', $obj).width(Math.max(on, off) + 2);
    /**
     *  var  w  Width of the central part of the switch
     */
    var w = parseInt(($('img', $obj).height() / 16) * 22, 10);
    // Resize the central part of the switch on the top
    // layer to match the background
    $('table td:nth-child(2) > div', $obj).width(w);
    /**
     *  var  imgw    Width of the background image
     *  var  tblw    Width of the foreground layer
     *  var  offset  By how many pixels to move the background
     *               image, so that it matches the top layer
     */
    var imgw = $('img', $obj).width();
    var tblw = $('table', $obj).width();
    var offset = parseInt(((imgw - tblw) / 2), 10);
    // Move the background to match the layout of the top layer
    $obj.find('img').css(right, offset);
    /**
     *  var  offw    Outer width of the "ON" part of the toggle switch
     *  var  btnw    Outer width of the central part of the switch
     */
    var offw = $('td.toggleOff', $obj).outerWidth();
    var btnw = $('table td:nth-child(2)', $obj).outerWidth();
    // Resize the main div so that exactly one side of
    // the switch plus the central part fit into it.
    $obj.width(offw + btnw + 2);
    /**
     *  var  move  How many pixels to move the
     *             switch by when toggling
     */
    var move = $('td.toggleOff', $obj).outerWidth();
    // If the switch is initialized to the
    // OFF state we need to move it now.
    if ($('div.container', $obj).hasClass('off')) {
        if (right === 'right') {
            $('div.container', $obj).animate({ 'left': '-=' + move + 'px' }, 0);
        } else {
            $('div.container', $obj).animate({ 'left': '+=' + move + 'px' }, 0);
        }
    }
    // Attach an 'onclick' event to the switch
    $('div.container', $obj).on('click', function () {
        if ($(this).hasClass('isActive')) {
            return false;
        } else {
            $(this).addClass('isActive');
        }
        var $msg = PMA_ajaxShowMessage();
        var $container = $(this);
        var callback = $('span.callback', this).text();
        var operator;
        var url;
        var removeClass;
        var addClass;
        // Perform the actual toggle
        if ($(this).hasClass('on')) {
            if (right === 'right') {
                operator = '-=';
            } else {
                operator = '+=';
            }
            url = $(this).find('td.toggleOff > span').text();
            removeClass = 'on';
            addClass = 'off';
        } else {
            if (right === 'right') {
                operator = '+=';
            } else {
                operator = '-=';
            }
            url = $(this).find('td.toggleOn > span').text();
            removeClass = 'off';
            addClass = 'on';
        }

        var params = { 'ajax_request': true };
        $.post(url, params, function (data) {
            if (typeof data !== 'undefined' && data.success === true) {
                PMA_ajaxRemoveMessage($msg);
                $container
                    .removeClass(removeClass)
                    .addClass(addClass)
                    .animate({ 'left': operator + move + 'px' }, function () {
                        $container.removeClass('isActive');
                    });
                eval(callback);
            } else {
                PMA_ajaxShowMessage(data.error, false);
                $container.removeClass('isActive');
            }
        });
    });
};

/**
 * Unbind all event handlers before tearing down a page
 */
AJAX.registerTeardown('functions.js', function () {
    $('div.container').off('click');
});
/**
 * Initialise all toggle buttons
 */
AJAX.registerOnload('functions.js', function () {
    $('div.toggleAjax').each(function () {
        var $button = $(this).show();
        $button.find('img').each(function () {
            if (this.complete) {
                toggleButton($button);
            } else {
                $(this).load(function () {
                    toggleButton($button);
                });
            }
        });
    });
});

/**
 * Unbind all event handlers before tearing down a page
 */
AJAX.registerTeardown('functions.js', function () {
    $(document).off('change', 'select.pageselector');
    $('#update_recent_tables').off('ready');
    $('#sync_favorite_tables').off('ready');
});

AJAX.registerOnload('functions.js', function () {
    /**
     * Autosubmit page selector
     */
    $(document).on('change', 'select.pageselector', function (event) {
        event.stopPropagation();
        // Check where to load the new content
        if ($(this).closest('#pma_navigation').length === 0) {
            // For the main page we don't need to do anything,
            $(this).closest('form').submit();
        } else {
            // but for the navigation we need to manually replace the content
            PMA_navigationTreePagination($(this));
        }
    });

    /**
     * Load version information asynchronously.
     */
    if ($('li.jsversioncheck').length > 0) {
        $.ajax({
            dataType: 'json',
            url: 'version_check.php',
            method: 'POST',
            data: {
                'server': PMA_commonParams.get('server')
            },
            success: PMA_current_version
        });
    }

    if ($('#is_git_revision').length > 0) {
        setTimeout(PMA_display_git_revision, 10);
    }

    /**
     * Slider effect.
     */
    PMA_init_slider();

    var $updateRecentTables = $('#update_recent_tables');
    if ($updateRecentTables.length) {
        $.get(
            $updateRecentTables.attr('href'),
            { no_debug: true },
            function (data) {
                if (typeof data !== 'undefined' && data.success === true) {
                    $('#pma_recent_list').html(data.list);
                }
            }
        );
    }

    // Sync favorite tables from localStorage to pmadb.
    if ($('#sync_favorite_tables').length) {
        $.ajax({
            url: $('#sync_favorite_tables').attr('href'),
            cache: false,
            type: 'POST',
            data: {
                favorite_tables: (isStorageSupported('localStorage') && typeof window.localStorage.favorite_tables !== 'undefined')
                    ? window.localStorage.favorite_tables
                    : '',
                server: PMA_commonParams.get('server'),
                no_debug: true
            },
            success: function (data) {
                // Update localStorage.
                if (isStorageSupported('localStorage')) {
                    window.localStorage.favorite_tables = data.favorite_tables;
                }
                $('#pma_favorite_list').html(data.list);
            }
        });
    }
}); // end of $()

/**
 * Submits the form placed in place of a link due to the excessive url length
 *
 * @param $link anchor
 * @returns {Boolean}
 */
function submitFormLink ($link) {
    if ($link.attr('href').indexOf('=') !== -1) {
        var data = $link.attr('href').substr($link.attr('href').indexOf('#') + 1).split('=', 2);
        $link.parents('form').append('<input type="hidden" name="' + data[0] + '" value="' + data[1] + '"/>');
    }
    $link.parents('form').submit();
}

/**
 * Initializes slider effect.
 */
function PMA_init_slider () {
    $('div.pma_auto_slider').each(function () {
        var $this = $(this);
        if ($this.data('slider_init_done')) {
            return;
        }
        var $wrapper = $('<div>', { 'class': 'slide-wrapper' });
        $wrapper.toggle($this.is(':visible'));
        $('<a>', { href: '#' + this.id, 'class': 'ajax' })
            .text($this.attr('title'))
            .prepend($('<span>'))
            .insertBefore($this)
            .on('click', function () {
                var $wrapper = $this.closest('.slide-wrapper');
                var visible = $this.is(':visible');
                if (!visible) {
                    $wrapper.show();
                }
                $this[visible ? 'hide' : 'show']('blind', function () {
                    $wrapper.toggle(!visible);
                    $wrapper.parent().toggleClass('print_ignore', visible);
                    PMA_set_status_label($this);
                });
                return false;
            });
        $this.wrap($wrapper);
        $this.removeAttr('title');
        PMA_set_status_label($this);
        $this.data('slider_init_done', 1);
    });
}

/**
 * Initializes slider effect.
 */
AJAX.registerOnload('functions.js', function () {
    PMA_init_slider();
});

/**
 * Restores sliders to the state they were in before initialisation.
 */
AJAX.registerTeardown('functions.js', function () {
    $('div.pma_auto_slider').each(function () {
        var $this = $(this);
        $this.removeData();
        $this.parent().replaceWith($this);
        $this.parent().children('a').remove();
    });
});

/**
 * Creates a message inside an object with a sliding effect
 *
 * @param msg    A string containing the text to display
 * @param $obj   a jQuery object containing the reference
 *                 to the element where to put the message
 *                 This is optional, if no element is
 *                 provided, one will be created below the
 *                 navigation links at the top of the page
 *
 * @return bool   True on success, false on failure
 */
function PMA_slidingMessage (msg, $obj) {
    if (msg === undefined || msg.length === 0) {
        // Don't show an empty message
        return false;
    }
    if ($obj === undefined || ! $obj instanceof jQuery || $obj.length === 0) {
        // If the second argument was not supplied,
        // we might have to create a new DOM node.
        if ($('#PMA_slidingMessage').length === 0) {
            $('#page_content').prepend(
                '<span id="PMA_slidingMessage" ' +
                'class="pma_sliding_message"></span>'
            );
        }
        $obj = $('#PMA_slidingMessage');
    }
    if ($obj.has('div').length > 0) {
        // If there already is a message inside the
        // target object, we must get rid of it
        $obj
            .find('div')
            .first()
            .fadeOut(function () {
                $obj
                    .children()
                    .remove();
                $obj
                    .append('<div>' + msg + '</div>');
                // highlight any sql before taking height;
                PMA_highlightSQL($obj);
                $obj.find('div')
                    .first()
                    .hide();
                $obj
                    .animate({
                        height: $obj.find('div').first().height()
                    })
                    .find('div')
                    .first()
                    .fadeIn();
            });
    } else {
        // Object does not already have a message
        // inside it, so we simply slide it down
        $obj.width('100%')
            .html('<div>' + msg + '</div>');
        // highlight any sql before taking height;
        PMA_highlightSQL($obj);
        var h = $obj
            .find('div')
            .first()
            .hide()
            .height();
        $obj
            .find('div')
            .first()
            .css('height', 0)
            .show()
            .animate({
                height: h
            }, function () {
            // Set the height of the parent
            // to the height of the child
                $obj
                    .height(
                        $obj
                            .find('div')
                            .first()
                            .height()
                    );
            });
    }
    return true;
} // end PMA_slidingMessage()

/**
 * Attach CodeMirror2 editor to SQL edit area.
 */
AJAX.registerOnload('functions.js', function () {
    var $elm = $('#sqlquery');
    if ($elm.length > 0) {
        if (typeof CodeMirror !== 'undefined') {
            codemirror_editor = PMA_getSQLEditor($elm);
            codemirror_editor.focus();
            codemirror_editor.on('blur', updateQueryParameters);
        } else {
            // without codemirror
            $elm.focus().on('blur', updateQueryParameters);
        }
    }
    PMA_highlightSQL($('body'));
});
AJAX.registerTeardown('functions.js', function () {
    if (codemirror_editor) {
        $('#sqlquery').text(codemirror_editor.getValue());
        codemirror_editor.toTextArea();
        codemirror_editor = false;
    }
});
AJAX.registerOnload('functions.js', function () {
    // initializes all lock-page elements lock-id and
    // val-hash data property
    $('#page_content form.lock-page textarea, ' +
            '#page_content form.lock-page input[type="text"], ' +
            '#page_content form.lock-page input[type="number"], ' +
            '#page_content form.lock-page select').each(function (i) {
        $(this).data('lock-id', i);
        // val-hash is the hash of default value of the field
        // so that it can be compared with new value hash
        // to check whether field was modified or not.
        $(this).data('val-hash', AJAX.hash($(this).val()));
    });

    // initializes lock-page elements (input types checkbox and radio buttons)
    // lock-id and val-hash data property
    $('#page_content form.lock-page input[type="checkbox"], ' +
            '#page_content form.lock-page input[type="radio"]').each(function (i) {
        $(this).data('lock-id', i);
        $(this).data('val-hash', AJAX.hash($(this).is(':checked')));
    });
});

/**
 * jQuery plugin to correctly filter input fields by value, needed
 * because some nasty values may break selector syntax
 */
(function ($) {
    $.fn.filterByValue = function (value) {
        return this.filter(function () {
            return $(this).val() === value;
        });
    };
}(jQuery));

/**
 * Return value of a cell in a table.
 */
function PMA_getCellValue (td) {
    var $td = $(td);
    if ($td.is('.null')) {
        return '';
    } else if ((! $td.is('.to_be_saved')
        || $td.is('.set'))
        && $td.data('original_data')
    ) {
        return $td.data('original_data');
    } else {
        return $td.text();
    }
}

$(window).on('popstate', function (event, data) {
    $('#printcss').attr('media','print');
    return true;
});

/**
 * Unbind all event handlers before tearing down a page
 */
AJAX.registerTeardown('functions.js', function () {
    $(document).off('click', 'a.themeselect');
    $(document).off('change', '.autosubmit');
    $('a.take_theme').off('click');
});

AJAX.registerOnload('functions.js', function () {
    /**
     * Theme selector.
     */
    $(document).on('click', 'a.themeselect', function (e) {
        window.open(
            e.target,
            'themes',
            'left=10,top=20,width=510,height=350,scrollbars=yes,status=yes,resizable=yes'
        );
        return false;
    });

    /**
     * Automatic form submission on change.
     */
    $(document).on('change', '.autosubmit', function (e) {
        $(this).closest('form').submit();
    });

    /**
     * Theme changer.
     */
    $('a.take_theme').on('click', function (e) {
        var what = this.name;
        if (window.opener && window.opener.document.forms.setTheme.elements.set_theme) {
            window.opener.document.forms.setTheme.elements.set_theme.value = what;
            window.opener.document.forms.setTheme.submit();
            window.close();
            return false;
        }
        return true;
    });
});

/**
 * Produce print preview
 */
function printPreview () {
    $('#printcss').attr('media','all');
    createPrintAndBackButtons();
}

/**
 * Create print and back buttons in preview page
 */
function createPrintAndBackButtons () {
    var back_button = $('<input/>',{
        type: 'button',
        value: PMA_messages.back,
        id: 'back_button_print_view'
    });
    back_button.on('click', removePrintAndBackButton);
    back_button.appendTo('#page_content');
    var print_button = $('<input/>',{
        type: 'button',
        value: PMA_messages.print,
        id: 'print_button_print_view'
    });
    print_button.on('click', printPage);
    print_button.appendTo('#page_content');
}

/**
 * Remove print and back buttons and revert to normal view
 */
function removePrintAndBackButton () {
    $('#printcss').attr('media','print');
    $('#back_button_print_view').remove();
    $('#print_button_print_view').remove();
}

/**
 * Print page
 */
function printPage () {
    if (typeof(window.print) !== 'undefined') {
        window.print();
    }
}

/**
 * Unbind all event handlers before tearing down a page
 */
AJAX.registerTeardown('functions.js', function () {
    $('input#print').off('click');
    $(document).off('click', 'a.create_view.ajax');
    $(document).off('keydown', '#createViewDialog input, #createViewDialog select');
    $(document).off('change', '#fkc_checkbox');
});

AJAX.registerOnload('functions.js', function () {
    $('input#print').on('click', printPage);
    $('.logout').on('click', function () {
        var form = $(
            '<form method="POST" action="' + $(this).attr('href') + '" class="disableAjax">' +
            '<input type="hidden" name="token" value="' + escapeHtml(PMA_commonParams.get('token')) + '"/>' +
            '</form>'
        );
        $('body').append(form);
        form.submit();
        return false;
    });
    /**
     * Ajaxification for the "Create View" action
     */
    $(document).on('click', 'a.create_view.ajax', function (e) {
        e.preventDefault();
        PMA_createViewDialog($(this));
    });
    /**
     * Attach Ajax event handlers for input fields in the editor
     * and used to submit the Ajax request when the ENTER key is pressed.
     */
    if ($('#createViewDialog').length !== 0) {
        $(document).on('keydown', '#createViewDialog input, #createViewDialog select', function (e) {
            if (e.which === 13) { // 13 is the ENTER key
                e.preventDefault();

                // with preventing default, selection by <select> tag
                // was also prevented in IE
                $(this).blur();

                $(this).closest('.ui-dialog').find('.ui-button:first').trigger('click');
            }
        }); // end $(document).on()
    }

    if ($('textarea[name="view[as]"]').length !== 0) {
        codemirror_editor = PMA_getSQLEditor($('textarea[name="view[as]"]'));
    }
});

function PMA_createViewDialog ($this) {
    var $msg = PMA_ajaxShowMessage();
    var syntaxHighlighter = null;
    var sep = PMA_commonParams.get('arg_separator');
    $.get($this.attr('href') + sep + 'ajax_request=1' + sep + 'ajax_dialog=1', function (data) {
        if (typeof data !== 'undefined' && data.success === true) {
            PMA_ajaxRemoveMessage($msg);
            var buttonOptions = {};
            buttonOptions[PMA_messages.strGo] = function () {
                if (typeof CodeMirror !== 'undefined') {
                    codemirror_editor.save();
                }
                $msg = PMA_ajaxShowMessage();
                $.post('view_create.php', $('#createViewDialog').find('form').serialize(), function (data) {
                    PMA_ajaxRemoveMessage($msg);
                    if (typeof data !== 'undefined' && data.success === true) {
                        $('#createViewDialog').dialog('close');
                        $('.result_query').html(data.message);
                        PMA_reloadNavigation();
                    } else {
                        PMA_ajaxShowMessage(data.error, false);
                    }
                });
            };
            buttonOptions[PMA_messages.strClose] = function () {
                $(this).dialog('close');
            };
            var $dialog = $('<div/>').attr('id', 'createViewDialog').append(data.message).dialog({
                width: 600,
                minWidth: 400,
                modal: true,
                buttons: buttonOptions,
                title: PMA_messages.strCreateView,
                close: function () {
                    $(this).remove();
                }
            });
            // Attach syntax highlighted editor
            codemirror_editor = PMA_getSQLEditor($dialog.find('textarea'));
            $('input:visible[type=text]', $dialog).first().focus();
        } else {
            PMA_ajaxShowMessage(data.error);
        }
    });
}

/**
 * Makes the breadcrumbs and the menu bar float at the top of the viewport
 */
$(function () {
    if ($('#floating_menubar').length && $('#PMA_disable_floating_menubar').length === 0) {
        var left = $('html').attr('dir') === 'ltr' ? 'left' : 'right';
        $('#floating_menubar')
            .css('margin-' + left, $('#pma_navigation').width() + $('#pma_navigation_resizer').width())
            .css(left, 0)
            .css({
                'position': 'fixed',
                'top': 0,
                'width': '100%',
                'z-index': 99
            })
            .append($('#serverinfo'))
            .append($('#topmenucontainer'));
        // Allow the DOM to render, then adjust the padding on the body
        setTimeout(function () {
            $('body').css(
                'padding-top',
                $('#floating_menubar').outerHeight(true)
            );
            $('#topmenu').menuResizer('resize');
        }, 4);
    }
});

/**
 * Scrolls the page to the top if clicking the serverinfo bar
 */
$(function () {
    $(document).on('click', '#serverinfo, #goto_pagetop', function (event) {
        event.preventDefault();
        $('html, body').animate({ scrollTop: 0 }, 'fast');
    });
});

var checkboxes_sel = 'input.checkall:checkbox:enabled';
/**
 * Watches checkboxes in a form to set the checkall box accordingly
 */
var checkboxes_changed = function () {
    var $form = $(this.form);
    // total number of checkboxes in current form
    var total_boxes = $form.find(checkboxes_sel).length;
    // number of checkboxes checked in current form
    var checked_boxes = $form.find(checkboxes_sel + ':checked').length;
    var $checkall = $form.find('input.checkall_box');
    if (total_boxes === checked_boxes) {
        $checkall.prop({ checked: true, indeterminate: false });
    } else if (checked_boxes > 0) {
        $checkall.prop({ checked: true, indeterminate: true });
    } else {
        $checkall.prop({ checked: false, indeterminate: false });
    }
};
$(document).on('change', checkboxes_sel, checkboxes_changed);

$(document).on('change', 'input.checkall_box', function () {
    var is_checked = $(this).is(':checked');
    $(this.form).find(checkboxes_sel).not('.row-hidden').prop('checked', is_checked)
        .parents('tr').toggleClass('marked', is_checked);
});

$(document).on('click', '.checkall-filter', function () {
    var $this = $(this);
    var selector = $this.data('checkall-selector');
    $('input.checkall_box').prop('checked', false);
    $this.parents('form').find(checkboxes_sel).filter(selector).prop('checked', true).trigger('change')
        .parents('tr').toggleClass('marked', true);
    return false;
});

/**
 * Watches checkboxes in a sub form to set the sub checkall box accordingly
 */
var sub_checkboxes_changed = function () {
    var $form = $(this).parent().parent();
    // total number of checkboxes in current sub form
    var total_boxes = $form.find(checkboxes_sel).length;
    // number of checkboxes checked in current sub form
    var checked_boxes = $form.find(checkboxes_sel + ':checked').length;
    var $checkall = $form.find('input.sub_checkall_box');
    if (total_boxes === checked_boxes) {
        $checkall.prop({ checked: true, indeterminate: false });
    } else if (checked_boxes > 0) {
        $checkall.prop({ checked: true, indeterminate: true });
    } else {
        $checkall.prop({ checked: false, indeterminate: false });
    }
};
$(document).on('change', checkboxes_sel + ', input.checkall_box:checkbox:enabled', sub_checkboxes_changed);

$(document).on('change', 'input.sub_checkall_box', function () {
    var is_checked = $(this).is(':checked');
    var $form = $(this).parent().parent();
    $form.find(checkboxes_sel).prop('checked', is_checked)
        .parents('tr').toggleClass('marked', is_checked);
});

/**
 * Rows filtering
 *
 * - rows to filter are identified by data-filter-row attribute
 *   which contains uppercase string to filter
 * - it is simple substring case insensitive search
 * - optionally number of matching rows is written to element with
 *   id filter-rows-count
 */
$(document).on('keyup', '#filterText', function () {
    var filterInput = $(this).val().toUpperCase();
    var count = 0;
    $('[data-filter-row]').each(function () {
        var $row = $(this);
        /* Can not use data() here as it does magic conversion to int for numeric values */
        if ($row.attr('data-filter-row').indexOf(filterInput) > -1) {
            count += 1;
            $row.show();
            $row.find('input.checkall').removeClass('row-hidden');
        } else {
            $row.hide();
            $row.find('input.checkall').addClass('row-hidden').prop('checked', false);
            $row.removeClass('marked');
        }
    });
    setTimeout(function () {
        $(checkboxes_sel).trigger('change');
    }, 300);
    $('#filter-rows-count').html(count);
});
AJAX.registerOnload('functions.js', function () {
    /* Trigger filtering of the list based on incoming database name */
    var $filter = $('#filterText');
    if ($filter.val()) {
        $filter.trigger('keyup').select();
    }
});

/**
 * Formats a byte number to human-readable form
 *
 * @param bytes the bytes to format
 * @param optional subdecimals the number of digits after the point
 * @param optional pointchar the char to use as decimal point
 */
function formatBytes (bytes, subdecimals, pointchar) {
    if (!subdecimals) {
        subdecimals = 0;
    }
    if (!pointchar) {
        pointchar = '.';
    }
    var units = ['B', 'KiB', 'MiB', 'GiB'];
    for (var i = 0; bytes > 1024 && i < units.length; i++) {
        bytes /= 1024;
    }
    var factor = Math.pow(10, subdecimals);
    bytes = Math.round(bytes * factor) / factor;
    bytes = bytes.toString().split('.').join(pointchar);
    return bytes + ' ' + units[i];
}

AJAX.registerOnload('functions.js', function () {
    /**
     * Reveal the login form to users with JS enabled
     * and focus the appropriate input field
     */
    var $loginform = $('#loginform');
    if ($loginform.length) {
        $loginform.find('.js-show').show();
        if ($('#input_username').val()) {
            $('#input_password').trigger('focus');
        } else {
            $('#input_username').trigger('focus');
        }
    }
    var $https_warning = $('#js-https-mismatch');
    if ($https_warning.length) {
        if ((window.location.protocol === 'https:') !== PMA_commonParams.get('is_https')) {
            $https_warning.show();
        }
    }
});

/**
 * Formats timestamp for display
 */
function PMA_formatDateTime (date, seconds) {
    var result = $.datepicker.formatDate('yy-mm-dd', date);
    var timefmt = 'HH:mm';
    if (seconds) {
        timefmt = 'HH:mm:ss';
    }
    return result + ' ' + $.datepicker.formatTime(
        timefmt, {
            hour: date.getHours(),
            minute: date.getMinutes(),
            second: date.getSeconds()
        }
    );
}

/**
 * Check than forms have less fields than max allowed by PHP.
 */
function checkNumberOfFields () {
    if (typeof maxInputVars === 'undefined') {
        return false;
    }
    if (false === maxInputVars) {
        return false;
    }
    $('form').each(function () {
        var nbInputs = $(this).find(':input').length;
        if (nbInputs > maxInputVars) {
            var warning = PMA_sprintf(PMA_messages.strTooManyInputs, maxInputVars);
            PMA_ajaxShowMessage(warning);
            return false;
        }
        return true;
    });

    return true;
}

/**
 * Ignore the displayed php errors.
 * Simply removes the displayed errors.
 *
 * @param  clearPrevErrors whether to clear errors stored
 *             in $_SESSION['prev_errors'] at server
 *
 */
function PMA_ignorePhpErrors (clearPrevErrors) {
    if (typeof(clearPrevErrors) === 'undefined' ||
        clearPrevErrors === null
    ) {
        str = false;
    }
    // send AJAX request to error_report.php with send_error_report=0, exception_type=php & token.
    // It clears the prev_errors stored in session.
    if (clearPrevErrors) {
        var $pmaReportErrorsForm = $('#pma_report_errors_form');
        $pmaReportErrorsForm.find('input[name="send_error_report"]').val(0); // change send_error_report to '0'
        $pmaReportErrorsForm.submit();
    }

    // remove displayed errors
    var $pmaErrors = $('#pma_errors');
    $pmaErrors.fadeOut('slow');
    $pmaErrors.remove();
}

/**
 * Toggle the Datetimepicker UI if the date value entered
 * by the user in the 'text box' is not going to be accepted
 * by the Datetimepicker plugin (but is accepted by MySQL)
 */
function toggleDatepickerIfInvalid ($td, $input_field) {
    // Regex allowed by the Datetimepicker UI
    var dtexpDate = new RegExp(['^([0-9]{4})',
        '-(((01|03|05|07|08|10|12)-((0[1-9])|([1-2][0-9])|(3[0-1])))|((02|04|06|09|11)',
        '-((0[1-9])|([1-2][0-9])|30)))$'].join(''));
    var dtexpTime = new RegExp(['^(([0-1][0-9])|(2[0-3]))',
        ':((0[0-9])|([1-5][0-9]))',
        ':((0[0-9])|([1-5][0-9]))(\.[0-9]{1,6}){0,1}$'].join(''));

    // If key-ed in Time or Date values are unsupported by the UI, close it
    if ($td.attr('data-type') === 'date' && ! dtexpDate.test($input_field.val())) {
        $input_field.datepicker('hide');
    } else if ($td.attr('data-type') === 'time' && ! dtexpTime.test($input_field.val())) {
        $input_field.datepicker('hide');
    } else {
        $input_field.datepicker('show');
    }
}

/*
 * Function to submit the login form after validation is done.
 */
function recaptchaCallback () {
    $('#login_form').submit();
}

/**
 * Unbind all event handlers before tearing down a page
 */
AJAX.registerTeardown('functions.js', function () {
    $(document).off('keydown', 'form input, form textarea, form select');
});

AJAX.registerOnload('functions.js', function () {
    /**
     * Handle 'Ctrl/Alt + Enter' form submits
     */
    $('form input, form textarea, form select').on('keydown', function (e) {
        if ((e.ctrlKey && e.which === 13) || (e.altKey && e.which === 13)) {
            $form = $(this).closest('form');
            if (! $form.find('input[type="submit"]') ||
                ! $form.find('input[type="submit"]').trigger('click')
            ) {
                $form.submit();
            }
        }
    });
});

/**
 * Unbind all event handlers before tearing down a page
 */
AJAX.registerTeardown('functions.js', function () {
    $(document).off('change', 'input[type=radio][name="pw_hash"]');
    $(document).off('mouseover', '.sortlink');
    $(document).off('mouseout', '.sortlink');
});

AJAX.registerOnload('functions.js', function () {
    /*
     * Display warning regarding SSL when sha256_password
     * method is selected
     * Used in user_password.php (Change Password link on index.php)
     */
    $(document).on('change', 'select#select_authentication_plugin_cp', function () {
        if (this.value === 'sha256_password') {
            $('#ssl_reqd_warning_cp').show();
        } else {
            $('#ssl_reqd_warning_cp').hide();
        }
    });

    Cookies.defaults.path = PMA_commonParams.get('rootPath');

    // Bind event handlers for toggling sort icons
    $(document).on('mouseover', '.sortlink', function () {
        $(this).find('.soimg').toggle();
    });
    $(document).on('mouseout', '.sortlink', function () {
        $(this).find('.soimg').toggle();
    });
});

/**
 * Returns an HTML IMG tag for a particular image from a theme,
 * which may be an actual file or an icon from a sprite
 *
 * @param string image      The name of the file to get
 * @param string alternate  Used to set 'alt' and 'title' attributes of the image
 * @param object attributes An associative array of other attributes
 *
 * @return Object The requested image, this object has two methods:
 *                  .toString()        - Returns the IMG tag for the requested image
 *                  .attr(name)        - Returns a particular attribute of the IMG
 *                                       tag given it's name
 *                  .attr(name, value) - Sets a particular attribute of the IMG
 *                                       tag to the given value
 */
function PMA_getImage (image, alternate, attributes) {
    // custom image object, it will eventually be returned by this functions
    var retval = {
        data: {
            // this is private
            alt: '',
            title: '',
            src: 'themes/dot.gif',
        },
        attr: function (name, value) {
            if (value === undefined) {
                if (this.data[name] === undefined) {
                    return '';
                } else {
                    return this.data[name];
                }
            } else {
                this.data[name] = value;
            }
        },
        toString: function () {
            var retval = '<' + 'img';
            for (var i in this.data) {
                retval += ' ' + i + '="' + this.data[i] + '"';
            }
            retval += ' /' + '>';
            return retval;
        }
    };
    // initialise missing parameters
    if (attributes === undefined) {
        attributes = {};
    }
    if (alternate === undefined) {
        alternate = '';
    }
    // set alt
    if (attributes.alt !== undefined) {
        retval.attr('alt', escapeHtml(attributes.alt));
    } else {
        retval.attr('alt', escapeHtml(alternate));
    }
    // set title
    if (attributes.title !== undefined) {
        retval.attr('title', escapeHtml(attributes.title));
    } else {
        retval.attr('title', escapeHtml(alternate));
    }
    // set css classes
    retval.attr('class', 'icon ic_' + image);
    // set all other attrubutes
    for (var i in attributes) {
        if (i === 'src') {
            // do not allow to override the 'src' attribute
            continue;
        }

        retval.attr(i, attributes[i]);
    }

    return retval;
}

/**
 * Sets a configuration value.
 *
 * A configuration value may be set in both browser's local storage and
 * remotely in server's configuration table.
 *
 * If the `only_local` argument is `true`, the value is store is stored only in
 * browser's local storage and may be lost if the user resets his browser's
 * settings.
 *
 * NOTE: Depending on server's configuration, the configuration table may be or
 * not persistent.
 *
 * @param  {string}     key         Configuration key.
 * @param  {object}     value       Configuration value.
 * @param  {boolean}    only_local  Configuration type.
 */
function configSet (key, value, only_local) {
    only_local = (typeof only_local !== 'undefined') ? only_local : false;
    var serialized = JSON.stringify(value);
    localStorage.setItem(key, serialized);
    $.ajax({
        url: 'ajax.php',
        type: 'POST',
        dataType: 'json',
        data: {
            key: key,
            type: 'config-set',
            server: PMA_commonParams.get('server'),
            value: serialized,
        },
        success: function (data) {
            // Updating value in local storage.
            if (! data.success) {
                PMA_ajaxShowMessage(data.message);
            }
            // Eventually, call callback.
        }
    });
}

/**
 * Gets a configuration value. A configuration value will be searched in
 * browser's local storage first and if not found, a call to the server will be
 * made.
 *
 * If value should not be cached and the up-to-date configuration value from
 * right from the server is required, the third parameter should be `false`.
 *
 * @param  {string}     key         Configuration key.
 * @param  {boolean}    cached      Configuration type.
 *
 * @return {object}                 Configuration value.
 */
function configGet (key, cached) {
    cached = (typeof cached !== 'undefined') ? cached : true;
    var value = localStorage.getItem(key);
    if (cached && value !== undefined && value !== null) {
        return JSON.parse(value);
    }

    // Result not found in local storage or ignored.
    // Hitting the server.
    $.ajax({
        // TODO: This is ugly, but usually when a configuration is needed,
        // processing cannot continue until that value is found.
        // Another solution is to provide a callback as a parameter.
        async: false,
        url: 'ajax.php',
        type: 'POST',
        dataType: 'json',
        data: {
            type: 'config-get',
            server: PMA_commonParams.get('server'),
            key: key
        },
        success: function (data) {
            // Updating value in local storage.
            if (data.success) {
                localStorage.setItem(key, JSON.stringify(data.value));
            } else {
                PMA_ajaxShowMessage(data.message);
            }
            // Eventually, call callback.
        }
    });
    return JSON.parse(localStorage.getItem(key));
}

/**
 * Return POST data as stored by Util::linkOrButton
 */
jQuery.fn.getPostData = function () {
    var dataPost = this.attr('data-post');
    // Strip possible leading ?
    if (dataPost !== undefined && dataPost.substring(0,1) === '?') {
        dataPost = dataPost.substr(1);
    }
    return dataPost;
};<|MERGE_RESOLUTION|>--- conflicted
+++ resolved
@@ -155,11 +155,7 @@
             }
         }
     };
-<<<<<<< HEAD
     if (type === 'time') {
-=======
-    if (type == 'time') {
->>>>>>> fca206f2
         $this_element.timepicker($.extend(defaultOptions, options));
         // Add a tip regarding entering MySQL allowed-values for TIME data-type
         PMA_tooltip($this_element, 'input', PMA_messages.strMysqlAllowedValuesTipTime);

--- conflicted
+++ resolved
@@ -2637,24 +2637,15 @@
             function scrollToTop() {
                 $('html, body').animate({ scrollTop: 0 });
             }
-<<<<<<< HEAD
             var $temp_div;
-            if (data.success === true && data.sql_query !== undefined) {
-=======
             if (typeof data !== 'undefined' && data.success === true && data.sql_query !== undefined) {
->>>>>>> a020eac1
                 PMA_ajaxShowMessage(data.message);
                 $("<div id='sqlqueryresults' class='ajax'></div>").prependTo("#page_content");
                 $("#sqlqueryresults").html(data.sql_query);
                 PMA_highlightSQL($('#page_content'));
                 scrollToTop();
-<<<<<<< HEAD
-            } else if (data.success === true) {
-                $temp_div = $("<div id='temp_div'></div>");
-=======
             } else if (typeof data !== 'undefined' && data.success === true) {
                 var $temp_div = $("<div id='temp_div'></div>");
->>>>>>> a020eac1
                 $temp_div.html(data.message);
                 var $success = $temp_div.find("#result_query .success");
                 PMA_ajaxShowMessage($success);

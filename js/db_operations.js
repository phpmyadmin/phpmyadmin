/* vim: set expandtab sw=4 ts=4 sts=4: */
/**
 * @fileoverview    function used in server privilege pages
 * @name            Database Operations
 *
 * @requires    jQuery
 * @requires    jQueryUI
 * @requires    js/functions.js
 *
 */

/**
 * Ajax event handlers here for db_operations.php
 *
 * Actions Ajaxified here:
 * Rename Database
 * Copy Database
 * Change Charset
 * Drop Database
 */

/**
 * Unbind all event handlers before tearing down a page
 */
AJAX.registerTeardown('db_operations.js', function () {
    $(document).off('submit', '#rename_db_form.ajax');
    $(document).off('submit', '#copy_db_form.ajax');
    $(document).off('submit', '#change_db_charset_form.ajax');
    $(document).off('click', '#drop_db_anchor.ajax');
});

AJAX.registerOnload('db_operations.js', function () {
    /**
     * Ajax event handlers for 'Rename Database'
     */
    $(document).on('submit', '#rename_db_form.ajax', function (event) {
        event.preventDefault();

        var old_db_name = PMA_commonParams.get('db');
        var new_db_name = $('#new_db_name').val();

        if (new_db_name === old_db_name) {
            PMA_ajaxShowMessage(PMA_messages.strDatabaseRenameToSameName, false, 'error');
            return false;
        }

        var $form = $(this);

        var question = escapeHtml('CREATE DATABASE ' + new_db_name + ' / DROP DATABASE ' + old_db_name);

        PMA_prepareForAjaxRequest($form);

        $form.PMA_confirm(question, $form.attr('action'), function (url) {
            PMA_ajaxShowMessage(PMA_messages.strRenamingDatabases, false);
<<<<<<< HEAD
            $.post(url, $('#rename_db_form').serialize() + '&is_js_confirmed=1', function (data) {
=======
            $.post(url, $("#rename_db_form").serialize() + PMA_commonParams.get('arg_separator') + 'is_js_confirmed=1', function (data) {
>>>>>>> c9153ed2
                if (typeof data !== 'undefined' && data.success === true) {
                    PMA_ajaxShowMessage(data.message);
                    PMA_commonParams.set('db', data.newname);

                    PMA_reloadNavigation(function () {
                        $('#pma_navigation_tree')
                            .find('a:not(\'.expander\')')
                            .each(function (index) {
                                var $thisAnchor = $(this);
                                if ($thisAnchor.text() === data.newname) {
                                    // simulate a click on the new db name
                                    // in navigation
                                    $thisAnchor.trigger('click');
                                }
                            });
                    });
                } else {
                    PMA_ajaxShowMessage(data.error, false);
                }
            }); // end $.post()
        });
    }); // end Rename Database

    /**
     * Ajax Event Handler for 'Copy Database'
     */
    $(document).on('submit', '#copy_db_form.ajax', function (event) {
        event.preventDefault();
        PMA_ajaxShowMessage(PMA_messages.strCopyingDatabase, false);
        var $form = $(this);
        PMA_prepareForAjaxRequest($form);
        $.post($form.attr('action'), $form.serialize(), function (data) {
            // use messages that stay on screen
            $('div.success, div.error').fadeOut();
            if (typeof data !== 'undefined' && data.success === true) {
                if ($('#checkbox_switch').is(':checked')) {
                    PMA_commonParams.set('db', data.newname);
                    PMA_commonActions.refreshMain(false, function () {
                        PMA_ajaxShowMessage(data.message);
                    });
                } else {
                    PMA_commonParams.set('db', data.db);
                    PMA_ajaxShowMessage(data.message);
                }
                PMA_reloadNavigation();
            } else {
                PMA_ajaxShowMessage(data.error, false);
            }
        }); // end $.post()
    }); // end copy database

    /**
     * Change tables columns visible only if change tables is checked
     */
    $('#span_change_all_tables_columns_collations').hide();
    $('#checkbox_change_all_tables_collations').on('click', function() {
        $('#span_change_all_tables_columns_collations').toggle();
    });

    /**
     * Ajax Event handler for 'Change Charset' of the database
     */
    $(document).on('submit', '#change_db_charset_form.ajax', function (event) {
        event.preventDefault();
        var $form = $(this);
        PMA_prepareForAjaxRequest($form);
        PMA_ajaxShowMessage(PMA_messages.strChangingCharset);
<<<<<<< HEAD
        $.post($form.attr('action'), $form.serialize() + '&submitcollation=1', function (data) {
=======
        $.post($form.attr('action'), $form.serialize() + PMA_commonParams.get('arg_separator') + "submitcollation=1", function (data) {
>>>>>>> c9153ed2
            if (typeof data !== 'undefined' && data.success === true) {
                PMA_ajaxShowMessage(data.message);
            } else {
                PMA_ajaxShowMessage(data.error, false);
            }
        }); // end $.post()
    }); // end change charset

    /**
     * Ajax event handlers for Drop Database
     */
    $(document).on('click', '#drop_db_anchor.ajax', function (event) {
        event.preventDefault();
        /**
         * @var question    String containing the question to be asked for confirmation
         */
        var question = PMA_messages.strDropDatabaseStrongWarning + ' ';
        question += PMA_sprintf(
            PMA_messages.strDoYouReally,
            'DROP DATABASE `' + escapeHtml(PMA_commonParams.get('db') + '`')
        );
        var params = {
            'is_js_confirmed': '1',
            'ajax_request': true
        };
        $(this).PMA_confirm(question, $(this).attr('href'), function (url) {
            PMA_ajaxShowMessage(PMA_messages.strProcessingRequest);
            $.post(url, params, function (data) {
                if (typeof data !== 'undefined' && data.success) {
                    // Database deleted successfully, refresh both the frames
                    PMA_reloadNavigation();
                    PMA_commonParams.set('db', '');
                    PMA_commonActions.refreshMain(
                        'server_databases.php',
                        function () {
                            PMA_ajaxShowMessage(data.message);
                        }
                    );
                } else {
                    PMA_ajaxShowMessage(data.error, false);
                }
            });
        });
    });
});<|MERGE_RESOLUTION|>--- conflicted
+++ resolved
@@ -52,11 +52,7 @@
 
         $form.PMA_confirm(question, $form.attr('action'), function (url) {
             PMA_ajaxShowMessage(PMA_messages.strRenamingDatabases, false);
-<<<<<<< HEAD
-            $.post(url, $('#rename_db_form').serialize() + '&is_js_confirmed=1', function (data) {
-=======
-            $.post(url, $("#rename_db_form").serialize() + PMA_commonParams.get('arg_separator') + 'is_js_confirmed=1', function (data) {
->>>>>>> c9153ed2
+            $.post(url, $('#rename_db_form').serialize() + PMA_commonParams.get('arg_separator') + 'is_js_confirmed=1', function (data) {
                 if (typeof data !== 'undefined' && data.success === true) {
                     PMA_ajaxShowMessage(data.message);
                     PMA_commonParams.set('db', data.newname);
@@ -124,11 +120,7 @@
         var $form = $(this);
         PMA_prepareForAjaxRequest($form);
         PMA_ajaxShowMessage(PMA_messages.strChangingCharset);
-<<<<<<< HEAD
-        $.post($form.attr('action'), $form.serialize() + '&submitcollation=1', function (data) {
-=======
-        $.post($form.attr('action'), $form.serialize() + PMA_commonParams.get('arg_separator') + "submitcollation=1", function (data) {
->>>>>>> c9153ed2
+        $.post($form.attr('action'), $form.serialize() + PMA_commonParams.get('arg_separator') + 'submitcollation=1', function (data) {
             if (typeof data !== 'undefined' && data.success === true) {
                 PMA_ajaxShowMessage(data.message);
             } else {

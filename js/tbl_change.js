--- conflicted
+++ resolved
@@ -473,21 +473,12 @@
                 }
                 curr_rows++;
             }
-<<<<<<< HEAD
             // recompute tabindex for text fields and other controls at footer;
             // IMO it's not really important to handle the tabindex for
             // function and Null
             var tabindex = 0;
-            $('.textfield')
+            $('.textfield, .char')
             .each(function () {
-=======
-        // recompute tabindex for text fields and other controls at footer;
-        // IMO it's not really important to handle the tabindex for
-        // function and Null
-        var tabindex = 0;
-        $('.textfield, .char')
-        .each(function() {
->>>>>>> 76e76a09
                 tabindex++;
                 $(this).attr('tabindex', tabindex);
                 // update the IDs of textfields to ensure that they are unique

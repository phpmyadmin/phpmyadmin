// CodeMirror, copyright (c) by Marijn Haverbeke and others
// Distributed under an MIT license: https://codemirror.net/LICENSE

(function(mod) {
  if (typeof exports == "object" && typeof module == "object") // CommonJS
    mod(require("../../lib/codemirror"));
  else if (typeof define == "function" && define.amd) // AMD
    define(["../../lib/codemirror"], mod);
  else // Plain browser env
    mod(CodeMirror);
})(function(CodeMirror) {
"use strict";

CodeMirror.defineMode("javascript", function(config, parserConfig) {
  var indentUnit = config.indentUnit;
  var statementIndent = parserConfig.statementIndent;
  var jsonldMode = parserConfig.jsonld;
  var jsonMode = parserConfig.json || jsonldMode;
  var isTS = parserConfig.typescript;
  var wordRE = parserConfig.wordCharacters || /[\w$\xa1-\uffff]/;

  // Tokenizer

  var keywords = function(){
    function kw(type) {return {type: type, style: "keyword"};}
    var A = kw("keyword a"), B = kw("keyword b"), C = kw("keyword c"), D = kw("keyword d");
    var operator = kw("operator"), atom = {type: "atom", style: "atom"};

    return {
      "if": kw("if"), "while": A, "with": A, "else": B, "do": B, "try": B, "finally": B,
      "return": D, "break": D, "continue": D, "new": kw("new"), "delete": C, "void": C, "throw": C,
      "debugger": kw("debugger"), "var": kw("var"), "const": kw("var"), "let": kw("var"),
      "function": kw("function"), "catch": kw("catch"),
      "for": kw("for"), "switch": kw("switch"), "case": kw("case"), "default": kw("default"),
      "in": operator, "typeof": operator, "instanceof": operator,
      "true": atom, "false": atom, "null": atom, "undefined": atom, "NaN": atom, "Infinity": atom,
      "this": kw("this"), "class": kw("class"), "super": kw("atom"),
      "yield": C, "export": kw("export"), "import": kw("import"), "extends": C,
      "await": C
    };
  }();

  var isOperatorChar = /[+\-*&%=<>!?|~^@]/;
  var isJsonldKeyword = /^@(context|id|value|language|type|container|list|set|reverse|index|base|vocab|graph)"/;

  function readRegexp(stream) {
    var escaped = false, next, inSet = false;
    while ((next = stream.next()) != null) {
      if (!escaped) {
        if (next == "/" && !inSet) return;
        if (next == "[") inSet = true;
        else if (inSet && next == "]") inSet = false;
      }
      escaped = !escaped && next == "\\";
    }
  }

  // Used as scratch variables to communicate multiple values without
  // consing up tons of objects.
  var type, content;
  function ret(tp, style, cont) {
    type = tp; content = cont;
    return style;
  }
  function tokenBase(stream, state) {
    var ch = stream.next();
    if (ch == '"' || ch == "'") {
      state.tokenize = tokenString(ch);
      return state.tokenize(stream, state);
    } else if (ch == "." && stream.match(/^\d[\d_]*(?:[eE][+\-]?[\d_]+)?/)) {
      return ret("number", "number");
    } else if (ch == "." && stream.match("..")) {
      return ret("spread", "meta");
    } else if (/[\[\]{}\(\),;\:\.]/.test(ch)) {
      return ret(ch);
    } else if (ch == "=" && stream.eat(">")) {
      return ret("=>", "operator");
<<<<<<< HEAD
    } else if (ch == "0" && stream.match(/^(?:x[\da-f]+|o[0-7]+|b[01]+)n?/i)) {
      return ret("number", "number");
    } else if (/\d/.test(ch)) {
      stream.match(/^\d*(?:n|(?:\.\d*)?(?:[eE][+\-]?\d+)?)?/);
=======
    } else if (ch == "0" && stream.match(/^(?:x[\dA-Fa-f_]+|o[0-7_]+|b[01_]+)n?/)) {
      return ret("number", "number");
    } else if (/\d/.test(ch)) {
      stream.match(/^[\d_]*(?:n|(?:\.[\d_]*)?(?:[eE][+\-]?[\d_]+)?)?/);
>>>>>>> 1e1056fd
      return ret("number", "number");
    } else if (ch == "/") {
      if (stream.eat("*")) {
        state.tokenize = tokenComment;
        return tokenComment(stream, state);
      } else if (stream.eat("/")) {
        stream.skipToEnd();
        return ret("comment", "comment");
      } else if (expressionAllowed(stream, state, 1)) {
        readRegexp(stream);
        stream.match(/^\b(([gimyus])(?![gimyus]*\2))+\b/);
        return ret("regexp", "string-2");
      } else {
        stream.eat("=");
        return ret("operator", "operator", stream.current());
      }
    } else if (ch == "`") {
      state.tokenize = tokenQuasi;
      return tokenQuasi(stream, state);
    } else if (ch == "#") {
      stream.skipToEnd();
      return ret("error", "error");
    } else if (isOperatorChar.test(ch)) {
      if (ch != ">" || !state.lexical || state.lexical.type != ">") {
        if (stream.eat("=")) {
          if (ch == "!" || ch == "=") stream.eat("=")
        } else if (/[<>*+\-]/.test(ch)) {
          stream.eat(ch)
          if (ch == ">") stream.eat(ch)
        }
      }
      return ret("operator", "operator", stream.current());
    } else if (wordRE.test(ch)) {
      stream.eatWhile(wordRE);
      var word = stream.current()
      if (state.lastType != ".") {
        if (keywords.propertyIsEnumerable(word)) {
          var kw = keywords[word]
          return ret(kw.type, kw.style, word)
        }
        if (word == "async" && stream.match(/^(\s|\/\*.*?\*\/)*[\[\(\w]/, false))
          return ret("async", "keyword", word)
      }
      return ret("variable", "variable", word)
    }
  }

  function tokenString(quote) {
    return function(stream, state) {
      var escaped = false, next;
      if (jsonldMode && stream.peek() == "@" && stream.match(isJsonldKeyword)){
        state.tokenize = tokenBase;
        return ret("jsonld-keyword", "meta");
      }
      while ((next = stream.next()) != null) {
        if (next == quote && !escaped) break;
        escaped = !escaped && next == "\\";
      }
      if (!escaped) state.tokenize = tokenBase;
      return ret("string", "string");
    };
  }

  function tokenComment(stream, state) {
    var maybeEnd = false, ch;
    while (ch = stream.next()) {
      if (ch == "/" && maybeEnd) {
        state.tokenize = tokenBase;
        break;
      }
      maybeEnd = (ch == "*");
    }
    return ret("comment", "comment");
  }

  function tokenQuasi(stream, state) {
    var escaped = false, next;
    while ((next = stream.next()) != null) {
      if (!escaped && (next == "`" || next == "$" && stream.eat("{"))) {
        state.tokenize = tokenBase;
        break;
      }
      escaped = !escaped && next == "\\";
    }
    return ret("quasi", "string-2", stream.current());
  }

  var brackets = "([{}])";
  // This is a crude lookahead trick to try and notice that we're
  // parsing the argument patterns for a fat-arrow function before we
  // actually hit the arrow token. It only works if the arrow is on
  // the same line as the arguments and there's no strange noise
  // (comments) in between. Fallback is to only notice when we hit the
  // arrow, and not declare the arguments as locals for the arrow
  // body.
  function findFatArrow(stream, state) {
    if (state.fatArrowAt) state.fatArrowAt = null;
    var arrow = stream.string.indexOf("=>", stream.start);
    if (arrow < 0) return;

    if (isTS) { // Try to skip TypeScript return type declarations after the arguments
      var m = /:\s*(?:\w+(?:<[^>]*>|\[\])?|\{[^}]*\})\s*$/.exec(stream.string.slice(stream.start, arrow))
      if (m) arrow = m.index
    }

    var depth = 0, sawSomething = false;
    for (var pos = arrow - 1; pos >= 0; --pos) {
      var ch = stream.string.charAt(pos);
      var bracket = brackets.indexOf(ch);
      if (bracket >= 0 && bracket < 3) {
        if (!depth) { ++pos; break; }
        if (--depth == 0) { if (ch == "(") sawSomething = true; break; }
      } else if (bracket >= 3 && bracket < 6) {
        ++depth;
      } else if (wordRE.test(ch)) {
        sawSomething = true;
      } else if (/["'\/`]/.test(ch)) {
        for (;; --pos) {
          if (pos == 0) return
          var next = stream.string.charAt(pos - 1)
          if (next == ch && stream.string.charAt(pos - 2) != "\\") { pos--; break }
        }
      } else if (sawSomething && !depth) {
        ++pos;
        break;
      }
    }
    if (sawSomething && !depth) state.fatArrowAt = pos;
  }

  // Parser

  var atomicTypes = {"atom": true, "number": true, "variable": true, "string": true, "regexp": true, "this": true, "jsonld-keyword": true};

  function JSLexical(indented, column, type, align, prev, info) {
    this.indented = indented;
    this.column = column;
    this.type = type;
    this.prev = prev;
    this.info = info;
    if (align != null) this.align = align;
  }

  function inScope(state, varname) {
    for (var v = state.localVars; v; v = v.next)
      if (v.name == varname) return true;
    for (var cx = state.context; cx; cx = cx.prev) {
      for (var v = cx.vars; v; v = v.next)
        if (v.name == varname) return true;
    }
  }

  function parseJS(state, style, type, content, stream) {
    var cc = state.cc;
    // Communicate our context to the combinators.
    // (Less wasteful than consing up a hundred closures on every call.)
    cx.state = state; cx.stream = stream; cx.marked = null, cx.cc = cc; cx.style = style;

    if (!state.lexical.hasOwnProperty("align"))
      state.lexical.align = true;

    while(true) {
      var combinator = cc.length ? cc.pop() : jsonMode ? expression : statement;
      if (combinator(type, content)) {
        while(cc.length && cc[cc.length - 1].lex)
          cc.pop()();
        if (cx.marked) return cx.marked;
        if (type == "variable" && inScope(state, content)) return "variable-2";
        return style;
      }
    }
  }

  // Combinator utils

  var cx = {state: null, column: null, marked: null, cc: null};
  function pass() {
    for (var i = arguments.length - 1; i >= 0; i--) cx.cc.push(arguments[i]);
  }
  function cont() {
    pass.apply(null, arguments);
    return true;
  }
  function inList(name, list) {
    for (var v = list; v; v = v.next) if (v.name == name) return true
    return false;
  }
  function register(varname) {
    var state = cx.state;
    cx.marked = "def";
    if (state.context) {
      if (state.lexical.info == "var" && state.context && state.context.block) {
        // FIXME function decls are also not block scoped
        var newContext = registerVarScoped(varname, state.context)
        if (newContext != null) {
          state.context = newContext
          return
        }
      } else if (!inList(varname, state.localVars)) {
        state.localVars = new Var(varname, state.localVars)
        return
      }
    }
    // Fall through means this is global
    if (parserConfig.globalVars && !inList(varname, state.globalVars))
      state.globalVars = new Var(varname, state.globalVars)
  }
  function registerVarScoped(varname, context) {
    if (!context) {
      return null
    } else if (context.block) {
      var inner = registerVarScoped(varname, context.prev)
      if (!inner) return null
      if (inner == context.prev) return context
      return new Context(inner, context.vars, true)
    } else if (inList(varname, context.vars)) {
      return context
    } else {
      return new Context(context.prev, new Var(varname, context.vars), false)
    }
  }

  function isModifier(name) {
    return name == "public" || name == "private" || name == "protected" || name == "abstract" || name == "readonly"
  }

  // Combinators

  function Context(prev, vars, block) { this.prev = prev; this.vars = vars; this.block = block }
  function Var(name, next) { this.name = name; this.next = next }

  var defaultVars = new Var("this", new Var("arguments", null))
  function pushcontext() {
    cx.state.context = new Context(cx.state.context, cx.state.localVars, false)
    cx.state.localVars = defaultVars
  }
  function pushblockcontext() {
    cx.state.context = new Context(cx.state.context, cx.state.localVars, true)
    cx.state.localVars = null
  }
  function popcontext() {
    cx.state.localVars = cx.state.context.vars
    cx.state.context = cx.state.context.prev
  }
  popcontext.lex = true
  function pushlex(type, info) {
    var result = function() {
      var state = cx.state, indent = state.indented;
      if (state.lexical.type == "stat") indent = state.lexical.indented;
      else for (var outer = state.lexical; outer && outer.type == ")" && outer.align; outer = outer.prev)
        indent = outer.indented;
      state.lexical = new JSLexical(indent, cx.stream.column(), type, null, state.lexical, info);
    };
    result.lex = true;
    return result;
  }
  function poplex() {
    var state = cx.state;
    if (state.lexical.prev) {
      if (state.lexical.type == ")")
        state.indented = state.lexical.indented;
      state.lexical = state.lexical.prev;
    }
  }
  poplex.lex = true;

  function expect(wanted) {
    function exp(type) {
      if (type == wanted) return cont();
      else if (wanted == ";" || type == "}" || type == ")" || type == "]") return pass();
      else return cont(exp);
    };
    return exp;
  }

  function statement(type, value) {
    if (type == "var") return cont(pushlex("vardef", value), vardef, expect(";"), poplex);
    if (type == "keyword a") return cont(pushlex("form"), parenExpr, statement, poplex);
    if (type == "keyword b") return cont(pushlex("form"), statement, poplex);
    if (type == "keyword d") return cx.stream.match(/^\s*$/, false) ? cont() : cont(pushlex("stat"), maybeexpression, expect(";"), poplex);
    if (type == "debugger") return cont(expect(";"));
    if (type == "{") return cont(pushlex("}"), pushblockcontext, block, poplex, popcontext);
    if (type == ";") return cont();
    if (type == "if") {
      if (cx.state.lexical.info == "else" && cx.state.cc[cx.state.cc.length - 1] == poplex)
        cx.state.cc.pop()();
      return cont(pushlex("form"), parenExpr, statement, poplex, maybeelse);
    }
    if (type == "function") return cont(functiondef);
    if (type == "for") return cont(pushlex("form"), forspec, statement, poplex);
    if (type == "class" || (isTS && value == "interface")) {
      cx.marked = "keyword"
      return cont(pushlex("form", type == "class" ? type : value), className, poplex)
    }
    if (type == "variable") {
      if (isTS && value == "declare") {
        cx.marked = "keyword"
        return cont(statement)
      } else if (isTS && (value == "module" || value == "enum" || value == "type") && cx.stream.match(/^\s*\w/, false)) {
        cx.marked = "keyword"
        if (value == "enum") return cont(enumdef);
        else if (value == "type") return cont(typename, expect("operator"), typeexpr, expect(";"));
        else return cont(pushlex("form"), pattern, expect("{"), pushlex("}"), block, poplex, poplex)
      } else if (isTS && value == "namespace") {
        cx.marked = "keyword"
        return cont(pushlex("form"), expression, statement, poplex)
      } else if (isTS && value == "abstract") {
        cx.marked = "keyword"
        return cont(statement)
      } else {
        return cont(pushlex("stat"), maybelabel);
      }
    }
    if (type == "switch") return cont(pushlex("form"), parenExpr, expect("{"), pushlex("}", "switch"), pushblockcontext,
                                      block, poplex, poplex, popcontext);
    if (type == "case") return cont(expression, expect(":"));
    if (type == "default") return cont(expect(":"));
    if (type == "catch") return cont(pushlex("form"), pushcontext, maybeCatchBinding, statement, poplex, popcontext);
    if (type == "export") return cont(pushlex("stat"), afterExport, poplex);
    if (type == "import") return cont(pushlex("stat"), afterImport, poplex);
    if (type == "async") return cont(statement)
    if (value == "@") return cont(expression, statement)
    return pass(pushlex("stat"), expression, expect(";"), poplex);
  }
  function maybeCatchBinding(type) {
    if (type == "(") return cont(funarg, expect(")"))
  }
  function expression(type, value) {
    return expressionInner(type, value, false);
  }
  function expressionNoComma(type, value) {
    return expressionInner(type, value, true);
  }
  function parenExpr(type) {
    if (type != "(") return pass()
    return cont(pushlex(")"), expression, expect(")"), poplex)
  }
  function expressionInner(type, value, noComma) {
    if (cx.state.fatArrowAt == cx.stream.start) {
      var body = noComma ? arrowBodyNoComma : arrowBody;
      if (type == "(") return cont(pushcontext, pushlex(")"), commasep(funarg, ")"), poplex, expect("=>"), body, popcontext);
      else if (type == "variable") return pass(pushcontext, pattern, expect("=>"), body, popcontext);
    }

    var maybeop = noComma ? maybeoperatorNoComma : maybeoperatorComma;
    if (atomicTypes.hasOwnProperty(type)) return cont(maybeop);
    if (type == "function") return cont(functiondef, maybeop);
    if (type == "class" || (isTS && value == "interface")) { cx.marked = "keyword"; return cont(pushlex("form"), classExpression, poplex); }
    if (type == "keyword c" || type == "async") return cont(noComma ? expressionNoComma : expression);
    if (type == "(") return cont(pushlex(")"), maybeexpression, expect(")"), poplex, maybeop);
    if (type == "operator" || type == "spread") return cont(noComma ? expressionNoComma : expression);
    if (type == "[") return cont(pushlex("]"), arrayLiteral, poplex, maybeop);
    if (type == "{") return contCommasep(objprop, "}", null, maybeop);
    if (type == "quasi") return pass(quasi, maybeop);
    if (type == "new") return cont(maybeTarget(noComma));
    if (type == "import") return cont(expression);
    return cont();
  }
  function maybeexpression(type) {
    if (type.match(/[;\}\)\],]/)) return pass();
    return pass(expression);
  }

  function maybeoperatorComma(type, value) {
    if (type == ",") return cont(expression);
    return maybeoperatorNoComma(type, value, false);
  }
  function maybeoperatorNoComma(type, value, noComma) {
    var me = noComma == false ? maybeoperatorComma : maybeoperatorNoComma;
    var expr = noComma == false ? expression : expressionNoComma;
    if (type == "=>") return cont(pushcontext, noComma ? arrowBodyNoComma : arrowBody, popcontext);
    if (type == "operator") {
      if (/\+\+|--/.test(value) || isTS && value == "!") return cont(me);
      if (isTS && value == "<" && cx.stream.match(/^([^>]|<.*?>)*>\s*\(/, false))
        return cont(pushlex(">"), commasep(typeexpr, ">"), poplex, me);
      if (value == "?") return cont(expression, expect(":"), expr);
      return cont(expr);
    }
    if (type == "quasi") { return pass(quasi, me); }
    if (type == ";") return;
    if (type == "(") return contCommasep(expressionNoComma, ")", "call", me);
    if (type == ".") return cont(property, me);
    if (type == "[") return cont(pushlex("]"), maybeexpression, expect("]"), poplex, me);
    if (isTS && value == "as") { cx.marked = "keyword"; return cont(typeexpr, me) }
    if (type == "regexp") {
      cx.state.lastType = cx.marked = "operator"
      cx.stream.backUp(cx.stream.pos - cx.stream.start - 1)
      return cont(expr)
    }
  }
  function quasi(type, value) {
    if (type != "quasi") return pass();
    if (value.slice(value.length - 2) != "${") return cont(quasi);
    return cont(expression, continueQuasi);
  }
  function continueQuasi(type) {
    if (type == "}") {
      cx.marked = "string-2";
      cx.state.tokenize = tokenQuasi;
      return cont(quasi);
    }
  }
  function arrowBody(type) {
    findFatArrow(cx.stream, cx.state);
    return pass(type == "{" ? statement : expression);
  }
  function arrowBodyNoComma(type) {
    findFatArrow(cx.stream, cx.state);
    return pass(type == "{" ? statement : expressionNoComma);
  }
  function maybeTarget(noComma) {
    return function(type) {
      if (type == ".") return cont(noComma ? targetNoComma : target);
      else if (type == "variable" && isTS) return cont(maybeTypeArgs, noComma ? maybeoperatorNoComma : maybeoperatorComma)
      else return pass(noComma ? expressionNoComma : expression);
    };
  }
  function target(_, value) {
    if (value == "target") { cx.marked = "keyword"; return cont(maybeoperatorComma); }
  }
  function targetNoComma(_, value) {
    if (value == "target") { cx.marked = "keyword"; return cont(maybeoperatorNoComma); }
  }
  function maybelabel(type) {
    if (type == ":") return cont(poplex, statement);
    return pass(maybeoperatorComma, expect(";"), poplex);
  }
  function property(type) {
    if (type == "variable") {cx.marked = "property"; return cont();}
  }
  function objprop(type, value) {
    if (type == "async") {
      cx.marked = "property";
      return cont(objprop);
    } else if (type == "variable" || cx.style == "keyword") {
      cx.marked = "property";
      if (value == "get" || value == "set") return cont(getterSetter);
      var m // Work around fat-arrow-detection complication for detecting typescript typed arrow params
      if (isTS && cx.state.fatArrowAt == cx.stream.start && (m = cx.stream.match(/^\s*:\s*/, false)))
        cx.state.fatArrowAt = cx.stream.pos + m[0].length
      return cont(afterprop);
    } else if (type == "number" || type == "string") {
      cx.marked = jsonldMode ? "property" : (cx.style + " property");
      return cont(afterprop);
    } else if (type == "jsonld-keyword") {
      return cont(afterprop);
    } else if (isTS && isModifier(value)) {
      cx.marked = "keyword"
      return cont(objprop)
    } else if (type == "[") {
      return cont(expression, maybetypeOrIn, expect("]"), afterprop);
    } else if (type == "spread") {
      return cont(expressionNoComma, afterprop);
    } else if (value == "*") {
      cx.marked = "keyword";
      return cont(objprop);
    } else if (type == ":") {
      return pass(afterprop)
    }
  }
  function getterSetter(type) {
    if (type != "variable") return pass(afterprop);
    cx.marked = "property";
    return cont(functiondef);
  }
  function afterprop(type) {
    if (type == ":") return cont(expressionNoComma);
    if (type == "(") return pass(functiondef);
  }
  function commasep(what, end, sep) {
    function proceed(type, value) {
      if (sep ? sep.indexOf(type) > -1 : type == ",") {
        var lex = cx.state.lexical;
        if (lex.info == "call") lex.pos = (lex.pos || 0) + 1;
        return cont(function(type, value) {
          if (type == end || value == end) return pass()
          return pass(what)
        }, proceed);
      }
      if (type == end || value == end) return cont();
      if (sep && sep.indexOf(";") > -1) return pass(what)
      return cont(expect(end));
    }
    return function(type, value) {
      if (type == end || value == end) return cont();
      return pass(what, proceed);
    };
  }
  function contCommasep(what, end, info) {
    for (var i = 3; i < arguments.length; i++)
      cx.cc.push(arguments[i]);
    return cont(pushlex(end, info), commasep(what, end), poplex);
  }
  function block(type) {
    if (type == "}") return cont();
    return pass(statement, block);
  }
  function maybetype(type, value) {
    if (isTS) {
      if (type == ":") return cont(typeexpr);
      if (value == "?") return cont(maybetype);
    }
  }
  function maybetypeOrIn(type, value) {
    if (isTS && (type == ":" || value == "in")) return cont(typeexpr)
  }
  function mayberettype(type) {
    if (isTS && type == ":") {
      if (cx.stream.match(/^\s*\w+\s+is\b/, false)) return cont(expression, isKW, typeexpr)
      else return cont(typeexpr)
    }
  }
  function isKW(_, value) {
    if (value == "is") {
      cx.marked = "keyword"
      return cont()
    }
  }
  function typeexpr(type, value) {
    if (value == "keyof" || value == "typeof" || value == "infer") {
      cx.marked = "keyword"
      return cont(value == "typeof" ? expressionNoComma : typeexpr)
    }
    if (type == "variable" || value == "void") {
      cx.marked = "type"
      return cont(afterType)
    }
    if (value == "|" || value == "&") return cont(typeexpr)
    if (type == "string" || type == "number" || type == "atom") return cont(afterType);
    if (type == "[") return cont(pushlex("]"), commasep(typeexpr, "]", ","), poplex, afterType)
    if (type == "{") return cont(pushlex("}"), commasep(typeprop, "}", ",;"), poplex, afterType)
    if (type == "(") return cont(commasep(typearg, ")"), maybeReturnType, afterType)
    if (type == "<") return cont(commasep(typeexpr, ">"), typeexpr)
  }
  function maybeReturnType(type) {
    if (type == "=>") return cont(typeexpr)
  }
  function typeprop(type, value) {
    if (type == "variable" || cx.style == "keyword") {
      cx.marked = "property"
      return cont(typeprop)
    } else if (value == "?" || type == "number" || type == "string") {
      return cont(typeprop)
    } else if (type == ":") {
      return cont(typeexpr)
    } else if (type == "[") {
<<<<<<< HEAD
      return cont(expect("variable"), maybetype, expect("]"), typeprop)
=======
      return cont(expect("variable"), maybetypeOrIn, expect("]"), typeprop)
>>>>>>> 1e1056fd
    } else if (type == "(") {
      return pass(functiondecl, typeprop)
    }
  }
  function typearg(type, value) {
    if (type == "variable" && cx.stream.match(/^\s*[?:]/, false) || value == "?") return cont(typearg)
    if (type == ":") return cont(typeexpr)
    if (type == "spread") return cont(typearg)
    return pass(typeexpr)
  }
  function afterType(type, value) {
    if (value == "<") return cont(pushlex(">"), commasep(typeexpr, ">"), poplex, afterType)
    if (value == "|" || type == "." || value == "&") return cont(typeexpr)
    if (type == "[") return cont(typeexpr, expect("]"), afterType)
    if (value == "extends" || value == "implements") { cx.marked = "keyword"; return cont(typeexpr) }
    if (value == "?") return cont(typeexpr, expect(":"), typeexpr)
  }
  function maybeTypeArgs(_, value) {
    if (value == "<") return cont(pushlex(">"), commasep(typeexpr, ">"), poplex, afterType)
  }
  function typeparam() {
    return pass(typeexpr, maybeTypeDefault)
  }
  function maybeTypeDefault(_, value) {
    if (value == "=") return cont(typeexpr)
  }
  function vardef(_, value) {
    if (value == "enum") {cx.marked = "keyword"; return cont(enumdef)}
    return pass(pattern, maybetype, maybeAssign, vardefCont);
  }
  function pattern(type, value) {
    if (isTS && isModifier(value)) { cx.marked = "keyword"; return cont(pattern) }
    if (type == "variable") { register(value); return cont(); }
    if (type == "spread") return cont(pattern);
    if (type == "[") return contCommasep(eltpattern, "]");
    if (type == "{") return contCommasep(proppattern, "}");
  }
  function proppattern(type, value) {
    if (type == "variable" && !cx.stream.match(/^\s*:/, false)) {
      register(value);
      return cont(maybeAssign);
    }
    if (type == "variable") cx.marked = "property";
    if (type == "spread") return cont(pattern);
    if (type == "}") return pass();
    if (type == "[") return cont(expression, expect(']'), expect(':'), proppattern);
    return cont(expect(":"), pattern, maybeAssign);
  }
  function eltpattern() {
    return pass(pattern, maybeAssign)
  }
  function maybeAssign(_type, value) {
    if (value == "=") return cont(expressionNoComma);
  }
  function vardefCont(type) {
    if (type == ",") return cont(vardef);
  }
  function maybeelse(type, value) {
    if (type == "keyword b" && value == "else") return cont(pushlex("form", "else"), statement, poplex);
  }
  function forspec(type, value) {
    if (value == "await") return cont(forspec);
    if (type == "(") return cont(pushlex(")"), forspec1, poplex);
  }
  function forspec1(type) {
    if (type == "var") return cont(vardef, forspec2);
    if (type == "variable") return cont(forspec2);
    return pass(forspec2)
  }
  function forspec2(type, value) {
    if (type == ")") return cont()
    if (type == ";") return cont(forspec2)
    if (value == "in" || value == "of") { cx.marked = "keyword"; return cont(expression, forspec2) }
    return pass(expression, forspec2)
  }
  function functiondef(type, value) {
    if (value == "*") {cx.marked = "keyword"; return cont(functiondef);}
    if (type == "variable") {register(value); return cont(functiondef);}
    if (type == "(") return cont(pushcontext, pushlex(")"), commasep(funarg, ")"), poplex, mayberettype, statement, popcontext);
    if (isTS && value == "<") return cont(pushlex(">"), commasep(typeparam, ">"), poplex, functiondef)
  }
  function functiondecl(type, value) {
    if (value == "*") {cx.marked = "keyword"; return cont(functiondecl);}
    if (type == "variable") {register(value); return cont(functiondecl);}
    if (type == "(") return cont(pushcontext, pushlex(")"), commasep(funarg, ")"), poplex, mayberettype, popcontext);
    if (isTS && value == "<") return cont(pushlex(">"), commasep(typeparam, ">"), poplex, functiondecl)
  }
  function typename(type, value) {
    if (type == "keyword" || type == "variable") {
      cx.marked = "type"
      return cont(typename)
    } else if (value == "<") {
      return cont(pushlex(">"), commasep(typeparam, ">"), poplex)
    }
  }
  function funarg(type, value) {
    if (value == "@") cont(expression, funarg)
    if (type == "spread") return cont(funarg);
    if (isTS && isModifier(value)) { cx.marked = "keyword"; return cont(funarg); }
    if (isTS && type == "this") return cont(maybetype, maybeAssign)
    return pass(pattern, maybetype, maybeAssign);
  }
  function classExpression(type, value) {
    // Class expressions may have an optional name.
    if (type == "variable") return className(type, value);
    return classNameAfter(type, value);
  }
  function className(type, value) {
    if (type == "variable") {register(value); return cont(classNameAfter);}
  }
  function classNameAfter(type, value) {
    if (value == "<") return cont(pushlex(">"), commasep(typeparam, ">"), poplex, classNameAfter)
    if (value == "extends" || value == "implements" || (isTS && type == ",")) {
      if (value == "implements") cx.marked = "keyword";
      return cont(isTS ? typeexpr : expression, classNameAfter);
    }
    if (type == "{") return cont(pushlex("}"), classBody, poplex);
  }
  function classBody(type, value) {
    if (type == "async" ||
        (type == "variable" &&
         (value == "static" || value == "get" || value == "set" || (isTS && isModifier(value))) &&
         cx.stream.match(/^\s+[\w$\xa1-\uffff]/, false))) {
      cx.marked = "keyword";
      return cont(classBody);
    }
    if (type == "variable" || cx.style == "keyword") {
      cx.marked = "property";
      return cont(isTS ? classfield : functiondef, classBody);
    }
    if (type == "number" || type == "string") return cont(isTS ? classfield : functiondef, classBody);
    if (type == "[")
      return cont(expression, maybetype, expect("]"), isTS ? classfield : functiondef, classBody)
    if (value == "*") {
      cx.marked = "keyword";
      return cont(classBody);
    }
    if (isTS && type == "(") return pass(functiondecl, classBody)
    if (type == ";" || type == ",") return cont(classBody);
    if (type == "}") return cont();
    if (value == "@") return cont(expression, classBody)
  }
  function classfield(type, value) {
    if (value == "?") return cont(classfield)
    if (type == ":") return cont(typeexpr, maybeAssign)
    if (value == "=") return cont(expressionNoComma)
    var context = cx.state.lexical.prev, isInterface = context && context.info == "interface"
    return pass(isInterface ? functiondecl : functiondef)
  }
  function afterExport(type, value) {
    if (value == "*") { cx.marked = "keyword"; return cont(maybeFrom, expect(";")); }
    if (value == "default") { cx.marked = "keyword"; return cont(expression, expect(";")); }
    if (type == "{") return cont(commasep(exportField, "}"), maybeFrom, expect(";"));
    return pass(statement);
  }
  function exportField(type, value) {
    if (value == "as") { cx.marked = "keyword"; return cont(expect("variable")); }
    if (type == "variable") return pass(expressionNoComma, exportField);
  }
  function afterImport(type) {
    if (type == "string") return cont();
    if (type == "(") return pass(expression);
    return pass(importSpec, maybeMoreImports, maybeFrom);
  }
  function importSpec(type, value) {
    if (type == "{") return contCommasep(importSpec, "}");
    if (type == "variable") register(value);
    if (value == "*") cx.marked = "keyword";
    return cont(maybeAs);
  }
  function maybeMoreImports(type) {
    if (type == ",") return cont(importSpec, maybeMoreImports)
  }
  function maybeAs(_type, value) {
    if (value == "as") { cx.marked = "keyword"; return cont(importSpec); }
  }
  function maybeFrom(_type, value) {
    if (value == "from") { cx.marked = "keyword"; return cont(expression); }
  }
  function arrayLiteral(type) {
    if (type == "]") return cont();
    return pass(commasep(expressionNoComma, "]"));
  }
  function enumdef() {
    return pass(pushlex("form"), pattern, expect("{"), pushlex("}"), commasep(enummember, "}"), poplex, poplex)
  }
  function enummember() {
    return pass(pattern, maybeAssign);
  }

  function isContinuedStatement(state, textAfter) {
    return state.lastType == "operator" || state.lastType == "," ||
      isOperatorChar.test(textAfter.charAt(0)) ||
      /[,.]/.test(textAfter.charAt(0));
  }

  function expressionAllowed(stream, state, backUp) {
    return state.tokenize == tokenBase &&
      /^(?:operator|sof|keyword [bcd]|case|new|export|default|spread|[\[{}\(,;:]|=>)$/.test(state.lastType) ||
      (state.lastType == "quasi" && /\{\s*$/.test(stream.string.slice(0, stream.pos - (backUp || 0))))
  }

  // Interface

  return {
    startState: function(basecolumn) {
      var state = {
        tokenize: tokenBase,
        lastType: "sof",
        cc: [],
        lexical: new JSLexical((basecolumn || 0) - indentUnit, 0, "block", false),
        localVars: parserConfig.localVars,
        context: parserConfig.localVars && new Context(null, null, false),
        indented: basecolumn || 0
      };
      if (parserConfig.globalVars && typeof parserConfig.globalVars == "object")
        state.globalVars = parserConfig.globalVars;
      return state;
    },

    token: function(stream, state) {
      if (stream.sol()) {
        if (!state.lexical.hasOwnProperty("align"))
          state.lexical.align = false;
        state.indented = stream.indentation();
        findFatArrow(stream, state);
      }
      if (state.tokenize != tokenComment && stream.eatSpace()) return null;
      var style = state.tokenize(stream, state);
      if (type == "comment") return style;
      state.lastType = type == "operator" && (content == "++" || content == "--") ? "incdec" : type;
      return parseJS(state, style, type, content, stream);
    },

    indent: function(state, textAfter) {
      if (state.tokenize == tokenComment) return CodeMirror.Pass;
      if (state.tokenize != tokenBase) return 0;
      var firstChar = textAfter && textAfter.charAt(0), lexical = state.lexical, top
      // Kludge to prevent 'maybelse' from blocking lexical scope pops
      if (!/^\s*else\b/.test(textAfter)) for (var i = state.cc.length - 1; i >= 0; --i) {
        var c = state.cc[i];
        if (c == poplex) lexical = lexical.prev;
        else if (c != maybeelse) break;
      }
      while ((lexical.type == "stat" || lexical.type == "form") &&
             (firstChar == "}" || ((top = state.cc[state.cc.length - 1]) &&
                                   (top == maybeoperatorComma || top == maybeoperatorNoComma) &&
                                   !/^[,\.=+\-*:?[\(]/.test(textAfter))))
        lexical = lexical.prev;
      if (statementIndent && lexical.type == ")" && lexical.prev.type == "stat")
        lexical = lexical.prev;
      var type = lexical.type, closing = firstChar == type;

      if (type == "vardef") return lexical.indented + (state.lastType == "operator" || state.lastType == "," ? lexical.info.length + 1 : 0);
      else if (type == "form" && firstChar == "{") return lexical.indented;
      else if (type == "form") return lexical.indented + indentUnit;
      else if (type == "stat")
        return lexical.indented + (isContinuedStatement(state, textAfter) ? statementIndent || indentUnit : 0);
      else if (lexical.info == "switch" && !closing && parserConfig.doubleIndentSwitch != false)
        return lexical.indented + (/^(?:case|default)\b/.test(textAfter) ? indentUnit : 2 * indentUnit);
      else if (lexical.align) return lexical.column + (closing ? 0 : 1);
      else return lexical.indented + (closing ? 0 : indentUnit);
    },

    electricInput: /^\s*(?:case .*?:|default:|\{|\})$/,
    blockCommentStart: jsonMode ? null : "/*",
    blockCommentEnd: jsonMode ? null : "*/",
    blockCommentContinue: jsonMode ? null : " * ",
    lineComment: jsonMode ? null : "//",
    fold: "brace",
    closeBrackets: "()[]{}''\"\"``",

    helperType: jsonMode ? "json" : "javascript",
    jsonldMode: jsonldMode,
    jsonMode: jsonMode,

    expressionAllowed: expressionAllowed,

    skipExpression: function(state) {
      var top = state.cc[state.cc.length - 1]
      if (top == expression || top == expressionNoComma) state.cc.pop()
    }
  };
});

CodeMirror.registerHelper("wordChars", "javascript", /[\w$]/);

CodeMirror.defineMIME("text/javascript", "javascript");
CodeMirror.defineMIME("text/ecmascript", "javascript");
CodeMirror.defineMIME("application/javascript", "javascript");
CodeMirror.defineMIME("application/x-javascript", "javascript");
CodeMirror.defineMIME("application/ecmascript", "javascript");
CodeMirror.defineMIME("application/json", {name: "javascript", json: true});
CodeMirror.defineMIME("application/x-json", {name: "javascript", json: true});
CodeMirror.defineMIME("application/ld+json", {name: "javascript", jsonld: true});
CodeMirror.defineMIME("text/typescript", { name: "javascript", typescript: true });
CodeMirror.defineMIME("application/typescript", { name: "javascript", typescript: true });

});<|MERGE_RESOLUTION|>--- conflicted
+++ resolved
@@ -75,17 +75,10 @@
       return ret(ch);
     } else if (ch == "=" && stream.eat(">")) {
       return ret("=>", "operator");
-<<<<<<< HEAD
-    } else if (ch == "0" && stream.match(/^(?:x[\da-f]+|o[0-7]+|b[01]+)n?/i)) {
-      return ret("number", "number");
-    } else if (/\d/.test(ch)) {
-      stream.match(/^\d*(?:n|(?:\.\d*)?(?:[eE][+\-]?\d+)?)?/);
-=======
     } else if (ch == "0" && stream.match(/^(?:x[\dA-Fa-f_]+|o[0-7_]+|b[01_]+)n?/)) {
       return ret("number", "number");
     } else if (/\d/.test(ch)) {
       stream.match(/^[\d_]*(?:n|(?:\.[\d_]*)?(?:[eE][+\-]?[\d_]+)?)?/);
->>>>>>> 1e1056fd
       return ret("number", "number");
     } else if (ch == "/") {
       if (stream.eat("*")) {
@@ -536,7 +529,7 @@
       cx.marked = "keyword"
       return cont(objprop)
     } else if (type == "[") {
-      return cont(expression, maybetypeOrIn, expect("]"), afterprop);
+      return cont(expression, maybetype, expect("]"), afterprop);
     } else if (type == "spread") {
       return cont(expressionNoComma, afterprop);
     } else if (value == "*") {
@@ -632,11 +625,7 @@
     } else if (type == ":") {
       return cont(typeexpr)
     } else if (type == "[") {
-<<<<<<< HEAD
-      return cont(expect("variable"), maybetype, expect("]"), typeprop)
-=======
       return cont(expect("variable"), maybetypeOrIn, expect("]"), typeprop)
->>>>>>> 1e1056fd
     } else if (type == "(") {
       return pass(functiondecl, typeprop)
     }

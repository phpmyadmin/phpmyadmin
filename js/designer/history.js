/* vim: set expandtab sw=4 ts=4 sts=4: */
/**
 * @fileoverview    function used in this file builds history tab and generates query.
  *
  * @requires    jQuery
  * @requires    move.js
  * @version $Id$
  */

/* global contr */ // js/designer/init.js
/* global fromArray */ // js/designer/move.js
/* global pmaThemeImage */ // js/messages.php

var DesignerHistory = {};

var historyArray = []; // Global array to store history objects
var selectField = [];  // Global array to store information for columns which are used in select clause
var gIndex;
var vqbEditor = null;

/**
 * To display details of objects(where,rename,Having,aggregate,groupby,orderby,having)
 *
 * @param index index of historyArray where change is to be made
 *
**/

DesignerHistory.detail = function (index) {
    var type = historyArray[index].getType();
    var str;
    if (type === 'Where') {
        str = 'Where ' + historyArray[index].getColumnName() + historyArray[index].getObj().getRelationOperator() + historyArray[index].getObj().getQuery();
    }
    if (type === 'Rename') {
        str = 'Rename ' + historyArray[index].getColumnName() + ' To ' + historyArray[index].getObj().getRenameTo();
    }
    if (type === 'Aggregate') {
        str = 'Select ' + historyArray[index].getObj().getOperator() + '( ' + historyArray[index].getColumnName() + ' )';
    }
    if (type === 'GroupBy') {
        str = 'GroupBy ' + historyArray[index].getColumnName();
    }
    if (type === 'OrderBy') {
        str = 'OrderBy ' + historyArray[index].getColumnName() + ' ' + historyArray[index].getObj().getOrder();
    }
    if (type === 'Having') {
        str = 'Having ';
        if (historyArray[index].getObj().getOperator() !== 'None') {
            str += historyArray[index].getObj().getOperator() + '( ' + historyArray[index].getColumnName() + ' )';
            str += historyArray[index].getObj().getRelationOperator() + historyArray[index].getObj().getQuery();
        } else {
            str = 'Having ' + historyArray[index].getColumnName() + historyArray[index].getObj().getRelationOperator() + historyArray[index].getObj().getQuery();
        }
    }
    return str;
};

/**
 * Sorts historyArray[] first,using table name as the key and then generates the HTML code for history tab,
 * clubbing all objects of same tables together
 * This function is called whenever changes are made in historyArray[]
 *
 *
 * @param {int}  init starting index of unsorted array
 * @param {int} finit   last index of unsorted array
 *
**/

DesignerHistory.display = function (init, finit) {
    var str;
    var i;
    var j;
    var k;
    var sto;
    var temp;
    // this part sorts the history array based on table name,this is needed for clubbing all object of same name together.
    for (i = init; i < finit; i++) {
        sto = historyArray[i];
        temp = historyArray[i].getTab();// + '.' + historyArray[i].getObjNo(); for Self JOINS
        for (j = 0; j < i; j++) {
            if (temp > (historyArray[j].getTab())) {// + '.' + historyArray[j].getObjNo())) { //for Self JOINS
                for (k = i; k > j; k--) {
                    historyArray[k] = historyArray[k - 1];
                }
                historyArray[j] = sto;
                break;
            }
        }
    }
    // this part generates HTML code for history tab.adds delete,edit,and/or and detail features with objects.
    str = ''; // string to store Html code for history tab
<<<<<<< HEAD
    var history_array_length = history_array.length;
    for (i = 0; i < history_array_length; i++) {
        temp = history_array[i].get_tab(); // + '.' + history_array[i].get_obj_no(); for Self JOIN
=======
    for (i = 0; i < historyArray.length; i++) {
        temp = historyArray[i].getTab(); // + '.' + historyArray[i].getObjNo(); for Self JOIN
>>>>>>> b1f6c422
        str += '<h3 class="tiger"><a href="#">' + temp + '</a></h3>';
        str += '<div class="toggle_container">\n';
        while ((historyArray[i].getTab()) === temp) { // + '.' + historyArray[i].getObjNo()) === temp) {
            str += '<div class="block"> <table width ="250">';
            str += '<thead><tr><td>';
            if (historyArray[i].getAndOr()) {
                str += '<img src="' + pmaThemeImage + 'designer/or_icon.png" onclick="DesignerHistory.andOr(' + i + ')" title="OR"></td>';
            } else {
                str += '<img src="' + pmaThemeImage + 'designer/and_icon.png" onclick="DesignerHistory.andOr(' + i + ')" title="AND"></td>';
            }
            str += '<td style="padding-left: 5px;" class="right">' + Functions.getImage('b_sbrowse', 'column name') + '</td>' +
                '<td width="175" style="padding-left: 5px">' + historyArray[i].getColumnName() + '<td>';
            if (historyArray[i].getType() === 'GroupBy' || historyArray[i].getType() === 'OrderBy') {
                str += '<td class="center">' + Functions.getImage('s_info', DesignerHistory.detail(i)) + '</td>' +
                    '<td title="' + DesignerHistory.detail(i) + '">' + historyArray[i].getType() + '</td>' +
                    '<td onclick=DesignerHistory.historyDelete(' + i + ')>' + Functions.getImage('b_drop', Messages.strDelete) + '</td>';
            } else {
                str += '<td class="center">' + Functions.getImage('s_info', DesignerHistory.detail(i)) + '</td>' +
                    '<td title="' + DesignerHistory.detail(i) + '">' + historyArray[i].getType() + '</td>' +
                    '<td onclick=DesignerHistory.historyEdit(' + i + ')>' + Functions.getImage('b_edit', Messages.strEdit) + '</td>' +
                    '<td onclick=DesignerHistory.historyDelete(' + i + ')>' + Functions.getImage('b_drop', Messages.strDelete) + '</td>';
            }
            str += '</tr></thead>';
            i++;
<<<<<<< HEAD
            if (i >= history_array_length) {
=======
            if (i >= historyArray.length) {
>>>>>>> b1f6c422
                break;
            }
            str += '</table></div>';
        }
        i--;
        str += '</div>';
    }
    return str;
};

/**
 * To change And/Or relation in history tab
 *
 *
 * @param {int} index of historyArray where change is to be made
 *
**/

DesignerHistory.andOr = function (index) {
    if (historyArray[index].getAndOr()) {
        historyArray[index].setAndOr(0);
    } else {
        historyArray[index].setAndOr(1);
    }
    var existingDiv = document.getElementById('ab');
    existingDiv.innerHTML = DesignerHistory.display(0, 0);
    $('#ab').accordion('refresh');
};

/**
 * Deletes entry in historyArray
 *
 * @param index index of historyArray[] which is to be deleted
 *
**/

<<<<<<< HEAD
function history_delete (index) {
    var from_array_length = from_array.length;
    for (var k = 0; k < from_array_length; k++) {
        if (from_array[k] === history_array[index].get_tab()) {
            from_array.splice(k, 1);
=======
DesignerHistory.historyDelete = function (index) {
    for (var k = 0; k < fromArray.length; k++) {
        if (fromArray[k] === historyArray[index].getTab()) {
            fromArray.splice(k, 1);
>>>>>>> b1f6c422
            break;
        }
    }
    historyArray.splice(index, 1);
    var existingDiv = document.getElementById('ab');
    existingDiv.innerHTML = DesignerHistory.display(0, 0);
    $('#ab').accordion('refresh');
};

/**
 * To show where,rename,aggregate,having forms to edit a object
 *
 * @param{int} index index of historyArray where change is to be made
 *
**/

DesignerHistory.historyEdit = function (index) {
    gIndex = index;
    var type = historyArray[index].getType();
    if (type === 'Where') {
        document.getElementById('eQuery').value = historyArray[index].getObj().getQuery();
        document.getElementById('erel_opt').value = historyArray[index].getObj().getRelationOperator();
        document.getElementById('query_where').style.left =  '530px';
        document.getElementById('query_where').style.top  = '130px';
        document.getElementById('query_where').style.position  = 'absolute';
        document.getElementById('query_where').style.zIndex = '103';
        document.getElementById('query_where').style.visibility = 'visible';
        document.getElementById('query_where').style.display = 'block';
    }
    if (type === 'Having') {
        document.getElementById('hQuery').value = historyArray[index].getObj().getQuery();
        document.getElementById('hrel_opt').value = historyArray[index].getObj().getRelationOperator();
        document.getElementById('hoperator').value = historyArray[index].getObj().getOperator();
        document.getElementById('query_having').style.left =  '530px';
        document.getElementById('query_having').style.top  = '130px';
        document.getElementById('query_having').style.position  = 'absolute';
        document.getElementById('query_having').style.zIndex = '103';
        document.getElementById('query_having').style.visibility = 'visible';
        document.getElementById('query_having').style.display = 'block';
    }
    if (type === 'Rename') {
        document.getElementById('e_rename').value = historyArray[index].getObj().getRenameTo();
        document.getElementById('query_rename_to').style.left =  '530px';
        document.getElementById('query_rename_to').style.top  = '130px';
        document.getElementById('query_rename_to').style.position  = 'absolute';
        document.getElementById('query_rename_to').style.zIndex = '103';
        document.getElementById('query_rename_to').style.visibility = 'visible';
        document.getElementById('query_rename_to').style.display = 'block';
    }
    if (type === 'Aggregate') {
        document.getElementById('e_operator').value = historyArray[index].getObj().getOperator();
        document.getElementById('query_Aggregate').style.left = '530px';
        document.getElementById('query_Aggregate').style.top  = '130px';
        document.getElementById('query_Aggregate').style.position  = 'absolute';
        document.getElementById('query_Aggregate').style.zIndex = '103';
        document.getElementById('query_Aggregate').style.visibility = 'visible';
        document.getElementById('query_Aggregate').style.display = 'block';
    }
};

/**
 * Make changes in historyArray when Edit button is clicked
 * checks for the type of object and then sets the new value
 *
 * @param index index of historyArray where change is to be made
**/

DesignerHistory.edit = function (type) {
    if (type === 'Rename') {
        if (document.getElementById('e_rename').value !== '') {
            historyArray[gIndex].getObj().setRenameTo(document.getElementById('e_rename').value);
            document.getElementById('e_rename').value = '';
        }
        document.getElementById('query_rename_to').style.visibility = 'hidden';
    }
    if (type === 'Aggregate') {
        if (document.getElementById('e_operator').value !== '---') {
            historyArray[gIndex].getObj().setOperator(document.getElementById('e_operator').value);
            document.getElementById('e_operator').value = '---';
        }
        document.getElementById('query_Aggregate').style.visibility = 'hidden';
    }
    if (type === 'Where') {
        if (document.getElementById('erel_opt').value !== '--' && document.getElementById('eQuery').value !== '') {
            historyArray[gIndex].getObj().setQuery(document.getElementById('eQuery').value);
            historyArray[gIndex].getObj().setRelationOperator(document.getElementById('erel_opt').value);
        }
        document.getElementById('query_where').style.visibility = 'hidden';
    }
    if (type === 'Having') {
        if (document.getElementById('hrel_opt').value !== '--' && document.getElementById('hQuery').value !== '') {
            historyArray[gIndex].getObj().setQuery(document.getElementById('hQuery').value);
            historyArray[gIndex].getObj().setRelationOperator(document.getElementById('hrel_opt').value);
            historyArray[gIndex].getObj().setOperator(document.getElementById('hoperator').value);
        }
        document.getElementById('query_having').style.visibility = 'hidden';
    }
    var existingDiv = document.getElementById('ab');
    existingDiv.innerHTML = DesignerHistory.display(0, 0);
    $('#ab').accordion('refresh');
};

/**
 * history object closure
 *
 * @param nColumnName  name of the column on which conditions are put
 * @param nObj          object details(where,rename,orderby,groupby,aggregate)
 * @param nTab          table name of the column on which conditions are applied
 * @param nObjNo       object no used for inner join
 * @param nType         type of object
 *
**/

DesignerHistory.HistoryObj = function (nColumnName, nObj, nTab, nObjNo, nType) {
    var andOr;
    var obj;
    var tab;
    var columnName;
    var objNo;
    var type;
    this.setColumnName = function (nColumnName) {
        columnName = nColumnName;
    };
    this.getColumnName = function () {
        return columnName;
    };
    this.setAndOr = function (nAndOr) {
        andOr = nAndOr;
    };
    this.getAndOr = function () {
        return andOr;
    };
    this.getRelation = function () {
        return andOr;
    };
    this.setObj = function (nObj) {
        obj = nObj;
    };
    this.getObj = function () {
        return obj;
    };
    this.setTab = function (nTab) {
        tab = nTab;
    };
    this.getTab = function () {
        return tab;
    };
    this.setObjNo = function (nObjNo) {
        objNo = nObjNo;
    };
    this.getObjNo = function () {
        return objNo;
    };
    this.setType = function (nType) {
        type = nType;
    };
    this.getType = function () {
        return type;
    };
    this.setObjNo(nObjNo);
    this.setTab(nTab);
    this.setAndOr(0);
    this.setObj(nObj);
    this.setColumnName(nColumnName);
    this.setType(nType);
};

/**
 * where object closure, makes an object with all information of where
 *
 * @param nRelationOperator type of relation operator to be applied
 * @param nQuery             stores value of value/sub-query
 *
**/


DesignerHistory.Where = function (nRelationOperator, nQuery) {
    var relationOperator;
    var query;
    this.setRelationOperator = function (nRelationOperator) {
        relationOperator = nRelationOperator;
    };
    this.setQuery = function (nQuery) {
        query = nQuery;
    };
    this.getQuery = function () {
        return query;
    };
    this.getRelationOperator = function () {
        return relationOperator;
    };
    this.setQuery(nQuery);
    this.setRelationOperator(nRelationOperator);
};

/**
 * Orderby object closure
 *
 * @param nOrder order, ASC or DESC
 */
DesignerHistory.OrderBy = function (nOrder) {
    var order;
    this.setOrder = function (nOrder) {
        order = nOrder;
    };
    this.getOrder = function () {
        return order;
    };
    this.setOrder(nOrder);
};

/**
 * Having object closure, makes an object with all information of where
 *
 * @param nRelationOperator type of relation operator to be applied
 * @param nQuery             stores value of value/sub-query
 * @param nOperator          operator
**/

DesignerHistory.Having = function (nRelationOperator, nQuery, nOperator) {
    var relationOperator;
    var query;
    var operator;
    this.setOperator = function (nOperator) {
        operator = nOperator;
    };
    this.setRelationOperator = function (nRelationOperator) {
        relationOperator = nRelationOperator;
    };
    this.setQuery = function (nQuery) {
        query = nQuery;
    };
    this.getQuery = function () {
        return query;
    };
    this.getRelationOperator = function () {
        return relationOperator;
    };
    this.getOperator = function () {
        return operator;
    };
    this.setQuery(nQuery);
    this.setRelationOperator(nRelationOperator);
    this.setOperator(nOperator);
};

/**
 * rename object closure,makes an object with all information of rename
 *
 * @param nRenameTo new name information
 *
**/

DesignerHistory.Rename = function (nRenameTo) {
    var renameTo;
    this.setRenameTo = function (nRenameTo) {
        renameTo = nRenameTo;
    };
    this.getRenameTo = function () {
        return renameTo;
    };
    this.setRenameTo(nRenameTo);
};

/**
 * aggregate object closure
 *
 * @param nOperator aggregte operator
 *
**/

DesignerHistory.Aggregate = function (nOperator) {
    var operator;
    this.setOperator = function (nOperator) {
        operator = nOperator;
    };
    this.getOperator = function () {
        return operator;
    };
    this.setOperator(nOperator);
};

/**
 * This function returns unique element from an array
 *
 * @param arrayName array from which duplicate elem are to be removed.
 * @return unique array
 */

DesignerHistory.unique = function (arrayName) {
    var newArray = [];
    uniquetop:
    var arrayName_length = arrayName.length;
    for (var i = 0; i < arrayName_length; i++) {
        var newArray_length = newArray.length;
        for (var j = 0; j < newArray_length; j++) {
            if (newArray[j] === arrayName[i]) {
                continue uniquetop;
            }
        }
        newArray[newArray_length] = arrayName[i];
    }
    return newArray;
};

/**
 * This function takes in array and a value as input and returns 1 if values is present in array
 * else returns -1
 *
 * @param arrayName array
 * @param value  value which is to be searched in the array
 */

<<<<<<< HEAD
function found (arrayName, value) {
    var arrayName_length = arrayName.length;
    for (var i = 0; i < arrayName_length; i++) {
=======
DesignerHistory.found = function (arrayName, value) {
    for (var i = 0; i < arrayName.length; i++) {
>>>>>>> b1f6c422
        if (arrayName[i] === value) {
            return 1;
        }
    }
    return -1;
};

/**
 * This function concatenates two array
 *
 * @params add array elements of which are pushed in
 * @params arr array in which elements are added
 */
<<<<<<< HEAD
function add_array (add, arr) {
    var add_length = add.length;
    for (var i = 0; i < add_length; i++) {
=======
DesignerHistory.addArray = function (add, arr) {
    for (var i = 0; i < add.length; i++) {
>>>>>>> b1f6c422
        arr.push(add[i]);
    }
    return arr;
};

/**
 * This function removes all elements present in one array from the other.
 *
 * @params rem array from which each element is removed from other array.
 * @params arr array from which elements are removed.
 *
 */
<<<<<<< HEAD
function remove_array (rem, arr) {
    var rem_length = rem.length;
    for (var i = 0; i < rem_length; i++) {
        var arr_length = arr.length;
        for (var j = 0; j < arr_length; j++) {
=======
DesignerHistory.removeArray = function (rem, arr) {
    for (var i = 0; i < rem.length; i++) {
        for (var j = 0; j < arr.length; j++) {
>>>>>>> b1f6c422
            if (rem[i] === arr[j]) {
                arr.splice(j, 1);
            }
        }
    }
    return arr;
};

/**
 * This function builds the groupby clause from history object
 *
 */

DesignerHistory.queryGroupBy = function () {
    var i;
    var str = '';
<<<<<<< HEAD
    var history_array_length = history_array.length;
    for (i = 0; i < history_array_length; i++) {
        if (history_array[i].get_type() === 'GroupBy') {
            str += '`' + history_array[i].get_column_name() + '`, ';
=======
    for (i = 0; i < historyArray.length; i++) {
        if (historyArray[i].getType() === 'GroupBy') {
            str += '`' + historyArray[i].getColumnName() + '`, ';
>>>>>>> b1f6c422
        }
    }
    str = str.substr(0, str.length - 2);
    return str;
};

/**
 * This function builds the Having clause from the history object.
 *
 */

DesignerHistory.queryHaving = function () {
    var i;
    var and = '(';
<<<<<<< HEAD
    var history_array_length = history_array.length;
    for (i = 0; i < history_array_length; i++) {
        if (history_array[i].get_type() === 'Having') {
            if (history_array[i].get_obj().get_operator() !== 'None') {
                and += history_array[i].get_obj().get_operator() + '(`' + history_array[i].get_column_name() + '`) ' + history_array[i].get_obj().getrelation_operator();
                and += ' ' + history_array[i].get_obj().getquery() + ', ';
=======
    for (i = 0; i < historyArray.length; i++) {
        if (historyArray[i].getType() === 'Having') {
            if (historyArray[i].getObj().getOperator() !== 'None') {
                and += historyArray[i].getObj().getOperator() + '(`' + historyArray[i].getColumnName() + '`) ' + historyArray[i].getObj().getRelationOperator();
                and += ' ' + historyArray[i].getObj().getQuery() + ', ';
>>>>>>> b1f6c422
            } else {
                and += '`' + historyArray[i].getColumnName() + '` ' + historyArray[i].getObj().getRelationOperator() + ' ' + historyArray[i].getObj().getQuery() + ', ';
            }
        }
    }
    if (and === '(') {
        and = '';
    } else {
        and = and.substr(0, and.length - 2) + ')';
    }
    return and;
};


/**
 * This function builds the orderby clause from the history object.
 *
 */

DesignerHistory.queryOrderBy = function () {
    var i;
    var str = '';
<<<<<<< HEAD
    var history_array_length = history_array.length;
    for (i = 0; i < history_array_length; i++) {
        if (history_array[i].get_type() === 'OrderBy') {
            str += '`' + history_array[i].get_column_name() + '` ' +
                history_array[i].get_obj().get_order() + ', ';
=======
    for (i = 0; i < historyArray.length; i++) {
        if (historyArray[i].getType() === 'OrderBy') {
            str += '`' + historyArray[i].getColumnName() + '` ' +
                historyArray[i].getObj().getOrder() + ', ';
>>>>>>> b1f6c422
        }
    }
    str = str.substr(0, str.length - 2);
    return str;
};


/**
 * This function builds the Where clause from the history object.
 *
 */

DesignerHistory.queryWhere = function () {
    var i;
    var and = '(';
    var or = '(';
<<<<<<< HEAD
    var history_array_length = history_array.length;
    for (i = 0; i < history_array_length; i++) {
        if (history_array[i].get_type() === 'Where') {
            if (history_array[i].get_and_or() === 0) {
                and += '( `' + history_array[i].get_column_name() + '` ' + history_array[i].get_obj().getrelation_operator() + ' ' + history_array[i].get_obj().getquery() + ')';
=======
    for (i = 0; i < historyArray.length; i++) {
        if (historyArray[i].getType() === 'Where') {
            if (historyArray[i].getAndOr() === 0) {
                and += '( `' + historyArray[i].getColumnName() + '` ' + historyArray[i].getObj().getRelationOperator() + ' ' + historyArray[i].getObj().getQuery() + ')';
>>>>>>> b1f6c422
                and += ' AND ';
            } else {
                or += '( `' + historyArray[i].getColumnName() + '` ' + historyArray[i].getObj().getRelationOperator() + ' ' + historyArray[i].getObj().getQuery() + ')';
                or += ' OR ';
            }
        }
    }
    if (or !== '(') {
        or = or.substring(0, (or.length - 4)) + ')';
    } else {
        or = '';
    }
    if (and !== '(') {
        and = and.substring(0, (and.length - 5)) + ')';
    } else {
        and = '';
    }
    if (or !== '') {
        and = and + ' OR ' + or + ' )';
    }
    return and;
};

DesignerHistory.checkAggregate = function (idThis) {
    var i;
<<<<<<< HEAD
    var history_array_length = history_array.length;
    for (i = 0; i < history_array_length; i++) {
        var temp = '`' + history_array[i].get_tab() + '`.`' + history_array[i].get_column_name() + '`';
        if (temp === id_this && history_array[i].get_type() === 'Aggregate') {
            return history_array[i].get_obj().get_operator() + '(' + id_this + ')';
=======
    for (i = 0; i < historyArray.length; i++) {
        var temp = '`' + historyArray[i].getTab() + '`.`' + historyArray[i].getColumnName() + '`';
        if (temp === idThis && historyArray[i].getType() === 'Aggregate') {
            return historyArray[i].getObj().getOperator() + '(' + idThis + ')';
>>>>>>> b1f6c422
        }
    }
    return '';
};

DesignerHistory.checkRename = function (idThis) {
    var i;
<<<<<<< HEAD
    var history_array_length = history_array.length;
    for (i = 0; i < history_array_length; i++) {
        var temp = '`' + history_array[i].get_tab() + '`.`' + history_array[i].get_column_name() + '`';
        if (temp === id_this && history_array[i].get_type() === 'Rename') {
            return ' AS `' + history_array[i].get_obj().getrename_to() + '`';
=======
    for (i = 0; i < historyArray.length; i++) {
        var temp = '`' + historyArray[i].getTab() + '`.`' + historyArray[i].getColumnName() + '`';
        if (temp === idThis && historyArray[i].getType() === 'Rename') {
            return ' AS `' + historyArray[i].getObj().getRenameTo() + '`';
>>>>>>> b1f6c422
        }
    }
    return '';
};

/**
  * This function builds from clause of query
  * makes automatic joins.
  *
  *
  */
DesignerHistory.queryFrom = function () {
    var i;
    var tabLeft = [];
    var tabUsed = [];
    var tTabUsed = [];
    var tTabLeft = [];
    var temp;
    var query = '';
    var quer = '';
    var parts = [];
    var tArray = [];
    tArray = fromArray;
    var K = 0;
    var k;
    var key;
    var key2;
    var key3;
    var parts1;

    // the constraints that have been used in the LEFT JOIN
    var constraintsAdded = [];

<<<<<<< HEAD
    var history_array_length = history_array.length;
    for (i = 0; i < history_array_length; i++) {
        from_array.push(history_array[i].get_tab());
=======
    for (i = 0; i < historyArray.length; i++) {
        fromArray.push(historyArray[i].getTab());
>>>>>>> b1f6c422
    }
    fromArray = DesignerHistory.unique(fromArray);
    tabLeft = fromArray;
    temp = tabLeft.shift();
    quer = '`' + temp + '`';
    tabUsed.push(temp);

    // if master table (key2) matches with tab used get all keys and check if tab_left matches
    // after this check if master table (key2) matches with tab left then check if any foreign matches with master .
    for (i = 0; i < 2; i++) {
        for (K in contr) {
            for (key in contr[K]) {// contr name
                for (key2 in contr[K][key]) {// table name
                    parts = key2.split('.');
                    if (DesignerHistory.found(tabUsed, parts[1]) > 0) {
                        for (key3 in contr[K][key][key2]) {
                            parts1 = contr[K][key][key2][key3][0].split('.');
                            if (DesignerHistory.found(tabLeft, parts1[1]) > 0) {
                                if (DesignerHistory.found(constraintsAdded, key) > 0) {
                                    query += ' AND ' + '`' + parts[1] + '`.`' + key3 + '` = ';
                                    query += '`' + parts1[1] + '`.`' + contr[K][key][key2][key3][1] + '` ';
                                } else {
                                    query += '\n' + 'LEFT JOIN ';
                                    query += '`' + parts[1] + '` ON ';
                                    query += '`' + parts1[1] + '`.`' + contr[K][key][key2][key3][1] + '` = ';
                                    query += '`' + parts[1] + '`.`' + key3 + '` ';

                                    constraintsAdded.push(key);
                                }
                                tTabLeft.push(parts[1]);
                            }
                        }
                    }
                }
            }
        }
        K = 0;
        tTabLeft = DesignerHistory.unique(tTabLeft);
        tabUsed = DesignerHistory.addArray(tTabLeft, tabUsed);
        tabLeft = DesignerHistory.removeArray(tTabLeft, tabLeft);
        tTabLeft = [];
        for (K in contr) {
            for (key in contr[K]) {
                for (key2 in contr[K][key]) {// table name
                    parts = key2.split('.');
                    if (DesignerHistory.found(tabLeft, parts[1]) > 0) {
                        for (key3 in contr[K][key][key2]) {
                            parts1 = contr[K][key][key2][key3][0].split('.');
                            if (DesignerHistory.found(tabUsed, parts1[1]) > 0) {
                                if (DesignerHistory.found(constraintsAdded, key) > 0) {
                                    query += ' AND ' + '`' + parts[1] + '`.`' + key3 + '` = ';
                                    query += '`' + parts1[1] + '`.`' + contr[K][key][key2][key3][1] + '` ';
                                } else {
                                    query += '\n' + 'LEFT JOIN ';
                                    query += '`' + parts[1] + '` ON ';
                                    query += '`' + parts1[1] + '`.`' + contr[K][key][key2][key3][1] + '` = ';
                                    query += '`' + parts[1] + '`.`' + key3 + '` ';

                                    constraintsAdded.push(key);
                                }
                                tTabLeft.push(parts[1]);
                            }
                        }
                    }
                }
            }
        }
        tTabLeft = DesignerHistory.unique(tTabLeft);
        tabUsed = DesignerHistory.addArray(tTabLeft, tabUsed);
        tabLeft = DesignerHistory.removeArray(tTabLeft, tabLeft);
        tTabLeft = [];
    }
    for (k in tabLeft) {
        quer += ' , `' + tabLeft[k] + '`';
    }
    query = quer + query;
    fromArray = tArray;
    return query;
};

/**
 * This function is the main function for query building.
 * uses history object details for this.
 *
 * @uses DesignerHistory.queryWhere()
 * @uses DesignerHistory.queryGroupBy()
 * @uses DesignerHistory.queryHaving()
 * @uses DesignerHistory.queryOrderBy()
 *
 * @param formTitle title for the form
 * @param fadin
 */

DesignerHistory.buildQuery = function (formTitle, fadin) {
    var qSelect = 'SELECT ';
    var temp;
<<<<<<< HEAD
    var select_field_length = select_field.length;
    if (select_field_length > 0) {
        for (var i = 0; i < select_field_length; i++) {
            temp = check_aggregate(select_field[i]);
=======
    if (selectField.length > 0) {
        for (var i = 0; i < selectField.length; i++) {
            temp = DesignerHistory.checkAggregate(selectField[i]);
>>>>>>> b1f6c422
            if (temp !== '') {
                qSelect += temp;
                temp = DesignerHistory.checkRename(selectField[i]);
                qSelect += temp + ', ';
            } else {
                temp = DesignerHistory.checkRename(selectField[i]);
                qSelect += selectField[i] + temp + ', ';
            }
        }
        qSelect = qSelect.substring(0, qSelect.length - 2);
    } else {
        qSelect += '* ';
    }

    qSelect += '\nFROM ' + DesignerHistory.queryFrom();

    var qWhere = DesignerHistory.queryWhere();
    if (qWhere !== '') {
        qSelect += '\nWHERE ' + qWhere;
    }

    var qGroupBy = DesignerHistory.queryGroupBy();
    if (qGroupBy !== '') {
        qSelect += '\nGROUP BY ' + qGroupBy;
    }

    var qHaving = DesignerHistory.queryHaving();
    if (qHaving !== '') {
        qSelect += '\nHAVING ' + qHaving;
    }

    var qOrderBy = DesignerHistory.queryOrderBy();
    if (qOrderBy !== '') {
        qSelect += '\nORDER BY ' + qOrderBy;
    }

    /**
     * @var button_options Object containing options
     *                     for jQueryUI dialog buttons
     */
    var buttonOptions = {};
    buttonOptions[Messages.strClose] = function () {
        $(this).dialog('close');
    };
    buttonOptions[Messages.strSubmit] = function () {
        if (vqbEditor) {
            var $elm = $ajaxDialog.find('textarea');
            vqbEditor.save();
            $elm.val(vqbEditor.getValue());
        }
        $('#vqb_form').submit();
    };

    var $ajaxDialog = $('#box').dialog({
        appendTo: '#page_content',
        width: 500,
        buttons: buttonOptions,
        modal: true,
        title: 'SELECT'
    });
    // Attach syntax highlighted editor to query dialog
    /**
     * @var $elm jQuery object containing the reference
     *           to the query textarea.
     */
    var $elm = $ajaxDialog.find('textarea');
    if (! vqbEditor) {
        vqbEditor = Functions.getSqlEditor($elm);
    }
    if (vqbEditor) {
        vqbEditor.setValue(qSelect);
        vqbEditor.focus();
    } else {
        $elm.val(qSelect);
        $elm.focus();
    }
};

AJAX.registerTeardown('designer/history.js', function () {
    vqbEditor = null;
    historyArray = [];
    selectField = [];
    $('#ok_edit_rename').off('click');
    $('#ok_edit_having').off('click');
    $('#ok_edit_Aggr').off('click');
    $('#ok_edit_where').off('click');
});

AJAX.registerOnload('designer/history.js', function () {
    $('#ok_edit_rename').on('click', function () {
        DesignerHistory.edit('Rename');
    });
    $('#ok_edit_having').on('click', function () {
        DesignerHistory.edit('Having');
    });
    $('#ok_edit_Aggr').on('click', function () {
        DesignerHistory.edit('Aggregate');
    });
    $('#ok_edit_where').on('click', function () {
        DesignerHistory.edit('Where');
    });
    $('#ab').accordion({ collapsible : true, active : 'none' });
});<|MERGE_RESOLUTION|>--- conflicted
+++ resolved
@@ -89,14 +89,9 @@
     }
     // this part generates HTML code for history tab.adds delete,edit,and/or and detail features with objects.
     str = ''; // string to store Html code for history tab
-<<<<<<< HEAD
     var history_array_length = history_array.length;
     for (i = 0; i < history_array_length; i++) {
         temp = history_array[i].get_tab(); // + '.' + history_array[i].get_obj_no(); for Self JOIN
-=======
-    for (i = 0; i < historyArray.length; i++) {
-        temp = historyArray[i].getTab(); // + '.' + historyArray[i].getObjNo(); for Self JOIN
->>>>>>> b1f6c422
         str += '<h3 class="tiger"><a href="#">' + temp + '</a></h3>';
         str += '<div class="toggle_container">\n';
         while ((historyArray[i].getTab()) === temp) { // + '.' + historyArray[i].getObjNo()) === temp) {
@@ -121,11 +116,7 @@
             }
             str += '</tr></thead>';
             i++;
-<<<<<<< HEAD
             if (i >= history_array_length) {
-=======
-            if (i >= historyArray.length) {
->>>>>>> b1f6c422
                 break;
             }
             str += '</table></div>';
@@ -162,18 +153,11 @@
  *
 **/
 
-<<<<<<< HEAD
 function history_delete (index) {
     var from_array_length = from_array.length;
     for (var k = 0; k < from_array_length; k++) {
         if (from_array[k] === history_array[index].get_tab()) {
             from_array.splice(k, 1);
-=======
-DesignerHistory.historyDelete = function (index) {
-    for (var k = 0; k < fromArray.length; k++) {
-        if (fromArray[k] === historyArray[index].getTab()) {
-            fromArray.splice(k, 1);
->>>>>>> b1f6c422
             break;
         }
     }
@@ -487,14 +471,9 @@
  * @param value  value which is to be searched in the array
  */
 
-<<<<<<< HEAD
 function found (arrayName, value) {
     var arrayName_length = arrayName.length;
     for (var i = 0; i < arrayName_length; i++) {
-=======
-DesignerHistory.found = function (arrayName, value) {
-    for (var i = 0; i < arrayName.length; i++) {
->>>>>>> b1f6c422
         if (arrayName[i] === value) {
             return 1;
         }
@@ -508,14 +487,9 @@
  * @params add array elements of which are pushed in
  * @params arr array in which elements are added
  */
-<<<<<<< HEAD
 function add_array (add, arr) {
     var add_length = add.length;
     for (var i = 0; i < add_length; i++) {
-=======
-DesignerHistory.addArray = function (add, arr) {
-    for (var i = 0; i < add.length; i++) {
->>>>>>> b1f6c422
         arr.push(add[i]);
     }
     return arr;
@@ -528,17 +502,11 @@
  * @params arr array from which elements are removed.
  *
  */
-<<<<<<< HEAD
 function remove_array (rem, arr) {
     var rem_length = rem.length;
     for (var i = 0; i < rem_length; i++) {
         var arr_length = arr.length;
         for (var j = 0; j < arr_length; j++) {
-=======
-DesignerHistory.removeArray = function (rem, arr) {
-    for (var i = 0; i < rem.length; i++) {
-        for (var j = 0; j < arr.length; j++) {
->>>>>>> b1f6c422
             if (rem[i] === arr[j]) {
                 arr.splice(j, 1);
             }
@@ -555,16 +523,10 @@
 DesignerHistory.queryGroupBy = function () {
     var i;
     var str = '';
-<<<<<<< HEAD
     var history_array_length = history_array.length;
     for (i = 0; i < history_array_length; i++) {
         if (history_array[i].get_type() === 'GroupBy') {
             str += '`' + history_array[i].get_column_name() + '`, ';
-=======
-    for (i = 0; i < historyArray.length; i++) {
-        if (historyArray[i].getType() === 'GroupBy') {
-            str += '`' + historyArray[i].getColumnName() + '`, ';
->>>>>>> b1f6c422
         }
     }
     str = str.substr(0, str.length - 2);
@@ -579,20 +541,12 @@
 DesignerHistory.queryHaving = function () {
     var i;
     var and = '(';
-<<<<<<< HEAD
     var history_array_length = history_array.length;
     for (i = 0; i < history_array_length; i++) {
         if (history_array[i].get_type() === 'Having') {
             if (history_array[i].get_obj().get_operator() !== 'None') {
                 and += history_array[i].get_obj().get_operator() + '(`' + history_array[i].get_column_name() + '`) ' + history_array[i].get_obj().getrelation_operator();
                 and += ' ' + history_array[i].get_obj().getquery() + ', ';
-=======
-    for (i = 0; i < historyArray.length; i++) {
-        if (historyArray[i].getType() === 'Having') {
-            if (historyArray[i].getObj().getOperator() !== 'None') {
-                and += historyArray[i].getObj().getOperator() + '(`' + historyArray[i].getColumnName() + '`) ' + historyArray[i].getObj().getRelationOperator();
-                and += ' ' + historyArray[i].getObj().getQuery() + ', ';
->>>>>>> b1f6c422
             } else {
                 and += '`' + historyArray[i].getColumnName() + '` ' + historyArray[i].getObj().getRelationOperator() + ' ' + historyArray[i].getObj().getQuery() + ', ';
             }
@@ -615,18 +569,11 @@
 DesignerHistory.queryOrderBy = function () {
     var i;
     var str = '';
-<<<<<<< HEAD
     var history_array_length = history_array.length;
     for (i = 0; i < history_array_length; i++) {
         if (history_array[i].get_type() === 'OrderBy') {
             str += '`' + history_array[i].get_column_name() + '` ' +
                 history_array[i].get_obj().get_order() + ', ';
-=======
-    for (i = 0; i < historyArray.length; i++) {
-        if (historyArray[i].getType() === 'OrderBy') {
-            str += '`' + historyArray[i].getColumnName() + '` ' +
-                historyArray[i].getObj().getOrder() + ', ';
->>>>>>> b1f6c422
         }
     }
     str = str.substr(0, str.length - 2);
@@ -643,18 +590,11 @@
     var i;
     var and = '(';
     var or = '(';
-<<<<<<< HEAD
     var history_array_length = history_array.length;
     for (i = 0; i < history_array_length; i++) {
         if (history_array[i].get_type() === 'Where') {
             if (history_array[i].get_and_or() === 0) {
                 and += '( `' + history_array[i].get_column_name() + '` ' + history_array[i].get_obj().getrelation_operator() + ' ' + history_array[i].get_obj().getquery() + ')';
-=======
-    for (i = 0; i < historyArray.length; i++) {
-        if (historyArray[i].getType() === 'Where') {
-            if (historyArray[i].getAndOr() === 0) {
-                and += '( `' + historyArray[i].getColumnName() + '` ' + historyArray[i].getObj().getRelationOperator() + ' ' + historyArray[i].getObj().getQuery() + ')';
->>>>>>> b1f6c422
                 and += ' AND ';
             } else {
                 or += '( `' + historyArray[i].getColumnName() + '` ' + historyArray[i].getObj().getRelationOperator() + ' ' + historyArray[i].getObj().getQuery() + ')';
@@ -680,18 +620,11 @@
 
 DesignerHistory.checkAggregate = function (idThis) {
     var i;
-<<<<<<< HEAD
     var history_array_length = history_array.length;
     for (i = 0; i < history_array_length; i++) {
         var temp = '`' + history_array[i].get_tab() + '`.`' + history_array[i].get_column_name() + '`';
         if (temp === id_this && history_array[i].get_type() === 'Aggregate') {
             return history_array[i].get_obj().get_operator() + '(' + id_this + ')';
-=======
-    for (i = 0; i < historyArray.length; i++) {
-        var temp = '`' + historyArray[i].getTab() + '`.`' + historyArray[i].getColumnName() + '`';
-        if (temp === idThis && historyArray[i].getType() === 'Aggregate') {
-            return historyArray[i].getObj().getOperator() + '(' + idThis + ')';
->>>>>>> b1f6c422
         }
     }
     return '';
@@ -699,18 +632,11 @@
 
 DesignerHistory.checkRename = function (idThis) {
     var i;
-<<<<<<< HEAD
     var history_array_length = history_array.length;
     for (i = 0; i < history_array_length; i++) {
         var temp = '`' + history_array[i].get_tab() + '`.`' + history_array[i].get_column_name() + '`';
         if (temp === id_this && history_array[i].get_type() === 'Rename') {
             return ' AS `' + history_array[i].get_obj().getrename_to() + '`';
-=======
-    for (i = 0; i < historyArray.length; i++) {
-        var temp = '`' + historyArray[i].getTab() + '`.`' + historyArray[i].getColumnName() + '`';
-        if (temp === idThis && historyArray[i].getType() === 'Rename') {
-            return ' AS `' + historyArray[i].getObj().getRenameTo() + '`';
->>>>>>> b1f6c422
         }
     }
     return '';
@@ -744,14 +670,9 @@
     // the constraints that have been used in the LEFT JOIN
     var constraintsAdded = [];
 
-<<<<<<< HEAD
     var history_array_length = history_array.length;
     for (i = 0; i < history_array_length; i++) {
         from_array.push(history_array[i].get_tab());
-=======
-    for (i = 0; i < historyArray.length; i++) {
-        fromArray.push(historyArray[i].getTab());
->>>>>>> b1f6c422
     }
     fromArray = DesignerHistory.unique(fromArray);
     tabLeft = fromArray;
@@ -848,16 +769,10 @@
 DesignerHistory.buildQuery = function (formTitle, fadin) {
     var qSelect = 'SELECT ';
     var temp;
-<<<<<<< HEAD
     var select_field_length = select_field.length;
     if (select_field_length > 0) {
         for (var i = 0; i < select_field_length; i++) {
             temp = check_aggregate(select_field[i]);
-=======
-    if (selectField.length > 0) {
-        for (var i = 0; i < selectField.length; i++) {
-            temp = DesignerHistory.checkAggregate(selectField[i]);
->>>>>>> b1f6c422
             if (temp !== '') {
                 qSelect += temp;
                 temp = DesignerHistory.checkRename(selectField[i]);

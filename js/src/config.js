--- conflicted
+++ resolved
@@ -635,74 +635,6 @@
 // END: "Restore default" and "set value" buttons
 // ------------------------------------------------------------------
 
-<<<<<<< HEAD
-=======
-// ------------------------------------------------------------------
-// User preferences import/export
-//
-
-AJAX.registerOnload('config.js', function () {
-    offerPrefsAutoimport();
-    var $radios = $('#import_local_storage, #export_local_storage');
-    if (!$radios.length) {
-        return;
-    }
-
-    // enable JavaScript dependent fields
-    $radios
-        .prop('disabled', false)
-        .add('#export_text_file, #import_text_file')
-        .on('click', function () {
-            var enableId = $(this).attr('id');
-            var disableId;
-            if (enableId.match(/local_storage$/)) {
-                disableId = enableId.replace(/local_storage$/, 'text_file');
-            } else {
-                disableId = enableId.replace(/text_file$/, 'local_storage');
-            }
-            $('#opts_' + disableId).addClass('disabled').find('input').prop('disabled', true);
-            $('#opts_' + enableId).removeClass('disabled').find('input').prop('disabled', false);
-        });
-
-    // detect localStorage state
-    var lsSupported = isStorageSupported('localStorage', true);
-    var lsExists = lsSupported ? (window.localStorage.config || false) : false;
-    $('div.localStorage-' + (lsSupported ? 'un' : '') + 'supported').hide();
-    $('div.localStorage-' + (lsExists ? 'empty' : 'exists')).hide();
-    if (lsExists) {
-        updatePrefsDate();
-    }
-    $('form.prefs-form').on('change', function () {
-        var $form = $(this);
-        var disabled = false;
-        if (!lsSupported) {
-            disabled = $form.find('input[type=radio][value$=local_storage]').prop('checked');
-        } else if (!lsExists && $form.attr('name') === 'prefs_import' &&
-            $('#import_local_storage')[0].checked
-        ) {
-            disabled = true;
-        }
-        $form.find('input[type=submit]').prop('disabled', disabled);
-    }).on('submit', function (e) {
-        var $form = $(this);
-        if ($form.attr('name') === 'prefs_export' && $('#export_local_storage')[0].checked) {
-            e.preventDefault();
-            // use AJAX to read JSON settings and save them
-            savePrefsToLocalStorage($form);
-        } else if ($form.attr('name') === 'prefs_import' && $('#import_local_storage')[0].checked) {
-            // set 'json' input and submit form
-            $form.find('input[name=json]').val(window.localStorage.config);
-        }
-    });
-
-    $(document).on('click', 'div.click-hide-message', function () {
-        $(this).hide();
-        $(this).parent('.card-body').css('height', '');
-        $(this).parent('.card-body').find('.prefs-form').show();
-    });
-});
-
->>>>>>> 64a09081
 /**
  * Saves user preferences to localStorage
  *
@@ -880,12 +812,9 @@
         });
 
         $(document).on('click', 'div.click-hide-message', function () {
-            $(this)
-                .hide()
-                .parent('.card-body')
-                .css('height', '')
-                .next('form')
-                .show();
+            $(this).hide();
+            $(this).parent('.card-body').css('height', '');
+            $(this).parent('.card-body').find('.prefs-form').show();
         });
     };
 };
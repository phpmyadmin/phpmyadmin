<?php
/* vim: set expandtab sw=4 ts=4 sts=4: */
/**
 * Print view for table
 *
 * @package PhpMyAdmin
 */

/**
 * include the common file
 */
require_once 'libraries/common.inc.php';

$response = PMA_Response::getInstance();
$response->getHeader()->enablePrintView();

require 'libraries/tbl_common.inc.php';

// Check parameters

if (! isset($the_tables) || ! is_array($the_tables)) {
    $the_tables = array();
}

/**
 * Gets the relations settings
 */
require_once 'libraries/transformations.lib.php';
require_once 'libraries/Index.class.php';
require_once 'libraries/tbl_printview.lib.php';

$cfgRelation = PMA_getRelationsParam();

/** @var PMA_String $pmaString */
$pmaString = $GLOBALS['PMA_String'];

/**
 * Defines the url to return to in case of error in a sql statement
 */
<<<<<<< HEAD
if ($pmaString->strlen($table)) {
    $err_url = 'tbl_sql.php' . PMA_URL_getCommon(array(
        'db' => $db, 'table' => $table
    ));
=======
if (/*overload*/mb_strlen($table)) {
    $err_url = 'tbl_sql.php?' . PMA_URL_getCommon($db, $table);
>>>>>>> 3b3017d7
} else {
    $err_url = 'db_sql.php' . PMA_URL_getCommon(array('db' => $db));
}


/**
 * Selects the database
 */
$GLOBALS['dbi']->selectDb($db);

/**
 * Multi-tables printview
 */
if (isset($_POST['selected_tbl']) && is_array($_POST['selected_tbl'])) {
    $the_tables   = $_POST['selected_tbl'];
} elseif (/*overload*/mb_strlen($table)) {
    $the_tables[] = $table;
}

$response->addHTML(PMA_getHtmlForTablesInfo($the_tables));
$response->addHTML(
    PMA_getHtmlForTablesDetail(
        $the_tables, $db, $cfg, $cfgRelation,
        $cell_align_left
    )
);

/**
 * Displays the footer
 */
$response->addHTML(PMA_getHtmlForPrintViewFooter());

exit;
?><|MERGE_RESOLUTION|>--- conflicted
+++ resolved
@@ -37,15 +37,10 @@
 /**
  * Defines the url to return to in case of error in a sql statement
  */
-<<<<<<< HEAD
-if ($pmaString->strlen($table)) {
-    $err_url = 'tbl_sql.php' . PMA_URL_getCommon(array(
-        'db' => $db, 'table' => $table
-    ));
-=======
 if (/*overload*/mb_strlen($table)) {
-    $err_url = 'tbl_sql.php?' . PMA_URL_getCommon($db, $table);
->>>>>>> 3b3017d7
+    $err_url = 'tbl_sql.php?' . PMA_URL_getCommon(array(
+            'db' => $db, 'table' => $table
+        ));
 } else {
     $err_url = 'db_sql.php' . PMA_URL_getCommon(array('db' => $db));
 }

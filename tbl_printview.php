--- conflicted
+++ resolved
@@ -101,17 +101,10 @@
     $columns = PMA_DBI_get_columns($db, $table);
 
 
-<<<<<<< HEAD
-// We need this to correctly learn if a TIMESTAMP is NOT NULL, since
-// SHOW FULL COLUMNS or INFORMATION_SCHEMA incorrectly says NULL
-// and SHOW CREATE TABLE says NOT NULL (tested
-// in MySQL 4.0.25 and 5.0.21, http://bugs.mysql.com/20910).
-=======
     // We need this to correctly learn if a TIMESTAMP is NOT NULL, since
-    // SHOW FULL FIELDS or INFORMATION_SCHEMA incorrectly says NULL
+// SHOW FULL FIELDS or INFORMATION_SCHEMA incorrectly says NULL
     // and SHOW CREATE TABLE says NOT NULL (tested
     // in MySQL 4.0.25 and 5.0.21, http://bugs.mysql.com/20910).
->>>>>>> 9147f30d
 
     $show_create_table = PMA_DBI_fetch_value(
         'SHOW CREATE TABLE ' . PMA_backquote($db) . '.' . PMA_backquote($table),
